--- conflicted
+++ resolved
@@ -431,7 +431,14 @@
 SELECT * FROM t1;
 DROP TABLE t1;
 
-<<<<<<< HEAD
+#
+# Bug #30955 geomfromtext() crasher
+#
+CREATE TABLE `t1` ( `col9` set('a'), `col89` date);
+INSERT INTO `t1` VALUES ('','0000-00-00');
+select geomfromtext(col9,col89) as a from t1;
+DROP TABLE t1;
+
 --echo End of 4.1 tests
 
 #
@@ -591,15 +598,4 @@
 --enable_query_log
 SELECT 1;
 
---echo End of 5.0 tests
-=======
-#
-# Bug #30955 geomfromtext() crasher
-#
-CREATE TABLE `t1` ( `col9` set('a'), `col89` date);
-INSERT INTO `t1` VALUES ('','0000-00-00');
-select geomfromtext(col9,col89) as a from t1;
-DROP TABLE t1;
-
---echo End of 4.1 tests
->>>>>>> 77d786b5
+--echo End of 5.0 tests