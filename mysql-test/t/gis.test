--- conflicted
+++ resolved
@@ -377,7 +377,6 @@
 
 # End of 4.1 tests
 
-<<<<<<< HEAD
 #
 # Bug #12281 (Geometry: crash in trigger)
 #
@@ -409,11 +408,9 @@
 --error 1170
 alter table t1 add primary key pti(pt);
 alter table t1 add primary key pti(pt(20));
-=======
 --enable_metadata
 create table t1 (g GEOMETRY);
 select * from t1;
 select asbinary(g) from t1;
 --disable_metadata
->>>>>>> bb347299
 drop table t1;