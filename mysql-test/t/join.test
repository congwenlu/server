--- conflicted
+++ resolved
@@ -660,7 +660,6 @@
 show status like 'Handler_read%'; 
 drop table t1, t2, t3;
 
-<<<<<<< HEAD
 #
 # BUG#14940: Make E(#rows) from "range" access be re-used by range optimizer
 #
@@ -686,7 +685,52 @@
 
 create table t2 (a int, b int, primary key(a));
 insert into t2 select @v:=A.a+10*B.a, @v  from t1 A, t1 B;
-=======
+
+explain select * from t1;
+show status like '%cost%';
+select 'The cost of accessing t1 (dont care if it changes' '^';
+
+select 'vv: Following query must use ALL(t1), eq_ref(A), eq_ref(B): vv' Z;
+
+explain select * from t1, t2 A, t2 B where A.a = t1.a and B.a=A.b;
+show status like '%cost%';
+select '^^: The above should be ~= 20 + cost(select * from t1). Value less than 20 is an error' Z;
+
+
+
+drop table t1, t2;
+
+#
+# Bug #31094: Forcing index-based sort doesn't work anymore if joins are
+# done
+#
+
+CREATE TABLE t1 (a INT PRIMARY KEY, b INT);
+CREATE TABLE t2 (c INT PRIMARY KEY, d INT);
+
+INSERT INTO t1 VALUES(1,NULL),(2,NULL),(3,NULL),(4,NULL);
+INSERT INTO t1 SELECT a + 4, b FROM t1;
+INSERT INTO t1 SELECT a + 8, b FROM t1;
+INSERT INTO t1 SELECT a + 16, b FROM t1;
+INSERT INTO t1 SELECT a + 32, b FROM t1;
+INSERT INTO t1 SELECT a + 64, b FROM t1;
+INSERT INTO t2 SELECT a, b FROM t1;
+
+#expect indexed ORDER BY
+EXPLAIN SELECT * FROM t1 JOIN t2 ON b=c ORDER BY a LIMIT 2;
+EXPLAIN SELECT * FROM t1 JOIN t2 ON a=c ORDER BY a LIMIT 2;
+SELECT * FROM t1 JOIN t2 ON b=c ORDER BY a LIMIT 2;
+SELECT * FROM t1 JOIN t2 ON a=c ORDER BY a LIMIT 2;
+
+#expect filesort
+EXPLAIN SELECT * FROM t1 JOIN t2 ON b=c ORDER BY a;
+EXPLAIN SELECT * FROM t1 JOIN t2 ON a=c ORDER BY a;
+SELECT * FROM t1 JOIN t2 ON b=c ORDER BY a;
+SELECT * FROM t1 JOIN t2 ON a=c ORDER BY a;
+
+DROP TABLE IF EXISTS t1,t2;
+
+
 --echo #
 --echo # Bug #42116: Mysql crash on specific query
 --echo #
@@ -739,51 +783,6 @@
   ON t1.a = t3.a;
 
 DROP TABLE t1,t2,t3,t4,t5,t6;
->>>>>>> 1d8cceae
-
-explain select * from t1;
-show status like '%cost%';
-select 'The cost of accessing t1 (dont care if it changes' '^';
-
-select 'vv: Following query must use ALL(t1), eq_ref(A), eq_ref(B): vv' Z;
-
-explain select * from t1, t2 A, t2 B where A.a = t1.a and B.a=A.b;
-show status like '%cost%';
-select '^^: The above should be ~= 20 + cost(select * from t1). Value less than 20 is an error' Z;
-
-
-
-drop table t1, t2;
-
-#
-# Bug #31094: Forcing index-based sort doesn't work anymore if joins are
-# done
-#
-
-CREATE TABLE t1 (a INT PRIMARY KEY, b INT);
-CREATE TABLE t2 (c INT PRIMARY KEY, d INT);
-
-INSERT INTO t1 VALUES(1,NULL),(2,NULL),(3,NULL),(4,NULL);
-INSERT INTO t1 SELECT a + 4, b FROM t1;
-INSERT INTO t1 SELECT a + 8, b FROM t1;
-INSERT INTO t1 SELECT a + 16, b FROM t1;
-INSERT INTO t1 SELECT a + 32, b FROM t1;
-INSERT INTO t1 SELECT a + 64, b FROM t1;
-INSERT INTO t2 SELECT a, b FROM t1;
-
-#expect indexed ORDER BY
-EXPLAIN SELECT * FROM t1 JOIN t2 ON b=c ORDER BY a LIMIT 2;
-EXPLAIN SELECT * FROM t1 JOIN t2 ON a=c ORDER BY a LIMIT 2;
-SELECT * FROM t1 JOIN t2 ON b=c ORDER BY a LIMIT 2;
-SELECT * FROM t1 JOIN t2 ON a=c ORDER BY a LIMIT 2;
-
-#expect filesort
-EXPLAIN SELECT * FROM t1 JOIN t2 ON b=c ORDER BY a;
-EXPLAIN SELECT * FROM t1 JOIN t2 ON a=c ORDER BY a;
-SELECT * FROM t1 JOIN t2 ON b=c ORDER BY a;
-SELECT * FROM t1 JOIN t2 ON a=c ORDER BY a;
-
-DROP TABLE IF EXISTS t1,t2;
 
 --echo End of 5.0 tests.
 
