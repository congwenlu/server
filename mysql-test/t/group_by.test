--- conflicted
+++ resolved
@@ -1248,32 +1248,6 @@
 
 DROP TABLE t1;
 
-<<<<<<< HEAD
---echo # End of 5.1 tests
-
---echo #
---echo # Bug#49771: Incorrect MIN (date) when minimum value is 0000-00-00
---echo #
-CREATE TABLE t1 (f1 int, f2 DATE);
-
-INSERT INTO t1 VALUES (1,'2004-04-19'), (1,'0000-00-00'), (1,'2004-04-18'),
-(2,'2004-05-19'), (2,'0001-01-01'), (3,'2004-04-10');
-
-SELECT MIN(f2),MAX(f2) FROM t1;
-SELECT f1,MIN(f2),MAX(f2) FROM t1 GROUP BY 1;
-
-DROP TABLE t1;
-
-CREATE TABLE t1 ( f1 int, f2 time);
-INSERT INTO t1 VALUES (1,'01:27:35'), (1,'06:11:01'), (2,'19:53:05'),
-(2,'21:44:25'), (3,'10:55:12'), (3,'05:45:11'), (4,'00:25:00');
-
-SELECT MIN(f2),MAX(f2) FROM t1;
-SELECT f1,MIN(f2),MAX(f2) FROM t1 GROUP BY 1;
-
-DROP TABLE t1;
---echo #End of test#49771
-=======
 --echo #
 --echo # Bug#59839: Aggregation followed by subquery yields wrong result
 --echo #
@@ -1312,4 +1286,26 @@
 
 
 --echo # End of 5.1 tests
->>>>>>> 61b25617
+
+--echo #
+--echo # Bug#49771: Incorrect MIN (date) when minimum value is 0000-00-00
+--echo #
+CREATE TABLE t1 (f1 int, f2 DATE);
+
+INSERT INTO t1 VALUES (1,'2004-04-19'), (1,'0000-00-00'), (1,'2004-04-18'),
+(2,'2004-05-19'), (2,'0001-01-01'), (3,'2004-04-10');
+
+SELECT MIN(f2),MAX(f2) FROM t1;
+SELECT f1,MIN(f2),MAX(f2) FROM t1 GROUP BY 1;
+
+DROP TABLE t1;
+
+CREATE TABLE t1 ( f1 int, f2 time);
+INSERT INTO t1 VALUES (1,'01:27:35'), (1,'06:11:01'), (2,'19:53:05'),
+(2,'21:44:25'), (3,'10:55:12'), (3,'05:45:11'), (4,'00:25:00');
+
+SELECT MIN(f2),MAX(f2) FROM t1;
+SELECT f1,MIN(f2),MAX(f2) FROM t1 GROUP BY 1;
+
+DROP TABLE t1;
+--echo #End of test#49771