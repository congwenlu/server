###########################################################################
#
# This file contains test for (1.2) test suite.
#
# Consult WL#2789 for more information.
#
###########################################################################

--source include/im_check_env.inc

# Turn on reconnect, not on by default anymore
--enable_reconnect

###########################################################################

# Kill the IM main process and check that the IM Angel will restart the main
# process.

--exec $MYSQL_TEST_DIR/t/kill_n_check.sh $IM_PATH_PID restarted 30

###########################################################################

#
# BUG#12751: Instance Manager: client hangs
#

--echo
--echo --------------------------------------------------------------------
--echo -- Test for BUG#12751
--echo --------------------------------------------------------------------

# Give some time to begin accepting connections after restart.
# FIXME: race condition here.

--sleep 3

# 1. Start mysqld;

START INSTANCE mysqld2;
# FIXME: START INSTANCE should be synchronous.
--exec $MYSQL_TEST_DIR/t/wait_for_process.sh $IM_MYSQLD2_PATH_PID 30 started

# 2. Restart IM-main: kill it and IM-angel will restart it.

--exec $MYSQL_TEST_DIR/t/kill_n_check.sh $IM_PATH_PID restarted 30

# 3. Issue some statement -- connection should be re-established.

# Give some time to begin accepting connections after restart.
# FIXME: race condition here.

--sleep 3

<<<<<<< HEAD
--replace_column 3 VERSION_NUMBER 4 VERSION
=======
--replace_column 3 VERSION
>>>>>>> 32629ca1
SHOW INSTANCE STATUS mysqld1;

# 4. Stop mysqld2, because it will not be stopped by IM, as it is nonguarded.
# So, if it we do not stop it, it will be stopped by mysql-test-run.pl with
# warning.

STOP INSTANCE mysqld2;
# FIXME: STOP INSTANCE should be synchronous.
--exec $MYSQL_TEST_DIR/t/wait_for_process.sh $IM_MYSQLD2_PATH_PID 30 stopped<|MERGE_RESOLUTION|>--- conflicted
+++ resolved
@@ -51,11 +51,7 @@
 
 --sleep 3
 
-<<<<<<< HEAD
 --replace_column 3 VERSION_NUMBER 4 VERSION
-=======
---replace_column 3 VERSION
->>>>>>> 32629ca1
 SHOW INSTANCE STATUS mysqld1;
 
 # 4. Stop mysqld2, because it will not be stopped by IM, as it is nonguarded.
