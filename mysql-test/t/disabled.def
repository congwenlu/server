##############################################################################
#
#  List the test cases that are to be disabled temporarely.
#
#  Separate the test case name and the comment with ':'.
#
#      <testcasename>  : Comment test
#
#  Don't use any TAB characters for whitespace.
#
##############################################################################

user_limits     : Bug#23921 random failure of user_limits.test
im_life_cycle        : Bug#27851: Instance manager test im_life_cycle fails randomly
im_daemon_life_cycle : Bug#20294: Instance manager tests fail randomly
im_options_set       : Bug#20294: Instance manager tests fail randomly
im_options_unset     : Bug#20294: Instance manager tests fail randomly
im_utils             : Bug#20294: Instance manager tests fail randomly
grant_cache          : Bug#32651: grant_cache.test fails
<<<<<<< HEAD
rpl_view             : Bug#32654: rpl_view.test fails randomly
=======
rpl_log              : Bug#32653: rpl_log.test fails randomly
>>>>>>> a8b2853f
ndb_backup_print     : Bug#32357: ndb_backup_print test fails sometimes in pushbuild
rpl_log_pos          : Bug#8693 Test 'rpl_log_pos' fails sometimes
kill                 : Bug#29149 Test "kill" fails on Windows<|MERGE_RESOLUTION|>--- conflicted
+++ resolved
@@ -17,11 +17,6 @@
 im_options_unset     : Bug#20294: Instance manager tests fail randomly
 im_utils             : Bug#20294: Instance manager tests fail randomly
 grant_cache          : Bug#32651: grant_cache.test fails
-<<<<<<< HEAD
-rpl_view             : Bug#32654: rpl_view.test fails randomly
-=======
-rpl_log              : Bug#32653: rpl_log.test fails randomly
->>>>>>> a8b2853f
 ndb_backup_print     : Bug#32357: ndb_backup_print test fails sometimes in pushbuild
 rpl_log_pos          : Bug#8693 Test 'rpl_log_pos' fails sometimes
 kill                 : Bug#29149 Test "kill" fails on Windows