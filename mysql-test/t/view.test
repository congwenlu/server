--- conflicted
+++ resolved
@@ -924,14 +924,16 @@
 drop table t1;
 
 #
-<<<<<<< HEAD
 # check 'use index' on view with temporary table
 #
 create table t1 (a int, b int);
 create view v1 as select a, sum(b) from t1 group by a;
 -- error 1072
 select b from v1 use index (some_index) where b=1;
-=======
+drop view v1;
+drop table t1;
+
+#
 # using VIEW fields several times in query resolved via temporary tables
 #
 create table t1 (col1 char(5),col2 char(5));
@@ -939,6 +941,5 @@
 insert into v1 values('s1','p1'),('s1','p2'),('s1','p3'),('s1','p4'),('s2','p1'),('s3','p2'),('s4','p4');
 select distinct first.col2 from t1 first where first.col2 in (select second.col2 from t1 second where second.col1<>first.col1);
 select distinct first.col2 from v1 first where first.col2 in (select second.col2 from t1 second where second.col1<>first.col1);
->>>>>>> a27b1e54
 drop view v1;
 drop table t1;