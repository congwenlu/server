#
# Basic stored PROCEDURE tests
#
# Please keep this file free of --error cases and other
# things that will not run in a single debugged mysqld
# process (e.g. master-slave things).
#
# Test cases for bugs are added at the end. See template there.
#
# Tests that require --error go into sp-error.test
# Tests that require inndb go into sp_trans.test
# Tests that check privilege and security issues go to sp-security.test.
# Tests that require multiple connections, except security/privilege tests,
#   go to sp-thread.
# Tests that uses 'goto' to into sp-goto.test (currently disabled)
# Tests that destroys system tables (e.g. mysql.proc) for error testing
#   go to sp-destruct.

use test;

# Test tables
#
# t1 and t2 are reused throughout the file, and dropped at the end.
# t3 and up are created and dropped when needed.
#
--disable_warnings
drop table if exists t1,t2,t3,t4;
--enable_warnings
create table t1 (
	id   char(16) not null default '',
        data int not null
);
create table t2 (
	s   char(16),
        i   int,
	d   double
);


# Single statement, no params.
--disable_warnings
drop procedure if exists foo42;
--enable_warnings
create procedure foo42()
  insert into test.t1 values ("foo", 42);

call foo42();
select * from t1;
delete from t1;
drop procedure foo42;


# Single statement, two IN params.
--disable_warnings
drop procedure if exists bar;
--enable_warnings
create procedure bar(x char(16), y int)
  insert into test.t1 values (x, y);

call bar("bar", 666);
select * from t1;
delete from t1;
# Don't drop procedure yet...


# Now for multiple statements...
delimiter |;

# Empty statement
--disable_warnings
drop procedure if exists empty|
--enable_warnings
create procedure empty()
begin
end|

call empty()|
drop procedure empty|

# Scope test. This is legal (warnings might be possible in the future,
# but for the time being, we just accept it).
--disable_warnings
drop procedure if exists scope|
--enable_warnings
create procedure scope(a int, b float)
begin
  declare b int;
  declare c float;

  begin
    declare c int;
  end;
end|

drop procedure scope|

# Two statements.
--disable_warnings
drop procedure if exists two|
--enable_warnings
create procedure two(x1 char(16), x2 char(16), y int)
begin
  insert into test.t1 values (x1, y);
  insert into test.t1 values (x2, y);
end|

call two("one", "two", 3)|
select * from t1|
delete from t1|
drop procedure two|


# Simple test of local variables and SET.
--disable_warnings
drop procedure if exists locset|
--enable_warnings
create procedure locset(x char(16), y int)
begin
  declare z1, z2 int;
  set z1 = y;
  set z2 = z1+2;
  insert into test.t1 values (x, z2);
end|

call locset("locset", 19)|
select * from t1|
delete from t1|
drop procedure locset|


# In some contexts local variables are not recognized
# (and in some, you have to qualify the identifier).
--disable_warnings
drop procedure if exists setcontext|
--enable_warnings
create procedure setcontext()
begin
  declare data int default 2;

  insert into t1 (id, data) values ("foo", 1);
  replace t1 set data = data, id = "bar";
  update t1 set id = "kaka", data = 3 where t1.data = data;
end|

call setcontext()|
select * from t1|
delete from t1|
drop procedure setcontext|


# Set things to null
create table t3 ( d date, i int, f double, s varchar(32) )|

--disable_warnings
drop procedure if exists nullset|
--enable_warnings
create procedure nullset()
begin
  declare ld date;
  declare li int;
  declare lf double;
  declare ls varchar(32);

  set ld = null, li = null, lf = null, ls = null;
  insert into t3 values (ld, li, lf, ls);

  insert into t3 (i, f, s) values ((ld is null), 1,    "ld is null"),
                                  ((li is null), 1,    "li is null"),
				  ((li = 0),     null, "li = 0"),
				  ((lf is null), 1,    "lf is null"),
				  ((lf = 0),     null, "lf = 0"),
				  ((ls is null), 1,    "ls is null");
end|

call nullset()|
select * from t3|
drop table t3|
drop procedure nullset|


# The peculiar (non-standard) mixture of variables types in SET.
--disable_warnings
drop procedure if exists mixset|
--enable_warnings
create procedure mixset(x char(16), y int)
begin
  declare z int;

  set @z = y, z = 666, max_join_size = 100;
  insert into test.t1 values (x, z);
end|

call mixset("mixset", 19)|
show variables like 'max_join_size'|
select id,data,@z from t1|
delete from t1|
drop procedure mixset|


# Multiple CALL statements, one with OUT parameter.
--disable_warnings
drop procedure if exists zip|
--enable_warnings
create procedure zip(x char(16), y int)
begin
  declare z int;
  call zap(y, z);
  call bar(x, z);
end|

# SET local variables and OUT parameter.
--disable_warnings
drop procedure if exists zap|
--enable_warnings
create procedure zap(x int, out y int)
begin
  declare z int;
  set z = x+1, y = z;
end|

call zip("zip", 99)|
select * from t1|
delete from t1|
drop procedure zip|
drop procedure bar|

# Top-level OUT parameter
call zap(7, @zap)|
select @zap|

drop procedure zap|


# "Deep" calls...
--disable_warnings
drop procedure if exists c1|
--enable_warnings
create procedure c1(x int)
  call c2("c", x)|
--disable_warnings
drop procedure if exists c2|
--enable_warnings
create procedure c2(s char(16), x int)
  call c3(x, s)|
--disable_warnings
drop procedure if exists c3|
--enable_warnings
create procedure c3(x int, s char(16))
  call c4("level", x, s)|
--disable_warnings
drop procedure if exists c4|
--enable_warnings
create procedure c4(l char(8), x int, s char(16))
  insert into t1 values (concat(l,s), x)|

call c1(42)|
select * from t1|
delete from t1|
drop procedure c1|
drop procedure c2|
drop procedure c3|
drop procedure c4|

# INOUT test
--disable_warnings
drop procedure if exists iotest|
--enable_warnings
create procedure iotest(x1 char(16), x2 char(16), y int)
begin
  call inc2(x2, y);
  insert into test.t1 values (x1, y);
end|

--disable_warnings
drop procedure if exists inc2|
--enable_warnings
create procedure inc2(x char(16), y int)
begin
  call inc(y);
  insert into test.t1 values (x, y);
end|

--disable_warnings
drop procedure if exists inc|
--enable_warnings
create procedure inc(inout io int)
  set io = io + 1|

call iotest("io1", "io2", 1)|
select * from t1|
delete from t1|
drop procedure iotest|
drop procedure inc2|

# Propagating top-level @-vars
--disable_warnings
drop procedure if exists incr|
--enable_warnings
create procedure incr(inout x int)
  call inc(x)|

# Before
select @zap|
call incr(@zap)|
# After
select @zap|

drop procedure inc|
drop procedure incr|

# Call-by-value test
#  The expected result is:
#    ("cbv2", 4)
#    ("cbv1", 4711)
--disable_warnings
drop procedure if exists cbv1|
--enable_warnings
create procedure cbv1()
begin
  declare y int default 3;

  call cbv2(y+1, y);
  insert into test.t1 values ("cbv1", y);
end|

--disable_warnings
drop procedure if exists cbv2|
--enable_warnings
create procedure cbv2(y1 int, inout y2 int)
begin
  set y2 = 4711;
  insert into test.t1 values ("cbv2", y1);
end|

call cbv1()|
select * from t1|
delete from t1|
drop procedure cbv1|
drop procedure cbv2|


# Subselect arguments

insert into t2 values ("a", 1, 1.1), ("b", 2, 1.2), ("c", 3, 1.3)|

--disable_warnings
drop procedure if exists sub1|
--enable_warnings
create procedure sub1(id char(16), x int)
  insert into test.t1 values (id, x)|

--disable_warnings
drop procedure if exists sub2|
--enable_warnings
create procedure sub2(id char(16))
begin
  declare x int;
  set x = (select sum(t.i) from test.t2 t);
  insert into test.t1 values (id, x);
end|

--disable_warnings
drop procedure if exists sub3|
--enable_warnings
create function sub3(i int) returns int
  return i+1|

call sub1("sub1a", (select 7))|
call sub1("sub1b", (select max(i) from t2))|
--error ER_OPERAND_COLUMNS
call sub1("sub1c", (select i,d from t2 limit 1))|
call sub1("sub1d", (select 1 from (select 1) a))|
call sub2("sub2")|
select * from t1|
select sub3((select max(i) from t2))|
drop procedure sub1|
drop procedure sub2|
drop function sub3|
delete from t1|
delete from t2|

# Basic tests of the flow control constructs

# Just test on 'x'...
--disable_warnings
drop procedure if exists a0|
--enable_warnings
create procedure a0(x int)
while x do
  set x = x-1;
  insert into test.t1 values ("a0", x);
end while|

call a0(3)|
select * from t1|
delete from t1|
drop procedure a0|


# The same, but with a more traditional test.
--disable_warnings
drop procedure if exists a|
--enable_warnings
create procedure a(x int)
while x > 0 do
  set x = x-1;
  insert into test.t1 values ("a", x);
end while|

call a(3)|
select * from t1|
delete from t1|
drop procedure a|


# REPEAT
--disable_warnings
drop procedure if exists b|
--enable_warnings
create procedure b(x int)
repeat
  insert into test.t1 values (repeat("b",3), x);
  set x = x-1;
until x = 0 end repeat|

call b(3)|
select * from t1|
delete from t1|
drop procedure b|


# Check that repeat isn't parsed the wrong way
--disable_warnings
drop procedure if exists b2|
--enable_warnings
create procedure b2(x int)
repeat(select 1 into outfile 'b2');
  insert into test.t1 values (repeat("b2",3), x);
  set x = x-1;
until x = 0 end repeat|

# We don't actually want to call it.
drop procedure b2|


# Labelled WHILE with ITERATE (pointless really)
--disable_warnings
drop procedure if exists c|
--enable_warnings
create procedure c(x int)
hmm: while x > 0 do
  insert into test.t1 values ("c", x);
  set x = x-1;
  iterate hmm;
  insert into test.t1 values ("x", x);
end while hmm|

call c(3)|
select * from t1|
delete from t1|
drop procedure c|


# Labelled WHILE with LEAVE
--disable_warnings
drop procedure if exists d|
--enable_warnings
create procedure d(x int)
hmm: while x > 0 do
  insert into test.t1 values ("d", x);
  set x = x-1;
  leave hmm;
  insert into test.t1 values ("x", x);
end while|

call d(3)|
select * from t1|
delete from t1|
drop procedure d|


# LOOP, with simple IF statement
--disable_warnings
drop procedure if exists e|
--enable_warnings
create procedure e(x int)
foo: loop
  if x = 0 then
    leave foo;
  end if;
  insert into test.t1 values ("e", x);
  set x = x-1;
end loop foo|

call e(3)|
select * from t1|
delete from t1|
drop procedure e|


# A full IF statement
--disable_warnings
drop procedure if exists f|
--enable_warnings
create procedure f(x int)
if x < 0 then
  insert into test.t1 values ("f", 0);
elseif x = 0 then
  insert into test.t1 values ("f", 1);
else
  insert into test.t1 values ("f", 2);
end if|

call f(-2)|
call f(0)|
call f(4)|
select * from t1|
delete from t1|
drop procedure f|


# This form of CASE is really just syntactic sugar for IF-ELSEIF-...
--disable_warnings
drop procedure if exists g|
--enable_warnings
create procedure g(x int)
case
when x < 0 then
  insert into test.t1 values ("g", 0);
when x = 0 then
  insert into test.t1 values ("g", 1);
else
  insert into test.t1 values ("g", 2);
end case|

call g(-42)|
call g(0)|
call g(1)|
select * from t1|
delete from t1|
drop procedure g|


# The "simple CASE"
--disable_warnings
drop procedure if exists h|
--enable_warnings
create procedure h(x int)
case x
when 0 then
  insert into test.t1 values ("h0", x);
when 1 then
  insert into test.t1 values ("h1", x);
else
  insert into test.t1 values ("h?", x);
end case|

call h(0)|
call h(1)|
call h(17)|
select * from t1|
delete from t1|
drop procedure h|


# It's actually possible to LEAVE a BEGIN-END block
--disable_warnings
drop procedure if exists i|
--enable_warnings
create procedure i(x int)
foo:
begin
  if x = 0 then
    leave foo;
  end if;
  insert into test.t1 values ("i", x);
end foo|

call i(0)|
call i(3)|
select * from t1|
delete from t1|
drop procedure i|


# SELECT with one of more result set sent back to the clinet
insert into t1 values ("foo", 3), ("bar", 19)|
insert into t2 values ("x", 9, 4.1), ("y", -1, 19.2), ("z", 3, 2.2)|

--disable_warnings
drop procedure if exists sel1|
--enable_warnings
create procedure sel1()
begin
  select * from t1;
end|

call sel1()|
drop procedure sel1|

--disable_warnings
drop procedure if exists sel2|
--enable_warnings
create procedure sel2()
begin
  select * from t1;
  select * from t2;
end|

call sel2()|
drop procedure sel2|
delete from t1|
delete from t2|

# SELECT INTO local variables
--disable_warnings
drop procedure if exists into_test|
--enable_warnings
create procedure into_test(x char(16), y int)
begin
  insert into test.t1 values (x, y);
  select id,data into x,y from test.t1 limit 1;
  insert into test.t1 values (concat(x, "2"), y+2);
end|

call into_test("into", 100)|
select * from t1|
delete from t1|
drop procedure into_test|


# SELECT INTO with a mix of local and global variables
--disable_warnings
drop procedure if exists into_tes2|
--enable_warnings
create procedure into_test2(x char(16), y int)
begin
  insert into test.t1 values (x, y);
  select id,data into x,@z from test.t1 limit 1;
  insert into test.t1 values (concat(x, "2"), y+2);
end|

call into_test2("into", 100)|
select id,data,@z from t1|
delete from t1|
drop procedure into_test2|


# SELECT * INTO ... (bug test)
--disable_warnings
drop procedure if exists into_test3|
--enable_warnings
create procedure into_test3()
begin
  declare x char(16);
  declare y int;

  select * into x,y from test.t1 limit 1;
  insert into test.t2 values (x, y, 0.0);
end|

insert into t1 values ("into3", 19)|
# Two call needed for bug test
call into_test3()|
call into_test3()|
select * from t2|
delete from t1|
delete from t2|
drop procedure into_test3|


# SELECT INTO with no data is a warning ("no data", which we will
# not see normally). When not caught, execution proceeds.
--disable_warnings
drop procedure if exists into_test4|
--enable_warnings
create procedure into_test4()
begin
  declare x int;

  select data into x from test.t1 limit 1;
  insert into test.t3 values ("into4", x);
end|

delete from t1|
create table t3 ( s char(16), d int)|
call into_test4()|
select * from t3|
insert into t1 values ("i4", 77)|
call into_test4()|
select * from t3|
delete from t1|
drop table t3|
drop procedure into_test4|


# These two (and the two procedures above) caused an assert() to fail in
# sql_base.cc:lock_tables() at some point.
--disable_warnings
drop procedure if exists into_outfile|
--enable_warnings
--replace_result $MYSQLTEST_VARDIR ..
eval create procedure into_outfile(x char(16), y int)
begin
  insert into test.t1 values (x, y);
  select * into outfile "$MYSQLTEST_VARDIR/tmp/spout" from test.t1;
  insert into test.t1 values (concat(x, "2"), y+2);
end|

--system rm -f $MYSQLTEST_VARDIR/tmp/spout
call into_outfile("ofile", 1)|
--system rm -f $MYSQLTEST_VARDIR/tmp/spout
delete from t1|
drop procedure into_outfile|

--disable_warnings
drop procedure if exists into_dumpfile|
--enable_warnings
--replace_result $MYSQLTEST_VARDIR ..
eval create procedure into_dumpfile(x char(16), y int)
begin
  insert into test.t1 values (x, y);
  select * into dumpfile "$MYSQLTEST_VARDIR/tmp/spdump" from test.t1 limit 1;
  insert into test.t1 values (concat(x, "2"), y+2);
end|

--system rm -f $MYSQLTEST_VARDIR/tmp/spdump
call into_dumpfile("dfile", 1)|
--system rm -f $MYSQLTEST_VARDIR/tmp/spdump
delete from t1|
drop procedure into_dumpfile|

--disable_warnings
drop procedure if exists create_select|
--enable_warnings
create procedure create_select(x char(16), y int)
begin
  insert into test.t1 values (x, y);
  create temporary table test.t3 select * from test.t1;
  insert into test.t3 values (concat(x, "2"), y+2);
end|

call create_select("cs", 90)|
select * from t1, t3|
drop table t3|
delete from t1|
drop procedure create_select|


# A minimal, constant FUNCTION.
--disable_warnings
drop function if exists e|
--enable_warnings
create function e() returns double
  return 2.7182818284590452354|

set @e = e()|
select e(), @e|

# A minimal function with one argument
--disable_warnings
drop function if exists inc|
--enable_warnings
create function inc(i int) returns int
  return i+1|

select inc(1), inc(99), inc(-71)|

# A minimal function with two arguments
--disable_warnings
drop function if exists mul|
--enable_warnings
create function mul(x int, y int) returns int
  return x*y|

select mul(1,1), mul(3,5), mul(4711, 666)|

# A minimal string function
--disable_warnings
drop function if exists append|
--enable_warnings
create function append(s1 char(8), s2 char(8)) returns char(16)
  return concat(s1, s2)|

select append("foo", "bar")|

# A function with flow control
--disable_warnings
drop function if exists fac|
--enable_warnings
create function fac(n int unsigned) returns bigint unsigned
begin
  declare f bigint unsigned default 1;

  while n > 1 do
    set f = f * n;
    set n = n - 1;
  end while;
  return f;
end|

select fac(1), fac(2), fac(5), fac(10)|

# Nested calls
--disable_warnings
drop function if exists fun|
--enable_warnings
create function fun(d double, i int, u int unsigned) returns double
  return mul(inc(i), fac(u)) / e()|

select fun(2.3, 3, 5)|


# Various function calls in differen statements

insert into t2 values (append("xxx", "yyy"), mul(4,3), e())|
insert into t2 values (append("a", "b"), mul(2,mul(3,4)), fun(1.7, 4, 6))|

# Disable PS because double's give a bit different values
--disable_ps_protocol
select * from t2 where s = append("a", "b")|
select * from t2 where i = mul(4,3) or i = mul(mul(3,4),2)|
select * from t2 where d = e()|
select * from t2|
--enable_ps_protocol
delete from t2|

drop function e|
drop function inc|
drop function mul|
drop function append|
drop function fun|


#
# CONDITIONs and HANDLERs
#

--disable_warnings
drop procedure if exists hndlr1|
--enable_warnings
create procedure hndlr1(val int)
begin
  declare x int default 0;
  declare foo condition for 1136;
  declare bar condition for sqlstate '42S98';        # Just for testing syntax
  declare zip condition for sqlstate value '42S99';  # Just for testing syntax
  declare continue handler for foo set x = 1;

  insert into test.t1 values ("hndlr1", val, 2);  # Too many values
  if (x) then
    insert into test.t1 values ("hndlr1", val);   # This instead then
  end if;
end|

call hndlr1(42)|
select * from t1|
delete from t1|
drop procedure hndlr1|

--disable_warnings
drop procedure if exists hndlr2|
--enable_warnings
create procedure hndlr2(val int)
begin
  declare x int default 0;

  begin
    declare exit handler for sqlstate '21S01' set x = 1;

    insert into test.t1 values ("hndlr2", val, 2); # Too many values
  end;

  insert into test.t1 values ("hndlr2", x);
end|

call hndlr2(42)|
select * from t1|
delete from t1|
drop procedure hndlr2|


--disable_warnings
drop procedure if exists hndlr3|
--enable_warnings
create procedure hndlr3(val int)
begin
  declare x int default 0;
  declare continue handler for sqlexception        # Any error
  begin
    declare z int;

    set z = 2 * val;
    set x = 1;
  end;

  if val < 10 then
    begin
      declare y int;

      set y = val + 10;
      insert into test.t1 values ("hndlr3", y, 2);  # Too many values
      if x then
        insert into test.t1 values ("hndlr3", y);
      end if;
    end;
  end if;
end|

call hndlr3(3)|
select * from t1|
delete from t1|
drop procedure hndlr3|


# Variables might be uninitialized when using handlers
# (Otherwise the compiler can detect if a variable is not set, but
#  not in this case.)
create table t3 ( id   char(16), data int )|

--disable_warnings
drop procedure if exists hndlr4|
--enable_warnings
create procedure hndlr4()
begin
  declare x int default 0;
  declare val int;	                           # No default
  declare continue handler for sqlstate '02000' set x=1;

  select data into val from test.t3 where id='z' limit 1;  # No hits

  insert into test.t3 values ('z', val);
end|

call hndlr4()|
select * from t3|
drop table t3|
drop procedure hndlr4|


#
# Cursors
#
--disable_warnings
drop procedure if exists cur1|
--enable_warnings
create procedure cur1()
begin
  declare a char(16);
  declare b int;
  declare c double;
  declare done int default 0;
  declare c cursor for select * from test.t2;
  declare continue handler for sqlstate '02000' set done = 1;

  open c;
  repeat
    fetch c into a, b, c;
    if not done then
       insert into test.t1 values (a, b+c);
    end if;
  until done end repeat;
  close c;
end|

insert into t2 values ("foo", 42, -1.9), ("bar", 3, 12.1), ("zap", 666, -3.14)|
call cur1()|
select * from t1|
drop procedure cur1|

create table t3 ( s char(16), i int )|

--disable_warnings
drop procedure if exists cur2|
--enable_warnings
create procedure cur2()
begin
  declare done int default 0;
  declare c1 cursor for select id,data from test.t1;
  declare c2 cursor for select i from test.t2;
  declare continue handler for sqlstate '02000' set done = 1;

  open c1;
  open c2;
  repeat
  begin
    declare a char(16);
    declare b,c int;

    fetch from c1 into a, b;
    fetch next from c2 into c;
    if not done then
      if b < c then
        insert into test.t3 values (a, b);
      else
        insert into test.t3 values (a, c);
      end if;
    end if;
  end;
  until done end repeat;
  close c1;
  close c2;
end|

call cur2()|
select * from t3|
delete from t1|
delete from t2|
drop table t3|
drop procedure cur2|


# The few characteristics we parse
--disable_warnings
drop procedure if exists chistics|
--enable_warnings
create procedure chistics()
    language sql
    modifies sql data
    not deterministic
    sql security definer
    comment 'Characteristics procedure test'
  insert into t1 values ("chistics", 1)|

show create procedure chistics|
# Call it, just to make sure.
call chistics()|
select * from t1|
delete from t1|
alter procedure chistics sql security invoker|
show create procedure chistics|
drop procedure chistics|

--disable_warnings
drop function if exists chistics|
--enable_warnings
create function chistics() returns int
    language sql
    deterministic
    sql security invoker
    comment 'Characteristics procedure test'
  return 42|

show create function chistics|
# Call it, just to make sure.
select chistics()|
alter function chistics
   no sql
   comment 'Characteristics function test'|
show create function chistics|
drop function chistics|


# Check mode settings
insert into t1 values ("foo", 1), ("bar", 2), ("zip", 3)|

set @@sql_mode = 'ANSI'|
delimiter $|
--disable_warnings
drop procedure if exists modes$
--enable_warnings
create procedure modes(out c1 int, out c2 int)
begin
  declare done int default 0;
  declare x int;
  declare c cursor for select data from t1;
  declare continue handler for sqlstate '02000' set done = 1;

  select 1 || 2 into c1;
  set c2 = 0;
  open c;
  repeat
    fetch c into x;
    if not done then
      set c2 = c2 + 1;
    end if;
  until done end repeat;
  close c;
end$
delimiter |$
set @@sql_mode = ''|

set sql_select_limit = 1|
call modes(@c1, @c2)|
set sql_select_limit = default|

select @c1, @c2|
delete from t1|
drop procedure modes|


# Check that dropping a database without routines works.
# (Dropping with routines is tested in sp-security.test)
# First an empty db.
create database sp_db1|
drop database sp_db1|

# Again, with a table.
create database sp_db2|
use sp_db2|
# Just put something in here...
create table t3 ( s char(4), t int )|
insert into t3 values ("abcd", 42), ("dcba", 666)|
use test|
drop database sp_db2|

# And yet again, with just a procedure.
create database sp_db3|
use sp_db3|
--disable_warnings
drop procedure if exists dummy|
--enable_warnings
create procedure dummy(out x int)
  set x = 42|
use test|
drop database sp_db3|
# Check that it's gone
select type,db,name from mysql.proc where db = 'sp_db3'|


# ROW_COUNT() function after a CALL
# We test the other cases here too, although it's not strictly SP specific
--disable_warnings
drop procedure if exists rc|
--enable_warnings
create procedure rc()
begin
  delete from t1;
  insert into t1 values ("a", 1), ("b", 2), ("c", 3);
end|

call rc()|
select row_count()|
--disable_ps_protocol
update t1 set data=42 where id = "b";
select row_count()|
--enable_ps_protocol
delete from t1|
select row_count()|
delete from t1|
select row_count()|
select * from t1|
select row_count()|
drop procedure rc|


#
# Let us test how well new locking scheme works.
#

# Let us prepare playground
--disable_warnings
drop function if exists f0|
drop function if exists f1|
drop function if exists f2|
drop function if exists f3|
drop function if exists f4|
drop function if exists f5|
drop function if exists f6|
drop function if exists f7|
drop function if exists f8|
drop function if exists f9|
drop function if exists f10|
drop function if exists f11|
drop function if exists f12_1|
drop function if exists f12_2|
drop view if exists v0|
drop view if exists v1|
drop view if exists v2|
--enable_warnings
delete from t1|
delete from t2|
insert into t1 values ("a", 1), ("b", 2) |
insert into t2 values ("a", 1, 1.0), ("b", 2, 2.0), ("c", 3, 3.0) |

# Test the simplest function using tables
create function f1() returns int
  return (select sum(data) from t1)|
select f1()|
# This should work too (and give 2 rows as result)
select id, f1() from t1|

# Function which uses two instances of table simultaneously
create function f2() returns int
  return (select data from t1 where data <= (select sum(data) from t1) limit 1)|
select f2()|
select id, f2() from t1|

# Function which uses the same table twice in different queries
create function f3() returns int
begin
  declare n int;
  declare m int;
  set n:= (select min(data) from t1);
  set m:= (select max(data) from t1);
  return n < m;
end|
select f3()|
select id, f3() from t1|

# Calling two functions using same table
select f1(), f3()|
select id, f1(), f3() from t1|

# Function which uses two different tables
create function f4() returns double 
  return (select d from t1, t2 where t1.data = t2.i and t1.id= "b")|
select f4()|
select s, f4() from t2|

# Recursive functions which due to this recursion require simultaneous
# access to several instance of the same table won't work
create function f5(i int) returns int
begin
  if i <= 0 then
    return 0;
  elseif i = 1  then
    return (select count(*) from t1 where data = i);
  else
    return (select count(*) + f5( i - 1) from t1 where data = i);
  end if;
end|
select f5(1)|
# Since currently recursive functions are disallowed ER_SP_NO_RECURSION
# error will be returned, once we will allow them error about
# insufficient number of locked tables will be returned instead.
--error ER_SP_NO_RECURSION
select f5(2)|
--error ER_SP_NO_RECURSION
select f5(3)|

# OTOH this should work 
create function f6() returns int
begin
  declare n int;
  set n:= f1();
  return (select count(*) from t1 where data <= f7() and data <= n);
end|
create function f7() returns int
  return (select sum(data) from t1 where data <= f1())|
select f6()|
select id, f6() from t1|

#
# Let us test how new locking work with views
#
# The most trivial view
create view v1 (a) as select f1()|
select * from v1|
select id, a from t1, v1|
select * from v1, v1 as v|
# A bit more complex construction
create view v2 (a) as select a*10 from v1|
select * from v2|
select id, a from t1, v2|
select * from v1, v2|

# Nice example where the same view is used on
# on different expression levels
create function f8 () returns int
  return (select count(*) from v2)|

select *, f8() from v1|

# Let us test what will happen if function is missing
drop function f1|
--error 1356
select * from v1|

# And what will happen if we have recursion which involves
# views and functions ?
create function f1() returns int
  return (select sum(data) from t1) + (select sum(data) from v1)|
--error ER_SP_NO_RECURSION
select f1()|
--error ER_SP_NO_RECURSION
select * from v1|
--error ER_SP_NO_RECURSION
select * from v2|
# Back to the normal cases
drop function f1|
create function f1() returns int
  return (select sum(data) from t1)|

# Let us also test some weird cases where no real tables is used
create function f0() returns int
  return (select * from (select 100) as r)|
select f0()|
select *, f0() from (select 1) as t|
create view v0 as select f0()|
select * from v0|
select *, f0() from v0|

#
# Let us test how well prelocking works with explicit LOCK TABLES.
#
lock tables t1 read, t1 as t11 read|
# These should work well
select f3()|
select id, f3() from t1 as t11|
# Degenerate cases work too :)
select f0()|
select * from v0|
select *, f0() from v0, (select 123) as d1|
# But these should not !
--error 1100
select id, f3() from t1|
--error 1100
select f4()|
unlock tables|

# Let us test how LOCK TABLES which implicitly depends on functions
# works
lock tables v2 read, mysql.proc read|
select * from v2|
select * from v1|
# These should not work as we have too little instances of tables locked
--error 1100
select * from v1, t1|
--error 1100
select f4()|
unlock tables|

# Tests for handling of temporary tables in functions.
#
# Unlike for permanent tables we should be able to create, use
# and drop such tables in functions.
# 
# Simplest function using temporary table. It is also test case for bug 
# #12198 "Temporary table aliasing does not work inside stored functions"
create function f9() returns int
begin
  declare a, b int;
  drop temporary table if exists t3;
  create temporary table t3 (id int);
  insert into t3 values (1), (2), (3);
  set a:= (select count(*) from t3);
  set b:= (select count(*) from t3 t3_alias);
  return a + b;
end|
# This will emit warning as t3 was not existing before.
select f9()|
select f9() from t1 limit 1|

# Function which uses both temporary and permanent tables.
create function f10() returns int
begin
  drop temporary table if exists t3;
  create temporary table t3 (id int);
  insert into t3 select id from t4;
  return (select count(*) from t3);
end|
# Check that we don't ignore completely tables used in function
--error ER_NO_SUCH_TABLE
select f10()|
create table t4 as select 1 as id|
select f10()|

# Practical cases which we don't handle well (yet)
#
# Function which does not work because of well-known and documented
# limitation of MySQL. We can't use the several instances of the
# same temporary table in statement.
create function f11() returns int
begin
  drop temporary table if exists t3;
  create temporary table t3 (id int);
  insert into t3 values (1), (2), (3);
  return (select count(*) from t3 as a, t3 as b);
end|
--error ER_CANT_REOPEN_TABLE
select f11()|
--error ER_CANT_REOPEN_TABLE
select f11() from t1|
# We don't handle temporary tables used by nested functions well
create function f12_1() returns int
begin
  drop temporary table if exists t3;
  create temporary table t3 (id int);
  insert into t3 values (1), (2), (3);
  return f12_2();
end|
create function f12_2() returns int
  return (select count(*) from t3)|
# We need clean start to get error
drop temporary table t3|
--error ER_NO_SUCH_TABLE
select f12_1()|
--error ER_NO_SUCH_TABLE
select f12_1() from t1 limit 1|

# Cleanup
drop function f0|
drop function f1|
drop function f2|
drop function f3|
drop function f4|
drop function f5|
drop function f6|
drop function f7|
drop function f8|
drop function f9|
drop function f10|
drop function f11|
drop function f12_1|
drop function f12_2|
drop view v0|
drop view v1|
drop view v2|
delete from t1 |
delete from t2 |
drop table t4|

# End of non-bug tests


#
# Some "real" examples
#

# fac

--disable_warnings
drop table if exists t3|
--enable_warnings
create table t3 (n int unsigned not null primary key, f bigint unsigned)|

--disable_warnings
drop procedure if exists ifac|
--enable_warnings
create procedure ifac(n int unsigned)
begin
  declare i int unsigned default 1;

  if n > 20 then
    set n = 20;		# bigint overflow otherwise
  end if;
  while i <= n do
    begin
      insert into test.t3 values (i, fac(i));
      set i = i + 1;
    end;
  end while;
end|

call ifac(20)|
select * from t3|
drop table t3|
--replace_column 5 '0000-00-00 00:00:00' 6 '0000-00-00 00:00:00'
show function status like '%f%'|
drop procedure ifac|
drop function fac|
--replace_column 5 '0000-00-00 00:00:00' 6 '0000-00-00 00:00:00'
show function status like '%f%'|


# primes

--disable_warnings
drop table if exists t3|
--enable_warnings

create table t3 (
  i int unsigned not null primary key,
  p bigint unsigned not null
)|

insert into t3 values
 ( 0,   3), ( 1,   5), ( 2,   7), ( 3,  11), ( 4,  13),
 ( 5,  17), ( 6,  19), ( 7,  23), ( 8,  29), ( 9,  31),
 (10,  37), (11,  41), (12,  43), (13,  47), (14,  53),
 (15,  59), (16,  61), (17,  67), (18,  71), (19,  73),
 (20,  79), (21,  83), (22,  89), (23,  97), (24, 101),
 (25, 103), (26, 107), (27, 109), (28, 113), (29, 127),
 (30, 131), (31, 137), (32, 139), (33, 149), (34, 151),
 (35, 157), (36, 163), (37, 167), (38, 173), (39, 179),
 (40, 181), (41, 191), (42, 193), (43, 197), (44, 199)|

--disable_warnings
drop procedure if exists opp|
--enable_warnings
create procedure opp(n bigint unsigned, out pp bool)
begin
  declare r double;
  declare b, s bigint unsigned default 0;

  set r = sqrt(n);

 again:
  loop
    if s = 45 then
      set b = b+200, s = 0;
    else
      begin
        declare p bigint unsigned;

        select t.p into p from test.t3 t where t.i = s;
        if b+p > r then
          set pp = 1;
          leave again;
        end if;
        if mod(n, b+p) = 0 then
          set pp = 0;
          leave again;
        end if;
        set s = s+1;
      end;
    end if;
  end loop;
end|

--disable_warnings
drop procedure if exists ip|
--enable_warnings
create procedure ip(m int unsigned)
begin
  declare p bigint unsigned;
  declare i int unsigned;

  set i=45, p=201;

  while i < m do
    begin
      declare pp bool default 0;

      call opp(p, pp);
      if pp then
        insert into test.t3 values (i, p);
        set i = i+1;
      end if;
      set p = p+2;
    end;
  end while;
end|
show create procedure opp|
--replace_column 4 'root@localhost' 5 '0000-00-00 00:00:00' 6 '0000-00-00 00:00:00'
show procedure status like '%p%'|

# This isn't the fastest way in the world to compute prime numbers, so
# don't be too ambitious. ;-)
call ip(200)|
# We don't want to select the entire table here, just pick a few
# examples.
# The expected result is:
#    i      p
#   ---   ----
#    45    211
#   100    557
#   199   1229
select * from t3 where i=45 or i=100 or i=199|
drop table t3|
drop procedure opp|
drop procedure ip|
--replace_column 4 'root@localhost' 5 '0000-00-00 00:00:00' 6 '0000-00-00 00:00:00'
show procedure status like '%p%'|


# Fibonacci, for recursion test. (Yet Another Numerical series :)
#
--disable_warnings
drop table if exists t3|
--enable_warnings
create table t3 ( f bigint unsigned not null )|

# We deliberately do it the awkward way, fetching the last two
# values from the table, in order to exercise various statements
# and table accesses at each turn.
--disable_warnings
drop procedure if exists fib|
--enable_warnings
create procedure fib(n int unsigned)
begin
  if n > 1 then
    begin
      declare x, y bigint unsigned;
      declare c cursor for select f from t3 order by f desc limit 2;

      open c;
      fetch c into y;
      fetch c into x;
      close c;
      insert into t3 values (x+y);
      call fib(n-1);
    end;
  end if;
end|

# Enable recursion
set @@max_sp_recursion_depth= 20|

# Minimum test: recursion of 3 levels

insert into t3 values (0), (1)|

call fib(3)|

select * from t3 order by f asc|

delete from t3|

# The original test, 20 levels, ran into memory limits on some machines
# and builds. Try 10 instead...

insert into t3 values (0), (1)|

call fib(10)|

select * from t3 order by f asc|
drop table t3|
drop procedure fib|
set @@max_sp_recursion_depth= 0|

#
# Comment & suid
#

--disable_warnings
drop procedure if exists bar|
--enable_warnings
create procedure bar(x char(16), y int)
 comment "111111111111" sql security invoker
 insert into test.t1 values (x, y)|
--replace_column 4 'root@localhost' 5 '0000-00-00 00:00:00' 6 '0000-00-00 00:00:00'
show procedure status like 'bar'|
alter procedure bar comment "2222222222" sql security definer|
alter procedure bar comment "3333333333"|
alter procedure bar|
show create procedure bar|
--replace_column 4 'root@localhost' 5 '0000-00-00 00:00:00' 6 '0000-00-00 00:00:00'
show procedure status like 'bar'|
drop procedure bar|

#
# rexecution
#
--disable_warnings
drop procedure if exists p1|
--enable_warnings
create procedure p1 ()
  select (select s1 from t3) from t3|

create table t3 (s1 int)|

call p1()|
insert into t3 values (1)|
call p1()|
drop procedure p1|
drop table t3|

#
# backticks
#
--disable_warnings
drop function if exists foo|
--enable_warnings
create function `foo` () returns int
  return 5|
select `foo` ()|
drop function `foo`|

#
# Implicit LOCK/UNLOCK TABLES for table access in functions
#

--disable_warnings
drop function if exists t1max|
--enable_warnings
create function t1max() returns int
begin
  declare x int;
  select max(data) into x from t1;
  return x;
end|

insert into t1 values ("foo", 3), ("bar", 2), ("zip", 5), ("zap", 1)|
select t1max()|
drop function t1max|

create table t3 (
  v char(16) not null primary key,
  c int unsigned not null
)|

create function getcount(s char(16)) returns int
begin
  declare x int;

  select count(*) into x from t3 where v = s;
  if x = 0 then
    insert into t3 values (s, 1);
  else
    update t3 set c = c+1 where v = s;
  end if;
  return x;
end|

select * from t1 where data = getcount("bar")|
select * from t3|
select getcount("zip")|
select getcount("zip")|
select * from t3|
select getcount(id) from t1 where data = 3|
select getcount(id) from t1 where data = 5|
select * from t3|
drop table t3|
drop function getcount|


# Test cases for different combinations of condition handlers in nested
# begin-end blocks in stored procedures.
#
# Note that the standard specifies that the most specific handler should
# be triggered even if it's an outer handler masked by a less specific
# handler in an inner block.
# Note also that '02000' is more specific than NOT FOUND; there might be
# other '02xxx' states, even if we currently do not issue them in any
# situation (e.g. '02001').
#
# The combinations we test are these:
#
#                                         Inner
#              errcode      sqlstate     not found    sqlwarning   sqlexception
#  Outer      +------------+------------+------------+------------+------------+
#errcode      | h_ee (i)   | h_es (o)   | h_en (o)   | h_ew (o)   | h_ex (o)   |
#sqlstate     | h_se (i)   | h_ss (i)   | h_sn (o)   | h_sw (o)   | h_sx (o)   |
#not found    | h_ne (i)   | h_ns (i)   | h_nn (i)   |            |            |
#sqlwarning   | h_we (i)   | h_ws (i)   |            | h_ww (i)   |            |
#sqlexception | h_xe (i)   | h_xs (i)   |            |            | h_xx (i)   |
#             +------------+---------------------------------------------------+
#
# (i) means that the inner handler is the one that should be invoked,
# (o) means that the outer handler should be invoked.
#
# ('not found', 'sqlwarning' and 'sqlexception' are mutually exclusive, hence
#  no tests for those combinations.)
#

--disable_warnings
drop table if exists t3|
drop procedure if exists h_ee|
drop procedure if exists h_es|
drop procedure if exists h_en|
drop procedure if exists h_ew|
drop procedure if exists h_ex|
drop procedure if exists h_se|
drop procedure if exists h_ss|
drop procedure if exists h_sn|
drop procedure if exists h_sw|
drop procedure if exists h_sx|
drop procedure if exists h_ne|
drop procedure if exists h_ns|
drop procedure if exists h_nn|
drop procedure if exists h_we|
drop procedure if exists h_ws|
drop procedure if exists h_ww|
drop procedure if exists h_xe|
drop procedure if exists h_xs|
drop procedure if exists h_xx|
--enable_warnings

# smallint    - to get out of range warnings
# primary key - to get constraint errors
create table t3 (a smallint primary key)|

insert into t3 (a) values (1)|

create procedure h_ee()
    deterministic
begin
  declare continue handler for 1062 -- ER_DUP_ENTRY
    select 'Outer (bad)' as 'h_ee';

  begin
    declare continue handler for 1062 -- ER_DUP_ENTRY
        select 'Inner (good)' as 'h_ee';

    insert into t3 values (1);
  end;
end|

create procedure h_es()
    deterministic
begin
  declare continue handler for 1062 -- ER_DUP_ENTRY
    select 'Outer (good)' as 'h_es';

  begin
    -- integrity constraint violation
    declare continue handler for sqlstate '23000'
      select 'Inner (bad)' as 'h_es';

    insert into t3 values (1);
  end;
end|

create procedure h_en()
    deterministic
begin
  declare continue handler for 1329 -- ER_SP_FETCH_NO_DATA
    select 'Outer (good)' as 'h_en';

  begin
    declare x int;
    declare continue handler for sqlstate '02000' -- no data
      select 'Inner (bad)' as 'h_en';

    select a into x from t3 where a = 42;
  end;
end|

create procedure h_ew()
    deterministic
begin
  declare continue handler for 1264 -- ER_WARN_DATA_OUT_OF_RANGE
    select 'Outer (good)' as 'h_ew';

  begin
    declare continue handler for sqlwarning
      select 'Inner (bad)' as 'h_ew';

    insert into t3 values (123456789012);
  end;
  delete from t3;
  insert into t3 values (1);
end|

create procedure h_ex()
    deterministic
begin
  declare continue handler for 1062 -- ER_DUP_ENTRY
    select 'Outer (good)' as 'h_ex';

  begin
    declare continue handler for sqlexception
      select 'Inner (bad)' as 'h_ex';

    insert into t3 values (1);
  end;
end|

create procedure h_se()
    deterministic
begin
  -- integrity constraint violation
  declare continue handler for sqlstate '23000' 
    select 'Outer (bad)' as 'h_se';

  begin
    declare continue handler for 1062 -- ER_DUP_ENTRY
      select 'Inner (good)' as 'h_se';

    insert into t3 values (1);
  end;
end|

create procedure h_ss()
    deterministic
begin
  -- integrity constraint violation
  declare continue handler for sqlstate '23000' 
    select 'Outer (bad)' as 'h_ss';

  begin
    -- integrity constraint violation
    declare continue handler for sqlstate '23000' 
      select 'Inner (good)' as 'h_ss';

    insert into t3 values (1);
  end;
end|

create procedure h_sn()
    deterministic
begin
  -- Note: '02000' is more specific than NOT FOUND ;
  --       there might be other not found states 
  declare continue handler for sqlstate '02000' -- no data
    select 'Outer (good)' as 'h_sn';

  begin
    declare x int;
    declare continue handler for not found
      select 'Inner (bad)' as 'h_sn';

    select a into x from t3 where a = 42;
  end;
end|

create procedure h_sw()
    deterministic
begin
  -- data exception - numeric value out of range
  declare continue handler for sqlstate '22003'
    select 'Outer (good)' as 'h_sw';

  begin
    declare continue handler for sqlwarning
      select 'Inner (bad)' as 'h_sw';

    insert into t3 values (123456789012);
  end;
  delete from t3;
  insert into t3 values (1);
end|

create procedure h_sx()
    deterministic
begin
  -- integrity constraint violation
  declare continue handler for sqlstate '23000' 
    select 'Outer (good)' as 'h_sx';

  begin
    declare continue handler for sqlexception
      select 'Inner (bad)' as 'h_sx';

    insert into t3 values (1);
  end;
end|

create procedure h_ne()
    deterministic
begin
  declare continue handler for not found
    select 'Outer (bad)' as 'h_ne';

  begin
    declare x int;
    declare continue handler for 1329 -- ER_SP_FETCH_NO_DATA
      select 'Inner (good)' as 'h_ne';

    select a into x from t3 where a = 42;
  end;
end|

create procedure h_ns()
    deterministic
begin
  declare continue handler for not found
    select 'Outer (bad)' as 'h_ns';

  begin
    declare x int;
    declare continue handler for sqlstate '02000' -- no data
      select 'Inner (good)' as 'h_ns';

    select a into x from t3 where a = 42;
  end;
end|

create procedure h_nn()
    deterministic
begin
  declare continue handler for not found
    select 'Outer (bad)' as 'h_nn';

  begin
    declare x int;
    declare continue handler for not found
      select 'Inner (good)' as 'h_nn';

    select a into x from t3 where a = 42;
  end;
end|

create procedure h_we()
    deterministic
begin
  declare continue handler for sqlwarning
    select 'Outer (bad)' as 'h_we';

  begin
    declare continue handler for 1264 -- ER_WARN_DATA_OUT_OF_RANGE
      select 'Inner (good)' as 'h_we';

    insert into t3 values (123456789012);
  end;
  delete from t3;
  insert into t3 values (1);
end|

create procedure h_ws()
    deterministic
begin
  declare continue handler for sqlwarning
    select 'Outer (bad)' as 'h_ws';

  begin
    -- data exception - numeric value out of range
    declare continue handler for sqlstate '22003'
      select 'Inner (good)' as 'h_ws';

    insert into t3 values (123456789012);
  end;
  delete from t3;
  insert into t3 values (1);
end|

create procedure h_ww()
    deterministic
begin
  declare continue handler for sqlwarning
    select 'Outer (bad)' as 'h_ww';

  begin
    declare continue handler for sqlwarning
      select 'Inner (good)' as 'h_ww';

    insert into t3 values (123456789012);
  end;
  delete from t3;
  insert into t3 values (1);
end|

create procedure h_xe()
    deterministic
begin
  declare continue handler for sqlexception
    select 'Outer (bad)' as 'h_xe';

  begin
    declare continue handler for 1062 -- ER_DUP_ENTRY
      select 'Inner (good)' as 'h_xe';

    insert into t3 values (1);
  end;
end|

create procedure h_xs()
    deterministic
begin
  declare continue handler for sqlexception
    select 'Outer (bad)' as 'h_xs';

  begin
    -- integrity constraint violation
    declare continue handler for sqlstate '23000'
      select 'Inner (good)' as 'h_xs';

    insert into t3 values (1);
  end;
end|

create procedure h_xx()
    deterministic
begin
  declare continue handler for sqlexception
    select 'Outer (bad)' as 'h_xx';

  begin
    declare continue handler for sqlexception
      select 'Inner (good)' as 'h_xx';

    insert into t3 values (1);
  end;
end|

call h_ee()|
call h_es()|
call h_en()|
call h_ew()|
call h_ex()|
call h_se()|
call h_ss()|
call h_sn()|
call h_sw()|
call h_sx()|
call h_ne()|
call h_ns()|
call h_nn()|
call h_we()|
call h_ws()|
call h_ww()|
call h_xe()|
call h_xs()|
call h_xx()|

drop table t3|
drop procedure h_ee|
drop procedure h_es|
drop procedure h_en|
drop procedure h_ew|
drop procedure h_ex|
drop procedure h_se|
drop procedure h_ss|
drop procedure h_sn|
drop procedure h_sw|
drop procedure h_sx|
drop procedure h_ne|
drop procedure h_ns|
drop procedure h_nn|
drop procedure h_we|
drop procedure h_ws|
drop procedure h_ww|
drop procedure h_xe|
drop procedure h_xs|
drop procedure h_xx|


#
# Test cases for old bugs
#

#
# BUG#822
#
--disable_warnings
drop procedure if exists bug822|
--enable_warnings
create procedure bug822(a_id char(16), a_data int)
begin
  declare n int;
  select count(*) into n from t1 where id = a_id and data = a_data;
  if n = 0 then
    insert into t1 (id, data) values (a_id, a_data);
  end if;
end|

delete from t1|
call bug822('foo', 42)|
call bug822('foo', 42)|
call bug822('bar', 666)|
select * from t1|
delete from t1|
drop procedure bug822|

#
# BUG#1495
#
--disable_warnings
drop procedure if exists bug1495|
--enable_warnings
create procedure bug1495()
begin
  declare x int;

  select data into x from t1 order by id limit 1;
  if x > 10 then
    insert into t1 values ("less", x-10);
  else
    insert into t1 values ("more", x+10);
  end if;
end|

insert into t1 values ('foo', 12)|
call bug1495()|
delete from t1 where id='foo'|
insert into t1 values ('bar', 7)|
call bug1495()|
delete from t1 where id='bar'|
select * from t1|
delete from t1|
drop procedure bug1495|

#
# BUG#1547
#
--disable_warnings
drop procedure if exists bug1547|
--enable_warnings
create procedure bug1547(s char(16))
begin
  declare x int;

  select data into x from t1 where s = id limit 1;
  if x > 10 then
    insert into t1 values ("less", x-10);
  else
    insert into t1 values ("more", x+10);
  end if;
end|

insert into t1 values ("foo", 12), ("bar", 7)|
call bug1547("foo")|
call bug1547("bar")|
select * from t1|
delete from t1|
drop procedure bug1547|

#
# BUG#1656
#
--disable_warnings
drop table if exists t70|
--enable_warnings
create table t70 (s1 int,s2 int)|
insert into t70 values (1,2)|

--disable_warnings
drop procedure if exists bug1656|
--enable_warnings
create procedure bug1656(out p1 int, out p2 int)
  select * into p1, p1 from t70|

call bug1656(@1, @2)|
select @1, @2|
drop table t70|
drop procedure bug1656|

#
# BUG#1862
#
create table t3(a int)|

--disable_warnings
drop procedure if exists bug1862|
--enable_warnings
create procedure bug1862()
begin
  insert into t3 values(2);    
  flush tables;
end|

call bug1862()|
# the second call caused a segmentation
call bug1862()|
select * from t3|
drop table t3|
drop procedure bug1862|

#
# BUG#1874
#
--disable_warnings
drop procedure if exists bug1874|
--enable_warnings
create procedure bug1874()
begin
  declare x int;
  declare y double;
  select max(data) into x from t1;
  insert into t2 values ("max", x, 0);
  select min(data) into x from t1;
  insert into t2 values ("min", x, 0);
  select sum(data) into x from t1;
  insert into t2 values ("sum", x, 0);
  select avg(data) into y from t1;
  insert into t2 values ("avg", 0, y);
end|

insert into t1 (data) values (3), (1), (5), (9), (4)|
call bug1874()|
select * from t2|
delete from t1|
delete from t2|
drop procedure bug1874|

#
# BUG#2260
#
--disable_warnings
drop procedure if exists bug2260|
--enable_warnings
create procedure bug2260()
begin
  declare v1 int;
  declare c1 cursor for select data from t1;
  declare continue handler for not found set @x2 = 1;

  open c1;
  fetch c1 into v1;
  set @x2 = 2;
  close c1;
end|

call bug2260()|
select @x2|
drop procedure bug2260|

#
# BUG#2267 "Lost connect if stored procedure has SHOW FUNCTION STATUS"
#
--disable_warnings
drop procedure if exists bug2267_1|
--enable_warnings
create procedure bug2267_1()
begin
  show procedure status;
end|

--disable_warnings
drop procedure if exists bug2267_2|
--enable_warnings
create procedure bug2267_2()
begin
  show function status;
end|

--disable_warnings
drop procedure if exists bug2267_3|
--enable_warnings
create procedure bug2267_3()
begin
  show create procedure bug2267_1;
end|

--disable_warnings
drop procedure if exists bug2267_4|
drop function if exists bug2267_4|
--enable_warnings
create procedure bug2267_4()
begin
  show create function bug2267_4;
end|
create function bug2267_4() returns int return 100|

--replace_column 5 '0000-00-00 00:00:00' 6 '0000-00-00 00:00:00'
call bug2267_1()|
--replace_column 5 '0000-00-00 00:00:00' 6 '0000-00-00 00:00:00'
call bug2267_2()|
call bug2267_3()|
call bug2267_4()|

drop procedure bug2267_1|
drop procedure bug2267_2|
drop procedure bug2267_3|
drop procedure bug2267_4|
drop function bug2267_4|

#
# BUG#2227
#
--disable_warnings
drop procedure if exists bug2227|
--enable_warnings
create procedure bug2227(x int)
begin
  declare y float default 2.6;
  declare z char(16) default "zzz";

  select 1.3, x, y, 42, z;
end|

call bug2227(9)|
drop procedure bug2227|

#
# BUG#2614 "Stored procedure with INSERT ... SELECT that does not
#           contain any tables crashes server"
#
--disable_warnings
drop procedure if exists bug2614|
--enable_warnings
create procedure bug2614()
begin
  drop table if exists t3;
  create table t3 (id int default '0' not null);
  insert into t3 select 12;
  insert into t3 select * from t3;
end|

--disable_warnings
call bug2614()|
--enable_warnings
call bug2614()|
drop table t3|
drop procedure bug2614|

#
# BUG#2674
#
--disable_warnings
drop function if exists bug2674|
--enable_warnings
create function bug2674() returns int
  return @@sort_buffer_size|

set @osbs = @@sort_buffer_size|
set @@sort_buffer_size = 262000|
select bug2674()|
drop function bug2674|
set @@sort_buffer_size = @osbs|

#
# BUG#3259
#
--disable_warnings
drop procedure if exists bug3259_1 |
--enable_warnings
create procedure bug3259_1 () begin end|
--disable_warnings
drop procedure if exists BUG3259_2 |
--enable_warnings
create procedure BUG3259_2 () begin end|
--disable_warnings
drop procedure if exists Bug3259_3 |
--enable_warnings
create procedure Bug3259_3 () begin end|

call BUG3259_1()|
call BUG3259_1()|
call bug3259_2()|
call Bug3259_2()|
call bug3259_3()|
call bUG3259_3()|

drop procedure bUg3259_1|
drop procedure BuG3259_2|
drop procedure BUG3259_3|

#
# BUG#2772
#
--disable_warnings
drop function if exists bug2772|
--enable_warnings
create function bug2772() returns char(10) character set latin2
  return 'a'|

select bug2772()|
drop function bug2772|

#
# BUG#2776
#
--disable_warnings
drop procedure if exists bug2776_1|
--enable_warnings
create procedure bug2776_1(out x int)
begin
  declare v int;

  set v = default;
  set x = v;
end|

--disable_warnings
drop procedure if exists bug2776_2|
--enable_warnings
create procedure bug2776_2(out x int)
begin
  declare v int default 42;

  set v = default;
  set x = v;
end|

set @x = 1|
call bug2776_1(@x)|
select @x|
call bug2776_2(@x)|
select @x|
drop procedure bug2776_1|
drop procedure bug2776_2|

#
# BUG#2780
#
create table t3 (s1 smallint)|

insert into t3 values (123456789012)|

--disable_warnings
drop procedure if exists bug2780|
--enable_warnings
create procedure bug2780()
begin
  declare exit handler for sqlwarning set @x = 1; 

  set @x = 0;
  insert into t3 values (123456789012);
  insert into t3 values (0);
end|

call bug2780()|
select @x|
select * from t3|

drop procedure bug2780|
drop table t3|

#
# BUG#1863
#
create table t3 (content varchar(10) )|
insert into t3 values ("test1")|
insert into t3 values ("test2")|
create table t4 (f1 int, rc int, t3 int)|

--disable_warnings
drop procedure if exists bug1863|
--enable_warnings
create procedure bug1863(in1 int)
begin 

  declare ind int default 0;
  declare t1 int;
  declare t2 int;
  declare t3 int;

  declare rc int default 0;
  declare continue handler for 1065 set rc = 1;

  drop temporary table if exists temp_t1;
  create temporary table temp_t1 (
    f1 int auto_increment, f2 varchar(20), primary key (f1)
  );

  insert into temp_t1 (f2) select content from t3;

  select f2 into t3 from temp_t1 where f1 = 10;

  if (rc) then
       insert into t4 values (1, rc, t3);
  end if;

  insert into t4 values (2, rc, t3);

end|

call bug1863(10)|
call bug1863(10)|
select * from t4|

drop procedure bug1863|
drop temporary table temp_t1;
drop table t3, t4|

#
# BUG#2656
#

create table t3 ( 
  OrderID  int not null,
  MarketID int,
  primary key (OrderID)
)|

create table t4 ( 
  MarketID int not null,
  Market varchar(60),
  Status char(1),
  primary key (MarketID)
)|

insert t3 (OrderID,MarketID) values (1,1)|
insert t3 (OrderID,MarketID) values (2,2)|
insert t4 (MarketID,Market,Status) values (1,"MarketID One","A")|
insert t4 (MarketID,Market,Status) values (2,"MarketID Two","A")|

--disable_warnings
drop procedure if exists bug2656_1|
--enable_warnings
create procedure bug2656_1()
begin 
  select
    m.Market
  from  t4 m JOIN t3 o 
        ON o.MarketID != 1 and o.MarketID = m.MarketID;
end |

--disable_warnings
drop procedure if exists bug2656_2|
--enable_warnings
create procedure bug2656_2()
begin 
  select
    m.Market
  from  
    t4 m, t3 o
  where       
    m.MarketID != 1 and m.MarketID = o.MarketID;
        
end |

call bug2656_1()|
call bug2656_1()|
call bug2656_2()|
call bug2656_2()|
drop procedure bug2656_1|
drop procedure bug2656_2|
drop table t3, t4|


#
# BUG#3426
#
--disable_warnings
drop procedure if exists bug3426|
--enable_warnings
create procedure bug3426(in_time int unsigned, out x int)
begin
  if in_time is null then
    set @stamped_time=10;
    set x=1;
  else
    set @stamped_time=in_time;
    set x=2;
  end if;
end|

call bug3426(1000, @i)|
select @i, from_unixtime(@stamped_time, '%d-%m-%Y %h:%i:%s') as time|
call bug3426(NULL, @i)|
select @i, from_unixtime(@stamped_time, '%d-%m-%Y %h:%i:%s') as time|
# Clear SP cache
alter procedure bug3426 sql security invoker|
call bug3426(NULL, @i)|
select @i, from_unixtime(@stamped_time, '%d-%m-%Y %h:%i:%s') as time|
call bug3426(1000, @i)|
select @i, from_unixtime(@stamped_time, '%d-%m-%Y %h:%i:%s') as time|

drop procedure bug3426|

#
# BUG#3448
#
--disable_warnings
create table t3 (
  a int primary key, 
  ach char(1)
) engine = innodb|

create table t4 (
  b int  primary key , 
  bch char(1)
) engine = innodb|
--enable_warnings

insert into t3 values (1 , 'aCh1' ) , ('2' , 'aCh2')|
insert into t4 values (1 , 'bCh1' )|

--disable_warnings
drop procedure if exists bug3448|
--enable_warnings
create procedure bug3448()
  select * from t3 inner join t4 on t3.a = t4.b|

select * from t3 inner join t4 on t3.a = t4.b|
call bug3448()|
call bug3448()|

drop procedure bug3448|
drop table t3, t4|


#
# BUG#3734
#
create table t3 (
  id int unsigned auto_increment not null primary key,
  title VARCHAR(200),
  body text,
  fulltext (title,body)
)|

insert into t3 (title,body) values
  ('MySQL Tutorial','DBMS stands for DataBase ...'),
  ('How To Use MySQL Well','After you went through a ...'),
  ('Optimizing MySQL','In this tutorial we will show ...'),
  ('1001 MySQL Tricks','1. Never run mysqld as root. 2. ...'),
  ('MySQL vs. YourSQL','In the following database comparison ...'),
  ('MySQL Security','When configured properly, MySQL ...')|

--disable_warnings
drop procedure if exists bug3734 |
--enable_warnings
create procedure bug3734 (param1 varchar(100))
  select * from t3 where match (title,body) against (param1)|

call bug3734('database')|
call bug3734('Security')|

drop procedure bug3734|
drop table t3|

#
# BUG#3863
#
--disable_warnings
drop procedure if exists bug3863|
--enable_warnings
create procedure bug3863()
begin
  set @a = 0;
  while @a < 5 do
    set @a = @a + 1;
  end while;
end|

call bug3863()|
select @a|
call bug3863()|
select @a|

drop procedure bug3863|

#
# BUG#2460
#

create table t3 (
  id int(10) unsigned not null default 0,
  rid int(10) unsigned not null default 0,
  msg text not null,
  primary key (id),
  unique key rid (rid, id)
)|

--disable_warnings
drop procedure if exists bug2460_1|
--enable_warnings
create procedure bug2460_1(in v int)
begin
    ( select n0.id from t3 as n0 where n0.id = v )
  union
    ( select n0.id from t3 as n0, t3 as n1
        where n0.id = n1.rid and n1.id = v )
  union
    ( select n0.id from t3 as n0, t3 as n1, t3 as n2
        where n0.id = n1.rid and n1.id = n2.rid and n2.id = v );
end|

call bug2460_1(2)|
call bug2460_1(2)|
insert into t3 values (1, 1, 'foo'), (2, 1, 'bar'), (3, 1, 'zip zap')|
call bug2460_1(2)|
call bug2460_1(2)|

--disable_warnings
drop procedure if exists bug2460_2|
--enable_warnings
create procedure bug2460_2()
begin
  drop table if exists t3;
  create temporary table t3 (s1 int);
  insert into t3 select 1 union select 1;
end|

call bug2460_2()|
call bug2460_2()|
select * from t3|

drop procedure bug2460_1|
drop procedure bug2460_2|
drop table t3|


#
# BUG#2564
#
set @@sql_mode = ''|
--disable_warnings
drop procedure if exists bug2564_1|
--enable_warnings
create procedure bug2564_1()
    comment 'Joe''s procedure'
  insert into `t1` values ("foo", 1)|

set @@sql_mode = 'ANSI_QUOTES'|
--disable_warnings
drop procedure if exists bug2564_2|
--enable_warnings
create procedure bug2564_2()
  insert into "t1" values ('foo', 1)|

delimiter $|
set @@sql_mode = ''$
--disable_warnings
drop function if exists bug2564_3$
--enable_warnings
create function bug2564_3(x int, y int) returns int
  return x || y$

set @@sql_mode = 'ANSI'$
--disable_warnings
drop function if exists bug2564_4$
--enable_warnings
create function bug2564_4(x int, y int) returns int
  return x || y$
delimiter |$

set @@sql_mode = ''|
show create procedure bug2564_1|
show create procedure bug2564_2|
show create function bug2564_3|
show create function bug2564_4|

drop procedure bug2564_1|
drop procedure bug2564_2|
drop function bug2564_3|
drop function bug2564_4|

#
# BUG#3132
#
--disable_warnings
drop function if exists bug3132|
--enable_warnings
create function bug3132(s char(20)) returns char(50)
  return concat('Hello, ', s, '!')|

select bug3132('Bob') union all select bug3132('Judy')|
drop function bug3132|

#
# BUG#3843
#
--disable_warnings
drop procedure if exists bug3843|
--enable_warnings
create procedure bug3843()
  analyze table t1|

# Testing for packets out of order
call bug3843()|
call bug3843()|
select 1+2|

drop procedure bug3843|

#
# BUG#3368
#
create table t3 ( s1 char(10) )|
insert into t3 values ('a'), ('b')|

--disable_warnings
drop procedure if exists bug3368|
--enable_warnings
create procedure bug3368(v char(10))
begin
  select group_concat(v) from t3;
end|

call bug3368('x')|
call bug3368('yz')|
drop procedure bug3368|
drop table t3|

#
# BUG#4579
#
create table t3 (f1 int, f2 int)|
insert into t3 values (1,1)|

--disable_warnings
drop procedure if exists bug4579_1|
--enable_warnings
create procedure bug4579_1 ()
begin
  declare sf1 int;

  select f1 into sf1 from t3 where f1=1 and f2=1;
  update t3 set f2 = f2 + 1 where f1=1 and f2=1;
  call bug4579_2();
end|

--disable_warnings
drop procedure if exists bug4579_2|
--enable_warnings
create procedure bug4579_2 ()
begin
end|

call bug4579_1()|
call bug4579_1()|
call bug4579_1()|

drop procedure bug4579_1|
drop procedure bug4579_2|
drop table t3|

#
# BUG#2773: Function's data type ignored in stored procedures
#
--disable_warnings
drop procedure if exists bug2773|
--enable_warnings

create function bug2773() returns int return null|
create table t3 as select bug2773()|
show create table t3|
drop table t3|
drop function bug2773|

#
# BUG#3788: Stored procedure packet error
#
--disable_warnings
drop procedure if exists bug3788|
--enable_warnings

create function bug3788() returns date return cast("2005-03-04" as date)|
select bug3788()|
drop function bug3788|

create function bug3788() returns binary(1) return 5|
select bug3788()|
drop function bug3788|
 

#
# BUG#4726
#
create table t3 (f1 int, f2 int, f3 int)|
insert into t3 values (1,1,1)|

--disable_warnings
drop procedure if exists bug4726|
--enable_warnings
create procedure bug4726()
begin
   declare tmp_o_id INT;
   declare tmp_d_id INT default 1;

   while tmp_d_id <= 2 do
   begin
     select f1 into tmp_o_id from t3 where f2=1 and f3=1;
     set tmp_d_id = tmp_d_id + 1;
   end;
   end while;
end|

call bug4726()|
call bug4726()|
call bug4726()|

drop procedure bug4726|
drop table t3|

#
# BUG#4318
#

--disable_parsing # Don't know if HANDLER commands can work with SPs, or at all..
create table t3 (s1 int)|
insert into t3 values (3), (4)|

--disable_warnings
drop procedure if exists bug4318|
--enable_warnings
create procedure bug4318()
  handler t3 read next|

handler t3 open|
# Expect no results, as tables are closed, but there shouldn't be any errors
call bug4318()|
call bug4318()|
handler t3 close|

drop procedure bug4318|
drop table t3|
--enable_parsing

#
# BUG#4902: Stored procedure with SHOW WARNINGS leads to packet error
#
# Added tests for most other show commands we could find too.
# (Skipping those already tested, and the ones depending on optional handlers.)
#
# Note: This will return a large number of results of different formats,
#       which makes it impossible to filter with --replace_column.
#       It's possible that some of these are not deterministic across
#       platforms. If so, just remove the offending command.
#
--disable_warnings
drop procedure if exists bug4902|
--enable_warnings
create procedure bug4902()
begin
  show charset like 'foo';
  show collation like 'foo';
  show column types;
  show create table t1;
  show create database test;
  show databases like 'foo';
  show errors;
  show columns from t1;
  show keys from t1;
  show open tables like 'foo';
  show privileges;
  show status like 'foo';
  show tables like 'foo';
  show variables like 'foo';
  show warnings;
end|
--disable_parsing
show binlog events;
show storage engines;
show master status;
show slave hosts;
show slave status;
--enable_parsing

call bug4902()|
call bug4902()|

drop procedure bug4902|

#
# BUG#4904
#
--disable_warnings
drop procedure if exists bug4904|
--enable_warnings
create procedure bug4904()
begin
  declare continue handler for sqlstate 'HY000' begin end;

  create table t2 as select * from t3;
end|

-- error 1146
call bug4904()|

drop procedure bug4904|

create table t3 (s1 char character set latin1, s2 char character set latin2)|

--disable_warnings
drop procedure if exists bug4904|
--enable_warnings
create procedure bug4904 ()
begin
  declare continue handler for sqlstate 'HY000' begin end;

  select s1 from t3 union select s2 from t3; 
end|

call bug4904()|

drop procedure bug4904|
drop table t3|

#
# BUG#336
#
--disable_warnings
drop procedure if exists bug336|
--enable_warnings
create procedure bug336(out y int)
begin
  declare x int;
  set x = (select sum(t.data) from test.t1 t);
  set y = x;
end|

insert into t1 values ("a", 2), ("b", 3)|
call bug336(@y)|
select @y|
delete from t1|
drop procedure bug336|

#
# BUG#3157
#
--disable_warnings
drop procedure if exists bug3157|
--enable_warnings
create procedure bug3157()
begin
  if exists(select * from t1) then
    set @n= @n + 1;
  end if;
  if (select count(*) from t1) then
    set @n= @n + 1;
  end if;
end|

set @n = 0|
insert into t1 values ("a", 1)|
call bug3157()|
select @n|
delete from t1|
drop procedure bug3157|

#
# BUG#5251: mysql changes creation time of a procedure/function when altering
#
--disable_warnings
drop procedure if exists bug5251|
--enable_warnings
create procedure bug5251()
begin
end|

select created into @c1 from mysql.proc
  where db='test' and name='bug5251'|
--sleep 2
alter procedure bug5251 comment 'foobar'|
select count(*) from mysql.proc
  where  db='test' and name='bug5251' and created = @c1|

drop procedure bug5251|

#
# BUG#5279: Stored procedure packets out of order if CHECKSUM TABLE
#
--disable_warnings
drop procedure if exists bug5251|
--enable_warnings
create procedure bug5251()
  checksum table t1|

call bug5251()|
call bug5251()|
drop procedure bug5251|

#
# BUG#5287: Stored procedure crash if leave outside loop
#
--disable_warnings
drop procedure if exists bug5287|
--enable_warnings
create procedure bug5287(param1 int)
label1:
  begin
    declare c cursor for select 5;

    loop
      if param1 >= 0 then
        leave label1;
      end if;
    end loop;
end|
call bug5287(1)|
drop procedure bug5287|


#
# BUG#5307: Stored procedure allows statement after BEGIN ... END
#
--disable_warnings
drop procedure if exists bug5307|
--enable_warnings
create procedure bug5307()
begin
end; set @x = 3|

call bug5307()|
select @x|
drop procedure bug5307|

#
# BUG#5258: Stored procedure modified date is 0000-00-00
# (This was a design flaw)
--disable_warnings
drop procedure if exists bug5258|
--enable_warnings
create procedure bug5258()
begin
end|

--disable_warnings
drop procedure if exists bug5258_aux|
--enable_warnings
create procedure bug5258_aux()
begin
  declare c, m char(19);

  select created,modified into c,m from mysql.proc where name = 'bug5258';
  if c = m then
    select 'Ok';
  else
    select c, m;
  end if;
end|

call bug5258_aux()|

drop procedure bug5258|
drop procedure bug5258_aux|

#
# BUG#4487: Stored procedure connection aborted if uninitialized char
#
--disable_warnings
drop function if exists bug4487|
--enable_warnings
create function bug4487() returns char
begin
  declare v char;
  return v;
end|

select bug4487()|
drop function bug4487|


#
# BUG#4941: Stored procedure crash fetching null value into variable.
#
--disable_warnings
drop procedure if exists bug4941|
--enable_warnings
--disable_warnings
drop procedure if exists bug4941|
--enable_warnings
create procedure bug4941(out x int)
begin
  declare c cursor for select i from t2 limit 1;
  open c;
  fetch c into x;
  close c;
end|

insert into t2 values (null, null, null)|
set @x = 42|
call bug4941(@x)|
select @x|
delete from t1|
drop procedure bug4941|

#
# BUG#4905: Stored procedure doesn't clear for "Rows affected"
#
--disable_warnings
drop procedure if exists bug4905|
--enable_warnings

create table t3 (s1 int,primary key (s1))|

--disable_warnings
drop procedure if exists bug4905|
--enable_warnings
create procedure bug4905()
begin
  declare v int;
  declare continue handler for sqlstate '23000' set v = 5;

  insert into t3 values (1);
end|

call bug4905()|
select row_count()|
call bug4905()|
select row_count()|
call bug4905()|
select row_count()|
select * from t3|

drop procedure bug4905|
drop table t3|

#
# BUG#6022: Stored procedure shutdown problem with self-calling function.
#

--disable_parsing # until we implement support for recursive stored functions.
--disable_warnings
drop function if exists bug6022|
--enable_warnings

--disable_warnings
drop function if exists bug6022|
--enable_warnings
create function bug6022(x int) returns int
begin
  if x < 0 then
    return 0;
  else
    return bug6022(x-1);
  end if;
end|

select bug6022(5)|
drop function bug6022|
--enable_parsing

#
# BUG#6029: Stored procedure specific handlers should have priority
#
--disable_warnings
drop procedure if exists bug6029|
--enable_warnings

--disable_warnings
drop procedure if exists bug6029|
--enable_warnings
create procedure bug6029()
begin
  declare exit handler for 1136  select '1136';
  declare exit handler for sqlstate '23000'  select 'sqlstate 23000';
  declare continue handler for sqlexception  select 'sqlexception';

  insert into t3 values (1);
  insert into t3 values (1,2);
end|
 
create table t3 (s1 int, primary key (s1))|
insert into t3 values (1)|
call bug6029()|
delete from t3|
call bug6029()|

drop procedure bug6029|
drop table t3|

#
# BUG#8540: Local variable overrides an alias
#
--disable_warnings
drop procedure if exists bug8540|
--enable_warnings

create procedure bug8540()
begin
  declare x int default 1;
  select x as y, x+0 as z;
end|

call bug8540()|
drop procedure bug8540|

#
# BUG#6642: Stored procedure crash if expression with set function
#
create table t3 (s1 int)|

--disable_warnings
drop procedure if exists bug6642|
--enable_warnings

create procedure bug6642()
  select abs(count(s1)) from t3|

call bug6642()|
call bug6642()|
drop procedure bug6642|

#
# BUG#7013: Stored procedure crash if group by ... with rollup
#
insert into t3 values (0),(1)|
--disable_warnings
drop procedure if exists bug7013|
--enable_warnings
create procedure bug7013()
  select s1,count(s1) from t3 group by s1 with rollup|
call bug7013()|
call bug7013()|
drop procedure bug7013|

#
# BUG#7743: 'Lost connection to MySQL server during query' on Stored Procedure
#
--disable_warnings
drop table if exists t4|
--enable_warnings
create table t4 (
  a mediumint(8) unsigned not null auto_increment,
  b smallint(5) unsigned not null,
  c char(32) not null,
  primary key  (a)
) engine=myisam default charset=latin1|
insert into t4 values (1, 2, 'oneword')|
insert into t4 values (2, 2, 'anotherword')|

--disable_warnings
drop procedure if exists bug7743|
--enable_warnings
create procedure bug7743 ( searchstring char(28) )
begin
  declare var mediumint(8) unsigned;
  select a into var from t4 where b = 2 and c = binary searchstring limit 1;
  select var;
end|

call bug7743("oneword")|
call bug7743("OneWord")|
call bug7743("anotherword")|
call bug7743("AnotherWord")|
drop procedure bug7743|
drop table t4|

#
# BUG#7992: SELECT .. INTO variable .. within Stored Procedure crashes
#           the server
#
delete from t3|
insert into t3 values(1)|
drop procedure if exists bug7992_1|
drop procedure if exists bug7992_2|
create procedure bug7992_1()
begin
  declare i int;
  select max(s1)+1 into i from t3;
end|
create procedure bug7992_2()
  insert into t3 (s1) select max(t4.s1)+1 from t3 as t4|

call bug7992_1()|
call bug7992_1()|
call bug7992_2()|
call bug7992_2()|

drop procedure bug7992_1|
drop procedure bug7992_2|
drop table t3|

#
# BUG#8116: calling simple stored procedure twice in a row results
#           in server crash
#
create table t3 (  userid bigint(20) not null default 0 )|

--disable_warnings
drop procedure if exists bug8116|
--enable_warnings
create procedure bug8116(in _userid int)
   select * from t3 where userid = _userid|

call bug8116(42)|
call bug8116(42)|
drop procedure bug8116|
drop table t3|

#
# BUG#6857: current_time() in STORED PROCEDURES
#
--disable_warnings
drop procedure if exists bug6857|
--enable_warnings
create procedure bug6857(counter int)
begin
  declare t0, t1 int;
  declare plus bool default 0;

  set t0 = current_time();
  while counter > 0 do
    set counter = counter - 1;
  end while;
  set t1 = current_time();
  if t1 > t0 then
    set plus = 1;
  end if;
  select plus;
end|

# QQ: This is currently disabled. Not only does it slow down a normal test
#     run, it makes running with valgrind (or similar tools) extremely
#     painful.
# Make sure this takes at least one second on all machines in all builds.
# 30000 makes it about 3 seconds on an old 1.1GHz linux.
#call bug6857(300000)|

drop procedure bug6857|

#
# BUG#8757: Stored Procedures: Scope of Begin and End Statements do not
#           work properly.
--disable_warnings
drop procedure if exists bug8757|
--enable_warnings
create procedure bug8757()
begin
  declare x int;
  declare c1 cursor for select data from t1 limit 1;

  begin
    declare y int;
    declare c2 cursor for select i from t2 limit 1;

    open c2;
    fetch c2 into y;
    close c2;
    select 2,y;
  end;
  open c1;
  fetch c1 into x;
  close c1;
  select 1,x;
end|

delete from t1|
delete from t2|
insert into t1 values ("x", 1)|
insert into t2 values ("y", 2, 0.0)|

call bug8757()|

delete from t1|
delete from t2|
drop procedure bug8757|


#
# BUG#8762: Stored Procedures: Inconsistent behavior
#           of DROP PROCEDURE IF EXISTS statement.
--disable_warnings
drop procedure if exists bug8762|
--enable_warnings
# Doesn't exist
drop procedure if exists bug8762; create procedure bug8762() begin end|
# Does exist
drop procedure if exists bug8762; create procedure bug8762() begin end|
drop procedure bug8762|


#
# BUG#5240: Stored procedure crash if function has cursor declaration
#
--disable_warnings
drop function if exists bug5240|
--enable_warnings
create function bug5240 () returns int
begin
  declare x int;
  declare c cursor for select data from t1 limit 1;

  open c;
  fetch c into x;
  close c;
  return x;
end|

delete from t1|
insert into t1 values ("answer", 42)|
select id, bug5240() from t1|
drop function bug5240|

#
# BUG#7992: rolling back temporary Item tree changes in SP
#
--disable_warnings
drop procedure if exists p1|
--enable_warnings
create table t3(id int)|
insert into t3 values(1)|
create procedure bug7992()
begin
  declare i int;
  select max(id)+1 into i from t3;
end|

call bug7992()|
call bug7992()|
drop procedure bug7992|
drop table t3|
delimiter ;|

#
# BUG#8849: problem with insert statement with table alias's
#
# Rolling back changes to AND/OR structure of ON and WHERE clauses  in SP
# 

delimiter |;
create table t3 (
  lpitnumber int(11) default null,
  lrecordtype int(11) default null
)|

create table t4 (
  lbsiid int(11) not null default '0',
  ltradingmodeid int(11) not null default '0',
  ltradingareaid int(11) not null default '0',
  csellingprice decimal(19,4) default null,
  primary key  (lbsiid,ltradingmodeid,ltradingareaid)
)|

create table t5 (
  lbsiid int(11) not null default '0',
  ltradingareaid int(11) not null default '0',
  primary key  (lbsiid,ltradingareaid)
)|

--disable_warnings
drop procedure if exists bug8849|
--enable_warnings
create procedure bug8849()
begin
  insert into t5
  (
   t5.lbsiid,
   t5.ltradingareaid
  )
  select distinct t3.lpitnumber, t4.ltradingareaid
  from
    t4 join t3 on
      t3.lpitnumber = t4.lbsiid
      and t3.lrecordtype = 1
    left join t4 as price01 on
      price01.lbsiid = t4.lbsiid and
      price01.ltradingmodeid = 1 and
      t4.ltradingareaid = price01.ltradingareaid;
end|

call bug8849()|
call bug8849()|
call bug8849()|
drop procedure bug8849|
drop tables t3,t4,t5|

#
# BUG#8937: Stored Procedure: AVG() works as SUM() in SELECT ... INTO statement
#
--disable_warnings
drop procedure if exists bug8937|
--enable_warnings
create procedure bug8937()
begin
  declare s,x,y,z int;
  declare a float;

  select sum(data),avg(data),min(data),max(data) into s,x,y,z from t1;
  select s,x,y,z;
  select avg(data) into a from t1;
  select a;
end|

delete from t1|
insert into t1 (data) values (1), (2), (3), (4), (6)|
call bug8937()|

drop procedure bug8937|
delete from t1|


#
# BUG#6900: Stored procedure inner handler ignored
# BUG#9074: STORED PROC: The scope of every handler declared is not
#                        properly applied
#
--disable_warnings
drop procedure if exists bug6900|
drop procedure if exists bug9074|
drop procedure if exists bug6900_9074|
--enable_warnings

create table t3 (w char unique, x char)|
insert into t3 values ('a', 'b')|

create procedure bug6900()
begin
  declare exit handler for sqlexception select '1';

  begin
    declare exit handler for sqlexception select '2';

    insert into t3 values ('x', 'y', 'z');
  end;
end|

create procedure bug9074()
begin
  declare x1, x2, x3, x4, x5, x6 int default 0;

  begin    
    declare continue handler for sqlstate '23000' set x5 = 1;      

    insert into t3 values ('a', 'b');      
    set x6 = 1;      
  end;

 begin1_label:
  begin
    declare continue handler for sqlstate '23000' set x1 = 1;      

    insert into t3 values ('a', 'b');      
    set x2 = 1;      
				
   begin2_label:
    begin  
      declare exit handler for sqlstate '23000' set x3 = 1;         

      set x4= 1;         
      insert into t3 values ('a','b');
      set x4= 0;
    end begin2_label;
  end begin1_label;

  select x1, x2, x3, x4, x5, x6;
end|

create procedure bug6900_9074(z int)
begin
  declare exit handler for sqlstate '23000' select '23000';

  begin
    declare exit handler for sqlexception select 'sqlexception';

    if z = 1 then
      insert into t3 values ('a', 'b');
    else
      insert into t3 values ('x', 'y', 'z');
    end if;
  end;
end|

call bug6900()|
call bug9074()|
call bug6900_9074(0)|
call bug6900_9074(1)|

drop procedure bug6900|
drop procedure bug9074|
drop procedure bug6900_9074|
drop table t3|


#
# BUG#7185: Stored procedure crash if identifier is AVG
#
--disable_warnings
drop procedure if exists avg|
--enable_warnings
create procedure avg ()
begin
end|

call avg ()|
drop procedure avg|


#
# BUG#6129: Stored procedure won't display @@sql_mode value
#
--disable_warnings
drop procedure if exists bug6129|
--enable_warnings
set @old_mode= @@sql_mode;
set @@sql_mode= "ERROR_FOR_DIVISION_BY_ZERO";
create procedure bug6129()
  select @@sql_mode|
call bug6129()|
set @@sql_mode= "NO_ZERO_IN_DATE,NO_ZERO_DATE,ERROR_FOR_DIVISION_BY_ZERO"|
call bug6129()|
set @@sql_mode= "NO_ZERO_IN_DATE"|
call bug6129()|
set @@sql_mode=@old_mode;

drop procedure bug6129|


#
# BUG#9856: Stored procedures: crash if handler for sqlexception, not found
#
--disable_warnings
drop procedure if exists bug9856|
--enable_warnings
create procedure bug9856()
begin
  declare v int;
  declare c cursor for select data from t1;
  declare exit handler for sqlexception, not found select '16';

  open c;
  fetch c into v;
  select v;
end|

delete from t1|
call bug9856()|
call bug9856()|
drop procedure bug9856|


#
# BUG##9674: Stored Procs: Using declared vars in algebric operation causes
#            system crash.
#
--disable_warnings
drop procedure if exists bug9674_1|
drop procedure if exists bug9674_2|
--enable_warnings
create procedure bug9674_1(out arg int)
begin
  declare temp_in1 int default 0;
  declare temp_fl1 int default 0;

  set temp_in1 = 100;
  set temp_fl1 = temp_in1/10;
  set arg = temp_fl1;
end|

create procedure bug9674_2()
begin
  declare v int default 100;

  select v/10;
end|

call bug9674_1(@sptmp)|
call bug9674_1(@sptmp)|
select @sptmp|
call bug9674_2()|
call bug9674_2()|
drop procedure bug9674_1|
drop procedure bug9674_2|


#
# BUG#9598: stored procedure call within stored procedure overwrites IN variable
#
--disable_warnings
drop procedure if exists bug9598_1|
drop procedure if exists bug9598_2|
--enable_warnings
create procedure bug9598_1(in var_1 char(16),
                           out var_2 integer, out var_3 integer)
begin
  set var_2 = 50;
  set var_3 = 60;
end|

create procedure bug9598_2(in v1 char(16),
                           in v2 integer,
                           in v3 integer,
                           in v4 integer,
                           in v5 integer)
begin
  select v1,v2,v3,v4,v5;
  call bug9598_1(v1,@tmp1,@tmp2);
  select v1,v2,v3,v4,v5;
end|

call bug9598_2('Test',2,3,4,5)|
select @tmp1, @tmp2|

drop procedure bug9598_1|
drop procedure bug9598_2|


#
# BUG#9902: Crash with simple stored function using user defined variables
#
--disable_warnings
drop procedure if exists bug9902|
--enable_warnings
create function bug9902() returns int(11)
begin
  set @x = @x + 1;
  return @x;
end|

set @qcs1 = @@query_cache_size|
set global query_cache_size = 100000|
set @x = 1|
insert into t1 values ("qc", 42)|
select bug9902() from t1|
select bug9902() from t1|
select @x|

set global query_cache_size = @qcs1|
delete from t1|
drop function bug9902|


#
# BUG#9102: Stored proccedures: function which returns blob causes crash
#
--disable_warnings
drop function if exists bug9102|
--enable_warnings
create function bug9102() returns blob return 'a'|
select bug9102()|
drop function bug9102|


#
# BUG#7648: Stored procedure crash when invoking a function that returns a bit
#
--disable_warnings
drop function if exists bug7648|
--enable_warnings
create function bug7648() returns bit(8) return 'a'|
select bug7648()|
drop function bug7648|


#
# BUG#9775: crash if create function that returns enum or set
#
--disable_warnings
drop function if exists bug9775|
--enable_warnings
create function bug9775(v1 char(1)) returns enum('a','b') return v1|
select bug9775('a'),bug9775('b'),bug9775('c')|
drop function bug9775|
create function bug9775(v1 int) returns enum('a','b') return v1|
select bug9775(1),bug9775(2),bug9775(3)|
drop function bug9775|

create function bug9775(v1 char(1)) returns set('a','b') return v1|
select bug9775('a'),bug9775('b'),bug9775('a,b'),bug9775('c')|
drop function bug9775|
create function bug9775(v1 int) returns set('a','b') return v1|
select bug9775(1),bug9775(2),bug9775(3),bug9775(4)|
drop function bug9775|


#
# BUG#8861: If Return is a YEAR data type, value is not shown in year format
#
--disable_warnings
drop function if exists bug8861|
--enable_warnings
create function bug8861(v1 int) returns year return v1|
select bug8861(05)|
set @x = bug8861(05)|
select @x|
drop function bug8861|


#
# BUG#9004: Inconsistent behaviour of SP re. warnings
#
--disable_warnings
drop procedure if exists bug9004_1|
drop procedure if exists bug9004_2|
--enable_warnings
create procedure bug9004_1(x char(16))
begin
  insert into t1 values (x, 42);
  insert into t1 values (x, 17);
end|
create procedure bug9004_2(x char(16))
  call bug9004_1(x)|

# Truncation warnings expected...
call bug9004_1('12345678901234567')|
call bug9004_2('12345678901234567890')|

delete from t1|
drop procedure bug9004_1|
drop procedure bug9004_2|

#
# BUG#7293: Stored procedure crash with soundex
#
--disable_warnings
drop procedure if exists bug7293|
--enable_warnings
insert into t1 values ('secret', 0)| 
create procedure bug7293(p1 varchar(100))
begin
  if exists (select id from t1 where soundex(p1)=soundex(id)) then
    select 'yes';
  end if;
end;| 
call bug7293('secret')| 
call bug7293 ('secrete')| 
drop procedure bug7293|
delete from t1|


#
# BUG#9841: Unexpected read lock when trying to update a view in a
#           stored procedure
#
--disable_warnings
drop procedure if exists bug9841|
drop view if exists v1|
--enable_warnings

create view v1 as select * from t1, t2 where id = s|
create procedure bug9841 ()
  update v1 set data = 10| 
call bug9841()|

drop view v1|
drop procedure bug9841|


#
# BUG#5963 subqueries in SET/IF
#
--disable_warnings
drop procedure if exists bug5963|
--enable_warnings

create procedure bug5963_1 () begin declare v int; set v = (select s1 from t3); select v; end;|
create table t3 (s1 int)|
insert into t3 values (5)|
call bug5963_1()|
call bug5963_1()|
drop procedure bug5963_1|
drop table t3|

create procedure bug5963_2 (cfk_value int) 
begin 
  if cfk_value in (select cpk from t3) then 
    set @x = 5; 
  end if; 
  end; 
| 
create table t3 (cpk int)| 
insert into t3 values (1)| 
call bug5963_2(1)|
call bug5963_2(1)|
drop procedure bug5963_2|
drop table t3|


#
# BUG#9559: Functions: Numeric Operations using -ve value gives incorrect
#           results.
#
--disable_warnings
drop function if exists bug9559|
--enable_warnings
create function bug9559()
  returns int
begin
  set @y = -6/2;
  return @y;
end|

select bug9559()|

drop function bug9559|


#
# BUG#10961: Stored procedures: crash if select * from dual
#
--disable_warnings
drop procedure if exists bug10961|
--enable_warnings
# "select * from dual" results in an error, so the cursor will not open
create procedure bug10961()
begin
  declare v char;
  declare x int;
  declare c cursor for select * from dual;
  declare continue handler for sqlexception select x;

  set x = 1;
  open c;
  set x = 2;
  fetch c into v;
  set x = 3;
  close c;
end|

call bug10961()|
call bug10961()|

drop procedure bug10961|

#
# BUG #6866: Second call of a stored procedure using a view with on expressions
#

--disable_warnings
DROP PROCEDURE IF EXISTS bug6866|
--enable_warnings

DROP VIEW IF EXISTS tv|
DROP TABLE IF EXISTS tt1,tt2,tt3|

CREATE TABLE tt1 (a1 int, a2 int, a3 int, data varchar(10))|
CREATE TABLE tt2 (a2 int, data2 varchar(10))|
CREATE TABLE tt3 (a3 int, data3 varchar(10))|

INSERT INTO tt1 VALUES (1, 1, 4, 'xx')|

INSERT INTO tt2 VALUES (1, 'a')|
INSERT INTO tt2 VALUES (2, 'b')|
INSERT INTO tt2 VALUES (3, 'c')|

INSERT INTO tt3 VALUES (4, 'd')|
INSERT INTO tt3 VALUES (5, 'e')|
INSERT INTO tt3 VALUES (6, 'f')|

CREATE VIEW tv AS
SELECT tt1.*, tt2.data2, tt3.data3
  FROM tt1 INNER JOIN tt2 ON tt1.a2 = tt2.a2
         LEFT JOIN tt3 ON tt1.a3 = tt3.a3
    ORDER BY tt1.a1, tt2.a2, tt3.a3|

CREATE PROCEDURE bug6866 (_a1 int)
BEGIN
SELECT * FROM tv WHERE a1 = _a1;
END|

CALL bug6866(1)|
CALL bug6866(1)|
CALL bug6866(1)|

DROP PROCEDURE bug6866;

DROP VIEW tv|
DROP TABLE tt1, tt2, tt3|

#
# BUG#10136: items cleunup
#
--disable_warnings
DROP PROCEDURE IF EXISTS bug10136|
--enable_warnings
create table t3 ( name char(5) not null primary key, val float not null)|
insert into t3 values ('aaaaa', 1), ('bbbbb', 2), ('ccccc', 3)|
create procedure bug10136()
begin
  declare done int default 3;

  repeat
    select * from t3;
    set done = done - 1;
  until done <= 0 end repeat;

end|
call bug10136()|
call bug10136()|
call bug10136()|
drop procedure bug10136|
drop table t3|

#
# BUG#11529: crash server after use stored procedure
#
--disable_warnings
drop procedure if exists bug11529|
--enable_warnings
create procedure bug11529()
begin
  declare c cursor for select id, data from t1 where data in (10,13);

  open c;
  begin
    declare vid char(16);
    declare vdata int;
    declare exit handler for not found begin end;

    while true do
      fetch c into vid, vdata;
    end while;
  end;
  close c;
end|

insert into t1 values
  ('Name1', 10),
  ('Name2', 11),
  ('Name3', 12),
  ('Name4', 13),
  ('Name5', 14)|

call bug11529()|
call bug11529()|
delete from t1|
drop procedure bug11529|


#
# BUG#6063: Stored procedure labels are subject to restrictions (partial)
# BUG#7088: Stored procedures: labels won't work if character set is utf8
#
--disable_warnings
drop procedure if exists bug6063|
drop procedure if exists bug7088_1|
drop procedure if exists bug7088_2|
--enable_warnings

--disable_parsing # temporarily disabled until Bar fixes BUG#11986
create procedure bug6063()
  lâbel: begin end|
call bug6063()|
# QQ Known bug: this will not show the label correctly.
show create procedure bug6063|

set character set utf8|
create procedure bug7088_1()
  label1: begin end label1|
create procedure bug7088_2()
  läbel1: begin end|
call bug7088_1()|
call bug7088_2()|
set character set default|
show create procedure bug7088_1|
show create procedure bug7088_2|

drop procedure bug6063|
drop procedure bug7088_1|
drop procedure bug7088_2|
--enable_parsing

#
# BUG#9565: "Wrong locking in stored procedure if a sub-sequent procedure
#           is called".
#
--disable_warnings
drop procedure if exists bug9565_sub|
drop procedure if exists bug9565|
--enable_warnings
create procedure bug9565_sub()
begin
  select * from t1;
end|
create procedure bug9565()
begin
  insert into t1 values ("one", 1);
  call bug9565_sub();
end|
call bug9565()|
delete from t1|
drop procedure bug9565_sub|
drop procedure bug9565|


#
# BUG#9538: SProc: Creation fails if we try to SET system variable
#           using @@var_name in proc
#
--disable_warnings
drop procedure if exists bug9538|
--enable_warnings
create procedure bug9538()
  set @@sort_buffer_size = 1000000|

set @x = @@sort_buffer_size|
set @@sort_buffer_size = 2000000|
select @@sort_buffer_size|
call bug9538()|
select @@sort_buffer_size|
set @@sort_buffer_size = @x|

drop procedure bug9538|


#
# BUG#8692: Cursor fetch of empty string
#
--disable_warnings
drop procedure if exists bug8692|
--enable_warnings
create table t3 (c1 varchar(5), c2 char(5), c3 enum('one','two'), c4 text, c5 blob, c6 char(5), c7 varchar(5))|
insert into t3 values ('', '', '', '', '', '', NULL)|

create procedure bug8692()
begin 
    declare v1 VARCHAR(10); 
    declare v2 VARCHAR(10); 
    declare v3 VARCHAR(10); 
    declare v4 VARCHAR(10); 
    declare v5 VARCHAR(10); 
    declare v6 VARCHAR(10); 
    declare v7 VARCHAR(10); 
    declare c8692 cursor for select c1,c2,c3,c4,c5,c6,c7 from t3; 
    open c8692; 
    fetch c8692 into v1,v2,v3,v4,v5,v6,v7;
    select v1, v2, v3, v4, v5, v6, v7;
end|

call bug8692()|
drop procedure bug8692|
drop table t3|

#
# Bug#10055 "Using stored function with information_schema causes empty
#            result set"
#
--disable_warnings
drop function if exists bug10055|
--enable_warnings
create function bug10055(v char(255)) returns char(255) return lower(v)|
# This select should not crash server and should return all fields in t1
select t.column_name, bug10055(t.column_name)
from information_schema.columns as t
where t.table_schema = 'test' and t.table_name = 't1'|
drop function bug10055|

#
# Bug #12297 "SP crashes the server if data inserted inside a lon loop"
# The test for memleak bug, so actually there is no way to test it
# from the suite. The test below could be used to check SP memory
# consumption by passing large input parameter.
#

--disable_warnings
drop procedure if exists bug12297|
--enable_warnings

create procedure bug12297(lim int)
begin
  set @x = 0;
  repeat
    insert into t1(id,data)
    values('aa', @x);
    set @x = @x + 1;
  until @x >= lim
  end repeat;
end|

call bug12297(10)|
drop procedure bug12297|

#
# Bug #11247 "Stored procedures: Function calls in long loops leak memory"
# One more memleak bug test. One could use this test to check that the memory
# isn't leaking by increasing the input value for p_bug11247.
#

--disable_warnings
drop function if exists f_bug11247|
drop procedure if exists p_bug11247|
--enable_warnings

create function f_bug11247(param int)
  returns int
return param + 1|

create procedure p_bug11247(lim int)
begin
  declare v int default 0;

  while v < lim do
    set v= f_bug11247(v);
  end while;
end|

call p_bug11247(10)|
drop function f_bug11247|
drop procedure p_bug11247|
#
# BUG#12168: "'DECLARE CONTINUE HANDLER FOR NOT FOUND ...' in conditional
# handled incorrectly"
#
--disable_warnings
drop procedure if exists bug12168|
drop table if exists t3, t4|
--enable_warnings

create table t3 (a int)|
insert into t3 values (1),(2),(3),(4)|

create table t4 (a int)|

create procedure bug12168(arg1 char(1))
begin
  declare b, c integer;
  if arg1 = 'a' then
    begin
      declare c1 cursor for select a from t3 where a % 2;
      declare continue handler for not found set b = 1;
      set b = 0;
      open c1;
      c1_repeat: repeat
        fetch c1 into c;
        if (b = 1) then
          leave c1_repeat;
        end if;

        insert into t4 values (c);
        until b = 1
      end repeat;
    end;
  end if;
  if arg1 = 'b' then
    begin
      declare c2 cursor for select a from t3 where not a % 2;
      declare continue handler for not found set b = 1;
      set b = 0;
      open c2;
      c2_repeat: repeat
        fetch c2 into c;
        if (b = 1) then
          leave c2_repeat;
        end if;

        insert into t4 values (c);
        until b = 1
      end repeat;
    end;
  end if;
end|

call bug12168('a')|
select * from t4|
truncate t4|
call bug12168('b')|
select * from t4|
truncate t4|
call bug12168('a')|
select * from t4|
truncate t4|
call bug12168('b')|
select * from t4|
truncate t4|
drop table t3, t4|
drop procedure if exists bug12168|

#
# Bug #11333 "Stored Procedure: Memory blow up on repeated SELECT ... INTO
# query"
# One more memleak bug. Use the test to check memory consumption.
#

--disable_warnings
drop table if exists t3|
drop procedure if exists bug11333|
--enable_warnings

create table t3 (c1 char(128))|

insert into t3 values 
  ('AAAAAAAAAAAAAAAAAAAAAAAAAAAAAAAAAAAAAAAAAAAAAAAAAA')|


create procedure bug11333(i int)
begin
    declare tmp varchar(128);
    set @x = 0;
    repeat
        select c1 into tmp from t3
          where c1 = 'AAAAAAAAAAAAAAAAAAAAAAAAAAAAAAAAAAAAAAAAAAAAAAAAAA';
        set @x = @x + 1;
        until @x >= i
    end repeat;
end|

call bug11333(10)|

drop procedure bug11333|
drop table t3|

#
# BUG#9048: Creating a function with char binary IN parameter fails
#
--disable_warnings
drop function if exists bug9048|
--enable_warnings
create function bug9048(f1 char binary) returns char binary
begin
  set f1= concat( 'hello', f1 );
  return f1;
end|
drop function bug9048|

# Bug #12849 Stored Procedure: Crash on procedure call with CHAR type
# 'INOUT' parameter
#

--disable_warnings
drop procedure if exists bug12849_1|
--enable_warnings
create procedure bug12849_1(inout x char) select x into x|
set @var='a'|
call bug12849_1(@var)|
select @var|
drop procedure bug12849_1|

--disable_warnings
drop procedure if exists bug12849_2|
--enable_warnings
create procedure bug12849_2(inout foo varchar(15))
begin
select concat(foo, foo) INTO foo;
end|
set @var='abcd'|
call bug12849_2(@var)|
select @var|
drop procedure bug12849_2|

#
# BUG#13133: Local variables in stored procedures are not initialized correctly.
#
--disable_warnings
drop procedure if exists bug131333|
drop function if exists bug131333|
--enable_warnings
create procedure bug131333()
begin
  begin
    declare a int;

    select a;
    set a = 1;
    select a;
  end;
  begin
    declare b int;

    select b;
  end;
end|

create function bug131333()
  returns int
begin
  begin
    declare a int;

    set a = 1;
  end;
  begin
    declare b int;

    return b;
  end;
end|

call bug131333()|
select bug131333()|

drop procedure bug131333|
drop function bug131333|

#
# BUG#12379: PROCEDURE with HANDLER calling FUNCTION with error get
#            strange result
#
--disable_warnings
drop function if exists bug12379|
drop procedure if exists bug12379_1|
drop procedure if exists bug12379_2|
drop procedure if exists bug12379_3|
drop table if exists t3|
--enable_warnings

create table t3 (c1 char(1) primary key not null)|

create function bug12379()
  returns integer
begin
   insert into t3 values('X');
   insert into t3 values('X');
   return 0;
end|

create procedure bug12379_1()
begin
   declare exit handler for sqlexception select 42;

   select bug12379();
END|
create procedure bug12379_2()
begin
   declare exit handler for sqlexception begin end;

   select bug12379();
end|
create procedure bug12379_3()
begin
   select bug12379();
end|

--error 1062
select bug12379()|
select 1|
call bug12379_1()|
select 2|
call bug12379_2()|
select 3|
--error 1062
call bug12379_3()|
select 4|

drop function bug12379|
drop procedure bug12379_1|
drop procedure bug12379_2|
drop procedure bug12379_3|
drop table t3|

#
# Bug #13124    Stored Procedure using SELECT INTO crashes server
#

--disable_warnings
drop procedure if exists bug13124|
--enable_warnings
create procedure bug13124()
begin
  declare y integer;
  set @x=y;
end|
call bug13124()|
drop procedure  bug13124|

#
# Bug #12979  Stored procedures: crash if inout decimal parameter
#

# check NULL inout parameters processing

--disable_warnings
drop procedure if exists bug12979_1|
--enable_warnings
create procedure bug12979_1(inout d decimal(5)) set d = d / 2|
set @bug12979_user_var = NULL|
call bug12979_1(@bug12979_user_var)|
drop procedure bug12979_1|

# check NULL local variables processing

--disable_warnings
drop procedure if exists bug12979_2|
--enable_warnings
create procedure bug12979_2()
begin
declare internal_var decimal(5);
set internal_var= internal_var / 2;
select internal_var;
end|
call bug12979_2()|
drop procedure bug12979_2|


#
# BUG#6127: Stored procedure handlers within handlers don't work
#
--disable_warnings
drop table if exists t3|
drop procedure if exists bug6127|
--enable_warnings
create table t3 (s1 int unique)|

set @sm=@@sql_mode|
set sql_mode='traditional'|

create procedure bug6127()
begin
  declare continue handler for sqlstate '23000'
    begin
      declare continue handler for sqlstate '22003'
        insert into t3 values (0);

      insert into t3 values (1000000000000000);
    end;

  insert into t3 values (1);
  insert into t3 values (1);
end|

call bug6127()|
select * from t3|
--error ER_DUP_ENTRY
call bug6127()|
select * from t3|
set sql_mode=@sm|
drop table t3|
drop procedure bug6127|


#
# BUG#12589: Assert when creating temp. table from decimal stored procedure
#            variable
#
--disable_warnings
drop procedure if exists bug12589_1|
drop procedure if exists bug12589_2|
drop procedure if exists bug12589_3|
--enable_warnings
create procedure bug12589_1()
begin
  declare spv1 decimal(3,3);
  set spv1= 123.456;

  set spv1 = 'test';
  create temporary table tm1 as select spv1;
  show create table tm1;
  drop temporary table tm1;
end|

create procedure bug12589_2()
begin
  declare spv1 decimal(6,3);
  set spv1= 123.456;

  create temporary table tm1 as select spv1;
  show create table tm1;
  drop temporary table tm1;
end|

create procedure bug12589_3()
begin
  declare spv1 decimal(6,3);
  set spv1= -123.456;

  create temporary table tm1 as select spv1;
  show create table tm1;
  drop temporary table tm1;
end|

# Note: The type of the field will match the value, not the declared
#       type of the variable. (This is a type checking issue which
#       might be changed later.)

# Warning expected from "set spv1 = 'test'", the value is set to decimal "0".
call bug12589_1()|
# No warnings here
call bug12589_2()|
call bug12589_3()|
drop procedure bug12589_1|
drop procedure bug12589_2|
drop procedure bug12589_3|

#
# BUG#7049: Stored procedure CALL errors are ignored
#
--disable_warnings
drop table if exists t3|
drop procedure if exists bug7049_1|
drop procedure if exists bug7049_2|
drop procedure if exists bug7049_3|
drop procedure if exists bug7049_4|
drop function if exists bug7049_1|
drop function if exists bug7049_2|
--enable_warnings

create table t3 ( x int unique )|

create procedure bug7049_1()
begin
  insert into t3 values (42);
  insert into t3 values (42);
end|

create procedure bug7049_2()
begin
  declare exit handler for sqlexception
    select 'Caught it' as 'Result';

  call bug7049_1();
  select 'Missed it' as 'Result';
end|

create procedure bug7049_3()
  call bug7049_1()|

create procedure bug7049_4()
begin
  declare exit handler for sqlexception
    select 'Caught it' as 'Result';

  call bug7049_3();
  select 'Missed it' as 'Result';
end|

create function bug7049_1()
  returns int
begin
  insert into t3 values (42);
  insert into t3 values (42);
  return 42;
end|

create function bug7049_2()
  returns int
begin
  declare x int default 0;
  declare continue handler for sqlexception
    set x = 1;

  set x = bug7049_1();
  return x;
end|

call bug7049_2()|
select * from t3|
delete from t3|
call bug7049_4()|
select * from t3|
select bug7049_2()|

drop table t3|
drop procedure bug7049_1|
drop procedure bug7049_2|
drop procedure bug7049_3|
drop procedure bug7049_4|
drop function bug7049_1|
drop function bug7049_2|


#
# BUG#13941: replace() string fuction behaves badly inside stored procedure
# (BUG#13914: IFNULL is returning garbage in stored procedure)
#
--disable_warnings
drop function if exists bug13941|
drop procedure if exists bug13941|
--enable_warnings

create function bug13941(p_input_str text)
  returns text
begin
  declare p_output_str text;

  set p_output_str = p_input_str;

  set p_output_str = replace(p_output_str, 'xyzzy', 'plugh');
  set p_output_str = replace(p_output_str, 'test', 'prova');
  set p_output_str = replace(p_output_str, 'this', 'questo');
  set p_output_str = replace(p_output_str, ' a ', 'una ');
  set p_output_str = replace(p_output_str, 'is', '');

  return p_output_str;
end|

create procedure bug13941(out sout varchar(128))
begin
  set sout = 'Local';
  set sout = ifnull(sout, 'DEF');
end|

# Note: The bug showed different behaviour in different types of builds,
#  giving garbage results in some, and seemingly working in others.
#  Running with valgrind (or purify) is the safe way to check that it's
#  really working correctly.
select bug13941('this is a test')|
call bug13941(@a)|
select @a|

drop function bug13941|
drop procedure bug13941|


#
# BUG#13095: Cannot create VIEWs in prepared statements
#

delimiter ;|

--disable_warnings
DROP PROCEDURE IF EXISTS bug13095;
DROP TABLE IF EXISTS bug13095_t1;
DROP VIEW IF EXISTS bug13095_v1;
--enable_warnings

delimiter |;

CREATE PROCEDURE bug13095(tbl_name varchar(32))
BEGIN
  SET @str =
    CONCAT("CREATE TABLE ", tbl_name, "(stuff char(15))");
  SELECT @str;
  PREPARE stmt FROM @str;
  EXECUTE stmt;

  SET @str =
    CONCAT("INSERT INTO ", tbl_name, " VALUES('row1'),('row2'),('row3')" );
  SELECT @str;
  PREPARE stmt FROM @str;
  EXECUTE stmt;

  SET @str =
    CONCAT("CREATE VIEW bug13095_v1(c1) AS SELECT stuff FROM ", tbl_name);
  SELECT @str;
  PREPARE stmt FROM @str;
  EXECUTE stmt;

  SELECT * FROM bug13095_v1;

  SET @str =
    "DROP VIEW bug13095_v1";
  SELECT @str;
  PREPARE stmt FROM @str;
  EXECUTE stmt;
END|

delimiter ;|

CALL bug13095('bug13095_t1');

--disable_warnings
DROP PROCEDURE IF EXISTS bug13095;
DROP VIEW IF EXISTS bug13095_v1;
DROP TABLE IF EXISTS bug13095_t1;
--enable_warnings

delimiter |;

#
# BUG#14210: "Simple query with > operator on large table gives server
# crash"
# Check that cursors work in case when HEAP tables are converted to
# MyISAM
#
--disable_warnings
drop procedure if exists bug14210|
--enable_warnings
set @@session.max_heap_table_size=16384|
select @@session.max_heap_table_size|
# To trigger the memory corruption the original table must be InnoDB.
# No harm if it's not, so don't warn if the suite is run with --skip-innodb
--disable_warnings
create table t3 (a char(255)) engine=InnoDB|
--enable_warnings
create procedure bug14210_fill_table()
begin
  declare table_size, max_table_size int default 0;
  select @@session.max_heap_table_size into max_table_size;
  delete from t3;
  insert into t3 (a) values (repeat('a', 255));
  repeat
    insert into t3 select a from t3;
    select count(*)*255 from t3 into table_size;
  until table_size > max_table_size*2 end repeat;
end|
call bug14210_fill_table()|
drop procedure bug14210_fill_table|
create table t4 like t3|

create procedure bug14210()
begin
  declare a char(255);
  declare done int default 0;
  declare c cursor for select * from t3;
  declare continue handler for sqlstate '02000' set done = 1;
  open c;
  repeat
    fetch c into a;
    if not done then
       insert into t4 values (upper(a));
    end if;
  until done end repeat;
  close c;
end|
call bug14210()|
select count(*) from t4|

drop table t3, t4|
drop procedure bug14210|
set @@session.max_heap_table_size=default|


#
# BUG#1473: Dumping of stored functions seems to cause corruption in
#           the function body
#
--disable_warnings
drop function if exists bug14723|
drop procedure if exists bug14723|
--enable_warnings

delimiter ;;|
/*!50003 create function bug14723()
 returns bigint(20)
main_loop: begin
  return 42;
end */;;
show create function bug14723;;
select bug14723();;

/*!50003 create procedure bug14723()
main_loop: begin
  select 42;
end */;;
show create procedure bug14723;;
call bug14723();;

delimiter |;;

drop function bug14723|
drop procedure bug14723|

#
# Bug#14845 "mysql_stmt_fetch returns MYSQL_NO_DATA when COUNT(*) is 0"
# Check that when fetching from a cursor, COUNT(*) works properly.
#
create procedure bug14845()
begin
  declare a char(255);
  declare done int default 0;
  declare c cursor for select count(*) from t1 where 1 = 0;
  declare continue handler for sqlstate '02000' set done = 1;
  open c;
  repeat
    fetch c into a;
    if not done then
      select a;
    end if;
  until done end repeat;
  close c;
end|
call bug14845()|
drop procedure bug14845|

#
# BUG#13549 "Server crash with nested stored procedures".
# Server should not crash when during execution of stored procedure
# we have to parse trigger/function definition and this new trigger/
# function has more local variables declared than invoking stored
# procedure and last of these variables is used in argument of NOT
# operator.
#
--disable_warnings
drop procedure if exists bug13549_1|
drop procedure if exists bug13549_2|
--enable_warnings
CREATE PROCEDURE `bug13549_2`()
begin
  call bug13549_1();
end|
CREATE PROCEDURE `bug13549_1`()
begin
  declare done int default 0;
  set done= not done;
end|
CALL bug13549_2()|
drop procedure bug13549_2|
drop procedure bug13549_1|

#
# BUG#10100: function (and stored procedure?) recursivity problem
#
--disable_warnings
drop function if exists bug10100f|
drop procedure if exists bug10100p|
drop procedure if exists bug10100t|
drop procedure if exists bug10100pt|
drop procedure if exists bug10100pv|
drop procedure if exists bug10100pd|
drop procedure if exists bug10100pc|
--enable_warnings
# routines with simple recursion
create function bug10100f(prm int) returns int
begin
  if prm > 1 then
    return prm * bug10100f(prm - 1);
  end if;
  return 1;
end|
create procedure bug10100p(prm int, inout res int)
begin
  set res = res * prm;
  if prm > 1 then
    call bug10100p(prm - 1, res);  
  end if;
end|
create procedure bug10100t(prm int)
begin
  declare res int;
  set res = 1;
  call bug10100p(prm, res);
  select res;
end|

# a procedure which use tables and recursion
create table t3 (a int)|
insert into t3 values (0)|
create view v1 as select a from t3;
create procedure bug10100pt(level int, lim int)
begin
  if level < lim then
    update t3 set a=level;
    FLUSH TABLES;
    call bug10100pt(level+1, lim);
  else
    select * from t3;
  end if;
end|
# view & recursion
create procedure bug10100pv(level int, lim int)
begin
  if level < lim then
    update v1 set a=level;
    FLUSH TABLES;
    call bug10100pv(level+1, lim);
  else
    select * from v1;
  end if;
end|
# dynamic sql & recursion
prepare stmt2 from "select * from t3;";
create procedure bug10100pd(level int, lim int)
begin
  if level < lim then
    select level;
    prepare stmt1 from "update t3 set a=a+2";
    execute stmt1;
    FLUSH TABLES;
    execute stmt1;
    FLUSH TABLES;
    execute stmt1;
    FLUSH TABLES;
    deallocate prepare stmt1;
    execute stmt2;
    select * from t3;
    call bug10100pd(level+1, lim);
  else
    execute stmt2;
  end if;
end|
# cursor & recursion
create procedure bug10100pc(level int, lim int)
begin
  declare lv int;
  declare c cursor for select a from t3;
  open c;
  if level < lim then
    select level;
    fetch c into lv;
    select lv;
    update t3 set a=level+lv;
    FLUSH TABLES;
    call bug10100pc(level+1, lim);
  else
    select * from t3;
  end if;
  close c;
end|

set @@max_sp_recursion_depth=4|
select @@max_sp_recursion_depth|
-- error ER_SP_NO_RECURSION
select bug10100f(3)|
-- error ER_SP_NO_RECURSION
select bug10100f(6)|
call bug10100t(5)|
call bug10100pt(1,5)|
call bug10100pv(1,5)|
update t3 set a=1|
call bug10100pd(1,5)|
select * from t3|
update t3 set a=1|
call bug10100pc(1,5)|
select * from t3|
set @@max_sp_recursion_depth=0|
select @@max_sp_recursion_depth|
-- error ER_SP_NO_RECURSION
select bug10100f(5)|
-- error ER_SP_RECURSION_LIMIT
call bug10100t(5)|

#end of the stack checking
deallocate prepare stmt2|

drop function bug10100f|
drop procedure bug10100p|
drop procedure bug10100t|
drop procedure bug10100pt|
drop procedure bug10100pv|
drop procedure bug10100pd|
drop procedure bug10100pc|
drop view v1|

#
# BUG#13729: Stored procedures: packet error after exception handled
#
--disable_warnings
drop procedure if exists bug13729|
drop table if exists t3|
--enable_warnings

create table t3 (s1 int, primary key (s1))|

insert into t3 values (1),(2)|

create procedure bug13729()
begin
  declare continue handler for sqlexception select 55;

  update t3 set s1 = 1;
end|

call bug13729()|
# Used to cause Packets out of order
select * from t3|

drop procedure bug13729|
drop table t3|

#
# BUG#14643: Stored Procedure: Continuing after failed var. initialization
#            crashes server.
#
--disable_warnings
drop procedure if exists bug14643_1|
drop procedure if exists bug14643_2|
--enable_warnings

create procedure bug14643_1()
begin
  declare continue handler for sqlexception select 'boo' as 'Handler';

  begin
    declare v int default undefined_var;

    if v = 1 then
      select 1;
    else
      select v, isnull(v);
    end if;
  end;
end|

create procedure bug14643_2()
begin
  declare continue handler for sqlexception select 'boo' as 'Handler';

  case undefined_var
  when 1 then
    select 1;
  else
    select 2;
  end case;

  select undefined_var;
end|

call bug14643_1()|
call bug14643_2()|

drop procedure bug14643_1|
drop procedure bug14643_2|

#
# BUG#14304: auto_increment field incorrect set in SP
#
--disable_warnings
drop procedure if exists bug14304|
drop table if exists t3, t4|
--enable_warnings

create table t3(a int primary key auto_increment)|
create table t4(a int primary key auto_increment)|

create procedure bug14304()
begin
  insert into t3 set a=null;
  insert into t4 set a=null;
  insert into t4 set a=null;
  insert into t4 set a=null;
  insert into t4 set a=null;
  insert into t4 set a=null;
  insert into t4 select null as a;
  
  insert into t3 set a=null;
  insert into t3 set a=null;
  
  select * from t3;
end|

call bug14304()|

drop procedure bug14304|
drop table t3, t4|

#
# BUG#14376: MySQL crash on scoped variable (re)initialization
#
--disable_warnings
drop procedure if exists bug14376|
--enable_warnings

create procedure bug14376()
begin
  declare x int default x;
end|

# Not the error we want, but that's what we got for now...
--error ER_BAD_FIELD_ERROR
call bug14376()|
drop procedure bug14376|

create procedure bug14376()
begin
  declare x int default 42;

  begin
    declare x int default x;

    select x;
  end;
end|

call bug14376()|

drop procedure bug14376|

create procedure bug14376(x int)
begin
  declare x int default x;

  select x;
end|

call bug14376(4711)|

drop procedure bug14376|

#
# Bug#5967 "Stored procedure declared variable used instead of column"
# The bug should be fixed later.
# Test precedence of names of parameters, variable declarations, 
# variable declarations in nested compound statements, table columns,
# table columns in cursor declarations.
# According to the standard, table columns take precedence over
# variable declarations. In MySQL 5.0 it's vice versa.
#

--disable_warnings
drop procedure if exists bug5967|
drop table if exists t3|
--enable_warnings
create table t3 (a varchar(255))|
insert into t3 (a) values ("a - table column")|
create procedure bug5967(a varchar(255))
begin
  declare i varchar(255);
  declare c cursor for select a from t3;
  select a;
  select a from t3 into i;
  select i as 'Parameter takes precedence over table column';                     open c;
  fetch c into i;
  close c;
  select i as 'Parameter takes precedence over table column in cursors';
  begin
    declare a varchar(255) default 'a - local variable';
    declare c1 cursor for select a from t3;
    select a as 'A local variable takes precedence over parameter';
    open c1;
    fetch c1 into i;
    close c1;
    select i as 'A local variable takes precedence over parameter in cursors';
    begin
      declare a varchar(255) default 'a - local variable in a nested compound statement';
      declare c2 cursor for select a from t3;
      select a as 'A local variable in a nested compound statement takes precedence over a local variable in the outer statement';
      select a from t3 into i;
      select i as  'A local variable in a nested compound statement takes precedence over table column';
      open c2;
      fetch c2 into i;
      close c2;
      select i as  'A local variable in a nested compound statement takes precedence over table column in cursors';
    end;
  end;
end|
call bug5967("a - stored procedure parameter")|
drop procedure bug5967|

#
# Bug#13012 "SP: REPAIR/BACKUP/RESTORE TABLE crashes the server"
#
--disable_warnings
drop procedure if exists bug13012|
--enable_warnings
create procedure bug13012()
BEGIN
  REPAIR TABLE t1;
  BACKUP TABLE t1 to '../tmp';
  DROP TABLE t1;
  RESTORE TABLE t1 FROM '../tmp';
END|
call bug13012()|
drop procedure bug13012|
create view v1 as select * from t1|
create procedure bug13012()
BEGIN
  REPAIR TABLE t1,t2,t3,v1;
  OPTIMIZE TABLE t1,t2,t3,v1;
  ANALYZE TABLE t1,t2,t3,v1;
END|
call bug13012()|
call bug13012()|
call bug13012()|
drop procedure bug13012|
drop view v1;
select * from t1|

#
# A test case for Bug#15392 "Server crashes during prepared statement
# execute": make sure that stored procedure check for error conditions
# properly and do not continue execution if an error has been set. 
#
# It's necessary to use several DBs because in the original code
# the successful return of mysql_change_db overrode the error from
# execution.
drop schema if exists mysqltest1|
drop schema if exists mysqltest2|
drop schema if exists mysqltest3|
create schema mysqltest1|
create schema mysqltest2|
create schema mysqltest3|
use mysqltest3|

create procedure mysqltest1.p1 (out prequestid varchar(100))
begin
  call mysqltest2.p2('call mysqltest3.p3(1, 2)');
end|

create procedure mysqltest2.p2(in psql text)
begin
  declare lsql text;
  set @lsql= psql;
  prepare lstatement from @lsql;
  execute lstatement;
  deallocate prepare lstatement;
end|

create procedure mysqltest3.p3(in p1 int)
begin
  select p1;
end|

--error ER_SP_WRONG_NO_OF_ARGS
call mysqltest1.p1(@rs)|
--error ER_SP_WRONG_NO_OF_ARGS
call mysqltest1.p1(@rs)|
--error ER_SP_WRONG_NO_OF_ARGS
call mysqltest1.p1(@rs)|
drop schema if exists mysqltest1|
drop schema if exists mysqltest2|
drop schema if exists mysqltest3|
use test|

#
# Bug#15441 "Running SP causes Server to Crash": check that an SP variable
# can not be used in VALUES() function.
#
--disable_warnings
drop table if exists t3|
drop procedure if exists bug15441|
--enable_warnings
create table t3 (id int not null primary key, county varchar(25))|
insert into t3 (id, county) values (1, 'York')|

# First check that a stored procedure that refers to a parameter in VALUES()
# function won't parse.

create procedure bug15441(c varchar(25))
begin
  update t3 set id=2, county=values(c);
end|
--error ER_BAD_FIELD_ERROR
call bug15441('county')|
drop procedure bug15441|

# Now check the case when there is an ambiguity between column names
# and stored procedure parameters: the parser shall resolve the argument
# of VALUES() function to the column name.

# It's hard to deduce what county refers to in every case (INSERT statement):
# 1st county refers to the column
# 2nd county refers to the procedure parameter
# 3d and 4th county refers to the column, again, but
# for 4th county it has the value of SP parameter

# In UPDATE statement, just check that values() function returns NULL for
# non- INSERT...UPDATE statements, as stated in the manual.

create procedure bug15441(county varchar(25))
begin
  declare c varchar(25) default "hello";

  insert into t3 (id, county) values (1, county)
  on duplicate key update county= values(county);
  select * from t3;

  update t3 set id=2, county=values(id);
  select * from t3;
end|
call bug15441('Yale')|
drop table t3|
drop procedure bug15441|

#
# BUG#14498: Stored procedures: hang if undefined variable and exception
#
--disable_warnings
drop procedure if exists bug14498_1|
drop procedure if exists bug14498_2|
drop procedure if exists bug14498_3|
drop procedure if exists bug14498_4|
drop procedure if exists bug14498_5|
--enable_warnings

create procedure bug14498_1()
begin
  declare continue handler for sqlexception select 'error' as 'Handler';

  if v then
    select 'yes' as 'v';
  else
    select 'no' as 'v';
  end if;
  select 'done' as 'End';
end|

create procedure bug14498_2()
begin
  declare continue handler for sqlexception select 'error' as 'Handler';

  while v do
    select 'yes' as 'v';
  end while;
  select 'done' as 'End';
end|

create procedure bug14498_3()
begin
  declare continue handler for sqlexception select 'error' as 'Handler';

  repeat
    select 'maybe' as 'v';
  until v end repeat;
  select 'done' as 'End';
end|

create procedure bug14498_4()
begin
  declare continue handler for sqlexception select 'error' as 'Handler';

  case v
  when 1 then
    select '1' as 'v';
  when 2 then
    select '2' as 'v';
  else
    select '?' as 'v';
  end case;
  select 'done' as 'End';
end|

create procedure bug14498_5()
begin
  declare continue handler for sqlexception select 'error' as 'Handler';

  case
  when v = 1 then
    select '1' as 'v';
  when v = 2 then
    select '2' as 'v';
  else
    select '?' as 'v';
  end case;
  select 'done' as 'End';
end|

call bug14498_1()|
call bug14498_2()|
call bug14498_3()|
call bug14498_4()|
call bug14498_5()|

drop procedure bug14498_1|
drop procedure bug14498_2|
drop procedure bug14498_3|
drop procedure bug14498_4|
drop procedure bug14498_5|

#
# BUG#15231: Stored procedure bug with not found condition handler
#
--disable_warnings
drop table if exists t3|
drop procedure if exists bug15231_1|
drop procedure if exists bug15231_2|
drop procedure if exists bug15231_3|
drop procedure if exists bug15231_4|
--enable_warnings

create table t3 (id int not null)|
  
create procedure bug15231_1()
begin
  declare xid integer;
  declare xdone integer default 0;
  declare continue handler for not found set xdone = 1;

  set xid=null;
  call bug15231_2(xid);
  select xid, xdone;
end|

create procedure bug15231_2(inout ioid integer)
begin
  select "Before NOT FOUND condition is triggered" as '1';
  select id into ioid from t3 where id=ioid;
  select "After NOT FOUND condtition is triggered" as '2';

  if ioid is null then
    set ioid=1;
  end if;
end|

create procedure bug15231_3()
begin
  declare exit handler for sqlwarning
    select 'Caught it (wrong)' as 'Result';

  call bug15231_4();
end|

create procedure bug15231_4()
begin
  declare x decimal(2,1);

  set x = 'zap';
  select 'Missed it (correct)' as 'Result';
end|

call bug15231_1()|
call bug15231_3()|

drop table if exists t3|
drop procedure if exists bug15231_1|
drop procedure if exists bug15231_2|
drop procedure if exists bug15231_3|
drop procedure if exists bug15231_4|


#
# BUG#15011: error handler in nested block not activated
#
--disable_warnings
drop procedure if exists bug15011|
--enable_warnings

create table t3 (c1 int primary key)|

insert into t3 values (1)|

create procedure bug15011()
  deterministic
begin
  declare continue handler for 1062
    select 'Outer' as 'Handler';

  begin
    declare continue handler for 1062
      select 'Inner' as 'Handler';

    insert into t3 values (1);
  end;
end|

call bug15011()|

drop procedure bug15011|
drop table t3|


#
<<<<<<< HEAD
# BUG#17476: Stored procedure not returning data when it is called first
#            time per connection
#
--disable_warnings
drop procedure if exists bug17476|
--enable_warnings

create table t3 ( d date )|
insert into t3 values
  ( '2005-01-01' ), ( '2005-01-02' ), ( '2005-01-03' ),
  ( '2005-01-04' ), ( '2005-02-01' ), ( '2005-02-02' )|

create procedure bug17476(pDateFormat varchar(10))
  select date_format(t3.d, pDateFormat), count(*)
    from t3 
    group by date_format(t3.d, pDateFormat)|

call bug17476('%Y-%m')|
call bug17476('%Y-%m')|

drop table t3|
drop procedure bug17476|
=======
# BUG#17615: problem with character set
#
--disable_warnings
drop function if exists bug17615|
--enable_warnings

create table t3 (a varchar(256) unicode)|

create function bug17615() returns varchar(256) unicode
begin
  declare tmp_res varchar(256) unicode;
  set tmp_res= 'foo string';
  return tmp_res;
end|

insert into t3 values(bug17615())|
select * from t3|

drop function bug17615|
drop table t3|
>>>>>>> 6ea2c3cd


#
# BUG#NNNN: New bug synopsis
#
#--disable_warnings
#drop procedure if exists bugNNNN|
#--enable_warnings
#create procedure bugNNNN...

# Add bugs above this line. Use existing tables t1 and t2 when
# practical, or create table t3, t4 etc temporarily (and drop them).
delimiter ;|
drop table t1,t2;<|MERGE_RESOLUTION|>--- conflicted
+++ resolved
@@ -5616,7 +5616,28 @@
 
 
 #
-<<<<<<< HEAD
+# BUG#17615: problem with character set
+#
+--disable_warnings
+drop function if exists bug17615|
+--enable_warnings
+
+create table t3 (a varchar(256) unicode)|
+
+create function bug17615() returns varchar(256) unicode
+begin
+  declare tmp_res varchar(256) unicode;
+  set tmp_res= 'foo string';
+  return tmp_res;
+end|
+
+insert into t3 values(bug17615())|
+select * from t3|
+
+drop function bug17615|
+drop table t3|
+
+
 # BUG#17476: Stored procedure not returning data when it is called first
 #            time per connection
 #
@@ -5639,28 +5660,6 @@
 
 drop table t3|
 drop procedure bug17476|
-=======
-# BUG#17615: problem with character set
-#
---disable_warnings
-drop function if exists bug17615|
---enable_warnings
-
-create table t3 (a varchar(256) unicode)|
-
-create function bug17615() returns varchar(256) unicode
-begin
-  declare tmp_res varchar(256) unicode;
-  set tmp_res= 'foo string';
-  return tmp_res;
-end|
-
-insert into t3 values(bug17615())|
-select * from t3|
-
-drop function bug17615|
-drop table t3|
->>>>>>> 6ea2c3cd
 
 
 #
