--- conflicted
+++ resolved
@@ -6,22 +6,8 @@
 }
 
 #
-# Check if the variable HA_EXAMPLE_SO is set
+# Check if the variable EXAMPLE_PLUGIN is set
 #
-<<<<<<< HEAD
-if (`SELECT LENGTH('$HA_EXAMPLE_SO') = 0`) {
+if (!$HA_EXAMPLE_SO) {
   --skip Need example plugin
 }
-=======
-if (!$EXAMPLE_PLUGIN) {
-  --skip Example plugin requires the environment variable \$EXAMPLE_PLUGIN to be set (normally done by mtr)
-}
-
-#
-# Check if --plugin-dir was setup for exampledb
-#
-if (`SELECT CONCAT('--plugin-dir=', @@plugin_dir) != '$EXAMPLE_PLUGIN_OPT'`) {
-  --skip Example plugin requires that --plugin-dir is set to the example plugin dir (either the .opt file does not contain \$EXAMPLE_PLUGIN_OPT or another plugin is in use)
-}
-enable_query_log;
->>>>>>> 5a0e7394
