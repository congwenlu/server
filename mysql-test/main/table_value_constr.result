--- conflicted
+++ resolved
@@ -2776,26 +2776,6 @@
 2	SUBQUERY	t1	ALL	NULL	NULL	NULL	NULL	3	Using where
 drop table t1;
 #
-<<<<<<< HEAD
-# End of 10.3 tests
-#
-#
-# MDEV-22610 Crash in INSERT INTO t1 (VALUES (DEFAULT) UNION VALUES (DEFAULT))
-#
-VALUES (DEFAULT) UNION VALUES (DEFAULT);
-ERROR HY000: 'default' is not allowed in this context
-VALUES (IGNORE) UNION VALUES (IGNORE);
-ERROR HY000: 'ignore' is not allowed in this context
-CREATE TABLE t1 (a INT DEFAULT 10);
-INSERT INTO t1 (VALUES (DEFAULT) UNION VALUES (DEFAULT));
-ERROR HY000: 'default' is not allowed in this context
-INSERT INTO t1 (VALUES (IGNORE) UNION VALUES (IGNORE));
-ERROR HY000: 'ignore' is not allowed in this context
-DROP TABLE t1;
-#
-# End of 10.4 tests
-#
-=======
 # MDEV-24910: TVC containing subquery used as a subselect
 #
 create table t1 (a int) engine=myisam;
@@ -2901,5 +2881,22 @@
 deallocate prepare stmt;
 drop view v1;
 drop table t1,t2,t3;
-End of 10.3 tests
->>>>>>> 3e2afcb3
+#
+# End of 10.3 tests
+#
+#
+# MDEV-22610 Crash in INSERT INTO t1 (VALUES (DEFAULT) UNION VALUES (DEFAULT))
+#
+VALUES (DEFAULT) UNION VALUES (DEFAULT);
+ERROR HY000: 'default' is not allowed in this context
+VALUES (IGNORE) UNION VALUES (IGNORE);
+ERROR HY000: 'ignore' is not allowed in this context
+CREATE TABLE t1 (a INT DEFAULT 10);
+INSERT INTO t1 (VALUES (DEFAULT) UNION VALUES (DEFAULT));
+ERROR HY000: 'default' is not allowed in this context
+INSERT INTO t1 (VALUES (IGNORE) UNION VALUES (IGNORE));
+ERROR HY000: 'ignore' is not allowed in this context
+DROP TABLE t1;
+#
+# End of 10.4 tests
+#