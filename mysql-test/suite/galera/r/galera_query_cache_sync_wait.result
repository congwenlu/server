CREATE TABLE t1 (id INT PRIMARY KEY AUTO_INCREMENT) ENGINE=InnoDB;
INSERT INTO t1 VALUES (1);
connection node_2;
SET GLOBAL wsrep_provider_options = "repl.causal_read_timeout=PT1S";
SET GLOBAL debug_dbug = "d,sync.wsrep_apply_cb";
SELECT MAX(id) FROM t1;
MAX(id)
1
connection node_1;
INSERT INTO t1 VALUES (2);
connection node_2;
SELECT MAX(id) FROM t1;
ERROR HY000: Lock wait timeout exceeded; try restarting transaction
SET GLOBAL debug_dbug = "";
SET DEBUG_SYNC = "now SIGNAL signal.wsrep_apply_cb";
FLUSH QUERY CACHE;
SET GLOBAL debug_dbug = "d,sync.wsrep_apply_cb";
SET DEBUG_SYNC = "RESET";
connection node_1;
INSERT INTO t1 VALUES (3);
connection node_2;
SELECT MAX(id) FROM t1;
ERROR HY000: Lock wait timeout exceeded; try restarting transaction
SET GLOBAL debug_dbug = "";
SET DEBUG_SYNC = "now SIGNAL signal.wsrep_apply_cb";
connection node_1;
INSERT INTO t1 VALUES (4);
connection node_2;
SELECT MAX(id) FROM t1;
MAX(id)
4
FLUSH STATUS;
SELECT MAX(id) FROM t1;
MAX(id)
4
SELECT VARIABLE_VALUE = 1 FROM INFORMATION_SCHEMA.SESSION_STATUS WHERE VARIABLE_NAME = 'Qcache_hits';
VARIABLE_VALUE = 1
1
<<<<<<< HEAD
SET GLOBAL DEBUG = "d,sync.wsrep_apply_cb";
Warnings:
Warning	1287	'@@debug' is deprecated and will be removed in a future release. Please use '@@debug_dbug' instead
connection node_1;
=======
SET GLOBAL debug_dbug = "d,sync.wsrep_apply_cb";
>>>>>>> 622e9e8a
INSERT INTO t1 VALUES (5);
connection node_2;
SELECT MAX(id) FROM t1 ;
<<<<<<< HEAD
connect node_2a, 127.0.0.1, root, , test, $NODE_MYPORT_2;
connection node_2a;
SET GLOBAL DEBUG = "";
Warnings:
Warning	1287	'@@debug' is deprecated and will be removed in a future release. Please use '@@debug_dbug' instead
=======
SET GLOBAL debug_dbug = "";
>>>>>>> 622e9e8a
SET DEBUG_SYNC = "now SIGNAL signal.wsrep_apply_cb";
connection node_2;
MAX(id)
5
SELECT VARIABLE_VALUE = 1 FROM INFORMATION_SCHEMA.SESSION_STATUS WHERE VARIABLE_NAME = 'Qcache_hits';
VARIABLE_VALUE = 1
1<|MERGE_RESOLUTION|>--- conflicted
+++ resolved
@@ -36,26 +36,13 @@
 SELECT VARIABLE_VALUE = 1 FROM INFORMATION_SCHEMA.SESSION_STATUS WHERE VARIABLE_NAME = 'Qcache_hits';
 VARIABLE_VALUE = 1
 1
-<<<<<<< HEAD
-SET GLOBAL DEBUG = "d,sync.wsrep_apply_cb";
-Warnings:
-Warning	1287	'@@debug' is deprecated and will be removed in a future release. Please use '@@debug_dbug' instead
+SET GLOBAL debug_dbug = "d,sync.wsrep_apply_cb";
 connection node_1;
-=======
-SET GLOBAL debug_dbug = "d,sync.wsrep_apply_cb";
->>>>>>> 622e9e8a
 INSERT INTO t1 VALUES (5);
 connection node_2;
 SELECT MAX(id) FROM t1 ;
-<<<<<<< HEAD
-connect node_2a, 127.0.0.1, root, , test, $NODE_MYPORT_2;
+SET GLOBAL debug_dbug = "";
 connection node_2a;
-SET GLOBAL DEBUG = "";
-Warnings:
-Warning	1287	'@@debug' is deprecated and will be removed in a future release. Please use '@@debug_dbug' instead
-=======
-SET GLOBAL debug_dbug = "";
->>>>>>> 622e9e8a
 SET DEBUG_SYNC = "now SIGNAL signal.wsrep_apply_cb";
 connection node_2;
 MAX(id)
