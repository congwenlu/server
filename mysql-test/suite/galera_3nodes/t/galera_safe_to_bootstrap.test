--- conflicted
+++ resolved
@@ -3,17 +3,13 @@
 #
 --source include/galera_cluster.inc
 
-<<<<<<< HEAD
 #
 # Create connection node_3 and save auto increment variables.
 #
-=======
->>>>>>> ab2458c6
 --let $galera_connection_name = node_3
 --let $galera_server_number = 3
 --source include/galera_connect.inc
 
-<<<<<<< HEAD
 --let $node_1 = node_1
 --let $node_2 = node_2
 --let $node_3 = node_3
@@ -22,15 +18,6 @@
 
 --connection node_1
 
-=======
-# Save original auto_increment_offset values.
---let $node_1=node_1
---let $node_2=node_2
---let $node_3=node_3
---source ../galera/include/auto_increment_offset_save.inc
-
---connection node_1
->>>>>>> ab2458c6
 CREATE TABLE t1 (f1 INTEGER) ENGINE=InnoDB;
 
 #
@@ -75,10 +62,7 @@
 #
 # Shut down one more node
 #
-<<<<<<< HEAD
 
-=======
->>>>>>> ab2458c6
 --connection node_3
 --source include/shutdown_mysqld.inc
 
@@ -206,11 +190,7 @@
 
 DROP TABLE t1;
 
-<<<<<<< HEAD
 #
 # Restore auto increment variables.
 #
-=======
-# Restore original auto_increment_offset values.
->>>>>>> ab2458c6
 --source ../galera/include/auto_increment_offset_restore.inc