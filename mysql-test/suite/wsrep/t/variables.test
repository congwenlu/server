--- conflicted
+++ resolved
@@ -37,16 +37,6 @@
 source include/check_galera_version.inc;
 --enable_query_log
 
-<<<<<<< HEAD
---replace_column 2 #
-SHOW GLOBAL STATUS LIKE 'wsrep%';
-
---echo
---replace_column 2 #
-SHOW GLOBAL STATUS LIKE 'wsrep_%';
-
-=======
->>>>>>> 94859d98
 --replace_column 2 #
 SHOW GLOBAL STATUS LIKE 'wsrep_local_state_comment';
 
