--- conflicted
+++ resolved
@@ -81,9 +81,6 @@
 1
 2
 drop table t1, t2;
-<<<<<<< HEAD
-=======
-drop table if exists t1, t2;
 create table t1(a int);
 insert into t1 values(1),(1);
 reset master;
@@ -93,7 +90,6 @@
 Log_name	Pos	Event_type	Server_id	Orig_log_pos	Info
 master-bin.001	4	Start	1	4	Server ver: VERSION, Binlog ver: 3
 drop table t1;
->>>>>>> 9286d1c1
 create table t1 (a int not null);
 create table t2 (a int not null);
 insert into t1 values (1);
