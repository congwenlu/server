drop table if exists t1,t2;
create table t1 (i int, j int, empty_string char(10), bool char(1), d date);
insert into t1 values (1,2,"","Y","2002-03-03"), (3,4,"","N","2002-03-04"), (5,6,"","Y","2002-03-04"), (7,8,"","N","2002-03-05");
select count(*) from t1 procedure analyse();
Field_name	Min_value	Max_value	Min_length	Max_length	Empties_or_zeros	Nulls	Avg_value_or_avg_length	Std	Optimal_fieldtype
count(*)	4	4	1	1	0	0	4.0000	0.0000	ENUM('4') NOT NULL
select * from t1 procedure analyse();
Field_name	Min_value	Max_value	Min_length	Max_length	Empties_or_zeros	Nulls	Avg_value_or_avg_length	Std	Optimal_fieldtype
test.t1.i	1	7	1	1	0	0	4.0000	2.2361	ENUM('1','3','5','7') NOT NULL
test.t1.j	2	8	1	1	0	0	5.0000	2.2361	ENUM('2','4','6','8') NOT NULL
test.t1.empty_string			0	0	4	0	0.0000	NULL	CHAR(0) NOT NULL
test.t1.bool	N	Y	1	1	0	0	1.0000	NULL	ENUM('N','Y') NOT NULL
test.t1.d	2002-03-03	2002-03-05	10	10	0	0	10.0000	NULL	ENUM('2002-03-03','2002-03-04','2002-03-05') NOT NULL
select * from t1 procedure analyse(2);
Field_name	Min_value	Max_value	Min_length	Max_length	Empties_or_zeros	Nulls	Avg_value_or_avg_length	Std	Optimal_fieldtype
test.t1.i	1	7	1	1	0	0	4.0000	2.2361	TINYINT(1) UNSIGNED NOT NULL
test.t1.j	2	8	1	1	0	0	5.0000	2.2361	TINYINT(1) UNSIGNED NOT NULL
test.t1.empty_string			0	0	4	0	0.0000	NULL	CHAR(0) NOT NULL
test.t1.bool	N	Y	1	1	0	0	1.0000	NULL	ENUM('N','Y') NOT NULL
test.t1.d	2002-03-03	2002-03-05	10	10	0	0	10.0000	NULL	ENUM('2002-03-03','2002-03-04','2002-03-05') NOT NULL
create table t2 select * from t1 procedure analyse();
select * from t2;
Field_name	Min_value	Max_value	Min_length	Max_length	Empties_or_zeros	Nulls	Avg_value_or_avg_length	Std	Optimal_fieldtype
test.t1.i	1	7	1	1	0	0	4.0000	2.2361	ENUM('1','3','5','7') NOT NULL
test.t1.j	2	8	1	1	0	0	5.0000	2.2361	ENUM('2','4','6','8') NOT NULL
test.t1.empty_string			0	0	4	0	0.0000	NULL	CHAR(0) NOT NULL
test.t1.bool	N	Y	1	1	0	0	1.0000	NULL	ENUM('N','Y') NOT NULL
test.t1.d	2002-03-03	2002-03-05	10	10	0	0	10.0000	NULL	ENUM('2002-03-03','2002-03-04','2002-03-05') NOT NULL
drop table t1,t2;
EXPLAIN SELECT 1 FROM (SELECT 1) a PROCEDURE ANALYSE();
id	select_type	table	type	possible_keys	key	key_len	ref	rows	Extra
1	PRIMARY	<derived2>	system	NULL	NULL	NULL	NULL	1	
2	DERIVED	NULL	NULL	NULL	NULL	NULL	NULL	NULL	No tables used
create table t1 (a int not null);
create table t2 select * from t1 where 0=1 procedure analyse();
show create table t2;
Table	Create Table
t2	CREATE TABLE `t2` (
  `Field_name` varbinary(255) NOT NULL default '',
  `Min_value` varbinary(255) default NULL,
  `Max_value` varbinary(255) default NULL,
  `Min_length` int(11) NOT NULL default '0',
  `Max_length` int(11) NOT NULL default '0',
  `Empties_or_zeros` int(11) NOT NULL default '0',
  `Nulls` int(11) NOT NULL default '0',
  `Avg_value_or_avg_length` varbinary(255) NOT NULL default '',
  `Std` varbinary(255) default NULL,
  `Optimal_fieldtype` varbinary(64) NOT NULL default ''
) ENGINE=MyISAM DEFAULT CHARSET=latin1
select * from t1 where 0=1 procedure analyse();
Field_name	Min_value	Max_value	Min_length	Max_length	Empties_or_zeros	Nulls	Avg_value_or_avg_length	Std	Optimal_fieldtype
insert into t1 values(1);
drop table t2;
create table t2 select * from t1 where 0=1 procedure analyse();
show create table t2;
Table	Create Table
t2	CREATE TABLE `t2` (
  `Field_name` varbinary(255) NOT NULL default '',
  `Min_value` varbinary(255) default NULL,
  `Max_value` varbinary(255) default NULL,
  `Min_length` int(11) NOT NULL default '0',
  `Max_length` int(11) NOT NULL default '0',
  `Empties_or_zeros` int(11) NOT NULL default '0',
  `Nulls` int(11) NOT NULL default '0',
  `Avg_value_or_avg_length` varbinary(255) NOT NULL default '',
  `Std` varbinary(255) default NULL,
  `Optimal_fieldtype` varbinary(64) NOT NULL default ''
) ENGINE=MyISAM DEFAULT CHARSET=latin1
select * from t2;
Field_name	Min_value	Max_value	Min_length	Max_length	Empties_or_zeros	Nulls	Avg_value_or_avg_length	Std	Optimal_fieldtype
insert into t2 select * from t1 procedure analyse();
select * from t2;
Field_name	Min_value	Max_value	Min_length	Max_length	Empties_or_zeros	Nulls	Avg_value_or_avg_length	Std	Optimal_fieldtype
test.t1.a	1	1	1	1	0	0	1.0000	0.0000	ENUM('1') NOT NULL
insert into t1 values(2);
drop table t2;
create table t2 select * from t1 where 0=1 procedure analyse();
show create table t2;
Table	Create Table
t2	CREATE TABLE `t2` (
  `Field_name` varbinary(255) NOT NULL default '',
  `Min_value` varbinary(255) default NULL,
  `Max_value` varbinary(255) default NULL,
  `Min_length` int(11) NOT NULL default '0',
  `Max_length` int(11) NOT NULL default '0',
  `Empties_or_zeros` int(11) NOT NULL default '0',
  `Nulls` int(11) NOT NULL default '0',
  `Avg_value_or_avg_length` varbinary(255) NOT NULL default '',
  `Std` varbinary(255) default NULL,
  `Optimal_fieldtype` varbinary(64) NOT NULL default ''
) ENGINE=MyISAM DEFAULT CHARSET=latin1
select * from t2;
Field_name	Min_value	Max_value	Min_length	Max_length	Empties_or_zeros	Nulls	Avg_value_or_avg_length	Std	Optimal_fieldtype
insert into t2 select * from t1 procedure analyse();
select * from t2;
Field_name	Min_value	Max_value	Min_length	Max_length	Empties_or_zeros	Nulls	Avg_value_or_avg_length	Std	Optimal_fieldtype
test.t1.a	1	2	1	1	0	0	1.5000	0.5000	ENUM('1','2') NOT NULL
drop table t1,t2;
create table t1 (v varchar(128));
insert into t1 values ('abc'),('abc\'def\\hij\"klm\0opq'),('\''),('\"'),('\\'),('a\0'),('b\''),('c\"'),('d\\'),('\'b'),('\"c'),('\\d'),('a\0\0\0b'),('a\'\'\'\'b'),('a\"\"\"\"b'),('a\\\\\\\\b'),('\'\0\\\"'),('\'\''),('\"\"'),('\\\\'),('The\ZEnd');
select * from t1 procedure analyse();
Field_name	Min_value	Max_value	Min_length	Max_length	Empties_or_zeros	Nulls	Avg_value_or_avg_length	Std	Optimal_fieldtype
test.t1.v	"	\\	1	19	0	0	3.7619	NULL	ENUM('"','""','"c','\'\0\\"','\'','\'\'','\'b','a\0\0\0b','a\0','a""""b','a\'\'\'\'b','abc','abc\'def\\hij"klm\0opq','a\\\\\\\\b','b\'','c"','d\\','The\ZEnd','\\','\\d','\\\\') NOT NULL
drop table t1;
create table t1 (df decimal(5,1));
insert into t1 values(1.1);
insert into t1 values(2.2);
select * from t1 procedure analyse();
Field_name	Min_value	Max_value	Min_length	Max_length	Empties_or_zeros	Nulls	Avg_value_or_avg_length	Std	Optimal_fieldtype
test.t1.df	1.1	2.2	13	13	0	0	1.65000	0.55000	ENUM('1.1','2.2') NOT NULL
drop table t1;
create table t1 (d double);
insert into t1 values (100000);
select * from t1 procedure analyse (1,1);
Field_name	Min_value	Max_value	Min_length	Max_length	Empties_or_zeros	Nulls	Avg_value_or_avg_length	Std	Optimal_fieldtype
test.t1.d	100000	100000	6	6	0	0	100000	0	MEDIUMINT(6) UNSIGNED NOT NULL
drop table t1;
create table t1 (product varchar(32), country_id int not null, year int,
profit int);
insert into t1  values ( 'Computer', 2,2000, 1200),
( 'TV', 1, 1999, 150),
( 'Calculator', 1, 1999,50),
( 'Computer', 1, 1999,1500),
( 'Computer', 1, 2000,1500),
( 'TV', 1, 2000, 150),
( 'TV', 2, 2000, 100),
( 'TV', 2, 2000, 100),
( 'Calculator', 1, 2000,75),
( 'Calculator', 2, 2000,75),
( 'TV', 1, 1999, 100),
( 'Computer', 1, 1999,1200),
( 'Computer', 2, 2000,1500),
( 'Calculator', 2, 2000,75),
( 'Phone', 3, 2003,10)
;
create table t2 (country_id int primary key, country char(20) not null);
insert into t2 values (1, 'USA'),(2,'India'), (3,'Finland');
select product, sum(profit),avg(profit) from t1 group by product with rollup procedure analyse();
Field_name	Min_value	Max_value	Min_length	Max_length	Empties_or_zeros	Nulls	Avg_value_or_avg_length	Std	Optimal_fieldtype
test.t1.product	Computer	TV	2	8	0	0	4.2500	NULL	ENUM('Computer','Phone','TV') NOT NULL
<<<<<<< HEAD
sum(profit)	10	6900	11	11	0	0	1946.2500	2867.6719	ENUM('10','275','600','6900') NOT NULL
avg(profit)	10.0000	1380.0000	16	16	0	0	394.68750000	570.20033144	ENUM('10.0000','68.7500','120.0000','1380.0000') NOT NULL
drop table t1,t2;
=======
sum(profit)	10	6900	2	4	0	0	1946	2868	ENUM('10','275','600','6900') NOT NULL
avg(profit)	10.0000	1380.0000	7	9	0	0	394.6875	570.2003	ENUM('10.0000','68.7500','120.0000','1380.0000') NOT NULL
drop table t1,t2;
create table t1 (f1 double(10,5), f2 char(10), f3 double(10,5));
insert into t1 values (5.999, "5.9999", 5.99999), (9.555, "9.5555", 9.55555);
select f1 from t1 procedure analyse(1, 1);
Field_name	Min_value	Max_value	Min_length	Max_length	Empties_or_zeros	Nulls	Avg_value_or_avg_length	Std	Optimal_fieldtype
test.t1.f1	5.99900	9.55500	7	7	0	0	7.77700	1.77800	FLOAT(4,3) NOT NULL
select f2 from t1 procedure analyse(1, 1);
Field_name	Min_value	Max_value	Min_length	Max_length	Empties_or_zeros	Nulls	Avg_value_or_avg_length	Std	Optimal_fieldtype
test.t1.f2	5.9999	9.5555	6	6	0	0	6.0000	NULL	FLOAT(5,4) UNSIGNED NOT NULL
select f3 from t1 procedure analyse(1, 1);
Field_name	Min_value	Max_value	Min_length	Max_length	Empties_or_zeros	Nulls	Avg_value_or_avg_length	Std	Optimal_fieldtype
test.t1.f3	5.99999	9.55555	7	7	0	0	7.77777	1.77778	FLOAT(6,5) NOT NULL
drop table t1;
End of 4.1 tests
>>>>>>> 155b417c
<|MERGE_RESOLUTION|>--- conflicted
+++ resolved
@@ -138,13 +138,8 @@
 select product, sum(profit),avg(profit) from t1 group by product with rollup procedure analyse();
 Field_name	Min_value	Max_value	Min_length	Max_length	Empties_or_zeros	Nulls	Avg_value_or_avg_length	Std	Optimal_fieldtype
 test.t1.product	Computer	TV	2	8	0	0	4.2500	NULL	ENUM('Computer','Phone','TV') NOT NULL
-<<<<<<< HEAD
 sum(profit)	10	6900	11	11	0	0	1946.2500	2867.6719	ENUM('10','275','600','6900') NOT NULL
 avg(profit)	10.0000	1380.0000	16	16	0	0	394.68750000	570.20033144	ENUM('10.0000','68.7500','120.0000','1380.0000') NOT NULL
-drop table t1,t2;
-=======
-sum(profit)	10	6900	2	4	0	0	1946	2868	ENUM('10','275','600','6900') NOT NULL
-avg(profit)	10.0000	1380.0000	7	9	0	0	394.6875	570.2003	ENUM('10.0000','68.7500','120.0000','1380.0000') NOT NULL
 drop table t1,t2;
 create table t1 (f1 double(10,5), f2 char(10), f3 double(10,5));
 insert into t1 values (5.999, "5.9999", 5.99999), (9.555, "9.5555", 9.55555);
@@ -158,5 +153,4 @@
 Field_name	Min_value	Max_value	Min_length	Max_length	Empties_or_zeros	Nulls	Avg_value_or_avg_length	Std	Optimal_fieldtype
 test.t1.f3	5.99999	9.55555	7	7	0	0	7.77777	1.77778	FLOAT(6,5) NOT NULL
 drop table t1;
-End of 4.1 tests
->>>>>>> 155b417c
+End of 4.1 tests