set @subselect_innodb_tmp=@@optimizer_switch;
set optimizer_switch='mrr=on,mrr_sort_keys=on,index_condition_pushdown=on';
drop table if exists t1,t2,t3;
CREATE TABLE t1
(
FOLDERID VARCHAR(32)BINARY NOT NULL
, FOLDERNAME VARCHAR(255)BINARY NOT NULL
, CREATOR VARCHAR(255)BINARY
, CREATED TIMESTAMP NOT NULL
, DESCRIPTION VARCHAR(255)BINARY
, FOLDERTYPE INTEGER NOT NULL
, MODIFIED TIMESTAMP
, MODIFIER VARCHAR(255)BINARY
, FOLDERSIZE INTEGER NOT NULL
, PARENTID VARCHAR(32)BINARY
, REPID VARCHAR(32)BINARY
, ORIGINATOR INTEGER
, PRIMARY KEY ( FOLDERID )
) ENGINE=InnoDB;
CREATE INDEX FFOLDERID_IDX ON t1 (FOLDERID);
CREATE INDEX CMFLDRPARNT_IDX ON t1 (PARENTID);
INSERT INTO t1 VALUES("0c9aab05b15048c59bc35c8461507deb", "System", "System", "2003-06-05 16:30:00", "The system content repository folder.", "3", "2003-06-05 16:30:00", "System", "0", NULL, "9c9aab05b15048c59bc35c8461507deb", "1");
INSERT INTO t1 VALUES("2f6161e879db43c1a5b82c21ddc49089", "Default", "System", "2003-06-09 10:52:02", "The default content repository folder.", "3", "2003-06-05 16:30:00", "System", "0", NULL, "03eea05112b845949f3fd03278b5fe43", "1");
INSERT INTO t1 VALUES("c373e9f5ad0791724315444553544200", "AddDocumentTest", "admin", "2003-06-09 10:51:25", "Movie Reviews", "0", "2003-06-09 10:51:25", "admin", "0", "2f6161e879db43c1a5b82c21ddc49089", "03eea05112b845949f3fd03278b5fe43", NULL);
SELECT 'c373e9f5ad0791a0dab5444553544200' IN(SELECT t1.FOLDERID FROM t1 WHERE t1.PARENTID='2f6161e879db43c1a5b82c21ddc49089' AND t1.FOLDERNAME = 'Level1');
'c373e9f5ad0791a0dab5444553544200' IN(SELECT t1.FOLDERID FROM t1 WHERE t1.PARENTID='2f6161e879db43c1a5b82c21ddc49089' AND t1.FOLDERNAME = 'Level1')
0
drop table t1;
create table t1 (a int) engine=innodb;
create table t2 (a int) engine=innodb;
create table t3 (a int) engine=innodb;
insert into t1 values (1),(2),(3),(4);
insert into t2 values (10),(20),(30),(40);
insert into t3 values (1),(2),(10),(50);
select a from t3 where t3.a in (select a from t1 where a <= 3 union select * from t2 where a <= 30);
a
1
2
10
drop table t1,t2,t3;
CREATE TABLE t1 (
processor_id INTEGER NOT NULL,
PRIMARY KEY (processor_id)
) ENGINE=InnoDB;
CREATE TABLE t3 (
yod_id BIGINT UNSIGNED AUTO_INCREMENT NOT NULL,
login_processor INTEGER UNSIGNED ,
PRIMARY KEY (yod_id)
) ENGINE=InnoDB;
CREATE TABLE t2 (
processor_id INTEGER NOT NULL,
yod_id BIGINT UNSIGNED NOT NULL,
PRIMARY KEY (processor_id, yod_id),
INDEX (processor_id),
INDEX (yod_id),
FOREIGN KEY (processor_id) REFERENCES t1(processor_id),
FOREIGN KEY (yod_id) REFERENCES t3(yod_id) 
) ENGINE=InnoDB;
INSERT INTO t1 VALUES (1),(2),(3);
INSERT INTO t3 VALUES (1,1),(2,2),(3,3);
INSERT INTO t2 VALUES (1,1),(2,2),(3,3);
SELECT distinct p1.processor_id, (SELECT y.yod_id FROM t1 p2, t2 y WHERE p2.processor_id = p1.processor_id and p2.processor_id = y.processor_id) FROM t1 p1;
processor_id	(SELECT y.yod_id FROM t1 p2, t2 y WHERE p2.processor_id = p1.processor_id and p2.processor_id = y.processor_id)
1	1
2	2
3	3
drop table t2,t1,t3;
CREATE TABLE t1 (
id int(11) NOT NULL default '0',
b int(11) default NULL,
c char(3) default NULL,
PRIMARY KEY  (id),
KEY t2i1 (b)
) ENGINE=innodb DEFAULT CHARSET=latin1;
INSERT INTO t1 VALUES (0,0,'GPL'),(1,0,'GPL'),(2,1,'GPL'),(3,2,'GPL');
CREATE TABLE t2 (
id int(11) NOT NULL default '0',
b int(11) default NULL,
c char(3) default NULL,
PRIMARY KEY  (id),
KEY t2i (b)
) ENGINE=innodb DEFAULT CHARSET=latin1;
INSERT INTO t2 VALUES (0,0,'GPL'),(1,0,'GPL'),(2,1,'GPL'),(3,2,'GPL');
select (select max(id) from t2 where b=1 group by b) as x,b from t1 where b=1;
x	b
2	1
drop table t1,t2;
create table t1 (id int not null, value char(255), primary key(id)) engine=innodb;
create table t2 (id int not null, value char(255)) engine=innodb;
insert into t1 values (1,'a'),(2,'b');
insert into t2 values (1,'z'),(2,'x');
select t2.id,t2.value,(select t1.value from t1 where t1.id=t2.id) from t2;
id	value	(select t1.value from t1 where t1.id=t2.id)
1	z	a
2	x	b
select t2.id,t2.value,(select t1.value from t1 where t1.id=t2.id) from t2;
id	value	(select t1.value from t1 where t1.id=t2.id)
1	z	a
2	x	b
drop table t1,t2;
create table t1 (a int, b int) engine=innodb;
insert into t1 values (1,2), (1,3), (2,3), (2,4), (2,5), (3,4), (4,5), (4,100);
create table t2 (a int) engine=innodb;
insert into t2 values (1),(2),(3),(4);
select a, sum(b) as b from t1 group by a having b > (select max(a) from t2);
a	b
1	5
2	12
4	105
drop table t1, t2;
CREATE TABLE `t1` ( `unit` varchar(50) NOT NULL default '', `ingredient` varchar(50) NOT NULL default '') ENGINE=InnoDB DEFAULT CHARSET=latin1;
CREATE TABLE `t2` ( `ingredient` varchar(50) NOT NULL default '', `unit` varchar(50) NOT NULL default '', PRIMARY KEY (ingredient, unit)) ENGINE=InnoDB DEFAULT CHARSET=latin1;
INSERT INTO `t1` VALUES ('xx','yy');
INSERT INTO `t2` VALUES ('yy','xx');
SELECT R.unit, R.ingredient FROM t1 R WHERE R.ingredient IN (SELECT N.ingredient FROM t2 N WHERE N.unit = R.unit);
unit	ingredient
xx	yy
drop table t1, t2;
CREATE TABLE t1 (
id INT NOT NULL auto_increment,
date1 DATE, coworkerid INT,
description VARCHAR(255),
sum_used DOUBLE,
sum_remaining DOUBLE,
comments VARCHAR(255),
PRIMARY KEY(id)
) engine=innodb;
insert into t1 values (NULL, '1999-01-01', 1,'test', 22, 33, 'comment'), (NULL, '1999-01-01', 1,'test', 22, 33, 'comment'), (NULL, '1999-01-01', 1,'test', 22, 33, 'comment'), (NULL, '1998-01-01', 1,'test', 22, 33, 'comment'), (NULL, '1998-01-01', 1,'test', 22, 33, 'comment'), (NULL, '2004-01-01', 1,'test', 22, 33, 'comment'), (NULL, '2004-01-01', 1,'test', 22, 33, 'comment');
SELECT DISTINCT
(SELECT sum(sum_used) FROM t1 WHERE sum_used > 0 AND year(date1) <= '2004') as somallontvangsten,
(SELECT sum(sum_used) FROM t1 WHERE sum_used < 0 AND year(date1) <= '2004') as somalluitgaven
FROM t1;
somallontvangsten	somalluitgaven
154	NULL
select * from t1;
id	date1	coworkerid	description	sum_used	sum_remaining	comments
1	1999-01-01	1	test	22	33	comment
2	1999-01-01	1	test	22	33	comment
3	1999-01-01	1	test	22	33	comment
4	1998-01-01	1	test	22	33	comment
5	1998-01-01	1	test	22	33	comment
6	2004-01-01	1	test	22	33	comment
7	2004-01-01	1	test	22	33	comment
drop table t1;
CREATE TABLE `t1` ( `a` char(3) NOT NULL default '', `b` char(3) NOT NULL default '', `c` char(3) NOT NULL default '', PRIMARY KEY  (`a`,`b`,`c`)) ENGINE=InnoDB;
CREATE TABLE t2 LIKE t1;
INSERT INTO t1 VALUES (1,1,1);
INSERT INTO t2 VALUES (1,1,1);
PREPARE my_stmt FROM "SELECT t1.b, count(*) FROM t1 group by t1.b having
count(*) > ALL (SELECT COUNT(*) FROM t2 WHERE t2.a=1 GROUP By t2.b)";
EXECUTE my_stmt;
b	count(*)
EXECUTE my_stmt;
b	count(*)
deallocate prepare my_stmt;
drop table t1,t2;
CREATE TABLE t1 (
school_name varchar(45) NOT NULL,
country varchar(45) NOT NULL,    
funds_requested float NOT NULL,
schooltype varchar(45) NOT NULL
) ENGINE=InnoDB DEFAULT CHARSET=utf8;
insert into t1 values ("the school", "USA", 1200, "Human");
select count(country) as countrycount, sum(funds_requested) as smcnt,
country, (select sum(funds_requested) from t1) as total_funds
from t1
group by country;
countrycount	smcnt	country	total_funds
1	1200	USA	1200
select count(country) as countrycount, sum(funds_requested) as smcnt,
country, (select sum(funds_requested) from t1) as total_funds
from t1
group by country;
countrycount	smcnt	country	total_funds
1	1200	USA	1200
drop table t1;
CREATE TABLE `t1` (
`t3_id` int NOT NULL,
`t1_id` int NOT NULL,
PRIMARY KEY  (`t1_id`)
);
CREATE TABLE `t2` (
`t2_id` int NOT NULL,
`t1_id` int NOT NULL,
`b` int NOT NULL,
PRIMARY KEY  (`t2_id`),
UNIQUE KEY `idx_t2_t1_b` (`t1_id`,`b`)
) ENGINE=InnoDB;
CREATE TABLE `t3` (
`t3_id` int NOT NULL
);
INSERT INTO `t3` VALUES (3);
select
(SELECT rs.t2_id
FROM t2 rs
WHERE rs.t1_id=
(SELECT lt.t1_id
FROM t1 lt
WHERE lt.t3_id=a.t3_id)
ORDER BY b DESC LIMIT 1)
from t3 AS a;
(SELECT rs.t2_id
FROM t2 rs
WHERE rs.t1_id=
(SELECT lt.t1_id
FROM t1 lt
WHERE lt.t3_id=a.t3_id)
ORDER BY b DESC LIMIT 1)
NULL
DROP PROCEDURE IF EXISTS p1;
create procedure p1()
begin
declare done int default 3;
repeat
select
(SELECT rs.t2_id
FROM t2 rs
WHERE rs.t1_id=
(SELECT lt.t1_id
FROM t1 lt
WHERE lt.t3_id=a.t3_id)
ORDER BY b DESC LIMIT 1) as x
from t3 AS a;
set done= done-1;
until done <= 0 end repeat;
end//
call p1();
x
NULL
x
NULL
x
NULL
call p1();
x
NULL
x
NULL
x
NULL
call p1();
x
NULL
x
NULL
x
NULL
drop procedure p1;
drop tables t1,t2,t3;
#
# Bug #58756
# Crash in heap_rrnd on query with HAVING ... IN (subquery) + LIMIT
#
CREATE TABLE t1 (
col_time_key time DEFAULT NULL,
col_datetime_key datetime DEFAULT NULL,
col_varchar_nokey varchar(1) DEFAULT NULL,
KEY col_time_key (col_time_key),
KEY col_datetime_key (col_datetime_key)
) ENGINE=InnoDB DEFAULT CHARSET=latin1;
INSERT INTO t1 VALUES ('17:53:30','2005-11-10 12:40:29','h');
INSERT INTO t1 VALUES ('11:35:49','2009-04-25 00:00:00','b');
INSERT INTO t1 VALUES (NULL,'2002-11-27 00:00:00','s');
INSERT INTO t1 VALUES ('06:01:40','2004-01-26 20:32:32','e');
INSERT INTO t1 VALUES ('05:45:11','2007-10-26 11:41:40','j');
INSERT INTO t1 VALUES ('00:00:00','2005-10-07 00:00:00','e');
INSERT INTO t1 VALUES ('00:00:00','2000-07-15 05:00:34','f');
INSERT INTO t1 VALUES ('06:11:01','2000-04-03 16:33:32','v');
INSERT INTO t1 VALUES ('13:02:46',NULL,'x');
INSERT INTO t1 VALUES ('21:44:25','2001-04-25 01:26:12','m');
INSERT INTO t1 VALUES ('22:43:58','2000-12-27 00:00:00','c');
CREATE TABLE t2 (
col_time_key time DEFAULT NULL,
col_datetime_key datetime DEFAULT NULL,
col_varchar_nokey varchar(1) DEFAULT NULL,
KEY col_time_key (col_time_key),
KEY col_datetime_key (col_datetime_key)
) ENGINE=InnoDB DEFAULT CHARSET=latin1;
INSERT INTO t2 VALUES ('11:28:45','2004-10-11 18:13:16','w');
SELECT col_time_key, col_datetime_key
FROM 
( SELECT * FROM t1 ) AS table1 
HAVING ( 'r' , 'e' ) IN 
( SELECT col_varchar_nokey , col_varchar_nokey FROM t2 )
ORDER BY col_datetime_key 
LIMIT 10;
col_time_key	col_datetime_key
DROP TABLE t1;
DROP TABLE t2;
# End of Bug #58756
#
# Bug#60085 crash in Item::save_in_field() with time data type
#
CREATE TABLE t1(a date, b int, unique(b), unique(a), key(b)) engine=innodb;
INSERT INTO t1 VALUES ('2011-05-13', 0);
SELECT * FROM t1 WHERE b < (SELECT CAST(a as date) FROM t1 GROUP BY a);
a	b
2011-05-13	0
Warnings:
Warning	1292	Incorrect datetime value: '0'
DROP TABLE t1;
#
# Bug #11766300  59387: FAILING ASSERTION: CURSOR->POS_STATE == 1997660512 (BTR_PCUR_IS_POSITIONE
#
CREATE TABLE t1 (a INT) ENGINE=INNODB;
INSERT INTO t1 VALUES (0);
CREATE TABLE t2 (d BINARY(2), PRIMARY KEY (d(1)), UNIQUE KEY (d)) ENGINE=INNODB;
SELECT 1 FROM t1 WHERE NOT EXISTS
(SELECT 1 FROM t2 WHERE d = (SELECT d FROM t2 WHERE a >= 1) ORDER BY d);
1
1
EXPLAIN SELECT 1 FROM t1 WHERE NOT EXISTS
(SELECT 1 FROM t2 WHERE d = (SELECT d FROM t2 WHERE a >= 1) ORDER BY d);
id	select_type	table	type	possible_keys	key	key_len	ref	rows	Extra
1	PRIMARY	t1	ALL	NULL	NULL	NULL	NULL	1	Using where
2	DEPENDENT SUBQUERY	t2	eq_ref	PRIMARY,d	PRIMARY	1	func	1	Using where
3	DEPENDENT SUBQUERY	t2	index	NULL	d	2	NULL	1	Using where; Using index
DROP TABLE t2;
CREATE TABLE t2 (b INT, c INT, UNIQUE KEY (b), UNIQUE KEY (b, c )) ENGINE=INNODB;
INSERT INTO t2 VALUES (1, 1);
SELECT 1 FROM t1
WHERE a != (SELECT 1 FROM t2 WHERE a <=> b OR a > '' AND 6 = 7 ORDER BY b, c);
1
DROP TABLE t1, t2;
#
# Bug #13639204 64111: CRASH ON SELECT SUBQUERY WITH NON UNIQUE
# INDEX
#
CREATE TABLE t1 (
id int
) ENGINE=InnoDB;
INSERT INTO t1 (id) VALUES (11);
CREATE TABLE t2 (
t1_id int,
position int,
KEY t1_id (t1_id),
KEY t1_id_position (t1_id,position)
) ENGINE=InnoDB;
EXPLAIN SELECT
(SELECT position FROM t2
WHERE t2.t1_id = t1.id
ORDER BY t2.t1_id , t2.position
LIMIT 10,1
) AS maxkey
FROM t1
LIMIT 1;
id	select_type	table	type	possible_keys	key	key_len	ref	rows	Extra
1	PRIMARY	t1	ALL	NULL	NULL	NULL	NULL	1	
2	DEPENDENT SUBQUERY	t2	ref	t1_id,t1_id_position	t1_id_position	5	test.t1.id	1	Using where; Using index
SELECT
(SELECT position FROM t2
WHERE t2.t1_id = t1.id
ORDER BY t2.t1_id , t2.position
LIMIT 10,1
) AS maxkey
FROM t1
LIMIT 1;
maxkey
NULL
DROP TABLE t1,t2;
End of 5.1 tests
#
# lp:827416 Crash in select_describe() on EXPLAIN with DISTINCT in nested subqueries
#
CREATE TABLE t3 ( b int) ENGINE=InnoDB;
CREATE TABLE t2 ( c int) ENGINE=InnoDB;
CREATE TABLE t1 ( a int NOT NULL , PRIMARY KEY (a)) ENGINE=InnoDB;
EXPLAIN SELECT *
FROM t1
WHERE t1.a = (
SELECT SUM( c )
FROM t2
WHERE (SELECT DISTINCT b FROM t3) > 0);
id	select_type	table	type	possible_keys	key	key_len	ref	rows	Extra
1	PRIMARY	NULL	NULL	NULL	NULL	NULL	NULL	NULL	Impossible WHERE noticed after reading const tables
2	SUBQUERY	NULL	NULL	NULL	NULL	NULL	NULL	NULL	Impossible WHERE
3	SUBQUERY	t3	ALL	NULL	NULL	NULL	NULL	1	Using temporary
SELECT *
FROM t1
WHERE t1.a = (
SELECT SUM( c )
FROM t2
WHERE (SELECT DISTINCT b FROM t3) > 0);
a
DROP TABLE t1, t2, t3;
#
# lp:858148 Fourth crash in select_describe() with nested subqueries
#
CREATE TABLE t1 ( f1 int(11)) ENGINE=InnoDB;
CREATE TABLE t2 ( f1 int(11), f2 int(11), PRIMARY KEY (f1)) ;
CREATE TABLE t3 ( f3 int(11)) ENGINE=InnoDB;
EXPLAIN
SELECT MAX( f1 ) FROM t2
WHERE f2 >= (
SELECT SUM( f1 )
FROM t1
WHERE EXISTS (
SELECT f3
FROM t3
GROUP BY 1
)
);
id	select_type	table	type	possible_keys	key	key_len	ref	rows	Extra
1	PRIMARY	NULL	NULL	NULL	NULL	NULL	NULL	NULL	Impossible WHERE noticed after reading const tables
2	SUBQUERY	NULL	NULL	NULL	NULL	NULL	NULL	NULL	Impossible WHERE
3	SUBQUERY	t3	ALL	NULL	NULL	NULL	NULL	1	
SELECT MAX( f1 ) FROM t2
WHERE f2 >= (
SELECT SUM( f1 )
FROM t1
WHERE EXISTS (
SELECT f3
FROM t3
GROUP BY 1
)
);
MAX( f1 )
NULL
drop table t1, t2, t3;
#
# LP BUG#1006231 crash in select_describe
#
create table t1(a1 int) ENGINE=InnoDB;
insert into t1 values (1);
explain
select 1 from t1 where 1 like (select 1 from t1 where 1 <=> (select 1 from t1 group by a1));
id	select_type	table	type	possible_keys	key	key_len	ref	rows	Extra
1	PRIMARY	t1	ALL	NULL	NULL	NULL	NULL	1	
2	SUBQUERY	t1	ALL	NULL	NULL	NULL	NULL	1	
3	SUBQUERY	t1	ALL	NULL	NULL	NULL	NULL	1	Using temporary; Using filesort
select 1 from t1 where 1 like (select 1 from t1 where 1 <=> (select 1 from t1 group by a1));
1
1
drop table t1;
#
# MDEV-3988 crash in create_tmp_table
#
drop table if exists `t1`,`t2`;
Warnings:
Note	1051	Unknown table 'test.t1'
Note	1051	Unknown table 'test.t2'
create table `t1`(`a` char(1) character set utf8)engine=innodb;
create table `t2`(`b` char(1) character set utf8)engine=memory;
select distinct (select 1 from `t2` where `a`) `d2` from `t1`;
d2
select distinct (select 1 from `t2` where `a`) `d2`, a from `t1`;
d2	a
select distinct a, (select 1 from `t2` where `a`) `d2` from `t1`;
a	d2
select distinct (1 + (select 1 from `t2` where `a`)) `d2` from `t1`;
d2
drop table t1,t2;
#
# MDEV-4042: Assertion `table->key_read == 0' fails in close_thread_table on EXPLAIN with GROUP BY and HAVING in EXISTS SQ, 
# MDEV-4536: ...sql/sql_base.cc:1598: bool close_thread_table(THD*, TABLE**): Assertion `table->key_read == 0' failed.
CREATE TABLE t1 (a INT) ENGINE=InnoDB;
CREATE TABLE t2 (b INT PRIMARY KEY, c INT) ENGINE=InnoDB;
CREATE TABLE t3 (d INT) ENGINE=InnoDB;
EXPLAIN 
SELECT * FROM t1 WHERE EXISTS ( SELECT b FROM t2, t3 GROUP BY b HAVING b != 3 );
id	select_type	table	type	possible_keys	key	key_len	ref	rows	Extra
1	PRIMARY	NULL	NULL	NULL	NULL	NULL	NULL	NULL	Impossible WHERE
2	SUBQUERY	t2	index	NULL	PRIMARY	4	NULL	1	Using index; Using temporary; Using filesort
2	SUBQUERY	t3	ALL	NULL	NULL	NULL	NULL	1	Using join buffer (flat, BNL join)
SELECT * FROM t1 WHERE EXISTS ( SELECT b FROM t2, t3 GROUP BY b HAVING b != 3 );
a
DROP TABLE t1,t2,t3;
CREATE TABLE t1 (
pk int auto_increment primary key, 
col_int_key int(11),
key col_int_key (col_int_key),col_varchar_key varchar(128), 
key (col_varchar_key)
) engine=innodb;
EXPLAIN 
SELECT 1 FROM t1 AS alias1 
WHERE EXISTS ( SELECT SQ2_alias1 . col_int_key AS SQ2_field1 
FROM ( t1 AS SQ2_alias1 RIGHT OUTER JOIN 
t1 AS SQ2_alias2 ON (SQ2_alias2 . col_int_key = SQ2_alias1 . col_int_key ) 
) 
GROUP BY SQ2_field1 
HAVING SQ2_alias1 . col_int_key >= 7
);
id	select_type	table	type	possible_keys	key	key_len	ref	rows	Extra
1	PRIMARY	NULL	NULL	NULL	NULL	NULL	NULL	NULL	Impossible WHERE
2	SUBQUERY	SQ2_alias2	index	NULL	col_int_key	5	NULL	1	Using index; Using temporary; Using filesort
2	SUBQUERY	SQ2_alias1	ref	col_int_key	col_int_key	5	test.SQ2_alias2.col_int_key	1	Using where; Using index
SELECT 1 FROM t1 AS alias1 
WHERE EXISTS ( SELECT SQ2_alias1 . col_int_key AS SQ2_field1 
FROM ( t1 AS SQ2_alias1 RIGHT OUTER JOIN 
t1 AS SQ2_alias2 ON (SQ2_alias2 . col_int_key = SQ2_alias1 . col_int_key ) 
) 
GROUP BY SQ2_field1 
HAVING SQ2_alias1 . col_int_key >= 7
);
1
drop table t1;
set optimizer_switch=@subselect_innodb_tmp;
#
<<<<<<< HEAD
# MDEV-6041: ORDER BY+subqueries: subquery_table.key=outer_table.col is not recongized as binding
#
create table t1(a int) engine=innodb;
insert into t1 values (0),(1),(2),(3),(4),(5),(6),(7),(8),(9);
create table t2(
id int primary key,
key1 int,
col1 int,
key(key1)
) engine=innodb;
insert into t2 
select 
A.a + B.a*10 + C.a*100 + D.a* 1000, 
A.a + 10*B.a, 
123456 
from t1 A, t1 B, t1 C, t1 D;
# Table tsubq:
#   - must use 'ref' (not 'index'), and must not use 'Using filesort'
#   - shows a bad estimate for 'rows' (but I'm not sure if one can do better w/o histograms)
explain select 
(SELECT 
concat(id, '-', key1, '-', col1)
FROM t2
WHERE t2.key1 = t1.a
ORDER BY t2.id ASC LIMIT 1)
from 
t1;
id	select_type	table	type	possible_keys	key	key_len	ref	rows	Extra
1	PRIMARY	t1	ALL	NULL	NULL	NULL	NULL	10	
2	DEPENDENT SUBQUERY	t2	ref	key1	key1	5	test.t1.a	1	Using where
#
# MDEV-6081: ORDER BY+ref(const): selectivity is very incorrect (MySQL Bug#14338686)
#
alter table t2 add key2 int;
update t2 set key2=key1;
alter table t2 add key(key2);
analyze table t2;
Table	Op	Msg_type	Msg_text
test.t2	analyze	status	OK
flush tables;
# Table tsubq must use 'ref' + Using filesort (not 'index' w/o filesort)
explain select 
(SELECT 
concat(id, '-', key1, '-', col1)
FROM t2
WHERE t2.key1 = t1.a
ORDER BY t2.key2 ASC LIMIT 1)
from 
t1;
id	select_type	table	type	possible_keys	key	key_len	ref	rows	Extra
1	PRIMARY	t1	ALL	NULL	NULL	NULL	NULL	#	
2	DEPENDENT SUBQUERY	t2	ref	key1	key1	5	test.t1.a	#	Using where; Using filesort
=======
# MDEV-9635:Server crashes in part_of_refkey  or assertion
# `!created && key_to_save < (int)s->keys' failed in
# TABLE::use_index(int) or with join_cache_level>2
#
SET join_cache_level=3;
CREATE TABLE t1 (f1 VARCHAR(1024)) ENGINE=InnoDB;
CREATE ALGORITHM=TEMPTABLE VIEW v1 AS SELECT * FROM t1;
CREATE TABLE t2 (f2 VARCHAR(4)) ENGINE=InnoDB;
INSERT INTO t2 VALUES ('foo'),('bar');
SELECT * FROM v1, t2 WHERE ( f1, f2 ) IN ( SELECT f1, f1 FROM t1 );
f1	f2
set join_cache_level = default;
drop view v1;
>>>>>>> 6860a4b5
drop table t1,t2;<|MERGE_RESOLUTION|>--- conflicted
+++ resolved
@@ -496,7 +496,21 @@
 drop table t1;
 set optimizer_switch=@subselect_innodb_tmp;
 #
-<<<<<<< HEAD
+# MDEV-9635:Server crashes in part_of_refkey  or assertion
+# `!created && key_to_save < (int)s->keys' failed in
+# TABLE::use_index(int) or with join_cache_level>2
+#
+SET join_cache_level=3;
+CREATE TABLE t1 (f1 VARCHAR(1024)) ENGINE=InnoDB;
+CREATE ALGORITHM=TEMPTABLE VIEW v1 AS SELECT * FROM t1;
+CREATE TABLE t2 (f2 VARCHAR(4)) ENGINE=InnoDB;
+INSERT INTO t2 VALUES ('foo'),('bar');
+SELECT * FROM v1, t2 WHERE ( f1, f2 ) IN ( SELECT f1, f1 FROM t1 );
+f1	f2
+set join_cache_level = default;
+drop view v1;
+drop table t1,t2;
+#
 # MDEV-6041: ORDER BY+subqueries: subquery_table.key=outer_table.col is not recongized as binding
 #
 create table t1(a int) engine=innodb;
@@ -549,19 +563,4 @@
 id	select_type	table	type	possible_keys	key	key_len	ref	rows	Extra
 1	PRIMARY	t1	ALL	NULL	NULL	NULL	NULL	#	
 2	DEPENDENT SUBQUERY	t2	ref	key1	key1	5	test.t1.a	#	Using where; Using filesort
-=======
-# MDEV-9635:Server crashes in part_of_refkey  or assertion
-# `!created && key_to_save < (int)s->keys' failed in
-# TABLE::use_index(int) or with join_cache_level>2
-#
-SET join_cache_level=3;
-CREATE TABLE t1 (f1 VARCHAR(1024)) ENGINE=InnoDB;
-CREATE ALGORITHM=TEMPTABLE VIEW v1 AS SELECT * FROM t1;
-CREATE TABLE t2 (f2 VARCHAR(4)) ENGINE=InnoDB;
-INSERT INTO t2 VALUES ('foo'),('bar');
-SELECT * FROM v1, t2 WHERE ( f1, f2 ) IN ( SELECT f1, f1 FROM t1 );
-f1	f2
-set join_cache_level = default;
-drop view v1;
->>>>>>> 6860a4b5
 drop table t1,t2;