--- conflicted
+++ resolved
@@ -249,19 +249,8 @@
 
   }
 
-<<<<<<< HEAD
-  /*
-    To work nicely with LinuxThreads, the signal thread is the first thread
-    in the process.
-  */
-=======
   /* Load instances. */
 
-  int signo;
-  bool shutdown_complete;
-
-  shutdown_complete= FALSE;
->>>>>>> e4208733
 
   {
     instance_map.guardian->lock();
