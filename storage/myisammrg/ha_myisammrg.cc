/* Copyright (c) 2000, 2011, Oracle and/or its affiliates
   Copyright (c) 2009, 2016, MariaDB

   This program is free software; you can redistribute it and/or modify
   it under the terms of the GNU General Public License as published by
   the Free Software Foundation; version 2 of the License.

   This program is distributed in the hope that it will be useful,
   but WITHOUT ANY WARRANTY; without even the implied warranty of
   MERCHANTABILITY or FITNESS FOR A PARTICULAR PURPOSE.  See the
   GNU General Public License for more details.

   You should have received a copy of the GNU General Public License
   along with this program; if not, write to the Free Software
   Foundation, Inc., 51 Franklin St, Fifth Floor, Boston, MA 02110-1301  USA */


/*
  MyISAM MERGE tables

  A MyISAM MERGE table is kind of a union of zero or more MyISAM tables.

  Besides the normal form file (.frm) a MERGE table has a meta file
  (.MRG) with a list of tables. These are paths to the MyISAM table
  files. The last two components of the path contain the database name
  and the table name respectively.

  When a MERGE table is open, there exists an TABLE object for the MERGE
  table itself and a TABLE object for each of the MyISAM tables. For
  abbreviated writing, I call the MERGE table object "parent" and the
  MyISAM table objects "children".

  A MERGE table is almost always opened through open_and_lock_tables()
  and hence through open_tables(). When the parent appears in the list
  of tables to open, the initial open of the handler does nothing but
  read the meta file and collect a list of TABLE_LIST objects for the
  children. This list is attached to the handler object as
  ha_myisammrg::children_l. The end of the children list is saved in
  ha_myisammrg::children_last_l.

  Back in open_tables(), handler::extra(HA_EXTRA_ADD_CHILDREN_LIST) is
  called. It updates each list member with the lock type and a back
  pointer to the parent TABLE_LIST object TABLE_LIST::parent_l. The list
  is then inserted in the list of tables to open, right behind the
  parent. Consequently, open_tables() opens the children, one after the
  other. The TABLE references of the TABLE_LIST objects are implicitly
  set to the open tables by open_table(). The children are opened as
  independent MyISAM tables, right as if they are used by the SQL
  statement.

  When all tables from the statement query list are open,
  handler::extra(HA_EXTRA_ATTACH_CHILDREN) is called. It "attaches" the
  children to the parent. All required references between parent and
  children are set up.

  The MERGE storage engine sets up an array with references to the
  low-level MyISAM table objects (MI_INFO). It remembers the state of
  the table in MYRG_INFO::children_attached.

  If necessary, the compatibility of parent and children is checked.
  This check is necessary when any of the objects are reopend. This is
  detected by comparing the current table def version against the
  remembered child def version. On parent open, the list members are
  initialized to an "impossible"/"undefined" version value. So the check
  is always executed on the first attach.

  The version check is done in myisammrg_attach_children_callback(),
  which is called for every child. ha_myisammrg::attach_children()
  initializes 'need_compat_check' to FALSE and
  myisammrg_attach_children_callback() sets it ot TRUE if a table
  def version mismatches the remembered child def version.

  The children chain remains in the statement query list until the table
  is closed or the children are detached. This is done so that the
  children are locked by lock_tables().

  At statement end the children are detached. At the next statement
  begin the open-add-attach sequence repeats. There is no exception for
  LOCK TABLES. The fresh establishment of the parent-child relationship
  before every statement catches numerous cases of ALTER/FLUSH/DROP/etc
  of parent or children during LOCK TABLES.

  ---

  On parent open the storage engine structures are allocated and initialized.
  They stay with the open table until its final close.
*/

#ifdef USE_PRAGMA_IMPLEMENTATION
#pragma implementation				// gcc: Class implementation
#endif

#define MYSQL_SERVER 1
#include <my_global.h>
#include "sql_priv.h"
#include "unireg.h"
#include "sql_cache.h"                          // query_cache_*
#include "sql_show.h"                           // append_identifier
#include "sql_table.h"                         // build_table_filename
#include <m_ctype.h>
#include "../myisam/ha_myisam.h"
#include "ha_myisammrg.h"
#include "myrg_def.h"
#include "thr_malloc.h"                         // init_sql_alloc
#include "sql_class.h"                          // THD
#include "debug_sync.h"

static handler *myisammrg_create_handler(handlerton *hton,
                                         TABLE_SHARE *table,
                                         MEM_ROOT *mem_root)
{
  return new (mem_root) ha_myisammrg(hton, table);
}


/**
  @brief Constructor
*/

ha_myisammrg::ha_myisammrg(handlerton *hton, TABLE_SHARE *table_arg)
  :handler(hton, table_arg), file(0), is_cloned(0)
{
  init_sql_alloc(&children_mem_root, "ha_myisammrg",
                 FN_REFLEN + ALLOC_ROOT_MIN_BLOCK_SIZE, 0, MYF(0));
}


/**
  @brief Destructor
*/

ha_myisammrg::~ha_myisammrg(void)
{
  free_root(&children_mem_root, MYF(0));
}


static const char *ha_myisammrg_exts[] = {
  MYRG_NAME_EXT,
  NullS
};
extern int table2myisam(TABLE *table_arg, MI_KEYDEF **keydef_out,
                        MI_COLUMNDEF **recinfo_out, uint *records_out);
extern int check_definition(MI_KEYDEF *t1_keyinfo,
                            MI_COLUMNDEF *t1_recinfo,
                            uint t1_keys, uint t1_recs,
                            MI_KEYDEF *t2_keyinfo,
                            MI_COLUMNDEF *t2_recinfo,
                            uint t2_keys, uint t2_recs, bool strict,
                            TABLE *table_arg);
static void split_file_name(const char *file_name,
			    LEX_STRING *db, LEX_STRING *name);


extern "C" void myrg_print_wrong_table(const char *table_name)
{
  LEX_STRING db= {NULL, 0}, name;
  char buf[FN_REFLEN];
  split_file_name(table_name, &db, &name);
  memcpy(buf, db.str, db.length);
  buf[db.length]= '.';
  memcpy(buf + db.length + 1, name.str, name.length);
  buf[db.length + name.length + 1]= 0;
  /*
    Push an error to be reported as part of CHECK/REPAIR result-set.
    Note that calling my_error() from handler is a hack which is kept
    here to avoid refactoring. Normally engines should report errors
    through return value which will be interpreted by caller using
    handler::print_error() call.
  */
  my_error(ER_ADMIN_WRONG_MRG_TABLE, MYF(0), buf);
}


const char *ha_myisammrg::index_type(uint key_number)
{
  return ((table->key_info[key_number].flags & HA_FULLTEXT) ? 
	  "FULLTEXT" :
	  (table->key_info[key_number].flags & HA_SPATIAL) ?
	  "SPATIAL" :
	  (table->key_info[key_number].algorithm == HA_KEY_ALG_RTREE) ?
	  "RTREE" :
	  "BTREE");
}


/**
  Callback function for open of a MERGE parent table.

  @param[in]    callback_param  data pointer as given to myrg_parent_open()
                                this is used to pass the handler handle
  @param[in]    filename        file name of MyISAM table
                                without extension.

  @return status
    @retval     0               OK
    @retval     != 0            Error

  @detail

    This function adds a TABLE_LIST object for a MERGE child table to a
    list of tables in the parent handler object. It is called for each
    child table.

    The list of child TABLE_LIST objects is kept in the handler object
    of the parent for the whole life time of the MERGE table. It is
    inserted in the statement query list behind the MERGE parent
    TABLE_LIST object when the MERGE table is opened. It is removed from
    the statement query list at end of statement or at children detach.

    All memory used for the child TABLE_LIST objects and the strings
    referred by it are taken from the parent
    ha_myisammrg::children_mem_root. Thus they are all freed implicitly at
    the final close of the table.

    children_l -> TABLE_LIST::next_global -> TABLE_LIST::next_global
    #             #               ^          #               ^
    #             #               |          #               |
    #             #               +--------- TABLE_LIST::prev_global
    #             #                                          |
    #       |<--- TABLE_LIST::prev_global                    |
    #                                                        |
    children_last_l -----------------------------------------+
*/

CPP_UNNAMED_NS_START

extern "C" int myisammrg_parent_open_callback(void *callback_param,
                                              const char *filename)
{
  ha_myisammrg  *ha_myrg= (ha_myisammrg*) callback_param;
  TABLE         *parent= ha_myrg->table_ptr();
  Mrg_child_def *mrg_child_def;
  char          *db;
  char          *table_name;
  size_t        dirlen;
  size_t        db_length;
  size_t        table_name_length;
  char          dir_path[FN_REFLEN];
  char          name_buf[NAME_LEN];
  DBUG_ENTER("myisammrg_parent_open_callback");

  /*
    Depending on MySQL version, filename may be encoded by table name to
    file name encoding or not. Always encoded if parent table is created
    by 5.1.46+. Encoded if parent is created by 5.1.6+ and child table is
    in different database.
  */
  if (!has_path(filename))
  {
    /* Child is in the same database as parent. */
    db_length= parent->s->db.length;
    db= strmake_root(&ha_myrg->children_mem_root, parent->s->db.str, db_length);
    /* Child table name is encoded in parent dot-MRG starting with 5.1.46. */
    if (parent->s->mysql_version >= 50146)
    {
      table_name_length= filename_to_tablename(filename, name_buf,
                                               sizeof(name_buf));
      table_name= strmake_root(&ha_myrg->children_mem_root, name_buf,
                               table_name_length);
    }
    else
    {
      table_name_length= strlen(filename);
      table_name= strmake_root(&ha_myrg->children_mem_root, filename,
                               table_name_length);
    }
  }
  else
  {
    DBUG_ASSERT(strlen(filename) < sizeof(dir_path));
    fn_format(dir_path, filename, "", "", 0);
    /* Extract child table name and database name from filename. */
    dirlen= dirname_length(dir_path);
    /* Child db/table name is encoded in parent dot-MRG starting with 5.1.6. */
    if (parent->s->mysql_version >= 50106)
    {
      table_name_length= filename_to_tablename(dir_path + dirlen, name_buf,
                                               sizeof(name_buf));
      table_name= strmake_root(&ha_myrg->children_mem_root, name_buf,
                               table_name_length);
      dir_path[dirlen - 1]= 0;
      dirlen= dirname_length(dir_path);
      db_length= filename_to_tablename(dir_path + dirlen, name_buf, sizeof(name_buf));
      db= strmake_root(&ha_myrg->children_mem_root, name_buf, db_length);
    }
    else
    {
      table_name_length= strlen(dir_path + dirlen);
      table_name= strmake_root(&ha_myrg->children_mem_root, dir_path + dirlen,
                               table_name_length);
      dir_path[dirlen - 1]= 0;
      dirlen= dirname_length(dir_path);
      db_length= strlen(dir_path + dirlen);
      db= strmake_root(&ha_myrg->children_mem_root, dir_path + dirlen,
                       db_length);
    }
  }

  if (! db || ! table_name)
    DBUG_RETURN(1);

  DBUG_PRINT("myrg", ("open: '%.*s'.'%.*s'", (int) db_length, db,
                      (int) table_name_length, table_name));

  /* Convert to lowercase if required. */
  if (lower_case_table_names && table_name_length)
  {
    /* purecov: begin tested */
    table_name_length= my_casedn_str(files_charset_info, table_name);
    /* purecov: end */
  }

  mrg_child_def= new (&ha_myrg->children_mem_root)
                 Mrg_child_def(db, db_length, table_name, table_name_length);

  if (! mrg_child_def ||
      ha_myrg->child_def_list.push_back(mrg_child_def,
                                        &ha_myrg->children_mem_root))
  {
    DBUG_RETURN(1);
  }
  DBUG_RETURN(0);
}

CPP_UNNAMED_NS_END


/*
  Set external_ref for the child MyISAM tables. They need this to be set in
  order to check for killed status.
*/
static void myrg_set_external_ref(MYRG_INFO *m_info, void *ext_ref_arg)
{
  int i;
  for (i= 0; i < (int)m_info->tables; i++)
  {
    m_info->open_tables[i].table->external_ref= ext_ref_arg;
  }
}

/**
  Open a MERGE parent table, but not its children.

  @param[in]    name               MERGE table path name
  @param[in]    mode               read/write mode, unused
  @param[in]    test_if_locked_arg open flags

  @return       status
  @retval     0                    OK
  @retval     -1                   Error, my_errno gives reason

  @detail
  This function initializes the MERGE storage engine structures
  and adds a child list of TABLE_LIST to the parent handler.
*/

int ha_myisammrg::open(const char *name, int mode __attribute__((unused)),
                       uint test_if_locked_arg)
{
  DBUG_ENTER("ha_myisammrg::open");
  DBUG_PRINT("myrg", ("name: '%s'  table: %p", name, table));
  DBUG_PRINT("myrg", ("test_if_locked_arg: %u", test_if_locked_arg));

  /* Must not be used when table is open. */
  DBUG_ASSERT(!this->file);

  /* Save for later use. */
  test_if_locked= test_if_locked_arg;

  /* In case this handler was open and closed before, free old data. */
  free_root(&this->children_mem_root, MYF(MY_MARK_BLOCKS_FREE));

  /*
    Initialize variables that are used, modified, and/or set by
    myisammrg_parent_open_callback().
    'children_l' is the head of the children chain.
    'children_last_l' points to the end of the children chain.
    'my_errno' is set by myisammrg_parent_open_callback() in
    case of an error.
  */
  children_l= NULL;
  children_last_l= NULL;
  child_def_list.empty();
  my_errno= 0;

  /* retrieve children table list. */
  if (is_cloned)
  {
    /*
      Open and attaches the MyISAM tables,that are under the MERGE table 
      parent, on the MyISAM storage engine interface directly within the
      MERGE engine. The new MyISAM table instances, as well as the MERGE 
      clone itself, are not visible in the table cache. This is not a 
      problem because all locking is handled by the original MERGE table
      from which this is cloned of.
    */
    if (!(file= myrg_open(name, table->db_stat,  HA_OPEN_IGNORE_IF_LOCKED)))
    {
      DBUG_PRINT("error", ("my_errno %d", my_errno));
      DBUG_RETURN(my_errno ? my_errno : -1); 
    }

    file->children_attached= TRUE;
    myrg_set_external_ref(file, (void*)table);

    info(HA_STATUS_NO_LOCK | HA_STATUS_VARIABLE | HA_STATUS_CONST);
  }
  else if (!(file= myrg_parent_open(name, myisammrg_parent_open_callback, this)))
  {
    /* purecov: begin inspected */
    DBUG_PRINT("error", ("my_errno %d", my_errno));
    DBUG_RETURN(my_errno ? my_errno : -1);
    /* purecov: end */
  }
  DBUG_PRINT("myrg", ("MYRG_INFO: %p  child tables: %u",
                      file, file->tables));
  DBUG_RETURN(0);
}


/**
  Add list of MERGE children to a TABLE_LIST chain.

  @return status
    @retval     0               OK
    @retval     != 0            Error

  @detail
    When a MERGE parent table has just been opened, insert the
    TABLE_LIST chain from the MERGE handler into the table list used for
    opening tables for this statement. This lets the children be opened
    too.
*/

int ha_myisammrg::add_children_list(void)
{
  TABLE_LIST  *parent_l= this->table->pos_in_table_list;
  THD  *thd= table->in_use;
  List_iterator_fast<Mrg_child_def> it(child_def_list);
  Mrg_child_def *mrg_child_def;
  DBUG_ENTER("ha_myisammrg::add_children_list");
  DBUG_PRINT("myrg", ("table: '%s'.'%s' %p", this->table->s->db.str,
                      this->table->s->table_name.str, this->table));

  /* Must call this with open table. */
  DBUG_ASSERT(this->file);

  /* Ignore this for empty MERGE tables (UNION=()). */
  if (!this->file->tables)
  {
    DBUG_PRINT("myrg", ("empty merge table union"));
    goto end;
  }

  /* Must not call this with attached children. */
  DBUG_ASSERT(!this->file->children_attached);

  /* Must not call this with children list in place. */
  DBUG_ASSERT(this->children_l == NULL);

  /*
    Prevent inclusion of another MERGE table, which could make infinite
    recursion.
  */
  if (parent_l->parent_l)
  {
    my_error(ER_ADMIN_WRONG_MRG_TABLE, MYF(0), parent_l->alias.str);
    DBUG_RETURN(1);
  }

  while ((mrg_child_def= it++))
  {
    TABLE_LIST  *child_l;
    LEX_CSTRING db;
    LEX_CSTRING table_name;

    child_l= (TABLE_LIST*) thd->alloc(sizeof(TABLE_LIST));
    db.str= (char*) thd->memdup(mrg_child_def->db.str, mrg_child_def->db.length+1);
    db.length= mrg_child_def->db.length;
    table_name.str= (char*) thd->memdup(mrg_child_def->name.str,
                                        mrg_child_def->name.length+1);
    table_name.length= mrg_child_def->name.length;

    if (child_l == NULL || db.str == NULL || table_name.str == NULL)
      DBUG_RETURN(1);

    child_l->init_one_table(&db, &table_name, 0, parent_l->lock_type);
    /* Set parent reference. Used to detect MERGE in children list. */
    child_l->parent_l= parent_l;
    /* Copy select_lex. Used in unique_table() at least. */
    child_l->select_lex= parent_l->select_lex;
    /* Set the expected table version, to not cause spurious re-prepare. */
    child_l->set_table_ref_id(mrg_child_def->get_child_table_ref_type(),
                              mrg_child_def->get_child_def_version());
    /*
      Copy parent's prelocking attribute to allow opening of child
      temporary residing in the prelocking list.
    */
    child_l->prelocking_placeholder= parent_l->prelocking_placeholder;
    /*
      For statements which acquire a SNW metadata lock on a parent table and
      then later try to upgrade it to an X lock (e.g. ALTER TABLE), SNW
      locks should be also taken on the children tables.

      Otherwise we end up in a situation where the thread trying to upgrade SNW
      to X lock on the parent also holds a SR metadata lock and a read
      thr_lock.c lock on the child. As a result, another thread might be
      blocked on the thr_lock.c lock for the child after successfully acquiring
      a SR or SW metadata lock on it. If at the same time this second thread
      has a shared metadata lock on the parent table or there is some other
      thread which has a shared metadata lock on the parent and is waiting for
      this second thread, we get a deadlock. This deadlock cannot be properly
      detected by the MDL subsystem as part of the waiting happens within
      thr_lock.c. By taking SNW locks on the child tables we ensure that any
      thread which waits for a thread doing SNW -> X upgrade, does this within
      the MDL subsystem and thus potential deadlocks are exposed to the deadlock
      detector.

      We don't do the same thing for SNRW locks as this would allow
      DDL on implicitly locked underlying tables of a MERGE table.
    */
    if (! thd->locked_tables_mode &&
        parent_l->mdl_request.type == MDL_SHARED_UPGRADABLE)
      child_l->mdl_request.set_type(MDL_SHARED_NO_WRITE);
    /* Link TABLE_LIST object into the children list. */
    if (this->children_last_l)
      child_l->prev_global= this->children_last_l;
    else
    {
      /* Initialize children_last_l when handling first child. */
      this->children_last_l= &this->children_l;
    }
    *this->children_last_l= child_l;
    this->children_last_l= &child_l->next_global;
  }

  /* Insert children into the table list. */
  if (parent_l->next_global)
    parent_l->next_global->prev_global= this->children_last_l;
  *this->children_last_l= parent_l->next_global;
  parent_l->next_global= this->children_l;
  this->children_l->prev_global= &parent_l->next_global;
  /*
    We have to update LEX::query_tables_last if children are added to
    the tail of the table list in order to be able correctly add more
    elements to it (e.g. as part of prelocking process).
  */
  if (thd->lex->query_tables_last == &parent_l->next_global)
    thd->lex->query_tables_last= this->children_last_l;
  /*
    The branch below works only when re-executing a prepared
    statement or a stored routine statement:
    We've just modified query_tables_last. Keep it in sync with
    query_tables_last_own, if it was set by the prelocking code.
    This ensures that the check that prohibits double updates (*)
    can correctly identify what tables belong to the main statement.
    (*) A double update is, e.g. when a user issues UPDATE t1 and
    t1 has an AFTER UPDATE trigger that also modifies t1.
  */
  if (thd->lex->query_tables_own_last == &parent_l->next_global)
    thd->lex->query_tables_own_last= this->children_last_l;

end:
  DBUG_RETURN(0);
}


/**
  A context of myrg_attach_children() callback.
*/

class Mrg_attach_children_callback_param
{
public:
  /**
    'need_compat_check' is set by myisammrg_attach_children_callback()
    if a child fails the table def version check.
  */
  bool need_compat_check;
  /** TABLE_LIST identifying this merge parent. */
  TABLE_LIST *parent_l;
  /** Iterator position, the current child to attach. */
  TABLE_LIST *next_child_attach;
  List_iterator_fast<Mrg_child_def> def_it;
  Mrg_child_def *mrg_child_def;
public:
  Mrg_attach_children_callback_param(TABLE_LIST *parent_l_arg,
                                     TABLE_LIST *first_child,
                                     List<Mrg_child_def> &child_def_list)
    :need_compat_check(FALSE),
    parent_l(parent_l_arg),
    next_child_attach(first_child),
    def_it(child_def_list),
    mrg_child_def(def_it++)
  {}
  void next()
  {
    next_child_attach= next_child_attach->next_global;
    if (next_child_attach && next_child_attach->parent_l != parent_l)
      next_child_attach= NULL;
    if (mrg_child_def)
      mrg_child_def= def_it++;
  }
};


/**
  Callback function for attaching a MERGE child table.

  @param[in]    callback_param  data pointer as given to myrg_attach_children()
                                this is used to pass the handler handle

  @return       pointer to open MyISAM table structure
    @retval     !=NULL                  OK, returning pointer
    @retval     NULL,                   Error.

  @detail
    This function retrieves the MyISAM table handle from the
    next child table. It is called for each child table.
*/

CPP_UNNAMED_NS_START

extern "C" MI_INFO *myisammrg_attach_children_callback(void *callback_param)
{
  Mrg_attach_children_callback_param *param=
    (Mrg_attach_children_callback_param*) callback_param;
  TABLE         *parent= param->parent_l->table;
  TABLE         *child;
  TABLE_LIST    *child_l= param->next_child_attach;
  Mrg_child_def *mrg_child_def= param->mrg_child_def;
  MI_INFO       *myisam= NULL;
  DBUG_ENTER("myisammrg_attach_children_callback");

  /*
    Number of children in the list and MYRG_INFO::tables_count,
    which is used by caller of this function, should always match.
  */
  DBUG_ASSERT(child_l);

  child= child_l->table;
  /* Prepare for next child. */
  param->next();

  /*
    When MERGE table is opened for CHECK or REPAIR TABLE statements,
    failure to open any of underlying tables is ignored until this moment
    (this is needed to provide complete list of the problematic underlying
    tables in CHECK/REPAIR TABLE output).
    Here we detect such a situation and report an appropriate error.
  */
  if (! child)
  {
    DBUG_PRINT("error", ("failed to open underlying table '%s'.'%s'",
                         child_l->db.str, child_l->table_name.str));
    /*
      This should only happen inside of CHECK/REPAIR TABLE or
      for the tables added by the pre-locking code.
    */
    DBUG_ASSERT(current_thd->open_options & HA_OPEN_FOR_REPAIR ||
                child_l->prelocking_placeholder);
    goto end;
  }

  /*
    Do a quick compatibility check. The table def version is set when
    the table share is created. The child def version is copied
    from the table def version after a successful compatibility check.
    We need to repeat the compatibility check only if a child is opened
    from a different share than last time it was used with this MERGE
    table.
  */
  DBUG_PRINT("myrg", ("table_def_version last: %lu  current: %lu",
                      (ulong) mrg_child_def->get_child_def_version(),
                      (ulong) child->s->get_table_def_version()));
  if (mrg_child_def->get_child_def_version() != child->s->get_table_def_version())
    param->need_compat_check= TRUE;

  /*
    If child is temporary, parent must be temporary as well. Other
    parent/child combinations are allowed. This check must be done for
    every child on every open because the table def version can overlap
    between temporary and non-temporary tables. We need to detect the
    case where a non-temporary table has been replaced with a temporary
    table of the same version. Or vice versa. A very unlikely case, but
    it could happen. (Note that the condition was different from
    5.1.23/6.0.4(Bug#19627) to 5.5.6 (Bug#36171): child->s->tmp_table !=
    parent->s->tmp_table. Tables were required to have the same status.)
  */
  if (child->s->tmp_table && !parent->s->tmp_table)
  {
    DBUG_PRINT("error", ("temporary table mismatch parent: %d  child: %d",
                         parent->s->tmp_table, child->s->tmp_table));
    goto end;
  }

  /* Extract the MyISAM table structure pointer from the handler object. */
  if ((child->file->ht->db_type != DB_TYPE_MYISAM) ||
      !(myisam= ((ha_myisam*) child->file)->file_ptr()))
  {
    DBUG_PRINT("error", ("no MyISAM handle for child table: '%s'.'%s' %p",
                         child->s->db.str, child->s->table_name.str,
                         child));
  }

  DBUG_PRINT("myrg", ("MyISAM handle: %p", myisam));

 end:

  if (!myisam &&
      (current_thd->open_options & HA_OPEN_FOR_REPAIR))
  {
    char buf[2*NAME_LEN + 1 + 1];
    strxnmov(buf, sizeof(buf) - 1, child_l->db.str, ".",
             child_l->table_name.str, NULL);
    /*
      Push an error to be reported as part of CHECK/REPAIR result-set.
      Note that calling my_error() from handler is a hack which is kept
      here to avoid refactoring. Normally engines should report errors
      through return value which will be interpreted by caller using
      handler::print_error() call.
    */
    my_error(ER_ADMIN_WRONG_MRG_TABLE, MYF(0), buf);
  }

  DBUG_RETURN(myisam);
}

CPP_UNNAMED_NS_END

/**
   Returns a cloned instance of the current handler.

   @return A cloned handler instance.
 */
handler *ha_myisammrg::clone(const char *name, MEM_ROOT *mem_root)
{
  MYRG_TABLE    *u_table,*newu_table;
  ha_myisammrg *new_handler= 
    (ha_myisammrg*) get_new_handler(table->s, mem_root, table->s->db_type());
  if (!new_handler)
    return NULL;
  
  /* Inform ha_myisammrg::open() that it is a cloned handler */
  new_handler->is_cloned= TRUE;
  /*
    Allocate handler->ref here because otherwise ha_open will allocate it
    on this->table->mem_root and we will not be able to reclaim that memory 
    when the clone handler object is destroyed.
  */
  if (!(new_handler->ref= (uchar*) alloc_root(mem_root, ALIGN_SIZE(ref_length)*2)))
  {
    delete new_handler;
    return NULL;
  }

  if (new_handler->ha_open(table, name, table->db_stat,
                           HA_OPEN_IGNORE_IF_LOCKED))
  {
    delete new_handler;
    return NULL;
  }
 
  /*
    Iterate through the original child tables and
    copy the state into the cloned child tables.
    We need to do this because all the child tables
    can be involved in delete.
  */
  newu_table= new_handler->file->open_tables;
  for (u_table= file->open_tables; u_table < file->end_table; u_table++)
  {
    newu_table->table->state= u_table->table->state;
    newu_table++;
  }

  return new_handler;
 }


/**
  Attach children to a MERGE table.

  @return status
    @retval     0               OK
    @retval     != 0            Error, my_errno gives reason

  @detail
    Let the storage engine attach its children through a callback
    function. Check table definitions for consistency.

  @note
    Special thd->open_options may be in effect. We can make use of
    them in attach. I.e. we use HA_OPEN_FOR_REPAIR to report the names
    of mismatching child tables. We cannot transport these options in
    ha_myisammrg::test_if_locked because they may change after the
    parent is opened. The parent is kept open in the table cache over
    multiple statements and can be used by other threads. Open options
    can change over time.
*/

int ha_myisammrg::attach_children(void)
{
  MYRG_TABLE    *u_table;
  MI_COLUMNDEF  *recinfo;
  MI_KEYDEF     *keyinfo;
  uint          recs;
  uint          keys= table->s->keys;
  TABLE_LIST   *parent_l= table->pos_in_table_list;
  int           error;
  Mrg_attach_children_callback_param param(parent_l, this->children_l, child_def_list);
  DBUG_ENTER("ha_myisammrg::attach_children");
  DBUG_PRINT("myrg", ("table: '%s'.'%s' %p", table->s->db.str,
                      table->s->table_name.str, table));
  DBUG_PRINT("myrg", ("test_if_locked: %u", this->test_if_locked));

  /* Must call this with open table. */
  DBUG_ASSERT(this->file);

  /*
    A MERGE table with no children (empty union) is always seen as
    attached internally.
  */
  if (!this->file->tables)
  {
    DBUG_PRINT("myrg", ("empty merge table union"));
    goto end;
  }
  DBUG_PRINT("myrg", ("child tables: %u", this->file->tables));

  /* Must not call this with attached children. */
  DBUG_ASSERT(!this->file->children_attached);

  DEBUG_SYNC(current_thd, "before_myisammrg_attach");
  /* Must call this with children list in place. */
  DBUG_ASSERT(this->table->pos_in_table_list->next_global == this->children_l);

  if (myrg_attach_children(this->file, this->test_if_locked |
                           current_thd->open_options,
                           myisammrg_attach_children_callback, &param,
                           (my_bool *) &param.need_compat_check))
  {
    error= my_errno;
    goto err;
  }
  DBUG_PRINT("myrg", ("calling myrg_extrafunc"));
  myrg_extrafunc(file, query_cache_invalidate_by_MyISAM_filename_ref);
  if (!(test_if_locked == HA_OPEN_WAIT_IF_LOCKED ||
	test_if_locked == HA_OPEN_ABORT_IF_LOCKED))
    myrg_extra(file,HA_EXTRA_NO_WAIT_LOCK,0);
  info(HA_STATUS_NO_LOCK | HA_STATUS_VARIABLE | HA_STATUS_CONST);
  if (!(test_if_locked & HA_OPEN_WAIT_IF_LOCKED))
    myrg_extra(file,HA_EXTRA_WAIT_LOCK,0);

  /*
    The compatibility check is required only if one or more children do
    not match their table def version from the last check. This will
    always happen at the first attach because the reference child def
    version is initialized to 'undefined' at open.
  */
  DBUG_PRINT("myrg", ("need_compat_check: %d", param.need_compat_check));
  if (param.need_compat_check)
  {
    TABLE_LIST *child_l;

    if (table->s->reclength != stats.mean_rec_length && stats.mean_rec_length)
    {
      DBUG_PRINT("error",("reclength: %lu  mean_rec_length: %lu",
                          table->s->reclength, stats.mean_rec_length));
      if (test_if_locked & HA_OPEN_FOR_REPAIR)
      {
        /* purecov: begin inspected */
        myrg_print_wrong_table(file->open_tables->table->filename);
        /* purecov: end */
      }
      error= HA_ERR_WRONG_MRG_TABLE_DEF;
      goto err;
    }
    /*
      Both recinfo and keyinfo are allocated by my_multi_malloc(), thus
      only recinfo must be freed.
    */
    if ((error= table2myisam(table, &keyinfo, &recinfo, &recs)))
    {
      /* purecov: begin inspected */
      DBUG_PRINT("error", ("failed to convert TABLE object to MyISAM "
                           "key and column definition"));
      goto err;
      /* purecov: end */
    }
    for (u_table= file->open_tables; u_table < file->end_table; u_table++)
    {
      if (check_definition(keyinfo, recinfo, keys, recs,
                           u_table->table->s->keyinfo, u_table->table->s->rec,
                           u_table->table->s->base.keys,
                           u_table->table->s->base.fields, false, NULL))
      {
        DBUG_PRINT("error", ("table definition mismatch: '%s'",
                             u_table->table->filename));
        error= HA_ERR_WRONG_MRG_TABLE_DEF;
        if (!(this->test_if_locked & HA_OPEN_FOR_REPAIR))
        {
          my_free(recinfo);
          goto err;
        }
        /* purecov: begin inspected */
        myrg_print_wrong_table(u_table->table->filename);
        /* purecov: end */
      }
    }
    my_free(recinfo);
    if (error == HA_ERR_WRONG_MRG_TABLE_DEF)
      goto err; /* purecov: inspected */

    List_iterator_fast<Mrg_child_def> def_it(child_def_list);
    DBUG_ASSERT(this->children_l);
    for (child_l= this->children_l; ; child_l= child_l->next_global)
    {
      Mrg_child_def *mrg_child_def= def_it++;
      mrg_child_def->set_child_def_version(
        child_l->table->s->get_table_ref_type(),
        child_l->table->s->get_table_def_version());

      if (&child_l->next_global == this->children_last_l)
        break;
    }
  }
#if !defined(BIG_TABLES) || SIZEOF_OFF_T == 4
  /* Merge table has more than 2G rows */
  if (table->s->crashed)
  {
    DBUG_PRINT("error", ("MERGE table marked crashed"));
    error= HA_ERR_WRONG_MRG_TABLE_DEF;
    goto err;
  }
#endif

 end:
  DBUG_RETURN(0);

err:
  DBUG_PRINT("error", ("attaching MERGE children failed: %d", error));
  print_error(error, MYF(0));
  detach_children();
  DBUG_RETURN(my_errno= error);
}


/**
  Detach all children from a MERGE table and from the query list of tables.

  @return status
    @retval     0               OK
    @retval     != 0            Error, my_errno gives reason

  @note
    Detach must not touch the child TABLE objects in any way.
    They may have been closed at ths point already.
    All references to the children should be removed.
*/

int ha_myisammrg::detach_children(void)
{
  TABLE_LIST *child_l;
  DBUG_ENTER("ha_myisammrg::detach_children");

  /* Must call this with open table. */
  DBUG_ASSERT(this->file);

  /* A MERGE table with no children (empty union) cannot be detached. */
  if (!this->file->tables)
  {
    DBUG_PRINT("myrg", ("empty merge table union"));
    goto end;
  }

  if (this->children_l)
  {
    THD *thd= table->in_use;

    /* Clear TABLE references. */
    for (child_l= this->children_l; ; child_l= child_l->next_global)
    {
      /*
        Do not DBUG_ASSERT(child_l->table); open_tables might be
        incomplete.

        Clear the table reference.
      */
      child_l->table= NULL;
      /* Similarly, clear the ticket reference. */
      child_l->mdl_request.ticket= NULL;

      /* Break when this was the last child. */
      if (&child_l->next_global == this->children_last_l)
        break;
    }
    /*
      Remove children from the table list. This won't fail if called
      twice. The list is terminated after removal.

      If the parent is LEX::query_tables_own_last and pre-locked tables
      follow (tables used by stored functions or triggers), the children
      are inserted behind the parent and before the pre-locked tables. But
      we do not adjust LEX::query_tables_own_last. The pre-locked tables
      could have chopped off the list by clearing
      *LEX::query_tables_own_last. This did also chop off the children. If
      we would copy the reference from *this->children_last_l in this
      case, we would put the chopped off pre-locked tables back to the
      list. So we refrain from copying it back, if the destination has
      been set to NULL meanwhile.
    */
    if (this->children_l->prev_global && *this->children_l->prev_global)
      *this->children_l->prev_global= *this->children_last_l;
    if (*this->children_last_l)
      (*this->children_last_l)->prev_global= this->children_l->prev_global;

    /*
      If table elements being removed are at the end of table list we
      need to adjust LEX::query_tables_last member to point to the
      new last element of the list.
    */
    if (thd->lex->query_tables_last == this->children_last_l)
      thd->lex->query_tables_last= this->children_l->prev_global;

    /*
      If the statement requires prelocking, and prelocked
      tables were added right after merge children, modify the
      last own table pointer to point at prev_global of the merge
      parent.
    */
    if (thd->lex->query_tables_own_last == this->children_last_l)
      thd->lex->query_tables_own_last= this->children_l->prev_global;

    /* Terminate child list. So it cannot be tried to remove again. */
    *this->children_last_l= NULL;
    this->children_l->prev_global= NULL;

    /* Forget about the children, we don't own their memory. */
    this->children_l= NULL;
    this->children_last_l= NULL;
  }

  if (!this->file->children_attached)
  {
    DBUG_PRINT("myrg", ("merge children are already detached"));
    goto end;
  }

  if (myrg_detach_children(this->file))
  {
    /* purecov: begin inspected */
    print_error(my_errno, MYF(0));
    DBUG_RETURN(my_errno ? my_errno : -1);
    /* purecov: end */
  }

 end:
  DBUG_RETURN(0);
}


/**
  Close a MERGE parent table, but not its children.

  @return status
    @retval     0               OK
    @retval     != 0            Error, my_errno gives reason

  @note
    The children are expected to be closed separately by the caller.
*/

int ha_myisammrg::close(void)
{
  int rc;
  DBUG_ENTER("ha_myisammrg::close");
  /*
    There are cases where children are not explicitly detached before
    close. detach_children() protects itself against double detach.
  */
  if (!is_cloned)
    detach_children();

  rc= myrg_close(file);
  file= 0;
  DBUG_RETURN(rc);
}

int ha_myisammrg::write_row(uchar * buf)
{
  DBUG_ENTER("ha_myisammrg::write_row");
  DBUG_ASSERT(this->file->children_attached);

  if (file->merge_insert_method == MERGE_INSERT_DISABLED || !file->tables)
    DBUG_RETURN(HA_ERR_TABLE_READONLY);

  if (table->next_number_field && buf == table->record[0])
  {
    int error;
    if ((error= update_auto_increment()))
      DBUG_RETURN(error); /* purecov: inspected */
  }
  DBUG_RETURN(myrg_write(file,buf));
}

int ha_myisammrg::update_row(const uchar * old_data, const uchar * new_data)
{
  DBUG_ASSERT(this->file->children_attached);
  return myrg_update(file,old_data,new_data);
}

int ha_myisammrg::delete_row(const uchar * buf)
{
  DBUG_ASSERT(this->file->children_attached);
  return myrg_delete(file,buf);
}

int ha_myisammrg::index_read_map(uchar * buf, const uchar * key,
                                 key_part_map keypart_map,
                                 enum ha_rkey_function find_flag)
{
  DBUG_ASSERT(this->file->children_attached);
  int error=myrg_rkey(file,buf,active_index, key, keypart_map, find_flag);
  return error;
}

int ha_myisammrg::index_read_idx_map(uchar * buf, uint index, const uchar * key,
                                     key_part_map keypart_map,
                                     enum ha_rkey_function find_flag)
{
  DBUG_ASSERT(this->file->children_attached);
  int error=myrg_rkey(file,buf,index, key, keypart_map, find_flag);
  return error;
}

int ha_myisammrg::index_read_last_map(uchar *buf, const uchar *key,
                                      key_part_map keypart_map)
{
  DBUG_ASSERT(this->file->children_attached);
  int error=myrg_rkey(file,buf,active_index, key, keypart_map,
		      HA_READ_PREFIX_LAST);
  return error;
}

int ha_myisammrg::index_next(uchar * buf)
{
  DBUG_ASSERT(this->file->children_attached);
  int error=myrg_rnext(file,buf,active_index);
  return error;
}

int ha_myisammrg::index_prev(uchar * buf)
{
  DBUG_ASSERT(this->file->children_attached);
  int error=myrg_rprev(file,buf, active_index);
  return error;
}

int ha_myisammrg::index_first(uchar * buf)
{
  DBUG_ASSERT(this->file->children_attached);
  int error=myrg_rfirst(file, buf, active_index);
  return error;
}

int ha_myisammrg::index_last(uchar * buf)
{
  DBUG_ASSERT(this->file->children_attached);
  int error=myrg_rlast(file, buf, active_index);
  return error;
}

int ha_myisammrg::index_next_same(uchar * buf,
                                  const uchar *key __attribute__((unused)),
                                  uint length __attribute__((unused)))
{
  int error;
  DBUG_ASSERT(this->file->children_attached);
  do
  {
    error= myrg_rnext_same(file,buf);
  } while (error == HA_ERR_RECORD_DELETED);
  return error;
}


int ha_myisammrg::rnd_init(bool scan)
{
  DBUG_ASSERT(this->file->children_attached);
  return myrg_reset(file);
}


int ha_myisammrg::rnd_next(uchar *buf)
{
  DBUG_ASSERT(this->file->children_attached);
  int error=myrg_rrnd(file, buf, HA_OFFSET_ERROR);
  return error;
}


int ha_myisammrg::rnd_pos(uchar * buf, uchar *pos)
{
  DBUG_ASSERT(this->file->children_attached);
  int error=myrg_rrnd(file, buf, my_get_ptr(pos,ref_length));
  return error;
}

void ha_myisammrg::position(const uchar *record)
{
  DBUG_ASSERT(this->file->children_attached);
  ulonglong row_position= myrg_position(file);
  my_store_ptr(ref, ref_length, (my_off_t) row_position);
}


ha_rows ha_myisammrg::records_in_range(uint inx, key_range *min_key,
                                       key_range *max_key)
{
  DBUG_ASSERT(this->file->children_attached);
  return (ha_rows) myrg_records_in_range(file, (int) inx, min_key, max_key);
}


int ha_myisammrg::delete_all_rows()
{
  int err= 0;
  MYRG_TABLE *table;
  DBUG_ENTER("ha_myisammrg::delete_all_rows");

  for (table= file->open_tables; table != file->end_table; table++)
  {
    if ((err= mi_delete_all_rows(table->table)))
      break;
  }

  DBUG_RETURN(err);
}


int ha_myisammrg::info(uint flag)
{
  MYMERGE_INFO mrg_info;
  DBUG_ASSERT(this->file->children_attached);
  (void) myrg_status(file,&mrg_info,flag);
  /*
    The following fails if one has not compiled MySQL with -DBIG_TABLES
    and one has more than 2^32 rows in the merge tables.
  */
  stats.records = (ha_rows) mrg_info.records;
  stats.deleted = (ha_rows) mrg_info.deleted;
#if !defined(BIG_TABLES) || SIZEOF_OFF_T == 4
  if ((mrg_info.records >= (ulonglong) 1 << 32) ||
      (mrg_info.deleted >= (ulonglong) 1 << 32))
    table->s->crashed= 1;
#endif
  stats.data_file_length= mrg_info.data_file_length;
  if (mrg_info.errkey >= (int) table_share->keys)
  {
    /*
     If value of errkey is higher than the number of keys
     on the table set errkey to MAX_KEY. This will be
     treated as unknown key case and error message generator
     won't try to locate key causing segmentation fault.
    */
    mrg_info.errkey= MAX_KEY;
  }
  table->s->keys_in_use.set_prefix(table->s->keys);
  stats.mean_rec_length= mrg_info.reclength;
  
  /* 
    The handler::block_size is used all over the code in index scan cost
    calculations. It is used to get number of disk seeks required to
    retrieve a number of index tuples.
    If the merge table has N underlying tables, then (assuming underlying
    tables have equal size, the only "simple" approach we can use)
    retrieving X index records from a merge table will require N times more
    disk seeks compared to doing the same on a MyISAM table with equal
    number of records.
    In the edge case (file_tables > myisam_block_size) we'll get
    block_size==0, and index calculation code will act as if we need one
    disk seek to retrieve one index tuple.

    TODO: In 5.2 index scan cost calculation will be factored out into a
    virtual function in class handler and we'll be able to remove this hack.
  */
  stats.block_size= 0;
  if (file->tables)
    stats.block_size= myisam_block_size / file->tables;
  
  stats.update_time= 0;
#if SIZEOF_OFF_T > 4
  ref_length=6;					// Should be big enough
#else
  ref_length=4;					// Can't be > than my_off_t
#endif
  if (flag & HA_STATUS_CONST)
  {
    if (table->s->key_parts && mrg_info.rec_per_key)
    {
#ifdef HAVE_valgrind
      /*
        valgrind may be unhappy about it, because optimizer may access values
        between file->keys and table->key_parts, that will be uninitialized.
        It's safe though, because even if opimizer will decide to use a key
        with such a number, it'll be an error later anyway.
      */
      bzero((char*) table->key_info[0].rec_per_key,
            sizeof(table->key_info[0].rec_per_key[0]) * table->s->key_parts);
#endif
      memcpy((char*) table->key_info[0].rec_per_key,
	     (char*) mrg_info.rec_per_key,
             sizeof(table->key_info[0].rec_per_key[0]) *
             MY_MIN(file->keys, table->s->key_parts));
    }
  }
  if (flag & HA_STATUS_ERRKEY)
  {
    errkey= mrg_info.errkey;
    my_store_ptr(dup_ref, ref_length, mrg_info.dupp_key_pos);
  }
  return 0;
}


int ha_myisammrg::extra(enum ha_extra_function operation)
{
  if (operation == HA_EXTRA_ADD_CHILDREN_LIST)
  {
    int rc= add_children_list();
    return(rc);
  }
  else if (operation == HA_EXTRA_ATTACH_CHILDREN)
  {
    int rc= attach_children();
    if (!rc)
      (void) extra(HA_EXTRA_NO_READCHECK); // Not needed in SQL
    return(rc);
  }
  else if (operation == HA_EXTRA_IS_ATTACHED_CHILDREN)
  {
    /* For the upper layer pretend empty MERGE union is never attached. */
    return(file && file->tables && file->children_attached);
  }
  else if (operation == HA_EXTRA_DETACH_CHILDREN)
  {
    /*
      Note that detach must not touch the children in any way.
      They may have been closed at ths point already.
    */
    int rc= detach_children();
    return(rc);
  }

  /* As this is just a mapping, we don't have to force the underlying
     tables to be closed */
  if (operation == HA_EXTRA_FORCE_REOPEN ||
      operation == HA_EXTRA_PREPARE_FOR_DROP ||
      operation == HA_EXTRA_PREPARE_FOR_RENAME)
    return 0;
  if (operation == HA_EXTRA_MMAP && !opt_myisam_use_mmap)
    return 0;
  return myrg_extra(file,operation,0);
}

int ha_myisammrg::reset(void)
{
  /* This is normally called with detached children. */
  return myrg_reset(file);
}

/* To be used with WRITE_CACHE, EXTRA_CACHE and BULK_INSERT_BEGIN */

int ha_myisammrg::extra_opt(enum ha_extra_function operation, ulong cache_size)
{
  DBUG_ASSERT(this->file->children_attached);
  return myrg_extra(file, operation, (void*) &cache_size);
}

int ha_myisammrg::external_lock(THD *thd, int lock_type)
{
  /*
    This can be called with no children attached. E.g. FLUSH TABLES
    unlocks and re-locks tables under LOCK TABLES, but it does not open
    them first. So they are detached all the time. But locking of the
    children should work anyway because thd->open_tables is not changed
    during FLUSH TABLES.

    If this handler instance has been cloned, we still must call
    myrg_lock_database().
  */
  if (is_cloned)
    return myrg_lock_database(file, lock_type);
  return 0;
}

uint ha_myisammrg::lock_count(void) const
{
  return 0;
}


THR_LOCK_DATA **ha_myisammrg::store_lock(THD *thd,
					 THR_LOCK_DATA **to,
					 enum thr_lock_type lock_type)
{
  MYRG_TABLE *open_table;

  /*
    This method can be called while another thread is attaching the
    children. If the processor reorders instructions or write to memory,
    'children_attached' could be set before 'open_tables' has all the
    pointers to the children. Use of a mutex here and in
    myrg_attach_children() forces consistent data.
  */
  mysql_mutex_lock(&this->file->mutex);

  /*
    When MERGE table is open, but not yet attached, other threads
    could flush it, which means calling mysql_lock_abort_for_thread()
    on this threads TABLE. 'children_attached' is FALSE in this
    situation. Since the table is not locked, return no lock data.
  */
  if (!this->file->children_attached)
    goto end; /* purecov: tested */

  for (open_table=file->open_tables ;
       open_table != file->end_table ;
       open_table++)
    open_table->table->lock.priority|= THR_LOCK_MERGE_PRIV;

 end:
  mysql_mutex_unlock(&this->file->mutex);
  return to;
}


/* Find out database name and table name from a filename */

static void split_file_name(const char *file_name,
			    LEX_STRING *db, LEX_STRING *name)
{
  size_t dir_length, prefix_length;
  char buff[FN_REFLEN];

  db->length= 0;
  strmake_buf(buff, file_name);
  dir_length= dirname_length(buff);
  if (dir_length > 1)
  {
    /* Get database */
    buff[dir_length-1]= 0;			// Remove end '/'
    prefix_length= dirname_length(buff);
    db->str= (char*) file_name+ prefix_length;
    db->length= dir_length - prefix_length -1;
  }
  name->str= (char*) file_name+ dir_length;
  name->length= (uint) (fn_ext(name->str) - name->str);
}


void ha_myisammrg::update_create_info(HA_CREATE_INFO *create_info)
{
  DBUG_ENTER("ha_myisammrg::update_create_info");

  if (!(create_info->used_fields & HA_CREATE_USED_UNION))
  {
    TABLE_LIST *child_table, *end= NULL;
    THD *thd=ha_thd();

    if (children_l != NULL)
    {
      for (child_table= children_l;; child_table= child_table->next_global)
      {
        TABLE_LIST *ptr;

        if (!(ptr= (TABLE_LIST *) thd->calloc(sizeof(TABLE_LIST))))
          DBUG_VOID_RETURN;

<<<<<<< HEAD
        if (!(ptr->table_name.str= thd->strmake(child_table->table_name.str,
                                                child_table->table_name.length)))
          goto err;
        ptr->table_name.length= child_table->table_name.length;
        if (child_table->db.str && !(ptr->db.str= thd->strmake(child_table->db.str,
                                                               child_table->db.length)))
          goto err;
        ptr->db.length= child_table->db.length;
=======
        if (!(ptr->table_name= thd->strmake(child_table->table_name,
                                            child_table->table_name_length)))
          DBUG_VOID_RETURN;
        if (child_table->db &&
            !(ptr->db= thd->strmake(child_table->db, child_table->db_length)))
          DBUG_VOID_RETURN;
>>>>>>> 1f020299

        if (create_info->merge_list)
          end->next_local= ptr;
        else
          create_info->merge_list= ptr;
        end= ptr;

        if (&child_table->next_global == children_last_l)
          break;
      }
    }
  }
  if (!(create_info->used_fields & HA_CREATE_USED_INSERT_METHOD))
  {
    create_info->merge_insert_method = file->merge_insert_method;
  }
  DBUG_VOID_RETURN;
}


int ha_myisammrg::create_mrg(const char *name, HA_CREATE_INFO *create_info)
{
  char buff[FN_REFLEN];
  const char **table_names, **pos;
  TABLE_LIST *tables= create_info->merge_list;
  THD *thd= ha_thd();
  size_t dirlgt= dirname_length(name);
  uint ntables= 0;
  DBUG_ENTER("ha_myisammrg::create_mrg");

  for (tables= create_info->merge_list; tables; tables= tables->next_local)
    ntables++;

  /* Allocate a table_names array in thread mem_root. */
  if (!(pos= table_names= (const char**) thd->alloc((ntables + 1) * sizeof(char*))))
    DBUG_RETURN(HA_ERR_OUT_OF_MEM); /* purecov: inspected */

  /* Create child path names. */
  for (tables= create_info->merge_list; tables; tables= tables->next_local)
  {
    const char *table_name= buff;

    /*
      Construct the path to the MyISAM table. Try to meet two conditions:
      1.) Allow to include MyISAM tables from different databases, and
      2.) allow for moving DATADIR around in the file system.
      The first means that we need paths in the .MRG file. The second
      means that we should not have absolute paths in the .MRG file.
      The best, we can do, is to use 'mysql_data_home', which is '.'
      in mysqld and may be an absolute path in an embedded server.
      This means that it might not be possible to move the DATADIR of
      an embedded server without changing the paths in the .MRG file.

      Do the same even for temporary tables. MERGE children are now
      opened through the table cache. They are opened by db.table_name,
      not by their path name.
    */
    size_t length= build_table_filename(buff, sizeof(buff),
                                      tables->db.str, tables->table_name.str, "", 0);
    /*
      If a MyISAM table is in the same directory as the MERGE table,
      we use the table name without a path. This means that the
      DATADIR can easily be moved even for an embedded server as long
      as the MyISAM tables are from the same database as the MERGE table.
    */
    if ((dirname_length(buff) == dirlgt) && ! memcmp(buff, name, dirlgt))
    {
      table_name+= dirlgt;
      length-= dirlgt;
    }
    if (!(table_name= thd->strmake(table_name, length)))
      DBUG_RETURN(HA_ERR_OUT_OF_MEM); /* purecov: inspected */

    *pos++= table_name;
  }
  *pos=0;

  /* Create a MERGE meta file from the table_names array. */
  int res= myrg_create(name, table_names, create_info->merge_insert_method, 0);
  DBUG_RETURN(res);
}


int ha_myisammrg::create(const char *name, TABLE *form,
			 HA_CREATE_INFO *create_info)
{
  char buff[FN_REFLEN];
  DBUG_ENTER("ha_myisammrg::create");
  fn_format(buff, name, "", MYRG_NAME_EXT, MY_UNPACK_FILENAME | MY_APPEND_EXT);
  int res= create_mrg(buff, create_info);
  DBUG_RETURN(res);
}


void ha_myisammrg::append_create_info(String *packet)
{
  const char *current_db;
  size_t db_length;
  THD *thd= current_thd;
  TABLE_LIST *open_table, *first;

  if (file->merge_insert_method != MERGE_INSERT_DISABLED)
  {
    packet->append(STRING_WITH_LEN(" INSERT_METHOD="));
    packet->append(get_type(&merge_insert_method,file->merge_insert_method-1));
  }
  /*
    There is no sence adding UNION clause in case there is no underlying
    tables specified.
  */
  if (file->open_tables == file->end_table)
    return;
  packet->append(STRING_WITH_LEN(" UNION=("));

  current_db= table->s->db.str;
  db_length=  table->s->db.length;

  for (first= open_table= children_l;;
       open_table= open_table->next_global)
  {
    LEX_CSTRING db= open_table->db;

    if (open_table != first)
      packet->append(',');
    /* Report database for mapped table if it isn't in current database */
    if (db.length &&
	(db_length != db.length ||
	 strncmp(current_db, db.str, db.length)))
    {
      append_identifier(thd, packet, db.str, db.length);
      packet->append('.');
    }
    append_identifier(thd, packet, &open_table->table_name);
    if (&open_table->next_global == children_last_l)
      break;
  }
  packet->append(')');
}


enum_alter_inplace_result
ha_myisammrg::check_if_supported_inplace_alter(TABLE *altered_table,
                                               Alter_inplace_info *ha_alter_info)
{
  /*
    We always support inplace ALTER in the new API, because old
    HA_NO_COPY_ON_ALTER table_flags() hack prevents non-inplace ALTER anyway.
  */
  return HA_ALTER_INPLACE_EXCLUSIVE_LOCK;
}


bool ha_myisammrg::inplace_alter_table(TABLE *altered_table,
                                       Alter_inplace_info *ha_alter_info)
{
  char tmp_path[FN_REFLEN];
  const char *name= table->s->normalized_path.str;
  DBUG_ENTER("ha_myisammrg::inplace_alter_table");
  fn_format(tmp_path, name, "", MYRG_NAME_TMPEXT, MY_UNPACK_FILENAME | MY_APPEND_EXT);
  int res= create_mrg(tmp_path, ha_alter_info->create_info);
  if (res)
    mysql_file_delete(rg_key_file_MRG, tmp_path, MYF(0));
  else
  {
    char path[FN_REFLEN];
    fn_format(path, name, "", MYRG_NAME_EXT, MY_UNPACK_FILENAME | MY_APPEND_EXT);
    if (mysql_file_rename(rg_key_file_MRG, tmp_path, path, MYF(0)))
    {
      res= my_errno;
      mysql_file_delete(rg_key_file_MRG, tmp_path, MYF(0));
    }
  }
  DBUG_RETURN(res);
}

int ha_myisammrg::check(THD* thd, HA_CHECK_OPT* check_opt)
{
  return this->file->children_attached ? HA_ADMIN_OK : HA_ADMIN_CORRUPT;
}


ha_rows ha_myisammrg::records()
{
  return myrg_records(file);
}

uint ha_myisammrg::count_query_cache_dependant_tables(uint8 *tables_type)
{
  MYRG_INFO *file = myrg_info();
  /*
    Here should be following statement
  (*tables_type)|= HA_CACHE_TBL_NONTRANSACT;
    but it has no effect because HA_CACHE_TBL_NONTRANSACT is 0
  */
  return (uint)(file->end_table - file->open_tables);
}


my_bool ha_myisammrg::register_query_cache_dependant_tables(THD *thd
                                          __attribute__((unused)),
                                          Query_cache *cache,
                                          Query_cache_block_table **block_table,
                                          uint *n)
{
  MYRG_INFO *file =myrg_info();
  DBUG_ENTER("ha_myisammrg::register_query_cache_dependant_tables");

  for (MYRG_TABLE *table =file->open_tables;
       table != file->end_table ;
       table++)
  {
    char key[MAX_DBKEY_LENGTH];
    uint32 db_length;
    uint key_length= cache->filename_2_table_key(key, table->table->filename,
                                                 &db_length);
    (++(*block_table))->n= ++(*n);
    /*
      There are not callback function for for MyISAM, and engine data
    */
    if (!cache->insert_table(thd, key_length, key, (*block_table),
                             db_length, 0,
                             table_cache_type(),
                             0, 0, TRUE))
      DBUG_RETURN(TRUE);
  }
  DBUG_RETURN(FALSE);
}


void ha_myisammrg::set_lock_type(enum thr_lock_type lock)
{
  handler::set_lock_type(lock);
  if (children_l != NULL)
  {
    for (TABLE_LIST *child_table= children_l;;
         child_table= child_table->next_global)
    {
      child_table->lock_type=
        child_table->table->reginfo.lock_type= lock;

      if (&child_table->next_global == children_last_l)
        break;
    }
  }
}

extern int myrg_panic(enum ha_panic_function flag);
int myisammrg_panic(handlerton *hton, ha_panic_function flag)
{
  return myrg_panic(flag);
}

static int myisammrg_init(void *p)
{
  handlerton *myisammrg_hton;

  myisammrg_hton= (handlerton *)p;

#ifdef HAVE_PSI_INTERFACE
  init_myisammrg_psi_keys();
#endif

  myisammrg_hton->db_type= DB_TYPE_MRG_MYISAM;
  myisammrg_hton->create= myisammrg_create_handler;
  myisammrg_hton->panic= myisammrg_panic;
  myisammrg_hton->flags= HTON_NO_PARTITION;
  myisammrg_hton->tablefile_extensions= ha_myisammrg_exts;

  return 0;
}

struct st_mysql_storage_engine myisammrg_storage_engine=
{ MYSQL_HANDLERTON_INTERFACE_VERSION };

maria_declare_plugin(myisammrg)
{
  MYSQL_STORAGE_ENGINE_PLUGIN,
  &myisammrg_storage_engine,
  "MRG_MyISAM",
  "MySQL AB",
  "Collection of identical MyISAM tables",
  PLUGIN_LICENSE_GPL,
  myisammrg_init, /* Plugin Init */
  NULL, /* Plugin Deinit */
  0x0100, /* 1.0 */
  NULL,                       /* status variables                */
  NULL,                       /* system variables                */
  "1.0",                      /* string version */
  MariaDB_PLUGIN_MATURITY_STABLE /* maturity */
}
maria_declare_plugin_end;<|MERGE_RESOLUTION|>--- conflicted
+++ resolved
@@ -1479,23 +1479,14 @@
         if (!(ptr= (TABLE_LIST *) thd->calloc(sizeof(TABLE_LIST))))
           DBUG_VOID_RETURN;
 
-<<<<<<< HEAD
         if (!(ptr->table_name.str= thd->strmake(child_table->table_name.str,
                                                 child_table->table_name.length)))
-          goto err;
+          DBUG_VOID_RETURN;
         ptr->table_name.length= child_table->table_name.length;
         if (child_table->db.str && !(ptr->db.str= thd->strmake(child_table->db.str,
                                                                child_table->db.length)))
-          goto err;
+          DBUG_VOID_RETURN;
         ptr->db.length= child_table->db.length;
-=======
-        if (!(ptr->table_name= thd->strmake(child_table->table_name,
-                                            child_table->table_name_length)))
-          DBUG_VOID_RETURN;
-        if (child_table->db &&
-            !(ptr->db= thd->strmake(child_table->db, child_table->db_length)))
-          DBUG_VOID_RETURN;
->>>>>>> 1f020299
 
         if (create_info->merge_list)
           end->next_local= ptr;
