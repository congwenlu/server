/*****************************************************************************

Copyright (c) 1995, 2017, Oracle and/or its affiliates. All Rights Reserved.
Copyright (c) 2014, 2018, MariaDB Corporation.

This program is free software; you can redistribute it and/or modify it under
the terms of the GNU General Public License as published by the Free Software
Foundation; version 2 of the License.

This program is distributed in the hope that it will be useful, but WITHOUT
ANY WARRANTY; without even the implied warranty of MERCHANTABILITY or FITNESS
FOR A PARTICULAR PURPOSE. See the GNU General Public License for more details.

You should have received a copy of the GNU General Public License along with
this program; if not, write to the Free Software Foundation, Inc.,
51 Franklin Street, Suite 500, Boston, MA 02110-1335 USA

*****************************************************************************/

/**************************************************//**
@file fil/fil0fil.cc
The tablespace memory cache

Created 10/25/1995 Heikki Tuuri
*******************************************************/

#include "fil0fil.h"
#include "fil0crypt.h"

#include <debug_sync.h>
#include <my_dbug.h>

#include "mem0mem.h"
#include "hash0hash.h"
#include "os0file.h"
#include "mach0data.h"
#include "buf0buf.h"
#include "buf0flu.h"
#include "log0recv.h"
#include "fsp0fsp.h"
#include "srv0srv.h"
#include "srv0start.h"
#include "mtr0mtr.h"
#include "mtr0log.h"
#include "dict0dict.h"
#include "page0page.h"
#include "page0zip.h"
#include "trx0sys.h"
#include "row0mysql.h"
#ifndef UNIV_HOTBACKUP
# include "buf0lru.h"
# include "ibuf0ibuf.h"
# include "sync0sync.h"
#else /* !UNIV_HOTBACKUP */
# include "srv0srv.h"
static ulint srv_data_read, srv_data_written;
#endif /* !UNIV_HOTBACKUP */

#include "zlib.h"
#ifdef __linux__
#include <linux/fs.h>
#include <sys/ioctl.h>
#include <fcntl.h>
#endif
#include "row0mysql.h"
#include "trx0purge.h"

MYSQL_PLUGIN_IMPORT extern my_bool lower_case_file_system;


/*
		IMPLEMENTATION OF THE TABLESPACE MEMORY CACHE
		=============================================

The tablespace cache is responsible for providing fast read/write access to
tablespaces and logs of the database. File creation and deletion is done
in other modules which know more of the logic of the operation, however.

A tablespace consists of a chain of files. The size of the files does not
have to be divisible by the database block size, because we may just leave
the last incomplete block unused. When a new file is appended to the
tablespace, the maximum size of the file is also specified. At the moment,
we think that it is best to extend the file to its maximum size already at
the creation of the file, because then we can avoid dynamically extending
the file when more space is needed for the tablespace.

A block's position in the tablespace is specified with a 32-bit unsigned
integer. The files in the chain are thought to be catenated, and the block
corresponding to an address n is the nth block in the catenated file (where
the first block is named the 0th block, and the incomplete block fragments
at the end of files are not taken into account). A tablespace can be extended
by appending a new file at the end of the chain.

Our tablespace concept is similar to the one of Oracle.

To acquire more speed in disk transfers, a technique called disk striping is
sometimes used. This means that logical block addresses are divided in a
round-robin fashion across several disks. Windows NT supports disk striping,
so there we do not need to support it in the database. Disk striping is
implemented in hardware in RAID disks. We conclude that it is not necessary
to implement it in the database. Oracle 7 does not support disk striping,
either.

Another trick used at some database sites is replacing tablespace files by
raw disks, that is, the whole physical disk drive, or a partition of it, is
opened as a single file, and it is accessed through byte offsets calculated
from the start of the disk or the partition. This is recommended in some
books on database tuning to achieve more speed in i/o. Using raw disk
certainly prevents the OS from fragmenting disk space, but it is not clear
if it really adds speed. We measured on the Pentium 100 MHz + NT + NTFS file
system + EIDE Conner disk only a negligible difference in speed when reading
from a file, versus reading from a raw disk.

To have fast access to a tablespace or a log file, we put the data structures
to a hash table. Each tablespace and log file is given an unique 32-bit
identifier.

Some operating systems do not support many open files at the same time,
though NT seems to tolerate at least 900 open files. Therefore, we put the
open files in an LRU-list. If we need to open another file, we may close the
file at the end of the LRU-list. When an i/o-operation is pending on a file,
the file cannot be closed. We take the file nodes with pending i/o-operations
out of the LRU-list and keep a count of pending operations. When an operation
completes, we decrement the count and return the file node to the LRU-list if
the count drops to zero. */

/** When mysqld is run, the default directory "." is the mysqld datadir,
but in the MySQL Embedded Server Library and mysqlbackup it is not the default
directory, and we must set the base file path explicitly */
UNIV_INTERN const char*	fil_path_to_mysql_datadir	= ".";

/** The number of fsyncs done to the log */
UNIV_INTERN ulint	fil_n_log_flushes			= 0;

/** Number of pending redo log flushes */
UNIV_INTERN ulint	fil_n_pending_log_flushes		= 0;
/** Number of pending tablespace flushes */
UNIV_INTERN ulint	fil_n_pending_tablespace_flushes	= 0;

/** Number of files currently open */
UNIV_INTERN ulint	fil_n_file_opened			= 0;

/** The null file address */
UNIV_INTERN fil_addr_t	fil_addr_null = {FIL_NULL, 0};

#ifdef UNIV_PFS_MUTEX
/* Key to register fil_system_mutex with performance schema */
UNIV_INTERN mysql_pfs_key_t	fil_system_mutex_key;
#endif /* UNIV_PFS_MUTEX */

#ifdef UNIV_PFS_RWLOCK
/* Key to register file space latch with performance schema */
UNIV_INTERN mysql_pfs_key_t	fil_space_latch_key;
#endif /* UNIV_PFS_RWLOCK */

/** The tablespace memory cache. This variable is NULL before the module is
initialized. */
UNIV_INTERN fil_system_t*	fil_system	= NULL;

/** At this age or older a space/page will be rotated */
UNIV_INTERN extern uint srv_fil_crypt_rotate_key_age;
UNIV_INTERN extern ib_mutex_t fil_crypt_threads_mutex;

/** Determine if (i) is a user tablespace id or not. */
# define fil_is_user_tablespace_id(i) (i != 0 \
				       && !srv_is_undo_tablespace(i))

/** Determine if user has explicitly disabled fsync(). */
#ifndef __WIN__
# define fil_buffering_disabled(s)					\
	(((s)->purpose == FIL_TABLESPACE				\
	    && srv_unix_file_flush_method == SRV_UNIX_O_DIRECT_NO_FSYNC)\
	  || ((s)->purpose == FIL_LOG					\
	    && srv_unix_file_flush_method == SRV_UNIX_ALL_O_DIRECT))

#else /* __WIN__ */
# define fil_buffering_disabled(s)	(0)
#endif /* __WIN__ */

#ifdef UNIV_DEBUG
/** Try fil_validate() every this many times */
# define FIL_VALIDATE_SKIP	17

/******************************************************************//**
Checks the consistency of the tablespace cache some of the time.
@return	TRUE if ok or the check was skipped */
static
ibool
fil_validate_skip(void)
/*===================*/
{
	/** The fil_validate() call skip counter. Use a signed type
	because of the race condition below. */
	static int fil_validate_count = FIL_VALIDATE_SKIP;

	/* There is a race condition below, but it does not matter,
	because this call is only for heuristic purposes. We want to
	reduce the call frequency of the costly fil_validate() check
	in debug builds. */
	if (--fil_validate_count > 0) {
		return(TRUE);
	}

	fil_validate_count = FIL_VALIDATE_SKIP;
	return(fil_validate());
}
#endif /* UNIV_DEBUG */

/********************************************************************//**
Determines if a file node belongs to the least-recently-used list.
@return TRUE if the file belongs to fil_system->LRU mutex. */
UNIV_INLINE
ibool
fil_space_belongs_in_lru(
/*=====================*/
	const fil_space_t*	space)	/*!< in: file space */
{
	return(space->purpose == FIL_TABLESPACE
	       && fil_is_user_tablespace_id(space->id));
}

/********************************************************************//**
NOTE: you must call fil_mutex_enter_and_prepare_for_io() first!

Prepares a file node for i/o. Opens the file if it is closed. Updates the
pending i/o's field in the node and the system appropriately. Takes the node
off the LRU list if it is in the LRU list. The caller must hold the fil_sys
mutex.
@return false if the file can't be opened, otherwise true */
static
bool
fil_node_prepare_for_io(
/*====================*/
	fil_node_t*	node,	/*!< in: file node */
	fil_system_t*	system,	/*!< in: tablespace memory cache */
	fil_space_t*	space);	/*!< in: space */
/********************************************************************//**
Updates the data structures when an i/o operation finishes. Updates the
pending i/o's field in the node appropriately. */
static
void
fil_node_complete_io(
/*=================*/
	fil_node_t*	node,	/*!< in: file node */
	fil_system_t*	system,	/*!< in: tablespace memory cache */
	ulint		type);	/*!< in: OS_FILE_WRITE or OS_FILE_READ; marks
				the node as modified if
				type == OS_FILE_WRITE */
/** Free a space object from the tablespace memory cache. Close the files in
the chain but do not delete them. There must not be any pending i/o's or
flushes on the files.
The fil_system->mutex will be released.
@param[in]	id		tablespace ID
@param[in]	x_latched	whether the caller holds exclusive space->latch
@return whether the tablespace existed */
static
bool
fil_space_free_and_mutex_exit(ulint id, bool x_latched);
/********************************************************************//**
Reads data from a space to a buffer. Remember that the possible incomplete
blocks at the end of file are ignored: they are not taken into account when
calculating the byte offset within a space.
@return DB_SUCCESS, or DB_TABLESPACE_DELETED if we are trying to do
i/o on a tablespace which does not exist */
UNIV_INLINE
dberr_t
fil_read(
/*=====*/
	bool	sync,		/*!< in: true if synchronous aio is desired */
	ulint	space_id,	/*!< in: space id */
	ulint	zip_size,	/*!< in: compressed page size in bytes;
				0 for uncompressed pages */
	ulint	block_offset,	/*!< in: offset in number of blocks */
	ulint	byte_offset,	/*!< in: remainder of offset in bytes; in aio
				this must be divisible by the OS block size */
	ulint	len,		/*!< in: how many bytes to read; this must not
				cross a file boundary; in aio this must be a
				block size multiple */
	void*	buf,		/*!< in/out: buffer where to store data read;
				in aio this must be appropriately aligned */
	void*	message,	/*!< in: message for aio handler if non-sync
				aio used, else ignored */
	ulint*	write_size)	/*!< in/out: Actual write size initialized
				after fist successfull trim
				operation for this page and if
				initialized we do not trim again if
				actual page size does not decrease. */
{
	return(fil_io(OS_FILE_READ, sync, space_id, zip_size, block_offset,
		      byte_offset, len, buf, message, write_size));
}

/********************************************************************//**
Writes data to a space from a buffer. Remember that the possible incomplete
blocks at the end of file are ignored: they are not taken into account when
calculating the byte offset within a space.
@return DB_SUCCESS, or DB_TABLESPACE_DELETED if we are trying to do
i/o on a tablespace which does not exist */
UNIV_INLINE
dberr_t
fil_write(
/*======*/
	bool	sync,		/*!< in: true if synchronous aio is desired */
	ulint	space_id,	/*!< in: space id */
	ulint	zip_size,	/*!< in: compressed page size in bytes;
				0 for uncompressed pages */
	ulint	block_offset,	/*!< in: offset in number of blocks */
	ulint	byte_offset,	/*!< in: remainder of offset in bytes; in aio
				this must be divisible by the OS block size */
	ulint	len,		/*!< in: how many bytes to write; this must
				not cross a file boundary; in aio this must
				be a block size multiple */
	void*	buf,		/*!< in: buffer from which to write; in aio
				this must be appropriately aligned */
	void*	message,	/*!< in: message for aio handler if non-sync
				aio used, else ignored */
	ulint*	write_size)	/*!< in/out: Actual write size initialized
				after fist successfull trim
				operation for this page and if
				initialized we do not trim again if
				actual page size does not decrease. */
{
	ut_ad(!srv_read_only_mode);

	return(fil_io(OS_FILE_WRITE, sync, space_id, zip_size, block_offset,
			byte_offset, len, buf, message, write_size));
}

/*******************************************************************//**
Returns the table space by a given id, NULL if not found.
It is unsafe to dereference the returned pointer. It is fine to check
for NULL.
@param[in]	id		Tablespace id
@return table space or NULL */
fil_space_t*
fil_space_get_by_id(
/*================*/
	ulint	id)	/*!< in: space id */
{
	fil_space_t*	space;

	ut_ad(mutex_own(&fil_system->mutex));

	HASH_SEARCH(hash, fil_system->spaces, id,
		    fil_space_t*, space,
		    ut_ad(space->magic_n == FIL_SPACE_MAGIC_N),
		    space->id == id);

	/* The system tablespace must always be found */
	ut_ad(space || id != 0 || srv_is_being_started);
	return(space);
}

/****************************************************************//**
Get space id from fil node */
ulint
fil_node_get_space_id(
/*==================*/
        fil_node_t*     node)           /*!< in: Compressed node*/
{
	ut_ad(node);
	ut_ad(node->space);

	return (node->space->id);
}

/*******************************************************************//**
Returns the table space by a given name, NULL if not found. */
fil_space_t*
fil_space_get_by_name(
/*==================*/
	const char*	name)	/*!< in: space name */
{
	fil_space_t*	space;
	ulint		fold;

	ut_ad(mutex_own(&fil_system->mutex));

	fold = ut_fold_string(name);

	HASH_SEARCH(name_hash, fil_system->name_hash, fold,
		    fil_space_t*, space,
		    ut_ad(space->magic_n == FIL_SPACE_MAGIC_N),
		    !strcmp(name, space->name));

	return(space);
}

#ifndef UNIV_HOTBACKUP
/*******************************************************************//**
Returns the version number of a tablespace, -1 if not found.
@return version number, -1 if the tablespace does not exist in the
memory cache */
UNIV_INTERN
ib_int64_t
fil_space_get_version(
/*==================*/
	ulint	id)	/*!< in: space id */
{
	fil_space_t*	space;
	ib_int64_t	version		= -1;

	ut_ad(fil_system);

	mutex_enter(&fil_system->mutex);

	space = fil_space_get_by_id(id);

	if (space) {
		version = space->tablespace_version;
	}

	mutex_exit(&fil_system->mutex);

	return(version);
}

/*******************************************************************//**
Returns the latch of a file space.
@return	latch protecting storage allocation */
UNIV_INTERN
prio_rw_lock_t*
fil_space_get_latch(
/*================*/
	ulint	id,	/*!< in: space id */
	ulint*	flags)	/*!< out: tablespace flags */
{
	fil_space_t*	space;

	ut_ad(fil_system);

	mutex_enter(&fil_system->mutex);

	space = fil_space_get_by_id(id);

	ut_a(space);

	if (flags) {
		*flags = space->flags;
	}

	mutex_exit(&fil_system->mutex);

	return(&(space->latch));
}

/*******************************************************************//**
Returns the type of a file space.
@return	ULINT_UNDEFINED, or FIL_TABLESPACE or FIL_LOG */
UNIV_INTERN
ulint
fil_space_get_type(
/*===============*/
	ulint	id)	/*!< in: space id */
{
	fil_space_t*	space;
	ulint type = ULINT_UNDEFINED;

	ut_ad(fil_system);

	mutex_enter(&fil_system->mutex);

	space = fil_space_get_by_id(id);

	mutex_exit(&fil_system->mutex);

	if (space) {
		type = space->purpose;
	}

	return(type);
}
#endif /* !UNIV_HOTBACKUP */

/**********************************************************************//**
Checks if all the file nodes in a space are flushed. The caller must hold
the fil_system mutex.
@return	true if all are flushed */
static
bool
fil_space_is_flushed(
/*=================*/
	fil_space_t*	space)	/*!< in: space */
{
	fil_node_t*	node;

	ut_ad(mutex_own(&fil_system->mutex));

	node = UT_LIST_GET_FIRST(space->chain);

	while (node) {
		if (node->modification_counter > node->flush_counter) {

			ut_ad(!fil_buffering_disabled(space));
			return(false);
		}

		node = UT_LIST_GET_NEXT(chain, node);
	}

	return(true);
}

/*******************************************************************//**
Appends a new file to the chain of files of a space. File must be closed.
@return pointer to the file name, or NULL on error */
UNIV_INTERN
char*
fil_node_create(
/*============*/
	const char*	name,	/*!< in: file name (file must be closed) */
	ulint		size,	/*!< in: file size in database blocks, rounded
				downwards to an integer */
	ulint		id,	/*!< in: space id where to append */
	ibool		is_raw)	/*!< in: TRUE if a raw device or
				a raw disk partition */
{
	fil_node_t*	node;
	fil_space_t*	space;

	ut_a(fil_system);
	ut_a(name);

	mutex_enter(&fil_system->mutex);

	node = static_cast<fil_node_t*>(mem_zalloc(sizeof(fil_node_t)));

	node->name = mem_strdup(name);

	ut_a(!is_raw || srv_start_raw_disk_in_use);

	node->sync_event = os_event_create();
	node->is_raw_disk = is_raw;
	node->size = size;
	node->magic_n = FIL_NODE_MAGIC_N;

	space = fil_space_get_by_id(id);

	if (!space) {
		ut_print_timestamp(stderr);
		fprintf(stderr,
			"  InnoDB: Error: Could not find tablespace %lu for\n"
			"InnoDB: file ", (ulong) id);
		ut_print_filename(stderr, name);
		fputs(" in the tablespace memory cache.\n", stderr);
		mem_free(node->name);

		mem_free(node);

		mutex_exit(&fil_system->mutex);

		return(NULL);
	}

	space->size += size;

	node->space = space;

	UT_LIST_ADD_LAST(chain, space->chain, node);

	if (id < SRV_LOG_SPACE_FIRST_ID && fil_system->max_assigned_id < id) {

		fil_system->max_assigned_id = id;
	}

	mutex_exit(&fil_system->mutex);

	return(node->name);
}

/********************************************************************//**
Opens a file of a node of a tablespace. The caller must own the fil_system
mutex.
@return false if the file can't be opened, otherwise true */
static
bool
fil_node_open_file(
/*===============*/
	fil_node_t*	node,	/*!< in: file node */
	fil_system_t*	system,	/*!< in: tablespace memory cache */
	fil_space_t*	space)	/*!< in: space */
{
	os_offset_t	size_bytes;
	ibool		ret;
	ibool		success;
	byte*		buf2;
	byte*		page;

	ut_ad(mutex_own(&(system->mutex)));
	ut_a(node->n_pending == 0);
	ut_a(node->open == FALSE);

	if (node->size == 0) {
		/* It must be a single-table tablespace and we do not know the
		size of the file yet. First we open the file in the normal
		mode, no async I/O here, for simplicity. Then do some checks,
		and close the file again.
		NOTE that we could not use the simple file read function
		os_file_read() in Windows to read from a file opened for
		async I/O! */

		node->handle = os_file_create_simple_no_error_handling(
			innodb_file_data_key, node->name, OS_FILE_OPEN,
			OS_FILE_READ_ONLY, &success, 0);

		if (!success) {
			/* The following call prints an error message */
			os_file_get_last_error(true);

			ib_logf(IB_LOG_LEVEL_WARN, "InnoDB: Error: cannot "
				"open %s\n. InnoDB: Have you deleted .ibd "
				"files under a running mysqld server?\n",
				node->name);

			return(false);
		}

		size_bytes = os_file_get_size(node->handle);
		ut_a(size_bytes != (os_offset_t) -1);

		node->file_block_size = os_file_get_block_size(
			node->handle, node->name);
		space->file_block_size = node->file_block_size;

#ifdef UNIV_HOTBACKUP
		if (space->id == 0) {
			node->size = (ulint) (size_bytes / UNIV_PAGE_SIZE);
			os_file_close(node->handle);
			goto add_size;
		}
#endif /* UNIV_HOTBACKUP */
		ut_a(space->purpose != FIL_LOG);
		ut_a(fil_is_user_tablespace_id(space->id));

		if (size_bytes < FIL_IBD_FILE_INITIAL_SIZE * UNIV_PAGE_SIZE) {
			ib_logf(IB_LOG_LEVEL_ERROR,
				"The size of the file %s is only " UINT64PF
				" bytes, should be at least " ULINTPF,
				node->name, size_bytes,
				FIL_IBD_FILE_INITIAL_SIZE * UNIV_PAGE_SIZE);
			os_file_close(node->handle);
			return(false);
		}

		/* Read the first page of the tablespace */

		buf2 = static_cast<byte*>(ut_malloc(2 * UNIV_PAGE_SIZE));
		/* Align the memory for file i/o if we might have O_DIRECT
		set */
		page = static_cast<byte*>(ut_align(buf2, UNIV_PAGE_SIZE));

		success = os_file_read(node->handle, page, 0, UNIV_PAGE_SIZE);
		srv_stats.page0_read.inc();

		const ulint space_id = fsp_header_get_space_id(page);
		ulint flags = fsp_header_get_flags(page);

		/* Try to read crypt_data from page 0 if it is not yet
		read. */
		if (!node->space->crypt_data) {
			const ulint offset = fsp_header_get_crypt_offset(
					fsp_flags_get_zip_size(flags));
			node->space->crypt_data = fil_space_read_crypt_data(space_id, page, offset);
		}

		ut_free(buf2);
		os_file_close(node->handle);

		if (!fsp_flags_is_valid(flags)) {
			ulint cflags = fsp_flags_convert_from_101(flags);
			if (cflags == ULINT_UNDEFINED) {
				ib_logf(IB_LOG_LEVEL_ERROR,
					"Expected tablespace flags 0x%x"
					" but found 0x%x in the file %s",
					int(space->flags), int(flags),
					node->name);
				return(false);
			}

			flags = cflags;
		}

		if (UNIV_UNLIKELY(space_id != space->id)) {
			ib_logf(IB_LOG_LEVEL_ERROR,
				"tablespace id is " ULINTPF " in the data dictionary"
				" but in file %s it is " ULINTPF "!\n",
				space->id, node->name, space_id);
			return(false);
		}

		if (ulint zip_size = fsp_flags_get_zip_size(flags)) {
			node->size = ulint(size_bytes / zip_size);
		} else {
			node->size = ulint(size_bytes / UNIV_PAGE_SIZE);
		}

#ifdef UNIV_HOTBACKUP
add_size:
#endif /* UNIV_HOTBACKUP */
		space->size += node->size;
	}

	ulint atomic_writes = FSP_FLAGS_GET_ATOMIC_WRITES(space->flags);

	/* printf("Opening file %s\n", node->name); */

	/* Open the file for reading and writing, in Windows normally in the
	unbuffered async I/O mode, though global variables may make
	os_file_create() to fall back to the normal file I/O mode. */

	if (space->purpose == FIL_LOG) {
		node->handle = os_file_create(innodb_file_log_key,
					      node->name, OS_FILE_OPEN,
					      OS_FILE_AIO, OS_LOG_FILE,
					      &ret, atomic_writes);
	} else if (node->is_raw_disk) {
		node->handle = os_file_create(innodb_file_data_key,
					      node->name,
					      OS_FILE_OPEN_RAW,
					      OS_FILE_AIO, OS_DATA_FILE,
					      &ret, atomic_writes);
	} else {
		node->handle = os_file_create(innodb_file_data_key,
					      node->name, OS_FILE_OPEN,
					      OS_FILE_AIO, OS_DATA_FILE,
					      &ret, atomic_writes);
	}

	if (node->file_block_size == 0) {
		node->file_block_size = os_file_get_block_size(
			node->handle, node->name);
		space->file_block_size = node->file_block_size;
	}

	ut_a(ret);

	node->open = TRUE;

	system->n_open++;
	fil_n_file_opened++;

	if (fil_space_belongs_in_lru(space)) {

		/* Put the node to the LRU list */
		UT_LIST_ADD_FIRST(LRU, system->LRU, node);
	}

	return(true);
}

/**********************************************************************//**
Closes a file. */
static
void
fil_node_close_file(
/*================*/
	fil_node_t*	node,	/*!< in: file node */
	fil_system_t*	system)	/*!< in: tablespace memory cache */
{
	ibool	ret;

	ut_ad(node && system);
	ut_ad(mutex_own(&(system->mutex)));
	ut_a(node->open);
	ut_a(node->n_pending == 0);
	ut_a(node->n_pending_flushes == 0);
	ut_a(!node->being_extended);
#ifndef UNIV_HOTBACKUP
	ut_a(node->modification_counter == node->flush_counter
	     || srv_fast_shutdown == 2);
#endif /* !UNIV_HOTBACKUP */

	ret = os_file_close(node->handle);
	ut_a(ret);

	/* printf("Closing file %s\n", node->name); */

	node->open = FALSE;
	ut_a(system->n_open > 0);
	system->n_open--;
	fil_n_file_opened--;

	if (fil_space_belongs_in_lru(node->space)) {

		ut_a(UT_LIST_GET_LEN(system->LRU) > 0);

		/* The node is in the LRU list, remove it */
		UT_LIST_REMOVE(LRU, system->LRU, node);
	}
}

/********************************************************************//**
Tries to close a file in the LRU list. The caller must hold the fil_sys
mutex.
@return TRUE if success, FALSE if should retry later; since i/o's
generally complete in < 100 ms, and as InnoDB writes at most 128 pages
from the buffer pool in a batch, and then immediately flushes the
files, there is a good chance that the next time we find a suitable
node from the LRU list */
static
ibool
fil_try_to_close_file_in_LRU(
/*=========================*/
	ibool	print_info)	/*!< in: if TRUE, prints information why it
				cannot close a file */
{
	fil_node_t*	node;

	ut_ad(mutex_own(&fil_system->mutex));

	if (print_info) {
		fprintf(stderr,
			"InnoDB: fil_sys open file LRU len %lu\n",
			(ulong) UT_LIST_GET_LEN(fil_system->LRU));
	}

	for (node = UT_LIST_GET_LAST(fil_system->LRU);
	     node != NULL;
	     node = UT_LIST_GET_PREV(LRU, node)) {

		if (node->modification_counter == node->flush_counter
		    && node->n_pending_flushes == 0
		    && !node->being_extended) {

			fil_node_close_file(node, fil_system);

			return(TRUE);
		}

		if (!print_info) {
			continue;
		}

		if (node->n_pending_flushes > 0) {
			fputs("InnoDB: cannot close file ", stderr);
			ut_print_filename(stderr, node->name);
			fprintf(stderr, ", because n_pending_flushes %lu\n",
				(ulong) node->n_pending_flushes);
		}

		if (node->modification_counter != node->flush_counter) {
			fputs("InnoDB: cannot close file ", stderr);
			ut_print_filename(stderr, node->name);
			fprintf(stderr,
				", because mod_count %ld != fl_count %ld\n",
				(long) node->modification_counter,
				(long) node->flush_counter);

		}

		if (node->being_extended) {
			fputs("InnoDB: cannot close file ", stderr);
			ut_print_filename(stderr, node->name);
			fprintf(stderr, ", because it is being extended\n");
		}
	}

	return(FALSE);
}

/** Flush any writes cached by the file system.
@param[in,out]	space	tablespace */
static
void
fil_flush_low(fil_space_t* space)
{
	ut_ad(mutex_own(&fil_system->mutex));
	ut_ad(space);
	ut_ad(!space->stop_new_ops);

	if (fil_buffering_disabled(space)) {

		/* No need to flush. User has explicitly disabled
		buffering. */
		ut_ad(!space->is_in_unflushed_spaces);
		ut_ad(fil_space_is_flushed(space));
		ut_ad(space->n_pending_flushes == 0);

#ifdef UNIV_DEBUG
		for (fil_node_t* node = UT_LIST_GET_FIRST(space->chain);
		     node != NULL;
		     node = UT_LIST_GET_NEXT(chain, node)) {
			ut_ad(node->modification_counter
			      == node->flush_counter);
			ut_ad(node->n_pending_flushes == 0);
		}
#endif /* UNIV_DEBUG */

		return;
	}

	/* Prevent dropping of the space while we are flushing */
	space->n_pending_flushes++;

	for (fil_node_t* node = UT_LIST_GET_FIRST(space->chain);
	     node != NULL;
	     node = UT_LIST_GET_NEXT(chain, node)) {

		ib_int64_t old_mod_counter = node->modification_counter;

		if (old_mod_counter <= node->flush_counter) {
			continue;
		}

		ut_a(node->open);

		if (space->purpose == FIL_TABLESPACE) {
			fil_n_pending_tablespace_flushes++;
		} else {
			fil_n_pending_log_flushes++;
			fil_n_log_flushes++;
		}
#ifdef __WIN__
		if (node->is_raw_disk) {

			goto skip_flush;
		}
#endif /* __WIN__ */
retry:
		if (node->n_pending_flushes > 0) {
			/* We want to avoid calling os_file_flush() on
			the file twice at the same time, because we do
			not know what bugs OS's may contain in file
			i/o */

			ib_int64_t sig_count =
				os_event_reset(node->sync_event);

			mutex_exit(&fil_system->mutex);

			os_event_wait_low(node->sync_event, sig_count);

			mutex_enter(&fil_system->mutex);

			if (node->flush_counter >= old_mod_counter) {

				goto skip_flush;
			}

			goto retry;
		}

		ut_a(node->open);
		node->n_pending_flushes++;

		mutex_exit(&fil_system->mutex);

		os_file_flush(node->handle);

		mutex_enter(&fil_system->mutex);

		os_event_set(node->sync_event);

		node->n_pending_flushes--;
skip_flush:
		if (node->flush_counter < old_mod_counter) {
			node->flush_counter = old_mod_counter;

			if (space->is_in_unflushed_spaces
			    && fil_space_is_flushed(space)) {

				space->is_in_unflushed_spaces = false;

				UT_LIST_REMOVE(
					unflushed_spaces,
					fil_system->unflushed_spaces,
					space);
			}
		}

		if (space->purpose == FIL_TABLESPACE) {
			fil_n_pending_tablespace_flushes--;
		} else {
			fil_n_pending_log_flushes--;
		}
	}

	space->n_pending_flushes--;
}

/** Try to extend a tablespace.
@param[in,out]	space	tablespace to be extended
@param[in,out]	node	last file of the tablespace
@param[in]	size	desired size in number of pages
@param[out]	success	whether the operation succeeded
@return	whether the operation should be retried */
static UNIV_COLD __attribute__((warn_unused_result, nonnull))
bool
fil_space_extend_must_retry(
	fil_space_t*	space,
	fil_node_t*	node,
	ulint		size,
	ibool*		success)
{
	ut_ad(mutex_own(&fil_system->mutex));
	ut_ad(UT_LIST_GET_LAST(space->chain) == node);
	ut_ad(size >= FIL_IBD_FILE_INITIAL_SIZE);

	*success = space->size >= size;

	if (*success) {
		/* Space already big enough */
		return(false);
	}

	if (node->being_extended) {
		/* Another thread is currently extending the file. Wait
		for it to finish.
		It'd have been better to use event driven mechanism but
		the entire module is peppered with polling stuff. */
		mutex_exit(&fil_system->mutex);
		os_thread_sleep(100000);
		return(true);
	}

	node->being_extended = true;

	if (!fil_node_prepare_for_io(node, fil_system, space)) {
		/* The tablespace data file, such as .ibd file, is missing */
		node->being_extended = false;
		return(false);
	}

	/* At this point it is safe to release fil_system mutex. No
	other thread can rename, delete or close the file because
	we have set the node->being_extended flag. */
	mutex_exit(&fil_system->mutex);

	ulint		start_page_no		= space->size;
	const ulint	file_start_page_no	= start_page_no - node->size;

	/* Determine correct file block size */
	if (node->file_block_size == 0) {
		node->file_block_size = os_file_get_block_size(
			node->handle, node->name);
		space->file_block_size = node->file_block_size;
	}

	ulint	page_size	= fsp_flags_get_zip_size(space->flags);
	if (!page_size) {
		page_size = UNIV_PAGE_SIZE;
	}

	/* fil_read_first_page() expects UNIV_PAGE_SIZE bytes.
	fil_node_open_file() expects at least 4 * UNIV_PAGE_SIZE bytes.*/
	os_offset_t new_size = std::max(
		os_offset_t(size - file_start_page_no) * page_size,
		os_offset_t(FIL_IBD_FILE_INITIAL_SIZE * UNIV_PAGE_SIZE));

	*success = os_file_set_size(node->name, node->handle, new_size,
		FSP_FLAGS_HAS_PAGE_COMPRESSION(space->flags));


	DBUG_EXECUTE_IF("ib_os_aio_func_io_failure_28",
		*success = FALSE;
		os_has_said_disk_full = TRUE;);

	if (*success) {
		os_has_said_disk_full = FALSE;
		start_page_no = size;
	}
	mutex_enter(&fil_system->mutex);

	ut_a(node->being_extended);
	ut_a(start_page_no - file_start_page_no >= node->size);

	ulint file_size = start_page_no - file_start_page_no;
	space->size += file_size - node->size;
	node->size = file_size;

	fil_node_complete_io(node, fil_system, OS_FILE_READ);

	node->being_extended = FALSE;

	if (space->id == 0) {
		ulint pages_per_mb = (1024 * 1024) / page_size;

		/* Keep the last data file size info up to date, rounded to
		full megabytes */

		srv_data_file_sizes[srv_n_data_files - 1]
			= (node->size / pages_per_mb) * pages_per_mb;
	}

	fil_flush_low(space);
	return(false);
}

/*******************************************************************//**
Reserves the fil_system mutex and tries to make sure we can open at least one
file while holding it. This should be called before calling
fil_node_prepare_for_io(), because that function may need to open a file. */
static
void
fil_mutex_enter_and_prepare_for_io(
/*===============================*/
	ulint	space_id)	/*!< in: space id */
{
	fil_space_t*	space;
	ulint		count		= 0;
	ulint		count2		= 0;

retry:
	mutex_enter(&fil_system->mutex);

	if (space_id >= SRV_LOG_SPACE_FIRST_ID) {
		/* We keep log files always open. */
		return;
	}

	space = fil_space_get_by_id(space_id);

	if (space == NULL) {
		return;
	}

	if (space->stop_ios) {
		ut_ad(space->id != 0);
		/* We are going to do a rename file and want to stop new i/o's
		for a while */

		if (count2 > 20000) {
			fputs("InnoDB: Warning: tablespace ", stderr);
			ut_print_filename(stderr, space->name);
			fprintf(stderr,
				" has i/o ops stopped for a long time %lu\n",
				(ulong) count2);
		}

		mutex_exit(&fil_system->mutex);

#ifndef UNIV_HOTBACKUP

		/* Wake the i/o-handler threads to make sure pending
		i/o's are performed */
		os_aio_simulated_wake_handler_threads();

		/* The sleep here is just to give IO helper threads a
		bit of time to do some work. It is not required that
		all IO related to the tablespace being renamed must
		be flushed here as we do fil_flush() in
		fil_rename_tablespace() as well. */
		os_thread_sleep(20000);

#endif /* UNIV_HOTBACKUP */

		/* Flush tablespaces so that we can close modified
		files in the LRU list */
		fil_flush_file_spaces(FIL_TABLESPACE);

		os_thread_sleep(20000);

		count2++;

		goto retry;
	}

	fil_node_t*	node = UT_LIST_GET_LAST(space->chain);

	ut_ad(space->id == 0 || node == UT_LIST_GET_FIRST(space->chain));

	if (space->id == 0) {
		/* We keep the system tablespace files always open;
		this is important in preventing deadlocks in this module, as
		a page read completion often performs another read from the
		insert buffer. The insert buffer is in tablespace 0, and we
		cannot end up waiting in this function. */
	} else if (!node || node->open) {
		/* If the file is already open, no need to do
		anything; if the space does not exist, we handle the
		situation in the function which called this
		function */
	} else {
		/* Too many files are open, try to close some */
		while (fil_system->n_open >= fil_system->max_n_open) {
			if (fil_try_to_close_file_in_LRU(count > 1)) {
				/* No problem */
			} else if (count >= 2) {
				ib_logf(IB_LOG_LEVEL_WARN,
					"innodb_open_files=%lu is exceeded"
					" (%lu files stay open)",
					fil_system->max_n_open,
					fil_system->n_open);
				break;
			} else {
				mutex_exit(&fil_system->mutex);

				/* Wake the i/o-handler threads to
				make sure pending i/o's are
				performed */
				os_aio_simulated_wake_handler_threads();
				os_thread_sleep(20000);

				/* Flush tablespaces so that we can
				close modified files in the LRU list */
				fil_flush_file_spaces(FIL_TABLESPACE);

				count++;
				goto retry;
			}
		}
	}

	if (ulint size = UNIV_UNLIKELY(space->recv_size)) {
		ut_ad(node);
		ibool	success;
		if (fil_space_extend_must_retry(space, node, size, &success)) {
			goto retry;
		}

		ut_ad(mutex_own(&fil_system->mutex));
		/* Crash recovery requires the file extension to succeed. */
		ut_a(success);
		/* InnoDB data files cannot shrink. */
		ut_a(space->size >= size);

		/* There could be multiple concurrent I/O requests for
		this tablespace (multiple threads trying to extend
		this tablespace).

		Also, fil_space_set_recv_size() may have been invoked
		again during the file extension while fil_system->mutex
		was not being held by us.

		Only if space->recv_size matches what we read originally,
		reset the field. In this way, a subsequent I/O request
		will handle any pending fil_space_set_recv_size(). */

		if (size == space->recv_size) {
			space->recv_size = 0;
		}
	}
}

/** Prepare a data file object for freeing.
@param[in,out]	space	tablespace
@param[in,out]	node	data file */
static
void
fil_node_free_part1(fil_space_t* space, fil_node_t* node)
{
	ut_ad(mutex_own(&fil_system->mutex));
	ut_a(node->magic_n == FIL_NODE_MAGIC_N);
	ut_a(node->n_pending == 0);
	ut_a(!node->being_extended);

	if (node->open) {
		/* We fool the assertion in fil_node_close_file() to think
		there are no unflushed modifications in the file */

		node->modification_counter = node->flush_counter;
		os_event_set(node->sync_event);

		if (fil_buffering_disabled(space)) {

			ut_ad(!space->is_in_unflushed_spaces);
			ut_ad(fil_space_is_flushed(space));

		} else if (space->is_in_unflushed_spaces
			   && fil_space_is_flushed(space)) {

			space->is_in_unflushed_spaces = false;

			UT_LIST_REMOVE(unflushed_spaces,
				       fil_system->unflushed_spaces,
				       space);
		}

		fil_node_close_file(node, fil_system);
	}
}

/** Free a data file object.
@param[in,out]	space	tablespace
@param[in]	node	data file */
static
void
fil_node_free_part2(fil_space_t* space, fil_node_t* node)
{
	ut_ad(!node->open);

	space->size -= node->size;

	UT_LIST_REMOVE(chain, space->chain, node);

	os_event_free(node->sync_event);
	mem_free(node->name);
	mem_free(node);
}

#ifdef UNIV_LOG_ARCHIVE
/****************************************************************//**
Drops files from the start of a file space, so that its size is cut by
the amount given. */
UNIV_INTERN
void
fil_space_truncate_start(
/*=====================*/
	ulint	id,		/*!< in: space id */
	ulint	trunc_len)	/*!< in: truncate by this much; it is an error
				if this does not equal to the combined size of
				some initial files in the space */
{
	fil_node_t*	node;
	fil_space_t*	space;

	mutex_enter(&fil_system->mutex);

	space = fil_space_get_by_id(id);

	ut_a(space);

	while (trunc_len > 0) {
		node = UT_LIST_GET_FIRST(space->chain);

		ut_a(node->size * UNIV_PAGE_SIZE <= trunc_len);

		trunc_len -= node->size * UNIV_PAGE_SIZE;

		fil_node_free_part1(space, node);
		fil_node_free_part2(space, node);
	}

	mutex_exit(&fil_system->mutex);
}

/****************************************************************//**
Check is there node in file space with given name. */
UNIV_INTERN
ibool
fil_space_contains_node(
/*====================*/
	ulint	id,		/*!< in: space id */
	char*	node_name)	/*!< in: node name */
{
	fil_node_t*	node;
	fil_space_t*	space;

	mutex_enter(&fil_system->mutex);

	space = fil_space_get_by_id(id);

	ut_a(space);

	for (node = UT_LIST_GET_FIRST(space->chain); node != NULL;
	     node = UT_LIST_GET_NEXT(chain, node)) {

		if (ut_strcmp(node->name, node_name) == 0) {
			mutex_exit(&fil_system->mutex);
			return(TRUE);
		}

	}

	mutex_exit(&fil_system->mutex);
	return(FALSE);
}

#endif /* UNIV_LOG_ARCHIVE */

/*******************************************************************//**
Creates a space memory object and puts it to the 'fil system' hash table.
If there is an error, prints an error message to the .err log.
@param[in]	name		Space name
@param[in]	id		Space id
@param[in]	flags		Tablespace flags
@param[in]	purpose		FIL_TABLESPACE or FIL_LOG if log
@param[in]	crypt_data	Encryption information
@param[in]	create_table	True if this is create table
@param[in]	mode		Encryption mode
@return	TRUE if success */
UNIV_INTERN
bool
fil_space_create(
	const char*		name,
	ulint			id,
	ulint			flags,
	ulint			purpose,
	fil_space_crypt_t*	crypt_data,
	bool			create_table,
	fil_encryption_t	mode)
{
	fil_space_t*	space;

	DBUG_EXECUTE_IF("fil_space_create_failure", return(false););

	ut_a(fil_system);

	/* Look for a matching tablespace and if found free it. */
	do {
		mutex_enter(&fil_system->mutex);

		space = fil_space_get_by_name(name);

		if (space != 0) {
			ib_logf(IB_LOG_LEVEL_WARN,
				"Tablespace '%s' exists in the cache "
				"with id %lu != %lu",
				name, (ulong) space->id, (ulong) id);

			if (id == 0 || purpose != FIL_TABLESPACE) {

				mutex_exit(&fil_system->mutex);

				return(false);
			}

			ib_logf(IB_LOG_LEVEL_WARN,
				"Freeing existing tablespace '%s' entry "
				"from the cache with id %lu",
				name, (ulong) id);

			bool	success = fil_space_free_and_mutex_exit(
				space->id, false);
			ut_a(success);
		}

	} while (space != 0);

	space = fil_space_get_by_id(id);

	if (space != 0) {
		ib_logf(IB_LOG_LEVEL_ERROR,
			"Trying to add tablespace '%s' with id %lu "
			"to the tablespace memory cache, but tablespace '%s' "
			"with id %lu already exists in the cache!",
			name, (ulong) id, space->name, (ulong) space->id);

		mutex_exit(&fil_system->mutex);

		return(false);
	}

	space = static_cast<fil_space_t*>(mem_zalloc(sizeof(*space)));

	space->name = mem_strdup(name);
	space->id = id;

	fil_system->tablespace_version++;
	space->tablespace_version = fil_system->tablespace_version;

	if (purpose == FIL_TABLESPACE && !recv_recovery_on
	    && id > fil_system->max_assigned_id) {

		if (!fil_system->space_id_reuse_warned) {
			fil_system->space_id_reuse_warned = TRUE;
			if (!IS_XTRABACKUP()) {
				ib_logf(IB_LOG_LEVEL_WARN,
					"Allocated tablespace %lu, old maximum "
					"was %lu",
					(ulong)id,
					(ulong)fil_system->max_assigned_id);
			}
		}

		fil_system->max_assigned_id = id;
	}

	space->purpose = purpose;
	space->flags = flags;

	space->magic_n = FIL_SPACE_MAGIC_N;
	space->crypt_data = crypt_data;

	rw_lock_create(fil_space_latch_key, &space->latch, SYNC_FSP);

	HASH_INSERT(fil_space_t, hash, fil_system->spaces, id, space);

	HASH_INSERT(fil_space_t, name_hash, fil_system->name_hash,
		    ut_fold_string(name), space);

	UT_LIST_ADD_LAST(space_list, fil_system->space_list, space);

	/* Inform key rotation that there could be something
	to do */
	if (purpose == FIL_TABLESPACE && !srv_fil_crypt_rotate_key_age && fil_crypt_threads_event &&
	    (mode == FIL_ENCRYPTION_ON || mode == FIL_ENCRYPTION_OFF ||
		    srv_encrypt_tables)) {
		/* Key rotation is not enabled, need to inform background
		encryption threads. */
		UT_LIST_ADD_LAST(rotation_list, fil_system->rotation_list, space);
		space->is_in_rotation_list = true;
		mutex_exit(&fil_system->mutex);
		mutex_enter(&fil_crypt_threads_mutex);
		os_event_set(fil_crypt_threads_event);
		mutex_exit(&fil_crypt_threads_mutex);
	} else {
		mutex_exit(&fil_system->mutex);
	}

	return(true);
}

/*******************************************************************//**
Assigns a new space id for a new single-table tablespace. This works simply by
incrementing the global counter. If 4 billion id's is not enough, we may need
to recycle id's.
@return	TRUE if assigned, FALSE if not */
UNIV_INTERN
ibool
fil_assign_new_space_id(
/*====================*/
	ulint*	space_id)	/*!< in/out: space id */
{
	ulint	id;
	ibool	success;

	mutex_enter(&fil_system->mutex);

	id = *space_id;

	if (id < fil_system->max_assigned_id) {
		id = fil_system->max_assigned_id;
	}

	id++;

	if (id > (SRV_LOG_SPACE_FIRST_ID / 2) && (id % 1000000UL == 0)) {
		ut_print_timestamp(stderr);
		fprintf(stderr,
			"InnoDB: Warning: you are running out of new"
			" single-table tablespace id's.\n"
			"InnoDB: Current counter is %lu and it"
			" must not exceed %lu!\n"
			"InnoDB: To reset the counter to zero"
			" you have to dump all your tables and\n"
			"InnoDB: recreate the whole InnoDB installation.\n",
			(ulong) id,
			(ulong) SRV_LOG_SPACE_FIRST_ID);
	}

	success = (id < SRV_LOG_SPACE_FIRST_ID);

	if (success) {
		*space_id = fil_system->max_assigned_id = id;
	} else {
		ut_print_timestamp(stderr);
		fprintf(stderr,
			"InnoDB: You have run out of single-table"
			" tablespace id's!\n"
			"InnoDB: Current counter is %lu.\n"
			"InnoDB: To reset the counter to zero you"
			" have to dump all your tables and\n"
			"InnoDB: recreate the whole InnoDB installation.\n",
			(ulong) id);
		*space_id = ULINT_UNDEFINED;
	}

	mutex_exit(&fil_system->mutex);

	return(success);
}

/** Free a space object from the tablespace memory cache. Close the files in
the chain but do not delete them. There must not be any pending i/o's or
flushes on the files.
The fil_system->mutex will be released.
@param[in]	id		tablespace ID
@param[in]	x_latched	whether the caller holds exclusive space->latch
@return whether the tablespace existed */
static
bool
fil_space_free_and_mutex_exit(ulint id, bool x_latched)
{
	fil_space_t*	space;
	fil_space_t*	fnamespace;

	ut_ad(mutex_own(&fil_system->mutex));

	space = fil_space_get_by_id(id);

	if (!space) {
		ib_logf(IB_LOG_LEVEL_ERROR,
			"trying to remove non-existing tablespace " ULINTPF,
			id);
		mutex_exit(&fil_system->mutex);
		return(false);
	}

	HASH_DELETE(fil_space_t, hash, fil_system->spaces, id, space);

	fnamespace = fil_space_get_by_name(space->name);
	ut_a(fnamespace);
	ut_a(space == fnamespace);

	HASH_DELETE(fil_space_t, name_hash, fil_system->name_hash,
		    ut_fold_string(space->name), space);

	if (space->is_in_unflushed_spaces) {

		ut_ad(!fil_buffering_disabled(space));
		space->is_in_unflushed_spaces = false;

		UT_LIST_REMOVE(unflushed_spaces, fil_system->unflushed_spaces,
			       space);
	}

	if (space->is_in_rotation_list) {
		space->is_in_rotation_list = false;
		ut_a(UT_LIST_GET_LEN(fil_system->rotation_list) > 0);
		UT_LIST_REMOVE(rotation_list, fil_system->rotation_list, space);
	}

	UT_LIST_REMOVE(space_list, fil_system->space_list, space);

	ut_a(space->magic_n == FIL_SPACE_MAGIC_N);
	ut_a(0 == space->n_pending_flushes);

	for (fil_node_t* node = UT_LIST_GET_FIRST(space->chain);
	     node != NULL;
	     node = UT_LIST_GET_NEXT(chain, node)) {
		fil_node_free_part1(space, node);
	}

	mutex_exit(&fil_system->mutex);

	/* Wait for fil_space_release_for_io(); after
	fil_space_detach(), the tablespace cannot be found, so
	fil_space_acquire_for_io() would return NULL */
	while (space->n_pending_ios) {
		os_thread_sleep(100);
	}

	for (fil_node_t* fil_node = UT_LIST_GET_FIRST(space->chain);
	     fil_node != NULL;
	     fil_node = UT_LIST_GET_FIRST(space->chain)) {
		fil_node_free_part2(space, fil_node);
	}

	ut_a(0 == UT_LIST_GET_LEN(space->chain));

	if (x_latched) {
		rw_lock_x_unlock(&space->latch);
	}

	rw_lock_free(&(space->latch));

	fil_space_destroy_crypt_data(&(space->crypt_data));

	mem_free(space->name);
	mem_free(space);

	return(TRUE);
}

/*******************************************************************//**
Returns a pointer to the file_space_t that is in the memory cache
associated with a space id.
@return	file_space_t pointer, NULL if space not found */
fil_space_t*
fil_space_get(
/*==========*/
	ulint	id)	/*!< in: space id */
{
	fil_space_t*	space;

	ut_ad(fil_system);

	mutex_enter(&fil_system->mutex);

	space = fil_space_get_by_id(id);

	mutex_exit(&fil_system->mutex);

	return (space);
}

/*******************************************************************//**
Returns a pointer to the file_space_t that is in the memory cache
associated with a space id. The caller must lock fil_system->mutex.
@return	file_space_t pointer, NULL if space not found */
UNIV_INLINE
fil_space_t*
fil_space_get_space(
/*================*/
	ulint	id)	/*!< in: space id */
{
	fil_space_t*	space;
	fil_node_t*	node;

	ut_ad(fil_system);

	space = fil_space_get_by_id(id);
	if (space == NULL) {
		return(NULL);
	}

	if (space->size == 0 && space->purpose == FIL_TABLESPACE) {
		ut_a(id != 0);

		mutex_exit(&fil_system->mutex);

		/* It is possible that the space gets evicted at this point
		before the fil_mutex_enter_and_prepare_for_io() acquires
		the fil_system->mutex. Check for this after completing the
		call to fil_mutex_enter_and_prepare_for_io(). */
		fil_mutex_enter_and_prepare_for_io(id);

		/* We are still holding the fil_system->mutex. Check if
		the space is still in memory cache. */
		space = fil_space_get_by_id(id);
		if (space == NULL) {
			return(NULL);
		}

		/* The following code must change when InnoDB supports
		multiple datafiles per tablespace. Note that there is small
		change that space is found from tablespace list but
		we have not yet created node for it and as we hold
		fil_system mutex here fil_node_create can't continue. */
		ut_a(UT_LIST_GET_LEN(space->chain) == 1 || UT_LIST_GET_LEN(space->chain) == 0);

		node = UT_LIST_GET_FIRST(space->chain);

		if (node) {
			/* It must be a single-table tablespace and we have not opened
			the file yet; the following calls will open it and update the
			size fields */

			if (!fil_node_prepare_for_io(node, fil_system, space)) {
				/* The single-table tablespace can't be opened,
				because the ibd file is missing. */
				return(NULL);
			}
			fil_node_complete_io(node, fil_system, OS_FILE_READ);
		}
	}

	return(space);
}

/*******************************************************************//**
Returns the path from the first fil_node_t found for the space ID sent.
The caller is responsible for freeing the memory allocated here for the
value returned.
@return	own: A copy of fil_node_t::path, NULL if space ID is zero
or not found. */
UNIV_INTERN
char*
fil_space_get_first_path(
/*=====================*/
	ulint		id)	/*!< in: space id */
{
	fil_space_t*	space;
	fil_node_t*	node;
	char*		path;

	ut_ad(fil_system);
	ut_a(id);

	fil_mutex_enter_and_prepare_for_io(id);

	space = fil_space_get_space(id);

	if (space == NULL) {
		mutex_exit(&fil_system->mutex);

		return(NULL);
	}

	ut_ad(mutex_own(&fil_system->mutex));

	node = UT_LIST_GET_FIRST(space->chain);

	path = mem_strdup(node->name);

	mutex_exit(&fil_system->mutex);

	return(path);
}

/** Set the recovered size of a tablespace in pages.
@param id	tablespace ID
@param size	recovered size in pages */
UNIV_INTERN
void
fil_space_set_recv_size(ulint id, ulint size)
{
	mutex_enter(&fil_system->mutex);
	ut_ad(size);
	ut_ad(id < SRV_LOG_SPACE_FIRST_ID);

	if (fil_space_t* space = fil_space_get_space(id)) {
		space->recv_size = size;
	}

	mutex_exit(&fil_system->mutex);
}

/*******************************************************************//**
Returns the size of the space in pages. The tablespace must be cached in the
memory cache.
@return	space size, 0 if space not found */
UNIV_INTERN
ulint
fil_space_get_size(
/*===============*/
	ulint	id)	/*!< in: space id */
{
	fil_space_t*	space;
	ulint		size;

	ut_ad(fil_system);
	mutex_enter(&fil_system->mutex);

	space = fil_space_get_space(id);

	size = space ? space->size : 0;

	mutex_exit(&fil_system->mutex);

	return(size);
}

/*******************************************************************//**
Returns the flags of the space. The tablespace must be cached
in the memory cache.
@return	flags, ULINT_UNDEFINED if space not found */
UNIV_INTERN
ulint
fil_space_get_flags(
/*================*/
	ulint	id)	/*!< in: space id */
{
	fil_space_t*	space;
	ulint		flags;

	ut_ad(fil_system);

	if (!id) {
		return(0);
	}

	mutex_enter(&fil_system->mutex);

	space = fil_space_get_space(id);

	if (space == NULL) {
		mutex_exit(&fil_system->mutex);

		return(ULINT_UNDEFINED);
	}

	flags = space->flags;

	mutex_exit(&fil_system->mutex);

	return(flags);
}

/*******************************************************************//**
Returns the compressed page size of the space, or 0 if the space
is not compressed. The tablespace must be cached in the memory cache.
@return	compressed page size, ULINT_UNDEFINED if space not found */
UNIV_INTERN
ulint
fil_space_get_zip_size(
/*===================*/
	ulint	id)	/*!< in: space id */
{
	ulint	flags;

	flags = fil_space_get_flags(id);

	if (flags && flags != ULINT_UNDEFINED) {

		return(fsp_flags_get_zip_size(flags));
	}

	return(flags);
}

/*******************************************************************//**
Checks if the pair space, page_no refers to an existing page in a tablespace
file space. The tablespace must be cached in the memory cache.
@return	TRUE if the address is meaningful */
UNIV_INTERN
ibool
fil_check_adress_in_tablespace(
/*===========================*/
	ulint	id,	/*!< in: space id */
	ulint	page_no)/*!< in: page number */
{
	if (fil_space_get_size(id) > page_no) {

		return(TRUE);
	}

	return(FALSE);
}

/****************************************************************//**
Initializes the tablespace memory cache. */
UNIV_INTERN
void
fil_init(
/*=====*/
	ulint	hash_size,	/*!< in: hash table size */
	ulint	max_n_open)	/*!< in: max number of open files */
{
	ut_a(fil_system == NULL);

	ut_a(hash_size > 0);
	ut_a(max_n_open > 0);

	fil_system = static_cast<fil_system_t*>(
		mem_zalloc(sizeof(fil_system_t)));

	mutex_create(fil_system_mutex_key,
		     &fil_system->mutex, SYNC_ANY_LATCH);

	fil_system->spaces = hash_create(hash_size);
	fil_system->name_hash = hash_create(hash_size);

	fil_system->max_n_open = max_n_open;

	fil_space_crypt_init();
}

/*******************************************************************//**
Opens all log files and system tablespace data files. They stay open until the
database server shutdown. This should be called at a server startup after the
space objects for the log and the system tablespace have been created. The
purpose of this operation is to make sure we never run out of file descriptors
if we need to read from the insert buffer or to write to the log. */
UNIV_INTERN
void
fil_open_log_and_system_tablespace_files(void)
/*==========================================*/
{
	fil_space_t*	space;

	mutex_enter(&fil_system->mutex);

	for (space = UT_LIST_GET_FIRST(fil_system->space_list);
	     space != NULL;
	     space = UT_LIST_GET_NEXT(space_list, space)) {

		fil_node_t*	node;

		if (fil_space_belongs_in_lru(space)) {

			continue;
		}

		for (node = UT_LIST_GET_FIRST(space->chain);
		     node != NULL;
		     node = UT_LIST_GET_NEXT(chain, node)) {

			if (!node->open) {
				if (!fil_node_open_file(node, fil_system,
							space)) {
					/* This func is called during server's
					startup. If some file of log or system
					tablespace is missing, the server
					can't start successfully. So we should
					assert for it. */
					ut_a(0);
				}
			}

			if (fil_system->max_n_open < 10 + fil_system->n_open) {

				fprintf(stderr,
					"InnoDB: Warning: you must"
					" raise the value of"
					" innodb_open_files in\n"
					"InnoDB: my.cnf! Remember that"
					" InnoDB keeps all log files"
					" and all system\n"
					"InnoDB: tablespace files open"
					" for the whole time mysqld is"
					" running, and\n"
					"InnoDB: needs to open also"
					" some .ibd files if the"
					" file-per-table storage\n"
					"InnoDB: model is used."
					" Current open files %lu,"
					" max allowed"
					" open files %lu.\n",
					(ulong) fil_system->n_open,
					(ulong) fil_system->max_n_open);
			}
		}
	}

	mutex_exit(&fil_system->mutex);
}

/*******************************************************************//**
Closes all open files. There must not be any pending i/o's or not flushed
modifications in the files. */
UNIV_INTERN
void
fil_close_all_files(void)
/*=====================*/
{
	fil_space_t*	space;

	// Must check both flags as it's possible for this to be called during
	// server startup with srv_track_changed_pages == true but
	// srv_redo_log_thread_started == false
	if (srv_track_changed_pages && srv_redo_log_thread_started)
		os_event_wait(srv_redo_log_tracked_event);

	mutex_enter(&fil_system->mutex);

	space = UT_LIST_GET_FIRST(fil_system->space_list);

	while (space != NULL) {
		fil_node_t*	node;
		fil_space_t*	prev_space = space;

		for (node = UT_LIST_GET_FIRST(space->chain);
		     node != NULL;
		     node = UT_LIST_GET_NEXT(chain, node)) {

			if (node->open) {
				fil_node_close_file(node, fil_system);
			}
		}

		space = UT_LIST_GET_NEXT(space_list, space);

		/* This is executed during shutdown. No other thread
		can create or remove tablespaces while we are not
		holding fil_system->mutex. */
		fil_space_free_and_mutex_exit(prev_space->id, false);
		mutex_enter(&fil_system->mutex);
	}

	mutex_exit(&fil_system->mutex);
}

/*******************************************************************//**
Closes the redo log files. There must not be any pending i/o's or not
flushed modifications in the files. */
UNIV_INTERN
void
fil_close_log_files(
/*================*/
	bool	free)	/*!< in: whether to free the memory object */
{
	fil_space_t*	space;

	// Must check both flags as it's possible for this to be called during
	// server startup with srv_track_changed_pages == true but
	// srv_redo_log_thread_started == false
	if (srv_track_changed_pages && srv_redo_log_thread_started)
		os_event_wait(srv_redo_log_tracked_event);

	mutex_enter(&fil_system->mutex);

	space = UT_LIST_GET_FIRST(fil_system->space_list);

	while (space != NULL) {
		fil_node_t*	node;
		fil_space_t*	prev_space = space;

		if (space->purpose != FIL_LOG) {
			space = UT_LIST_GET_NEXT(space_list, space);
			continue;
		}

		for (node = UT_LIST_GET_FIRST(space->chain);
		     node != NULL;
		     node = UT_LIST_GET_NEXT(chain, node)) {

			if (node->open) {
				fil_node_close_file(node, fil_system);
			}
		}

		space = UT_LIST_GET_NEXT(space_list, space);

		if (free) {
			/* This is executed during startup. No other thread
			can create or remove tablespaces while we are not
			holding fil_system->mutex. */
			fil_space_free_and_mutex_exit(prev_space->id, false);
			mutex_enter(&fil_system->mutex);
		}
	}

	mutex_exit(&fil_system->mutex);
}

/*******************************************************************//**
Sets the max tablespace id counter if the given number is bigger than the
previous value. */
UNIV_INTERN
void
fil_set_max_space_id_if_bigger(
/*===========================*/
	ulint	max_id)	/*!< in: maximum known id */
{
	if (max_id >= SRV_LOG_SPACE_FIRST_ID) {
		fprintf(stderr,
			"InnoDB: Fatal error: max tablespace id"
			" is too high, %lu\n", (ulong) max_id);
		ut_error;
	}

	mutex_enter(&fil_system->mutex);

	if (fil_system->max_assigned_id < max_id) {

		fil_system->max_assigned_id = max_id;
	}

	mutex_exit(&fil_system->mutex);
}

/** Write the flushed LSN to the page header of the first page in the
system tablespace.
@param[in]	lsn	flushed LSN
@return DB_SUCCESS or error number */
dberr_t
fil_write_flushed_lsn(
	lsn_t	lsn)
{
	byte*	buf1;
	byte*	buf;
	dberr_t	err = DB_TABLESPACE_NOT_FOUND;

	buf1 = static_cast<byte*>(ut_malloc(2 * UNIV_PAGE_SIZE));
	buf = static_cast<byte*>(ut_align(buf1, UNIV_PAGE_SIZE));

	/* Acquire system tablespace */
	fil_space_t* space = fil_space_acquire(0);

	/* If tablespace is not encrypted, stamp flush_lsn to
	first page of all system tablespace datafiles to avoid
	unnecessary error messages on possible downgrade. */
	if (!space->crypt_data
	    || !space->crypt_data->should_encrypt()) {
		fil_node_t*     node;
		ulint   sum_of_sizes = 0;

		for (node = UT_LIST_GET_FIRST(space->chain);
		     node != NULL;
		     node = UT_LIST_GET_NEXT(chain, node)) {

			err = fil_read(TRUE, 0, 0, sum_of_sizes, 0,
				       UNIV_PAGE_SIZE, buf, NULL, 0);

			if (err == DB_SUCCESS) {
				mach_write_to_8(buf + FIL_PAGE_FILE_FLUSH_LSN_OR_KEY_VERSION,
					lsn);

				err = fil_write(TRUE, 0, 0, sum_of_sizes, 0,
						UNIV_PAGE_SIZE, buf, NULL, 0);

				sum_of_sizes += node->size;
			}
		}
	} else {
		/* When system tablespace is encrypted stamp flush_lsn to
		only the first page of the first datafile (rest of pages
		are encrypted). */
		err = fil_read(TRUE, 0, 0, 0, 0,
			       UNIV_PAGE_SIZE, buf, NULL, 0);

		if (err == DB_SUCCESS) {
			mach_write_to_8(buf + FIL_PAGE_FILE_FLUSH_LSN_OR_KEY_VERSION,
					lsn);

			err = fil_write(TRUE, 0, 0, 0, 0,
					UNIV_PAGE_SIZE, buf, NULL, 0);
		}
	}

	fil_flush_file_spaces(FIL_TABLESPACE);
	fil_space_release(space);

	ut_free(buf1);

	return(err);
}

/** Check the consistency of the first data page of a tablespace
at database startup.
@param[in]	page		page frame
@param[in]	space_id	tablespace identifier
@param[in]	flags		tablespace flags
@retval NULL on success, or if innodb_force_recovery is set
@return pointer to an error message string */
static MY_ATTRIBUTE((warn_unused_result))
const char*
fil_check_first_page(const page_t* page, ulint space_id, ulint flags)
{
	if (srv_force_recovery >= SRV_FORCE_IGNORE_CORRUPT) {
		return(NULL);
	}

	if (UNIV_PAGE_SIZE != fsp_flags_get_page_size(flags)) {
		fprintf(stderr,
			"InnoDB: Error: Current page size %lu != "
			" page size on page %lu\n",
			UNIV_PAGE_SIZE, fsp_flags_get_page_size(flags));

		return("innodb-page-size mismatch");
	}

	if (!space_id && !flags) {
		ulint		nonzero_bytes	= UNIV_PAGE_SIZE;
		const byte*	b		= page;

		while (!*b && --nonzero_bytes) {
			b++;
		}

		if (!nonzero_bytes) {
			return("space header page consists of zero bytes");
		}
	}

	if (buf_page_is_corrupted(
			false, page, fsp_flags_get_zip_size(flags), NULL)) {
		return("checksum mismatch");
	}

	if (page_get_space_id(page) == space_id
	    && page_get_page_no(page) == 0) {
		return(NULL);
	}

	return("inconsistent data in space header");
}

/** Reads the flushed lsn, arch no, space_id and tablespace flag fields from
the first page of a first data file at database startup.
@param[in]	data_file		open data file
@param[in]	one_read_only		true if first datafile is already
					read
@param[out]	flags			FSP_SPACE_FLAGS
@param[out]	space_id		tablepspace ID
@param[out]	flushed_lsn		flushed lsn value
@param[out]	crypt_data		encryption crypt data
@param[in]	check_first_page	true if first page contents
					should be checked
@return NULL on success, or if innodb_force_recovery is set
@retval pointer to an error message string */
UNIV_INTERN
const char*
fil_read_first_page(
	pfs_os_file_t	data_file,
	ibool		one_read_already,
	ulint*		flags,
	ulint*		space_id,
	lsn_t*		flushed_lsn,
	fil_space_crypt_t**   crypt_data,
	bool		check_first_page)
{
	byte*		buf;
	byte*		page;
	const char*	check_msg = NULL;
	fil_space_crypt_t* cdata;

	if (IS_XTRABACKUP() && srv_backup_mode) {
		/* Files smaller than page size may occur
		in xtrabackup, when server creates new file
		but has not yet written into it, or wrote only
		partially. Checks size here, to avoid exit in os_file_read.
		This file will be skipped by xtrabackup if it is too small.
		*/
		os_offset_t	file_size;
		file_size = os_file_get_size(data_file);
		if (file_size < FIL_IBD_FILE_INITIAL_SIZE*UNIV_PAGE_SIZE) {
			return "File size is less than minimum";
		}
	}

	buf = static_cast<byte*>(ut_malloc(2 * UNIV_PAGE_SIZE));

	/* Align the memory for a possible read from a raw device */

	page = static_cast<byte*>(ut_align(buf, UNIV_PAGE_SIZE));

	os_file_read(data_file, page, 0, UNIV_PAGE_SIZE);

	srv_stats.page0_read.inc();

	/* The FSP_HEADER on page 0 is only valid for the first file
	in a tablespace.  So if this is not the first datafile, leave
	*flags and *space_id as they were read from the first file and
	do not validate the first page. */
	if (!one_read_already) {
		/* Undo tablespace does not contain correct FSP_HEADER,
		and actually we really need to read only crypt_data. */
		if (check_first_page) {
			*space_id = fsp_header_get_space_id(page);
			*flags = fsp_header_get_flags(page);

			if (flushed_lsn) {
				*flushed_lsn = mach_read_from_8(page +
				       FIL_PAGE_FILE_FLUSH_LSN_OR_KEY_VERSION);
			}

			if (!fsp_flags_is_valid(*flags)) {
				ulint cflags = fsp_flags_convert_from_101(*flags);
				if (cflags == ULINT_UNDEFINED) {
					ib_logf(IB_LOG_LEVEL_ERROR,
						"Invalid flags 0x%x in tablespace %u",
						unsigned(*flags), unsigned(*space_id));
					return "invalid tablespace flags";
				} else {
					*flags = cflags;
				}
			}

			if (!(IS_XTRABACKUP() && srv_backup_mode)) {
				check_msg = fil_check_first_page(page, *space_id, *flags);
			}
		}

		/* Possible encryption crypt data is also stored only to first page
		of the first datafile. */

		const ulint offset = fsp_header_get_crypt_offset(
					fsp_flags_get_zip_size(*flags));

		cdata = fil_space_read_crypt_data(*space_id, page, offset);

		if (crypt_data) {
			*crypt_data = cdata;
		}

		/* If file space is encrypted we need to have at least some
		encryption service available where to get keys */
		if (cdata && cdata->should_encrypt()) {

			if (!encryption_key_id_exists(cdata->key_id)) {
				ib_logf(IB_LOG_LEVEL_ERROR,
					"Tablespace id " ULINTPF
					" is encrypted but encryption service"
					" or used key_id %u is not available. "
					"Can't continue opening tablespace.",
					*space_id, cdata->key_id);

				return ("table encrypted but encryption service not available.");
			}
		}
	}

	ut_free(buf);

	if (check_msg) {
		return(check_msg);
	}

	return(NULL);
}

/*================ SINGLE-TABLE TABLESPACES ==========================*/

/********************************************************//**
Creates the database directory for a table if it does not exist yet. */
static
void
fil_create_directory_for_tablename(
/*===============================*/
	const char*	name)	/*!< in: name in the standard
				'databasename/tablename' format */
{
	const char*	namend;
	char*		path;
	ulint		len;

	len = strlen(fil_path_to_mysql_datadir);
	namend = strchr(name, '/');
	ut_a(namend);
	path = static_cast<char*>(mem_alloc(len + (namend - name) + 2));

	memcpy(path, fil_path_to_mysql_datadir, len);
	path[len] = '/';
	memcpy(path + len + 1, name, namend - name);
	path[len + (namend - name) + 1] = 0;

	srv_normalize_path_for_win(path);

	ut_a(os_file_create_directory(path, FALSE));
	mem_free(path);
}

#ifndef UNIV_HOTBACKUP
/********************************************************//**
Writes a log record about an .ibd file create/rename/delete. */
static
void
fil_op_write_log(
/*=============*/
	ulint		type,		/*!< in: MLOG_FILE_CREATE,
					MLOG_FILE_CREATE2,
					MLOG_FILE_DELETE, or
					MLOG_FILE_RENAME */
	ulint		space_id,	/*!< in: space id */
	ulint		log_flags,	/*!< in: redo log flags (stored
					in the page number field) */
	ulint		flags,		/*!< in: compressed page size
					and file format
					if type==MLOG_FILE_CREATE2, or 0 */
	const char*	name,		/*!< in: table name in the familiar
					'databasename/tablename' format, or
					the file path in the case of
					MLOG_FILE_DELETE */
	const char*	new_name,	/*!< in: if type is MLOG_FILE_RENAME,
					the new table name in the
					'databasename/tablename' format */
	mtr_t*		mtr)		/*!< in: mini-transaction handle */
{
	byte*	log_ptr;
	ulint	len;

	log_ptr = mlog_open(mtr, 11 + 2 + 1);
	ut_ad(fsp_flags_is_valid(flags));

	if (!log_ptr) {
		/* Logging in mtr is switched off during crash recovery:
		in that case mlog_open returns NULL */
		return;
	}

	log_ptr = mlog_write_initial_log_record_for_file_op(
		type, space_id, log_flags, log_ptr, mtr);
	if (type == MLOG_FILE_CREATE2) {
		mach_write_to_4(log_ptr, flags);
		log_ptr += 4;
	}
	/* Let us store the strings as null-terminated for easier readability
	and handling */

	len = strlen(name) + 1;

	mach_write_to_2(log_ptr, len);
	log_ptr += 2;
	mlog_close(mtr, log_ptr);

	mlog_catenate_string(mtr, (byte*) name, len);

	if (type == MLOG_FILE_RENAME) {
		len = strlen(new_name) + 1;
		log_ptr = mlog_open(mtr, 2 + len);
		ut_a(log_ptr);
		mach_write_to_2(log_ptr, len);
		log_ptr += 2;
		mlog_close(mtr, log_ptr);

		mlog_catenate_string(mtr, (byte*) new_name, len);
	}
}
#endif

/*******************************************************************//**
Parses the body of a log record written about an .ibd file operation. That is,
the log record part after the standard (type, space id, page no) header of the
log record.

If desired, also replays the delete or rename operation if the .ibd file
exists and the space id in it matches. Replays the create operation if a file
at that path does not exist yet. If the database directory for the file to be
created does not exist, then we create the directory, too.

Note that mysqlbackup --apply-log sets fil_path_to_mysql_datadir to point to
the datadir that we should use in replaying the file operations.

InnoDB recovery does not replay these fully since it always sets the space id
to zero. But mysqlbackup does replay them.  TODO: If remote tablespaces are
used, mysqlbackup will only create tables in the default directory since
MLOG_FILE_CREATE and MLOG_FILE_CREATE2 only know the tablename, not the path.

@return end of log record, or NULL if the record was not completely
contained between ptr and end_ptr */
UNIV_INTERN
byte*
fil_op_log_parse_or_replay(
/*=======================*/
	byte*	ptr,		/*!< in: buffer containing the log record body,
				or an initial segment of it, if the record does
				not fir completely between ptr and end_ptr */
	byte*	end_ptr,	/*!< in: buffer end */
	ulint	type,		/*!< in: the type of this log record */
	ulint	space_id,	/*!< in: the space id of the tablespace in
				question, or 0 if the log record should
				only be parsed but not replayed */
	ulint	log_flags)	/*!< in: redo log flags
				(stored in the page number parameter) */
{
	ulint		name_len;
	ulint		new_name_len;
	const char*	name;
	const char*	new_name	= NULL;
	ulint		flags		= 0;

	if (type == MLOG_FILE_CREATE2) {
		if (end_ptr < ptr + 4) {

			return(NULL);
		}

		flags = mach_read_from_4(ptr);
		ptr += 4;
	}

	if (end_ptr < ptr + 2) {

		return(NULL);
	}

	name_len = mach_read_from_2(ptr);

	ptr += 2;

	if (end_ptr < ptr + name_len) {

		return(NULL);
	}

	name = (const char*) ptr;

	ptr += name_len;

	if (type == MLOG_FILE_RENAME) {
		if (end_ptr < ptr + 2) {

			return(NULL);
		}

		new_name_len = mach_read_from_2(ptr);

		ptr += 2;

		if (end_ptr < ptr + new_name_len) {

			return(NULL);
		}

		new_name = (const char*) ptr;

		ptr += new_name_len;
	}

	/* We managed to parse a full log record body */
	/*
	printf("Parsed log rec of type %lu space %lu\n"
	"name %s\n", type, space_id, name);

	if (type == MLOG_FILE_RENAME) {
	printf("new name %s\n", new_name);
	}
	*/
	if (!space_id) {
		return(ptr);
	} else {
		/* Only replay file ops during recovery.  This is a
		release-build assert to minimize any data loss risk by a
		misapplied file operation.  */
		ut_a(recv_recovery_is_on());
	}

	/* Let us try to perform the file operation, if sensible. Note that
	mysqlbackup has at this stage already read in all space id info to the
	fil0fil.cc data structures.

	NOTE that our algorithm is not guaranteed to work correctly if there
	were renames of tables during the backup. See mysqlbackup code for more
	on the problem. */

	switch (type) {
	case MLOG_FILE_DELETE:
		if (fil_tablespace_exists_in_mem(space_id)) {
			dberr_t	err = fil_delete_tablespace(space_id);
			ut_a(err == DB_SUCCESS);
		}

		break;

	case MLOG_FILE_RENAME:
		/* In order to replay the rename, the following must hold:
		* The new name is not already used.
		* A tablespace is open in memory with the old name.
		* The space ID for that tablepace matches this log entry.
		This will prevent unintended renames during recovery. */

		if (fil_get_space_id_for_table(new_name) == ULINT_UNDEFINED
		    && space_id == fil_get_space_id_for_table(name)) {
			/* Create the database directory for the new name, if
			it does not exist yet */
			fil_create_directory_for_tablename(new_name);

			if (!fil_rename_tablespace(name, space_id,
						   new_name, NULL)) {
				ut_error;
			}
		}

		break;

	case MLOG_FILE_CREATE:
	case MLOG_FILE_CREATE2:
		if (fil_tablespace_exists_in_mem(space_id)) {
			/* Do nothing */
		} else if (fil_get_space_id_for_table(name)
			   != ULINT_UNDEFINED) {
			/* Do nothing */
		} else if (log_flags & MLOG_FILE_FLAG_TEMP) {
			/* Temporary table, do nothing */
		} else {
			/* Create the database directory for name, if it does
			not exist yet */
			fil_create_directory_for_tablename(name);

			if (fil_create_new_single_table_tablespace(
				    space_id, name, NULL, flags,
				    DICT_TF2_USE_TABLESPACE,
				    FIL_IBD_FILE_INITIAL_SIZE,
				    FIL_ENCRYPTION_DEFAULT,
				    FIL_DEFAULT_ENCRYPTION_KEY) != DB_SUCCESS) {
				ut_error;
			}
		}

		break;

	default:
		ut_error;
	}

	return(ptr);
}

/*******************************************************************//**
Allocates a file name for the EXPORT/IMPORT config file name.  The
string must be freed by caller with mem_free().
@return own: file name */
static
char*
fil_make_cfg_name(
/*==============*/
	const char*	filepath)	/*!< in: .ibd file name */
{
	char*	cfg_name;

	/* Create a temporary file path by replacing the .ibd suffix
	with .cfg. */

	ut_ad(strlen(filepath) > 4);

	cfg_name = mem_strdup(filepath);
	ut_snprintf(cfg_name + strlen(cfg_name) - 3, 4, "cfg");
	return(cfg_name);
}

/*******************************************************************//**
Check for change buffer merges.
@return 0 if no merges else count + 1. */
static
ulint
fil_ibuf_check_pending_ops(
/*=======================*/
	fil_space_t*	space,	/*!< in/out: Tablespace to check */
	ulint		count)	/*!< in: number of attempts so far */
{
	ut_ad(mutex_own(&fil_system->mutex));

	if (space != 0 && space->n_pending_ops != 0) {

		if (count > 5000) {
			ib_logf(IB_LOG_LEVEL_WARN,
				"Trying to close/delete tablespace "
				"'%s' but there are %lu pending change "
				"buffer merges on it.",
				space->name,
				(ulong) space->n_pending_ops);
		}

		return(count + 1);
	}

	return(0);
}

/*******************************************************************//**
Check for pending IO.
@return 0 if no pending else count + 1. */
static
ulint
fil_check_pending_io(
/*=================*/
	fil_space_t*	space,	/*!< in/out: Tablespace to check */
	fil_node_t**	node,	/*!< out: Node in space list */
	ulint		count)	/*!< in: number of attempts so far */
{
	ut_ad(mutex_own(&fil_system->mutex));
	ut_a(space->n_pending_ops == 0);

	/* The following code must change when InnoDB supports
	multiple datafiles per tablespace. */
	ut_a(UT_LIST_GET_LEN(space->chain) == 1);

	*node = UT_LIST_GET_FIRST(space->chain);

	if (space->n_pending_flushes > 0 || (*node)->n_pending > 0) {

		ut_a(!(*node)->being_extended);

		if (count > 1000) {
			ib_logf(IB_LOG_LEVEL_WARN,
				"Trying to close/delete tablespace '%s' "
				"but there are %lu flushes "
				" and %lu pending i/o's on it.",
				space->name,
				(ulong) space->n_pending_flushes,
				(ulong) (*node)->n_pending);
		}

		return(count + 1);
	}

	return(0);
}

/*******************************************************************//**
Check pending operations on a tablespace.
@return DB_SUCCESS or error failure. */
static
dberr_t
fil_check_pending_operations(
/*=========================*/
	ulint		id,	/*!< in: space id */
	fil_space_t**	space,	/*!< out: tablespace instance in memory */
	char**		path)	/*!< out/own: tablespace path */
{
	ulint		count = 0;

	ut_a(id != TRX_SYS_SPACE);
	ut_ad(space);

	*space = 0;

	mutex_enter(&fil_system->mutex);
	fil_space_t* sp = fil_space_get_by_id(id);

	if (sp) {
		sp->stop_new_ops = true;
		/* space could be freed by other threads as soon
		as n_pending_ops reaches 0, thus increment pending
		ops here. */
		sp->n_pending_ops++;
	}

	mutex_exit(&fil_system->mutex);

	/* Wait for crypt threads to stop accessing space */
	if (sp) {
		fil_space_crypt_close_tablespace(sp);
		/* We have "acquired" this space and must
		free it now as below we compare n_pending_ops. */
		fil_space_release(sp);
	}

	/* Check for pending change buffer merges. */

	do {
		mutex_enter(&fil_system->mutex);

		sp = fil_space_get_by_id(id);

		count = fil_ibuf_check_pending_ops(sp, count);

		mutex_exit(&fil_system->mutex);

		if (count > 0) {
			os_thread_sleep(20000);
		}

	} while (count > 0);

	/* Check for pending IO. */

	*path = 0;

	do {
		mutex_enter(&fil_system->mutex);

		sp = fil_space_get_by_id(id);

		if (sp == NULL) {
			mutex_exit(&fil_system->mutex);
			return(DB_TABLESPACE_NOT_FOUND);
		}

		fil_node_t*	node;

		count = fil_check_pending_io(sp, &node, count);

		if (count == 0) {
			*path = mem_strdup(node->name);
		}

		mutex_exit(&fil_system->mutex);

		if (count > 0) {
			os_thread_sleep(20000);
		}

	} while (count > 0);

	ut_ad(sp);

	*space = sp;
	return(DB_SUCCESS);
}

/*******************************************************************//**
Closes a single-table tablespace. The tablespace must be cached in the
memory cache. Free all pages used by the tablespace.
@return	DB_SUCCESS or error */
UNIV_INTERN
dberr_t
fil_close_tablespace(
/*=================*/
	trx_t*		trx,	/*!< in/out: Transaction covering the close */
	ulint		id)	/*!< in: space id */
{
	char*		path = 0;
	fil_space_t*	space = 0;

	ut_a(id != TRX_SYS_SPACE);

	dberr_t		err = fil_check_pending_operations(id, &space, &path);

	if (err != DB_SUCCESS) {
		return(err);
	}

	ut_a(space);
	ut_a(path != 0);

	rw_lock_x_lock(&space->latch);

#ifndef UNIV_HOTBACKUP
	/* Invalidate in the buffer pool all pages belonging to the
	tablespace. Since we have set space->stop_new_ops = TRUE, readahead
	or ibuf merge can no longer read more pages of this tablespace to the
	buffer pool. Thus we can clean the tablespace out of the buffer pool
	completely and permanently. The flag stop_new_ops also prevents
	fil_flush() from being applied to this tablespace. */

	buf_LRU_flush_or_remove_pages(id, trx);
#endif
	mutex_enter(&fil_system->mutex);

	/* If the free is successful, the X lock will be released before
	the space memory data structure is freed. */

	if (!fil_space_free_and_mutex_exit(id, TRUE)) {
		rw_lock_x_unlock(&space->latch);
		err = DB_TABLESPACE_NOT_FOUND;
	} else {
		err = DB_SUCCESS;
	}

	/* If it is a delete then also delete any generated files, otherwise
	when we drop the database the remove directory will fail. */

	char*	cfg_name = fil_make_cfg_name(path);

	os_file_delete_if_exists(innodb_file_data_key, cfg_name);

	mem_free(path);
	mem_free(cfg_name);

	return(err);
}

/** Delete a tablespace and associated .ibd file.
@param[in]	id		tablespace identifier
@param[in]	drop_ahi	whether to drop the adaptive hash index
@return	DB_SUCCESS or error */
UNIV_INTERN
dberr_t
fil_delete_tablespace(ulint id, bool drop_ahi)
{
	char*		path = 0;
	fil_space_t*	space = 0;

	ut_a(id != TRX_SYS_SPACE);

	dberr_t		err = fil_check_pending_operations(id, &space, &path);

	if (err != DB_SUCCESS) {

		ib_logf(IB_LOG_LEVEL_ERROR,
			"Cannot delete tablespace %lu because it is not "
			"found in the tablespace memory cache.",
			(ulong) id);

		return(err);
	}

	ut_a(space);
	ut_a(path != 0);

	/* Important: We rely on the data dictionary mutex to ensure
	that a race is not possible here. It should serialize the tablespace
	drop/free. We acquire an X latch only to avoid a race condition
	when accessing the tablespace instance via:

	  fsp_get_available_space_in_free_extents().

	There our main motivation is to reduce the contention on the
	dictionary mutex. */

	rw_lock_x_lock(&space->latch);

#ifndef UNIV_HOTBACKUP
	/* IMPORTANT: Because we have set space::stop_new_ops there
	can't be any new ibuf merges, reads or flushes. We are here
	because node::n_pending was zero above. However, it is still
	possible to have pending read and write requests:

	A read request can happen because the reader thread has
	gone through the ::stop_new_ops check in buf_page_init_for_read()
	before the flag was set and has not yet incremented ::n_pending
	when we checked it above.

	A write request can be issued any time because we don't check
	the ::stop_new_ops flag when queueing a block for write.

	We deal with pending write requests in the following function
	where we'd minimally evict all dirty pages belonging to this
	space from the flush_list. Not that if a block is IO-fixed
	we'll wait for IO to complete.

	To deal with potential read requests by checking the
	::stop_new_ops flag in fil_io() */

	buf_LRU_flush_or_remove_pages(id, NULL, drop_ahi);

#endif /* !UNIV_HOTBACKUP */

	/* If it is a delete then also delete any generated files, otherwise
	when we drop the database the remove directory will fail. */
	{
		char*	cfg_name = fil_make_cfg_name(path);
		os_file_delete_if_exists(innodb_file_data_key, cfg_name);
		mem_free(cfg_name);
	}

	/* Delete the link file pointing to the ibd file we are deleting. */
	if (FSP_FLAGS_HAS_DATA_DIR(space->flags)) {
		fil_delete_link_file(space->name);
	}

	mutex_enter(&fil_system->mutex);

	/* Double check the sanity of pending ops after reacquiring
	the fil_system::mutex. */
	if (fil_space_get_by_id(id)) {
		ut_a(space->n_pending_ops == 0);
		ut_a(UT_LIST_GET_LEN(space->chain) == 1);
		fil_node_t* node = UT_LIST_GET_FIRST(space->chain);
		ut_a(node->n_pending == 0);
	}

	if (!fil_space_free_and_mutex_exit(id, true)) {
		err = DB_TABLESPACE_NOT_FOUND;
	}

	if (err != DB_SUCCESS) {
		rw_lock_x_unlock(&space->latch);
	} else if (!os_file_delete(innodb_file_data_key, path)
		   && !os_file_delete_if_exists(innodb_file_data_key, path)) {

		/* Note: This is because we have removed the
		tablespace instance from the cache. */

		err = DB_IO_ERROR;
	}

	if (err == DB_SUCCESS && !IS_XTRABACKUP()) {
#ifndef UNIV_HOTBACKUP
		/* Write a log record about the deletion of the .ibd
		file, so that mysqlbackup can replay it in the
		--apply-log phase. We use a dummy mtr and the familiar
		log write mechanism. */
		mtr_t		mtr;

		/* When replaying the operation in mysqlbackup, do not try
		to write any log record */
		mtr_start(&mtr);

		fil_op_write_log(MLOG_FILE_DELETE, id, 0, 0, path, NULL, &mtr);
		mtr_commit(&mtr);
#endif
		err = DB_SUCCESS;
	}

	mem_free(path);

	return(err);
}

/*******************************************************************//**
Returns TRUE if a single-table tablespace is being deleted.
@return TRUE if being deleted */
UNIV_INTERN
ibool
fil_tablespace_is_being_deleted(
/*============================*/
	ulint		id)	/*!< in: space id */
{
	fil_space_t*	space;
	ibool		is_being_deleted;

	mutex_enter(&fil_system->mutex);

	space = fil_space_get_by_id(id);

	ut_a(space != NULL);

	is_being_deleted = space->stop_new_ops;

	mutex_exit(&fil_system->mutex);

	return(is_being_deleted);
}

#ifndef UNIV_HOTBACKUP
/*******************************************************************//**
Discards a single-table tablespace. The tablespace must be cached in the
memory cache. Discarding is like deleting a tablespace, but

 1. We do not drop the table from the data dictionary;

 2. We remove all insert buffer entries for the tablespace immediately;
    in DROP TABLE they are only removed gradually in the background;

 3. Free all the pages in use by the tablespace.
@return	DB_SUCCESS or error */
UNIV_INTERN
dberr_t
fil_discard_tablespace(
/*===================*/
	ulint	id)	/*!< in: space id */
{
	dberr_t	err;

	switch (err = fil_delete_tablespace(id, true)) {
	case DB_SUCCESS:
		break;

	case DB_IO_ERROR:
		ib_logf(IB_LOG_LEVEL_WARN,
			"While deleting tablespace %lu in DISCARD TABLESPACE."
			" File rename/delete failed: %s",
			(ulong) id, ut_strerr(err));
		break;

	case DB_TABLESPACE_NOT_FOUND:
		ib_logf(IB_LOG_LEVEL_WARN,
			"Cannot delete tablespace %lu in DISCARD "
			"TABLESPACE. %s",
			(ulong) id, ut_strerr(err));
		break;

	default:
		ut_error;
	}

	/* Remove all insert buffer entries for the tablespace */

	ibuf_delete_for_discarded_space(id);

	return(err);
}
#endif /* !UNIV_HOTBACKUP */

/*******************************************************************//**
Renames the memory cache structures of a single-table tablespace.
@return	TRUE if success */
static
ibool
fil_rename_tablespace_in_mem(
/*=========================*/
	fil_space_t*	space,	/*!< in: tablespace memory object */
	fil_node_t*	node,	/*!< in: file node of that tablespace */
	const char*	new_name,	/*!< in: new name */
	const char*	new_path)	/*!< in: new file path */
{
	fil_space_t*	space2;
	const char*	old_name	= space->name;

	ut_ad(mutex_own(&fil_system->mutex));

	space2 = fil_space_get_by_name(old_name);
	if (space != space2) {
		fputs("InnoDB: Error: cannot find ", stderr);
		ut_print_filename(stderr, old_name);
		fputs(" in tablespace memory cache\n", stderr);

		return(FALSE);
	}

	space2 = fil_space_get_by_name(new_name);
	if (space2 != NULL) {
		fputs("InnoDB: Error: ", stderr);
		ut_print_filename(stderr, new_name);
		fputs(" is already in tablespace memory cache\n", stderr);

		return(FALSE);
	}

	HASH_DELETE(fil_space_t, name_hash, fil_system->name_hash,
		    ut_fold_string(space->name), space);
	mem_free(space->name);
	mem_free(node->name);

	space->name = mem_strdup(new_name);
	node->name = mem_strdup(new_path);

	HASH_INSERT(fil_space_t, name_hash, fil_system->name_hash,
		    ut_fold_string(new_name), space);
	return(TRUE);
}

/*******************************************************************//**
Allocates a file name for a single-table tablespace. The string must be freed
by caller with mem_free().
@return	own: file name */
UNIV_INTERN
char*
fil_make_ibd_name(
/*==============*/
	const char*	name,		/*!< in: table name or a dir path */
	bool		is_full_path)	/*!< in: TRUE if it is a dir path */
{
	char*	filename;
	ulint	namelen		= strlen(name);
	ulint	dirlen		= strlen(fil_path_to_mysql_datadir);
	ulint	pathlen		= dirlen + namelen + sizeof "/.ibd";

	filename = static_cast<char*>(mem_alloc(pathlen));

	if (is_full_path) {
		memcpy(filename, name, namelen);
		memcpy(filename + namelen, ".ibd", sizeof ".ibd");
	} else {
		ut_snprintf(filename, pathlen, "%s/%s.ibd",
			fil_path_to_mysql_datadir, name);

	}

	srv_normalize_path_for_win(filename);

	return(filename);
}

/*******************************************************************//**
Allocates a file name for a tablespace ISL file (InnoDB Symbolic Link).
The string must be freed by caller with mem_free().
@return	own: file name */
UNIV_INTERN
char*
fil_make_isl_name(
/*==============*/
	const char*	name)	/*!< in: table name */
{
	char*	filename;
	ulint	namelen		= strlen(name);
	ulint	dirlen		= strlen(fil_path_to_mysql_datadir);
	ulint	pathlen		= dirlen + namelen + sizeof "/.isl";

	filename = static_cast<char*>(mem_alloc(pathlen));

	ut_snprintf(filename, pathlen, "%s/%s.isl",
		fil_path_to_mysql_datadir, name);

	srv_normalize_path_for_win(filename);

	return(filename);
}

/** Test if a tablespace file can be renamed to a new filepath by checking
if that the old filepath exists and the new filepath does not exist.
@param[in]	space_id	tablespace id
@param[in]	old_path	old filepath
@param[in]	new_path	new filepath
@param[in]	is_discarded	whether the tablespace is discarded
@return innodb error code */
dberr_t
fil_rename_tablespace_check(
	ulint		space_id,
	const char*	old_path,
	const char*	new_path,
	bool		is_discarded)
{
	ulint	exists = false;
	os_file_type_t	ftype;

	if (!is_discarded
	    && os_file_status(old_path, &exists, &ftype)
	    && !exists) {
		ib_logf(IB_LOG_LEVEL_ERROR,
			"Cannot rename '%s' to '%s' for space ID %lu"
			" because the source file does not exist.",
			old_path, new_path, space_id);

		return(DB_TABLESPACE_NOT_FOUND);
	}

	exists = false;
	if (!os_file_status(new_path, &exists, &ftype) || exists) {
		ib_logf(IB_LOG_LEVEL_ERROR,
			"Cannot rename '%s' to '%s' for space ID %lu"
			" because the target file exists."
			" Remove the target file and try again.",
			old_path, new_path, space_id);

		return(DB_TABLESPACE_EXISTS);
	}

	return(DB_SUCCESS);
}

/*******************************************************************//**
Renames a single-table tablespace. The tablespace must be cached in the
tablespace memory cache.
@return	TRUE if success */
UNIV_INTERN
ibool
fil_rename_tablespace(
/*==================*/
	const char*	old_name_in,	/*!< in: old table name in the
					standard databasename/tablename
					format of InnoDB, or NULL if we
					do the rename based on the space
					id only */
	ulint		id,		/*!< in: space id */
	const char*	new_name,	/*!< in: new table name in the
					standard databasename/tablename
					format of InnoDB */
	const char*	new_path_in)	/*!< in: new full datafile path
					if the tablespace is remotely
					located, or NULL if it is located
					in the normal data directory. */
{
	ibool		success;
	fil_space_t*	space;
	fil_node_t*	node;
	ulint		count		= 0;
	char*		new_path;
	char*		old_name;
	char*		old_path;
	const char*	not_given	= "(name not specified)";

	ut_a(id != 0);

retry:
	count++;

	if (!(count % 1000)) {
		ut_print_timestamp(stderr);
		fputs("  InnoDB: Warning: problems renaming ", stderr);
		ut_print_filename(stderr,
				  old_name_in ? old_name_in : not_given);
		fputs(" to ", stderr);
		ut_print_filename(stderr, new_name);
		fprintf(stderr, ", %lu iterations\n", (ulong) count);
	}

	mutex_enter(&fil_system->mutex);

	space = fil_space_get_by_id(id);

	DBUG_EXECUTE_IF("fil_rename_tablespace_failure_1", space = NULL; );

	if (space == NULL) {
		ib_logf(IB_LOG_LEVEL_ERROR,
			"Cannot find space id %lu in the tablespace "
			"memory cache, though the table '%s' in a "
			"rename operation should have that id.",
			(ulong) id, old_name_in ? old_name_in : not_given);
		mutex_exit(&fil_system->mutex);

		return(FALSE);
	}

	if (count > 25000) {
		space->stop_ios = FALSE;
		mutex_exit(&fil_system->mutex);

		return(FALSE);
	}

	/* We temporarily close the .ibd file because we do not trust that
	operating systems can rename an open file. For the closing we have to
	wait until there are no pending i/o's or flushes on the file. */

	space->stop_ios = TRUE;

	/* The following code must change when InnoDB supports
	multiple datafiles per tablespace. */
	ut_a(UT_LIST_GET_LEN(space->chain) == 1);
	node = UT_LIST_GET_FIRST(space->chain);

	if (node->n_pending > 0
	    || node->n_pending_flushes > 0
	    || node->being_extended) {
		/* There are pending i/o's or flushes or the file is
		currently being extended, sleep for a while and
		retry */

		mutex_exit(&fil_system->mutex);

		os_thread_sleep(20000);

		goto retry;

	} else if (node->modification_counter > node->flush_counter) {
		/* Flush the space */

		mutex_exit(&fil_system->mutex);

		os_thread_sleep(20000);

		fil_flush(id);

		goto retry;

	} else if (node->open) {
		/* Close the file */

		fil_node_close_file(node, fil_system);
	}

	/* Check that the old name in the space is right */

	if (old_name_in) {
		old_name = mem_strdup(old_name_in);
		ut_a(strcmp(space->name, old_name) == 0);
	} else {
		old_name = mem_strdup(space->name);
	}
	old_path = mem_strdup(node->name);

	/* Rename the tablespace and the node in the memory cache */
	new_path = new_path_in ? mem_strdup(new_path_in)
		: fil_make_ibd_name(new_name, false);

	success = fil_rename_tablespace_in_mem(
		space, node, new_name, new_path);

	if (success) {

		DBUG_EXECUTE_IF("fil_rename_tablespace_failure_2",
			goto skip_second_rename; );

		success = os_file_rename(
			innodb_file_data_key, old_path, new_path);

		DBUG_EXECUTE_IF("fil_rename_tablespace_failure_2",
skip_second_rename:
			success = FALSE; );

		if (!success) {
			/* We have to revert the changes we made
			to the tablespace memory cache */

			ut_a(fil_rename_tablespace_in_mem(
					space, node, old_name, old_path));
		}
	}

	space->stop_ios = FALSE;

	mutex_exit(&fil_system->mutex);

#ifndef UNIV_HOTBACKUP
	if (success && !recv_recovery_on && !IS_XTRABACKUP()) {
		mtr_t		mtr;

		mtr_start(&mtr);

		fil_op_write_log(MLOG_FILE_RENAME, id, 0, 0, old_name, new_name,
				 &mtr);
		mtr_commit(&mtr);
	}
#endif /* !UNIV_HOTBACKUP */

	mem_free(new_path);
	mem_free(old_path);
	mem_free(old_name);

	return(success);
}

/*******************************************************************//**
Creates a new InnoDB Symbolic Link (ISL) file.  It is always created
under the 'datadir' of MySQL. The datadir is the directory of a
running mysqld program. We can refer to it by simply using the path '.'.
@return	DB_SUCCESS or error code */
UNIV_INTERN
dberr_t
fil_create_link_file(
/*=================*/
	const char*	tablename,	/*!< in: tablename */
	const char*	filepath)	/*!< in: pathname of tablespace */
{
	dberr_t		err = DB_SUCCESS;
	char*		link_filepath;
	char*		prev_filepath = fil_read_link_file(tablename);

	ut_ad(!srv_read_only_mode);

	if (prev_filepath) {
		/* Truncate will call this with an existing
		link file which contains the same filepath. */
		if (0 == strcmp(prev_filepath, filepath)) {
			mem_free(prev_filepath);
			return(DB_SUCCESS);
		}
		mem_free(prev_filepath);
	}

	link_filepath = fil_make_isl_name(tablename);

	/** Check if the file already exists. */
	FILE*                   file = NULL;
	ibool                   exists;
	os_file_type_t          ftype;

	bool success = os_file_status(link_filepath, &exists, &ftype);

	ulint error = 0;
	if (success && !exists) {
		file = fopen(link_filepath, "w");
		if (file == NULL) {
			/* This call will print its own error message */
			error = os_file_get_last_error(true);
		}
	} else {
		error = OS_FILE_ALREADY_EXISTS;
	}
	if (error != 0) {

		ut_print_timestamp(stderr);
		fputs("  InnoDB: Cannot create file ", stderr);
		ut_print_filename(stderr, link_filepath);
		fputs(".\n", stderr);

		if (error == OS_FILE_ALREADY_EXISTS) {
			fputs("InnoDB: The link file: ", stderr);
			ut_print_filename(stderr, filepath);
			fputs(" already exists.\n", stderr);
			err = DB_TABLESPACE_EXISTS;
		} else if (error == OS_FILE_DISK_FULL) {
			err = DB_OUT_OF_FILE_SPACE;
		} else if (error == OS_FILE_OPERATION_NOT_SUPPORTED) {
			err = DB_UNSUPPORTED;
		} else {
			err = DB_ERROR;
		}

		/* file is not open, no need to close it. */
		mem_free(link_filepath);
		return(err);
	}

	ulint rbytes = fwrite(filepath, 1, strlen(filepath), file);
	if (rbytes != strlen(filepath)) {
		os_file_get_last_error(true);
		ib_logf(IB_LOG_LEVEL_ERROR,
			"cannot write link file "
			 "%s",filepath);
		err = DB_ERROR;
	}

	/* Close the file, we only need it at startup */
	fclose(file);

	mem_free(link_filepath);

	return(err);
}

/*******************************************************************//**
Deletes an InnoDB Symbolic Link (ISL) file. */
UNIV_INTERN
void
fil_delete_link_file(
/*=================*/
	const char*	tablename)	/*!< in: name of table */
{
	char* link_filepath = fil_make_isl_name(tablename);

	os_file_delete_if_exists(innodb_file_data_key, link_filepath);

	mem_free(link_filepath);
}

/*******************************************************************//**
Reads an InnoDB Symbolic Link (ISL) file.
It is always created under the 'datadir' of MySQL.  The name is of the
form {databasename}/{tablename}. and the isl file is expected to be in a
'{databasename}' directory called '{tablename}.isl'. The caller must free
the memory of the null-terminated path returned if it is not null.
@return	own: filepath found in link file, NULL if not found. */
UNIV_INTERN
char*
fil_read_link_file(
/*===============*/
	const char*	name)		/*!< in: tablespace name */
{
	char*		filepath = NULL;
	char*		link_filepath;
	FILE*		file = NULL;

	/* The .isl file is in the 'normal' tablespace location. */
	link_filepath = fil_make_isl_name(name);

	file = fopen(link_filepath, "r+b");

	mem_free(link_filepath);

	if (file) {
		filepath = static_cast<char*>(mem_alloc(OS_FILE_MAX_PATH));

		os_file_read_string(file, filepath, OS_FILE_MAX_PATH);
		fclose(file);

		if (strlen(filepath)) {
			/* Trim whitespace from end of filepath */
			ulint lastch = strlen(filepath) - 1;
			while (lastch > 4 && filepath[lastch] <= 0x20) {
				filepath[lastch--] = 0x00;
			}
			srv_normalize_path_for_win(filepath);
		}
	}

	return(filepath);
}

/*******************************************************************//**
Opens a handle to the file linked to in an InnoDB Symbolic Link file.
@return	TRUE if remote linked tablespace file is found and opened. */
UNIV_INTERN
ibool
fil_open_linked_file(
/*===============*/
	const char*	tablename,	/*!< in: database/tablename */
	char**		remote_filepath,/*!< out: remote filepath */
	pfs_os_file_t*	remote_file,	/*!< out: remote file handle */
	ulint           atomic_writes)  /*!< in: atomic writes table option
					value */
{
	ibool		success;

	*remote_filepath = fil_read_link_file(tablename);
	if (*remote_filepath == NULL) {
		return(FALSE);
	}

	/* The filepath provided is different from what was
	found in the link file. */
	*remote_file = os_file_create_simple_no_error_handling(
		innodb_file_data_key, *remote_filepath,
		OS_FILE_OPEN, OS_FILE_READ_ONLY,
		&success, atomic_writes);

	if (!success) {
		char*	link_filepath = fil_make_isl_name(tablename);

		/* The following call prints an error message */
		os_file_get_last_error(true);

		ib_logf(IB_LOG_LEVEL_ERROR,
			"A link file was found named '%s' "
			"but the linked tablespace '%s' "
			"could not be opened.",
			link_filepath, *remote_filepath);

		mem_free(link_filepath);
		mem_free(*remote_filepath);
		*remote_filepath = NULL;
	}

	return(success);
}

/*******************************************************************//**
Creates a new single-table tablespace to a database directory of MySQL.
Database directories are under the 'datadir' of MySQL. The datadir is the
directory of a running mysqld program. We can refer to it by simply the
path '.'. Tables created with CREATE TEMPORARY TABLE we place in the temp
dir of the mysqld server.

@return	DB_SUCCESS or error code */
UNIV_INTERN
dberr_t
fil_create_new_single_table_tablespace(
/*===================================*/
	ulint		space_id,	/*!< in: space id */
	const char*	tablename,	/*!< in: the table name in the usual
					databasename/tablename format
					of InnoDB */
	const char*	dir_path,	/*!< in: NULL or a dir path */
	ulint		flags,		/*!< in: tablespace flags */
	ulint		flags2,		/*!< in: table flags2 */
	ulint		size,		/*!< in: the initial size of the
					tablespace file in pages,
					must be >= FIL_IBD_FILE_INITIAL_SIZE */
	fil_encryption_t mode,	/*!< in: encryption mode */
	ulint		key_id)	/*!< in: encryption key_id */
{
	pfs_os_file_t	file;

	ibool		ret;
	dberr_t		err;
	byte*		buf2;
	byte*		page;
	char*		path;
	ibool		success;
	/* TRUE if a table is created with CREATE TEMPORARY TABLE */
	bool		is_temp = !!(flags2 & DICT_TF2_TEMPORARY);


	/* For XtraBackup recovery we force remote tablespaces to be local,
	i.e. never execute the code path corresponding to has_data_dir == true.
	We don't create .isl files either, because we rely on innobackupex to
	copy them under a global lock, and use them to copy remote tablespaces
	to their proper locations on --copy-back.

	See also MySQL bug #72022: dir_path is always NULL for remote
	tablespaces when a MLOG_FILE_CREATE* log record is replayed (the remote
	directory is not available from MLOG_FILE_CREATE*). */
	bool		has_data_dir = FSP_FLAGS_HAS_DATA_DIR(flags) != 0 && !IS_XTRABACKUP();
	ulint		atomic_writes = FSP_FLAGS_GET_ATOMIC_WRITES(flags);
	fil_space_crypt_t *crypt_data = NULL;

	ut_a(space_id > 0);
	ut_ad(!srv_read_only_mode);
	ut_a(space_id < SRV_LOG_SPACE_FIRST_ID);
	ut_a(size >= FIL_IBD_FILE_INITIAL_SIZE);
	ut_a(fsp_flags_is_valid(flags & ~FSP_FLAGS_MEM_MASK));

	if (is_temp) {
		/* Temporary table filepath */
		ut_ad(dir_path);
		path = fil_make_ibd_name(dir_path, true);
	} else if (has_data_dir) {
		ut_ad(dir_path);
		path = os_file_make_remote_pathname(dir_path, tablename, "ibd");

		/* Since this tablespace file will be created in a
		remote directory, let's create the subdirectories
		in the path, if they are not there already. */
		success = os_file_create_subdirs_if_needed(path);
		if (!success) {
			err = DB_ERROR;
			goto error_exit_3;
		}
	} else {
		path = fil_make_ibd_name(tablename, false);
	}

	file = os_file_create(
		innodb_file_data_key, path,
		OS_FILE_CREATE | OS_FILE_ON_ERROR_NO_EXIT,
		OS_FILE_NORMAL,
		OS_DATA_FILE,
		&ret,
		atomic_writes);

	if (ret == FALSE) {
		/* The following call will print an error message */
		ulint	error = os_file_get_last_error(true);

		ib_logf(IB_LOG_LEVEL_ERROR,
			"Cannot create file '%s'\n", path);

		if (error == OS_FILE_ALREADY_EXISTS) {
			ib_logf(IB_LOG_LEVEL_ERROR,
				"The file '%s' already exists though the "
				"corresponding table did not exist "
				"in the InnoDB data dictionary. "
				"Have you moved InnoDB .ibd files "
				"around without using the SQL commands "
				"DISCARD TABLESPACE and IMPORT TABLESPACE, "
				"or did mysqld crash in the middle of "
				"CREATE TABLE? "
				"You can resolve the problem by removing "
				"the file '%s' under the 'datadir' of MySQL.",
				path, path);

			err = DB_TABLESPACE_EXISTS;
			goto error_exit_3;
		}

		if (error == OS_FILE_OPERATION_NOT_SUPPORTED) {
			err = DB_UNSUPPORTED;
			goto error_exit_3;
		}

		if (error == OS_FILE_DISK_FULL) {
			err = DB_OUT_OF_FILE_SPACE;
			goto error_exit_3;
		}

		err = DB_ERROR;
		goto error_exit_3;
	}

	{
		/* fil_read_first_page() expects UNIV_PAGE_SIZE bytes.
		fil_node_open_file() expects at least 4 * UNIV_PAGE_SIZE bytes.
		Do not create too short ROW_FORMAT=COMPRESSED files. */
		const ulint zip_size = fsp_flags_get_zip_size(flags);
		const ulint page_size = zip_size ? zip_size : UNIV_PAGE_SIZE;
		const os_offset_t fsize = std::max(
			os_offset_t(size) * page_size,
			os_offset_t(FIL_IBD_FILE_INITIAL_SIZE
				    * UNIV_PAGE_SIZE));
		/* ROW_FORMAT=COMPRESSED files never use page_compression
		(are never sparse). */
		ut_ad(!zip_size || !FSP_FLAGS_HAS_PAGE_COMPRESSION(flags));

		ret = os_file_set_size(path, file, fsize,
				       FSP_FLAGS_HAS_PAGE_COMPRESSION(flags));
	}

	if (!ret) {
		err = DB_OUT_OF_FILE_SPACE;
		goto error_exit_2;
	}

	/* printf("Creating tablespace %s id %lu\n", path, space_id); */

	/* We have to write the space id to the file immediately and flush the
	file to disk. This is because in crash recovery we must be aware what
	tablespaces exist and what are their space id's, so that we can apply
	the log records to the right file. It may take quite a while until
	buffer pool flush algorithms write anything to the file and flush it to
	disk. If we would not write here anything, the file would be filled
	with zeros from the call of os_file_set_size(), until a buffer pool
	flush would write to it. */

	buf2 = static_cast<byte*>(ut_malloc(3 * UNIV_PAGE_SIZE));
	/* Align the memory for file i/o if we might have O_DIRECT set */
	page = static_cast<byte*>(ut_align(buf2, UNIV_PAGE_SIZE));

	memset(page, '\0', UNIV_PAGE_SIZE);

	flags |= FSP_FLAGS_PAGE_SSIZE();
	fsp_header_init_fields(page, space_id, flags);
	mach_write_to_4(page + FIL_PAGE_ARCH_LOG_NO_OR_SPACE_ID, space_id);

	if (const ulint zip_size = fsp_flags_get_zip_size(flags)) {
		page_zip_des_t	page_zip;

		page_zip_set_size(&page_zip, zip_size);
		page_zip.data = page + UNIV_PAGE_SIZE;
#ifdef UNIV_DEBUG
		page_zip.m_start =
#endif /* UNIV_DEBUG */
			page_zip.m_end = page_zip.m_nonempty =
			page_zip.n_blobs = 0;
		buf_flush_init_for_writing(page, &page_zip, 0);
		ret = os_file_write(path, file, page_zip.data, 0, zip_size);
	} else {
		buf_flush_init_for_writing(page, NULL, 0);
		ret = os_file_write(path, file, page, 0, UNIV_PAGE_SIZE);
	}

	ut_free(buf2);

	if (!ret) {
		ib_logf(IB_LOG_LEVEL_ERROR,
			"Could not write the first page to tablespace "
			"'%s'", path);

		err = DB_ERROR;
		goto error_exit_2;
	}

	ret = os_file_flush(file);

	if (!ret) {
		ib_logf(IB_LOG_LEVEL_ERROR,
			"File flush of tablespace '%s' failed", path);
		err = DB_ERROR;
		goto error_exit_2;
	}

	if (has_data_dir) {
		/* Now that the IBD file is created, make the ISL file. */
		err = fil_create_link_file(tablename, path);
		if (err != DB_SUCCESS) {
			goto error_exit_2;
		}
	}

	/* Create crypt data if the tablespace is either encrypted or user has
	requested it to remain unencrypted. */
	if (mode == FIL_ENCRYPTION_ON || mode == FIL_ENCRYPTION_OFF ||
		srv_encrypt_tables) {
		crypt_data = fil_space_create_crypt_data(mode, key_id);
	}

	success = fil_space_create(tablename, space_id, flags, FIL_TABLESPACE,
				   crypt_data, true, mode);

	if (!success || !fil_node_create(path, size, space_id, FALSE)) {
		err = DB_ERROR;
		goto error_exit_1;
	}

#ifndef UNIV_HOTBACKUP
	if (!IS_XTRABACKUP())
	{
		mtr_t		mtr;
		ulint		mlog_file_flag = 0;

		if (is_temp) {
			mlog_file_flag |= MLOG_FILE_FLAG_TEMP;
		}

		mtr_start(&mtr);

		fil_op_write_log(flags
				 ? MLOG_FILE_CREATE2
				 : MLOG_FILE_CREATE,
				 space_id, mlog_file_flag,
				 flags & ~FSP_FLAGS_MEM_MASK,
				 tablename, NULL, &mtr);

		mtr_commit(&mtr);
	}
#endif
	err = DB_SUCCESS;

	/* Error code is set.  Cleanup the various variables used.
	These labels reflect the order in which variables are assigned or
	actions are done. */
error_exit_1:
	if (has_data_dir && err != DB_SUCCESS) {
		fil_delete_link_file(tablename);
	}
error_exit_2:
	os_file_close(file);
	if (err != DB_SUCCESS) {
		os_file_delete(innodb_file_data_key, path);
	}
error_exit_3:
	mem_free(path);

	return(err);
}

#include "pars0pars.h"
#include "que0que.h"
#include "dict0priv.h"
static
void
fil_remove_invalid_table_from_data_dict(const char *name)
{
	trx_t*		trx;
	pars_info_t*	info = NULL;

	trx = trx_allocate_for_mysql();
	trx_start_for_ddl(trx, TRX_DICT_OP_TABLE);

	ut_ad(mutex_own(&dict_sys->mutex));

	trx->op_info = "removing invalid table from data dictionary";

	info = pars_info_create();

	pars_info_add_str_literal(info, "table_name", name);

	que_eval_sql(info,
		"PROCEDURE DROP_TABLE_PROC () IS\n"
		"sys_foreign_id CHAR;\n"
		"table_id CHAR;\n"
		"index_id CHAR;\n"
		"foreign_id CHAR;\n"
		"found INT;\n"

		"DECLARE CURSOR cur_fk IS\n"
		"SELECT ID FROM SYS_FOREIGN\n"
		"WHERE FOR_NAME = :table_name\n"
		"AND TO_BINARY(FOR_NAME)\n"
		"  = TO_BINARY(:table_name)\n"
		"LOCK IN SHARE MODE;\n"

		"DECLARE CURSOR cur_idx IS\n"
		"SELECT ID FROM SYS_INDEXES\n"
		"WHERE TABLE_ID = table_id\n"
		"LOCK IN SHARE MODE;\n"

		"BEGIN\n"
		"SELECT ID INTO table_id\n"
		"FROM SYS_TABLES\n"
		"WHERE NAME = :table_name\n"
		"LOCK IN SHARE MODE;\n"
		"IF (SQL % NOTFOUND) THEN\n"
		"       RETURN;\n"
		"END IF;\n"
		"found := 1;\n"
		"SELECT ID INTO sys_foreign_id\n"
		"FROM SYS_TABLES\n"
		"WHERE NAME = 'SYS_FOREIGN'\n"
		"LOCK IN SHARE MODE;\n"
		"IF (SQL % NOTFOUND) THEN\n"
		"       found := 0;\n"
		"END IF;\n"
		"IF (:table_name = 'SYS_FOREIGN') THEN\n"
		"       found := 0;\n"
		"END IF;\n"
		"IF (:table_name = 'SYS_FOREIGN_COLS') THEN\n"
		"       found := 0;\n"
		"END IF;\n"
		"OPEN cur_fk;\n"
		"WHILE found = 1 LOOP\n"
		"       FETCH cur_fk INTO foreign_id;\n"
		"       IF (SQL % NOTFOUND) THEN\n"
		"               found := 0;\n"
		"       ELSE\n"
		"               DELETE FROM SYS_FOREIGN_COLS\n"
		"               WHERE ID = foreign_id;\n"
		"               DELETE FROM SYS_FOREIGN\n"
		"               WHERE ID = foreign_id;\n"
		"       END IF;\n"
		"END LOOP;\n"
		"CLOSE cur_fk;\n"
		"found := 1;\n"
		"OPEN cur_idx;\n"
		"WHILE found = 1 LOOP\n"
		"       FETCH cur_idx INTO index_id;\n"
		"       IF (SQL % NOTFOUND) THEN\n"
		"               found := 0;\n"
		"       ELSE\n"
		"               DELETE FROM SYS_FIELDS\n"
		"               WHERE INDEX_ID = index_id;\n"
		"               DELETE FROM SYS_INDEXES\n"
		"               WHERE ID = index_id\n"
		"               AND TABLE_ID = table_id;\n"
		"       END IF;\n"
		"END LOOP;\n"
		"CLOSE cur_idx;\n"
		"DELETE FROM SYS_COLUMNS\n"
		"WHERE TABLE_ID = table_id;\n"
		"DELETE FROM SYS_TABLES\n"
		"WHERE NAME = :table_name;\n"
		"END;\n"
		, FALSE, trx);

	/* SYS_DATAFILES and SYS_TABLESPACES do not necessarily exist
	on XtraBackup recovery. See comments around
	dict_create_or_check_foreign_constraint_tables() in
	innobase_start_or_create_for_mysql(). */
	if (dict_table_get_low("SYS_DATAFILES") != NULL) {
		info = pars_info_create();

		pars_info_add_str_literal(info, "table_name", name);

		que_eval_sql(info,
			"PROCEDURE DROP_TABLE_PROC () IS\n"
			"space_id INT;\n"

			"BEGIN\n"
			"SELECT SPACE INTO space_id\n"
			"FROM SYS_TABLES\n"
			"WHERE NAME = :table_name;\n"
			"IF (SQL % NOTFOUND) THEN\n"
			"       RETURN;\n"
			"END IF;\n"
			"DELETE FROM SYS_TABLESPACES\n"
			"WHERE SPACE = space_id;\n"
			"DELETE FROM SYS_DATAFILES\n"
			"WHERE SPACE = space_id;\n"
			"END;\n"
			, FALSE, trx);
	}

	trx_commit_for_mysql(trx);

	trx_free_for_mysql(trx);
}


#ifndef UNIV_HOTBACKUP
/********************************************************************//**
Report information about a bad tablespace. */
static
void
fil_report_bad_tablespace(
/*======================*/
	const char*	filepath,	/*!< in: filepath */
	const char*	check_msg,	/*!< in: fil_check_first_page() */
	ulint		found_id,	/*!< in: found space ID */
	ulint		found_flags,	/*!< in: found flags */
	ulint		expected_id,	/*!< in: expected space id */
	ulint		expected_flags)	/*!< in: expected flags */
{
	if (check_msg) {
		ib_logf(IB_LOG_LEVEL_ERROR,
			"Error %s in file '%s',"
			"tablespace id=%lu, flags=%lu. "
			"Please refer to "
			REFMAN "innodb-troubleshooting-datadict.html "
			"for how to resolve the issue.",
			check_msg, filepath,
			(ulong) expected_id, (ulong) expected_flags);
		return;
	}

	ib_logf(IB_LOG_LEVEL_ERROR,
		"In file '%s', tablespace id and flags are %lu and %lu, "
		"but in the InnoDB data dictionary they are %lu and %lu. "
		"Have you moved InnoDB .ibd files around without using the "
		"commands DISCARD TABLESPACE and IMPORT TABLESPACE? "
		"Please refer to "
		REFMAN "innodb-troubleshooting-datadict.html "
		"for how to resolve the issue.",
		filepath, (ulong) found_id, (ulong) found_flags,
		(ulong) expected_id, (ulong) expected_flags);
}

/** Try to adjust FSP_SPACE_FLAGS if they differ from the expectations.
(Typically when upgrading from MariaDB 10.1.0..10.1.20.)
@param[in]	space_id	tablespace ID
@param[in]	flags		desired tablespace flags */
UNIV_INTERN
void
fsp_flags_try_adjust(ulint space_id, ulint flags)
{
	ut_ad(!srv_read_only_mode);
	ut_ad(fsp_flags_is_valid(flags));

	mtr_t	mtr;
	mtr_start(&mtr);
	if (buf_block_t* b = buf_page_get(
		    space_id, fsp_flags_get_zip_size(flags), 0, RW_X_LATCH,
		    &mtr)) {
		ulint f = fsp_header_get_flags(b->frame);
		/* Suppress the message if only the DATA_DIR flag to differs. */
		if ((f ^ flags) & ~(1U << FSP_FLAGS_POS_RESERVED)) {
			ib_logf(IB_LOG_LEVEL_WARN,
				"adjusting FSP_SPACE_FLAGS of tablespace "
				ULINTPF " from 0x%x to 0x%x",
				space_id, int(f), int(flags));
		}
		if (f != flags) {
			mlog_write_ulint(FSP_HEADER_OFFSET
					 + FSP_SPACE_FLAGS + b->frame,
					 flags, MLOG_4BYTES, &mtr);
		}
	}

	mtr_commit(&mtr);
}

/********************************************************************//**
Tries to open a single-table tablespace and optionally checks that the
space id in it is correct. If this does not succeed, print an error message
to the .err log. This function is used to open a tablespace when we start
mysqld after the dictionary has been booted, and also in IMPORT TABLESPACE.

NOTE that we assume this operation is used either at the database startup
or under the protection of the dictionary mutex, so that two users cannot
race here. This operation does not leave the file associated with the
tablespace open, but closes it after we have looked at the space id in it.

If the validate boolean is set, we read the first page of the file and
check that the space id in the file is what we expect. We assume that
this function runs much faster if no check is made, since accessing the
file inode probably is much faster (the OS caches them) than accessing
the first page of the file.  This boolean may be initially FALSE, but if
a remote tablespace is found it will be changed to true.

If the fix_dict boolean is set, then it is safe to use an internal SQL
statement to update the dictionary tables if they are incorrect.

@return	DB_SUCCESS or error code */
UNIV_INTERN
dberr_t
fil_open_single_table_tablespace(
/*=============================*/
	bool		validate,	/*!< in: Do we validate tablespace? */
	bool		fix_dict,	/*!< in: Can we fix the dictionary? */
	ulint		id,		/*!< in: space id */
	ulint		flags,		/*!< in: expected FSP_SPACE_FLAGS */
	const char*	tablename,	/*!< in: table name in the
					databasename/tablename format */
	const char*	path_in)	/*!< in: table */
{
	dberr_t		err = DB_SUCCESS;
	bool		dict_filepath_same_as_default = false;
	bool		link_file_found = false;
	bool		link_file_is_bad = false;
	fsp_open_info	def;
	fsp_open_info	dict;
	fsp_open_info	remote;
	ulint		tablespaces_found = 0;
	ulint		valid_tablespaces_found = 0;
	fil_space_crypt_t* crypt_data = NULL;

#ifdef UNIV_SYNC_DEBUG
	ut_ad(!fix_dict || rw_lock_own(&dict_operation_lock, RW_LOCK_EX));
#endif /* UNIV_SYNC_DEBUG */
	ut_ad(!fix_dict || mutex_own(&(dict_sys->mutex)));

	/* Table flags can be ULINT_UNDEFINED if
	dict_tf_to_fsp_flags_failure is set. */
	if (flags == ULINT_UNDEFINED) {
		return(DB_CORRUPTION);
	}

<<<<<<< HEAD
	ut_ad(fsp_flags_is_valid(flags & ~FSP_FLAGS_MEM_MASK));
	atomic_writes = fsp_flags_get_atomic_writes(flags);
=======
	ut_ad(fsp_flags_is_valid(flags & ~FSP_FLAGS_MEM_MASK, id));
	const ulint atomic_writes = FSP_FLAGS_GET_ATOMIC_WRITES(flags);
>>>>>>> 4629db0d

	memset(&def, 0, sizeof(def));
	memset(&dict, 0, sizeof(dict));
	memset(&remote, 0, sizeof(remote));

	/* Discover the correct filepath.  We will always look for an ibd
	in the default location. If it is remote, it should not be here. */
	def.filepath = fil_make_ibd_name(tablename, false);

	/* The path_in was read from SYS_DATAFILES.
	We skip SYS_DATAFILES validation and remote tablespaces discovery for
	XtraBackup, as all tablespaces are local for XtraBackup recovery. */
	if (path_in && !IS_XTRABACKUP()) {
		if (strcmp(def.filepath, path_in)) {
			dict.filepath = mem_strdup(path_in);
			/* possibility of multiple files. */
			validate = true;
		} else {
			dict_filepath_same_as_default = true;
		}
	}

	link_file_found = fil_open_linked_file(
		tablename, &remote.filepath, &remote.file, atomic_writes);
	remote.success = link_file_found;
	if (remote.success) {
		/* possibility of multiple files. */
		validate = true;
		tablespaces_found++;

		/* A link file was found. MySQL does not allow a DATA
		DIRECTORY to be be the same as the default filepath. */
		ut_a(strcmp(def.filepath, remote.filepath));

		/* If there was a filepath found in SYS_DATAFILES,
		we hope it was the same as this remote.filepath found
		in the ISL file. */
		if (dict.filepath
		    && (0 == strcmp(dict.filepath, remote.filepath))) {
			remote.success = FALSE;
			os_file_close(remote.file);
			mem_free(remote.filepath);
			remote.filepath = NULL;
			tablespaces_found--;
		}
	}

	/* Attempt to open the tablespace at other possible filepaths. */
	if (dict.filepath) {
		dict.file = os_file_create_simple_no_error_handling(
			innodb_file_data_key, dict.filepath, OS_FILE_OPEN,
			OS_FILE_READ_ONLY, &dict.success, atomic_writes);
		if (dict.success) {
			/* possibility of multiple files. */
			validate = true;
			tablespaces_found++;
		}
	}

	/* Always look for a file at the default location. */
	ut_a(def.filepath);
	def.file = os_file_create_simple_no_error_handling(
		innodb_file_data_key, def.filepath, OS_FILE_OPEN,
		OS_FILE_READ_ONLY, &def.success, atomic_writes);

	if (def.success) {
		tablespaces_found++;
	}

	/*  We have now checked all possible tablespace locations and
	have a count of how many we found.  If things are normal, we
	only found 1. */
	if (!validate && tablespaces_found == 1) {
		goto skip_validate;
	}

	/* Read the first page of the datadir tablespace, if found. */
	if (def.success) {
		def.check_msg = fil_read_first_page(
			def.file, false, &def.flags, &def.id,
			NULL, &def.crypt_data);

		def.valid = !def.check_msg && def.id == id
			&& fsp_flags_match(flags, def.flags);

		if (def.valid) {
			valid_tablespaces_found++;
		} else {
			/* Do not use this tablespace. */
			fil_report_bad_tablespace(
				def.filepath, def.check_msg, def.id,
				def.flags, id, flags);
		}
	}

	/* Read the first page of the remote tablespace */
	if (remote.success) {
		remote.check_msg = fil_read_first_page(
			remote.file, false, &remote.flags, &remote.id,
			NULL, &remote.crypt_data);

		/* Validate this single-table-tablespace with SYS_TABLES. */
		remote.valid = !remote.check_msg && remote.id == id
			&& fsp_flags_match(flags, remote.flags);

		if (remote.valid) {
			valid_tablespaces_found++;
		} else {
			/* Do not use this linked tablespace. */
			fil_report_bad_tablespace(
				remote.filepath, remote.check_msg, remote.id,
				remote.flags, id, flags);
			link_file_is_bad = true;
		}
	}

	/* Read the first page of the datadir tablespace, if found. */
	if (dict.success) {
		dict.check_msg = fil_read_first_page(
			dict.file, false, &dict.flags, &dict.id,
			NULL, &dict.crypt_data);

		/* Validate this single-table-tablespace with SYS_TABLES. */
		dict.valid = !dict.check_msg && dict.id == id
			&& fsp_flags_match(flags, dict.flags);

		if (dict.valid) {
			valid_tablespaces_found++;
		} else {
			/* Do not use this tablespace. */
			fil_report_bad_tablespace(
				dict.filepath, dict.check_msg, dict.id,
				dict.flags, id, flags);
		}
	}

	/* Make sense of these three possible locations.
	First, bail out if no tablespace files were found. */
	if (valid_tablespaces_found == 0) {
		/* The following call prints an error message */
		os_file_get_last_error(true);

		ib_logf(IS_XTRABACKUP() ? IB_LOG_LEVEL_WARN : IB_LOG_LEVEL_ERROR,
			"Could not find a valid tablespace file for '%s'. "
			"See " REFMAN "innodb-troubleshooting-datadict.html "
			"for how to resolve the issue.",
			tablename);

		if (IS_XTRABACKUP() && fix_dict) {
			ib_logf(IB_LOG_LEVEL_WARN,
				"It will be removed from the data dictionary.");

			if (purge_sys) {
				fil_remove_invalid_table_from_data_dict(tablename);
			}
		}

		err = DB_CORRUPTION;

		goto cleanup_and_exit;
	}

	/* Do not open any tablespaces if more than one tablespace with
	the correct space ID and flags were found. */
	if (tablespaces_found > 1) {
		ib_logf(IB_LOG_LEVEL_ERROR,
			"A tablespace for %s has been found in "
			"multiple places;", tablename);

		if (def.success) {
			ib_logf(IB_LOG_LEVEL_ERROR,
				"Default location; %s"
				", Space ID=" ULINTPF " , Flags=" ULINTPF " .",
				def.filepath,
				def.id,
				def.flags);
		}

		if (remote.success) {
			ib_logf(IB_LOG_LEVEL_ERROR,
				"Remote location; %s"
				", Space ID=" ULINTPF " , Flags=" ULINTPF " .",
				remote.filepath,
				remote.id,
				remote.flags);
		}

		if (dict.success) {
			ib_logf(IB_LOG_LEVEL_ERROR,
				"Dictionary location; %s"
				", Space ID=" ULINTPF " , Flags=" ULINTPF " .",
				dict.filepath,
				dict.id,
				dict.flags);
		}

		/* Force-recovery will allow some tablespaces to be
		skipped by REDO if there was more than one file found.
		Unlike during the REDO phase of recovery, we now know
		if the tablespace is valid according to the dictionary,
		which was not available then. So if we did not force
		recovery and there is only one good tablespace, ignore
		any bad tablespaces. */
		if (valid_tablespaces_found > 1 || srv_force_recovery > 0) {
			ib_logf(IB_LOG_LEVEL_ERROR,
				"Will not open the tablespace for '%s'",
				tablename);

			if (def.success != def.valid
			    || dict.success != dict.valid
			    || remote.success != remote.valid) {
				err = DB_CORRUPTION;
			} else {
				err = DB_ERROR;
			}
			goto cleanup_and_exit;
		}

		/* There is only one valid tablespace found and we did
		not use srv_force_recovery during REDO.  Use this one
		tablespace and clean up invalid tablespace pointers */
		if (def.success && !def.valid) {
			def.success = false;
			os_file_close(def.file);
			tablespaces_found--;
		}

		if (dict.success && !dict.valid) {
			dict.success = false;
			os_file_close(dict.file);
			/* Leave dict.filepath so that SYS_DATAFILES
			can be corrected below. */
			tablespaces_found--;
		}
		if (remote.success && !remote.valid) {
			remote.success = false;
			os_file_close(remote.file);
			mem_free(remote.filepath);
			remote.filepath = NULL;
			tablespaces_found--;
		}
	}

	/* At this point, there should be only one filepath. */
	ut_a(tablespaces_found == 1);
	ut_a(valid_tablespaces_found == 1);

	/* Only fix the dictionary at startup when there is only one thread.
	Calls to dict_load_table() can be done while holding other latches. */
	if (!fix_dict) {
		goto skip_validate;
	}

	/* We may need to change what is stored in SYS_DATAFILES or
	SYS_TABLESPACES or adjust the link file.
	Since a failure to update SYS_TABLESPACES or SYS_DATAFILES does
	not prevent opening and using the single_table_tablespace either
	this time or the next, we do not check the return code or fail
	to open the tablespace. But dict_update_filepath() will issue a
	warning to the log. */
	if (dict.filepath) {
		if (remote.success) {
			dict_update_filepath(id, remote.filepath);
		} else if (def.success) {
			dict_update_filepath(id, def.filepath);
			if (link_file_is_bad) {
				fil_delete_link_file(tablename);
			}
		} else if (!link_file_found || link_file_is_bad) {
			ut_ad(dict.success);
			/* Fix the link file if we got our filepath
			from the dictionary but a link file did not
			exist or it did not point to a valid file. */
			fil_delete_link_file(tablename);
			fil_create_link_file(tablename, dict.filepath);
		}

	} else if (remote.success && dict_filepath_same_as_default) {
		dict_update_filepath(id, remote.filepath);

	} else if (remote.success && path_in == NULL) {
		/* SYS_DATAFILES record for this space ID was not found. */
		dict_insert_tablespace_and_filepath(
			id, tablename, remote.filepath, flags);
	}

skip_validate:
	if (remote.success)
		crypt_data = remote.crypt_data;
	else if (dict.success)
		crypt_data = dict.crypt_data;
	else if (def.success)
		crypt_data = def.crypt_data;

	if (err != DB_SUCCESS) {
		; // Don't load the tablespace into the cache
	} else if (!fil_space_create(tablename, id, flags, FIL_TABLESPACE,
				     crypt_data, false)) {
		err = DB_ERROR;
	} else {
		/* We do not measure the size of the file, that is why
		we pass the 0 below */

		if (!fil_node_create(remote.success ? remote.filepath :
				     dict.success ? dict.filepath :
				     def.filepath, 0, id, FALSE)) {
			err = DB_ERROR;
		}
	}

cleanup_and_exit:
	if (remote.success) {
		os_file_close(remote.file);
	}
	if (remote.filepath) {
		mem_free(remote.filepath);
	}
	if (remote.crypt_data && remote.crypt_data != crypt_data) {
		if (err == DB_SUCCESS) {
			fil_space_destroy_crypt_data(&remote.crypt_data);
		}
	}
	if (dict.success) {
		os_file_close(dict.file);
	}
	if (dict.filepath) {
		mem_free(dict.filepath);
	}
	if (dict.crypt_data && dict.crypt_data != crypt_data) {
		fil_space_destroy_crypt_data(&dict.crypt_data);
	}
	if (def.success) {
		os_file_close(def.file);
	}
	if (def.crypt_data && def.crypt_data != crypt_data) {
		if (err == DB_SUCCESS) {
			fil_space_destroy_crypt_data(&def.crypt_data);
		}
	}

	mem_free(def.filepath);

	if (err == DB_SUCCESS && validate && !srv_read_only_mode) {
		fsp_flags_try_adjust(id, flags & ~FSP_FLAGS_MEM_MASK);
	}

	return(err);
}
#endif /* !UNIV_HOTBACKUP */

#ifdef UNIV_HOTBACKUP
/*******************************************************************//**
Allocates a file name for an old version of a single-table tablespace.
The string must be freed by caller with mem_free()!
@return	own: file name */
static
char*
fil_make_ibbackup_old_name(
/*=======================*/
	const char*	name)		/*!< in: original file name */
{
	static const char suffix[] = "_ibbackup_old_vers_";
	char*	path;
	ulint	len	= strlen(name);

	path = static_cast<char*>(mem_alloc(len + (15 + sizeof suffix)));

	memcpy(path, name, len);
	memcpy(path + len, suffix, (sizeof suffix) - 1);
	ut_sprintf_timestamp_without_extra_chars(
		path + len + ((sizeof suffix) - 1));
	return(path);
}
#endif /* UNIV_HOTBACKUP */


/*******************************************************************//**
Determine the space id of the given file descriptor by reading a few
pages from the beginning of the .ibd file.
@return true if space id was successfully identified, or false. */
static
bool
fil_user_tablespace_find_space_id(
/*==============================*/
	fsp_open_info*	fsp)	/* in/out: contains file descriptor, which is
				used as input.  contains space_id, which is
				the output */
{
	bool		st;
	os_offset_t	file_size;

	file_size = os_file_get_size(fsp->file);

	if (file_size == (os_offset_t) -1) {
		ib_logf(IB_LOG_LEVEL_ERROR, "Could not get file size: %s",
			fsp->filepath);
		return(false);
	}

	/* Assuming a page size, read the space_id from each page and store it
	in a map.  Find out which space_id is agreed on by majority of the
	pages.  Choose that space_id. */
	for (ulint page_size = UNIV_ZIP_SIZE_MIN;
	     page_size <= UNIV_PAGE_SIZE_MAX; page_size <<= 1) {

		/* map[space_id] = count of pages */
		std::map<ulint, ulint> verify;

		ulint page_count = 64;
		ulint valid_pages = 0;

		/* Adjust the number of pages to analyze based on file size */
		while ((page_count * page_size) > file_size) {
			--page_count;
		}

		ib_logf(IB_LOG_LEVEL_INFO, "Page size:%lu Pages to analyze:"
			"%lu", page_size, page_count);

		byte* buf = static_cast<byte*>(ut_malloc(2*page_size));
		byte* page = static_cast<byte*>(ut_align(buf, page_size));

		for (ulint j = 0; j < page_count; ++j) {

			st = os_file_read(fsp->file, page, (j* page_size), page_size);

			if (!st) {
				ib_logf(IB_LOG_LEVEL_INFO,
					"READ FAIL: page_no:%lu", j);
				continue;
			}

			bool uncompressed_ok = false;

			/* For uncompressed pages, the page size must be equal
			to UNIV_PAGE_SIZE. */
			if (page_size == UNIV_PAGE_SIZE) {
				uncompressed_ok = !buf_page_is_corrupted(
					false, page, 0, NULL);
			}

			bool compressed_ok = false;
			if (page_size <= UNIV_PAGE_SIZE_DEF) {
				compressed_ok = !buf_page_is_corrupted(
					false, page, page_size, NULL);
			}

			if (uncompressed_ok || compressed_ok) {

				ulint space_id = mach_read_from_4(page
					+ FIL_PAGE_SPACE_ID);

				if (space_id > 0) {
					ib_logf(IB_LOG_LEVEL_INFO,
						"VALID: space:%lu "
						"page_no:%lu page_size:%lu",
						space_id, j, page_size);
					verify[space_id]++;
					++valid_pages;
				}
			}
		}

		ut_free(buf);

		ib_logf(IB_LOG_LEVEL_INFO, "Page size: %lu, Possible space_id "
			"count:%lu", page_size, (ulint) verify.size());

		const ulint pages_corrupted = 3;
		for (ulint missed = 0; missed <= pages_corrupted; ++missed) {

			for (std::map<ulint, ulint>::iterator
			     m = verify.begin(); m != verify.end(); ++m ) {

				ib_logf(IB_LOG_LEVEL_INFO, "space_id:%lu, "
					"Number of pages matched: %lu/%lu "
					"(%lu)", m->first, m->second,
					valid_pages, page_size);

				if (m->second == (valid_pages - missed)) {

					ib_logf(IB_LOG_LEVEL_INFO,
						"Chosen space:%lu\n", m->first);

					fsp->id = m->first;
					return(true);
				}
			}

		}
	}

	return(false);
}

/*******************************************************************//**
Finds the given page_no of the given space id from the double write buffer,
and copies it to the corresponding .ibd file.
@return true if copy was successful, or false. */
bool
fil_user_tablespace_restore_page(
/*==============================*/
	fsp_open_info*	fsp,		/* in: contains space id and .ibd
					file information */
	ulint		page_no)	/* in: page_no to obtain from double
					write buffer */
{
	bool	err;
	ulint	flags;
	ulint	zip_size;
	ulint	page_size;
	ulint	buflen;
	byte*	page;

	ib_logf(IB_LOG_LEVEL_INFO, "Restoring page %lu of tablespace %lu",
		page_no, fsp->id);

	// find if double write buffer has page_no of given space id
	page = recv_sys->dblwr.find_page(fsp->id, page_no);

	if (!page) {
                ib_logf(IB_LOG_LEVEL_WARN, "Doublewrite does not have "
			"page_no=%lu of space: %lu", page_no, fsp->id);
		err = false;
		goto out;
	}

	flags = mach_read_from_4(FSP_HEADER_OFFSET + FSP_SPACE_FLAGS + page);

	if (!fsp_flags_is_valid(flags)) {
		ulint cflags = fsp_flags_convert_from_101(flags);
		if (cflags == ULINT_UNDEFINED) {
			ib_logf(IB_LOG_LEVEL_WARN,
				"Ignoring a doublewrite copy of page "
				ULINTPF ":" ULINTPF
				" due to invalid flags 0x%x",
				fsp->id, page_no, int(flags));
			err = false;
			goto out;
		}
		flags = cflags;
		/* The flags on the page should be converted later. */
	}

	zip_size = fsp_flags_get_zip_size(flags);
	page_size = fsp_flags_get_page_size(flags);

	ut_ad(page_no == page_get_page_no(page));

	buflen = zip_size ? zip_size: page_size;

	ib_logf(IB_LOG_LEVEL_INFO, "Writing %lu bytes into file: %s",
		buflen, fsp->filepath);

	err = os_file_write(fsp->filepath, fsp->file, page,
			    (zip_size ? zip_size : page_size) * page_no,
		            buflen);

	os_file_flush(fsp->file);
out:
	return(err);
}

/********************************************************************//**
Opens an .ibd file and adds the associated single-table tablespace to the
InnoDB fil0fil.cc data structures.
Set fsp->success to TRUE if tablespace is valid, FALSE if not. */
static
void
fil_validate_single_table_tablespace(
/*=================================*/
	const char*	tablename,	/*!< in: database/tablename */
	fsp_open_info*	fsp)		/*!< in/out: tablespace info */
{
	bool restore_attempted = false;

check_first_page:
	fsp->success = TRUE;
	if (const char* check_msg = fil_read_first_page(
		    fsp->file, false, &fsp->flags, &fsp->id,
		    NULL, &fsp->crypt_data)) {
		ib_logf(IB_LOG_LEVEL_ERROR,
			"%s in tablespace %s (table %s)",
			check_msg, fsp->filepath, tablename);
		fsp->success = FALSE;
	}

	if (!fsp->success) {
		if (IS_XTRABACKUP()) {
			/* Do not attempt restore from doublewrite buffer
			  in Xtrabackup, this does not work.*/
			return;
		}

		if (!restore_attempted) {
			if (!fil_user_tablespace_find_space_id(fsp)) {
				return;
			}
			restore_attempted = true;

			if (fsp->id > 0
			    && !fil_user_tablespace_restore_page(fsp, 0)) {
				return;
			}
			goto check_first_page;
		}
		return;
	}

	if (fsp->id == ULINT_UNDEFINED || fsp->id == 0) {
		ib_logf(IB_LOG_LEVEL_ERROR,
			"Tablespace is not sensible;"
			" Table: %s  Space ID: %lu  Filepath: %s\n",
		tablename, (ulong) fsp->id, fsp->filepath);
		fsp->success = FALSE;
		return;
	}

	mutex_enter(&fil_system->mutex);
	fil_space_t* space = fil_space_get_by_id(fsp->id);
	mutex_exit(&fil_system->mutex);
	if (space != NULL) {
		char* prev_filepath = fil_space_get_first_path(fsp->id);

		ib_logf(IB_LOG_LEVEL_ERROR,
			"Attempted to open a previously opened tablespace. "
			"Previous tablespace %s uses space ID: %lu at "
			"filepath: %s. Cannot open tablespace %s which uses "
			"space ID: %lu at filepath: %s",
			space->name, (ulong) space->id, prev_filepath,
			tablename, (ulong) fsp->id, fsp->filepath);

		mem_free(prev_filepath);
		fsp->success = FALSE;
		return;
	}

	fsp->success = TRUE;
}


/********************************************************************//**
Opens an .ibd file and adds the associated single-table tablespace to the
InnoDB fil0fil.cc data structures. */
static
void
fil_load_single_table_tablespace(
/*=============================*/
	const char*	dbname,		/*!< in: database name */
	const char*	filename)	/*!< in: file name (not a path),
					including the .ibd or .isl extension */
{
	char*		tablename;
	ulint		tablename_len;
	ulint		dbname_len = strlen(dbname);
	ulint		filename_len = strlen(filename);
	fsp_open_info	def;
	fsp_open_info	remote;
	os_offset_t	size;
	fil_space_t*	space;

	fsp_open_info*	fsp;
	ulong		minimum_size;
	ibool		file_space_create_success;

	memset(&def, 0, sizeof(def));
	memset(&remote, 0, sizeof(remote));

	/* The caller assured that the extension is ".ibd" or ".isl". */
	ut_ad(0 == memcmp(filename + filename_len - 4, ".ibd", 4)
	      || 0 == memcmp(filename + filename_len - 4, ".isl", 4));

	/* Build up the tablename in the standard form database/table. */
	tablename = static_cast<char*>(
		mem_alloc(dbname_len + filename_len + 2));

	/* When lower_case_table_names = 2 it is possible that the
	dbname is in upper case ,but while storing it in fil_space_t
	we must convert it into lower case */
	sprintf(tablename, "%s" , dbname);
	tablename[dbname_len] = '\0';

        if (lower_case_file_system) {
                dict_casedn_str(tablename);
        }

	sprintf(tablename+dbname_len,"/%s",filename);
	tablename_len = strlen(tablename) - strlen(".ibd");
	tablename[tablename_len] = '\0';

	/* There may be both .ibd and .isl file in the directory.
	And it is possible that the .isl file refers to a different
	.ibd file.  If so, we open and compare them the first time
	one of them is sent to this function.  So if this table has
	already been loaded, there is nothing to do.*/
	mutex_enter(&fil_system->mutex);
	space = fil_space_get_by_name(tablename);
	if (space) {
		mem_free(tablename);
		mutex_exit(&fil_system->mutex);
		return;
	}
	mutex_exit(&fil_system->mutex);

	/* Build up the filepath of the .ibd tablespace in the datadir.
	This must be freed independent of def.success. */
	def.filepath = fil_make_ibd_name(tablename, false);

#ifdef __WIN__
# ifndef UNIV_HOTBACKUP
	/* If lower_case_table_names is 0 or 2, then MySQL allows database
	directory names with upper case letters. On Windows, all table and
	database names in InnoDB are internally always in lower case. Put the
	file path to lower case, so that we are consistent with InnoDB's
	internal data dictionary. */

	dict_casedn_str(def.filepath);
# endif /* !UNIV_HOTBACKUP */
#endif


	/* Check for a link file which locates a remote tablespace. */
	remote.success = (IS_XTRABACKUP() && !srv_backup_mode) ? 0 : fil_open_linked_file(
		tablename, &remote.filepath, &remote.file, FALSE);

	/* Read the first page of the remote tablespace */
	if (remote.success) {
		fil_validate_single_table_tablespace(tablename, &remote);
		if (!remote.success) {
			os_file_close(remote.file);
			mem_free(remote.filepath);

			if (srv_backup_mode && (remote.id == ULINT_UNDEFINED
				|| remote.id == 0)) {

				/* Ignore files that have uninitialized space
				IDs on the backup stage. This means that a
				tablespace has just been created and we will
				replay the corresponding log records on
				prepare. */
				goto func_exit_after_close;
			}
		}
	}


	/* Try to open the tablespace in the datadir. */
	def.file = os_file_create_simple_no_error_handling(
		innodb_file_data_key, def.filepath, OS_FILE_OPEN,
		OS_FILE_READ_WRITE, &def.success, FALSE);

	/* Read the first page of the remote tablespace */
	if (def.success) {
		fil_validate_single_table_tablespace(tablename, &def);
		if (!def.success) {
			os_file_close(def.file);

			if (IS_XTRABACKUP() && srv_backup_mode && (def.id == ULINT_UNDEFINED
				|| def.id == 0)) {

				/* Ignore files that have uninitialized space
				IDs on the backup stage. This means that a
				tablespace has just been created and we will
				replay the corresponding log records on
				prepare. */

				goto func_exit_after_close;
			}
		}
	}

	if (!def.success && !remote.success) {

		/* The following call prints an error message */
		os_file_get_last_error(true);
		fprintf(stderr,
			"InnoDB: Error: could not open single-table"
			" tablespace file %s\n", def.filepath);

		if (!strncmp(filename,
			     tmp_file_prefix, tmp_file_prefix_length)) {
			/* Ignore errors for #sql tablespaces. */
			mem_free(tablename);
			if (remote.filepath) {
				mem_free(remote.filepath);
			}
			if (def.filepath) {
				mem_free(def.filepath);
			}
			return;
		}
no_good_file:
		fprintf(stderr,
			"InnoDB: We do not continue the crash recovery,"
			" because the table may become\n"
			"InnoDB: corrupt if we cannot apply the log"
			" records in the InnoDB log to it.\n"
			"InnoDB: To fix the problem and start mysqld:\n"
			"InnoDB: 1) If there is a permission problem"
			" in the file and mysqld cannot\n"
			"InnoDB: open the file, you should"
			" modify the permissions.\n"
			"InnoDB: 2) If the table is not needed, or you"
			" can restore it from a backup,\n"
			"InnoDB: then you can remove the .ibd file,"
			" and InnoDB will do a normal\n"
			"InnoDB: crash recovery and ignore that table.\n"
			"InnoDB: 3) If the file system or the"
			" disk is broken, and you cannot remove\n"
			"InnoDB: the .ibd file, you can set"
			" innodb_force_recovery > 0 in my.cnf\n"
			"InnoDB: and force InnoDB to continue crash"
			" recovery here.\n");
will_not_choose:
		mem_free(tablename);
		if (remote.filepath) {
			mem_free(remote.filepath);
		}
		if (def.filepath) {
			mem_free(def.filepath);
		}

		if (srv_force_recovery > 0) {
			ib_logf(IB_LOG_LEVEL_INFO,
				"innodb_force_recovery was set to %lu. "
				"Continuing crash recovery even though we "
				"cannot access the .ibd file of this table.",
				srv_force_recovery);
			return;
		}

		/* In mariabackup lets not crash. */
		if (IS_XTRABACKUP()) {
			return;
		}

		abort();
	}

	if (def.success && remote.success) {
		ib_logf(IB_LOG_LEVEL_ERROR,
			"Tablespaces for %s have been found in two places;\n"
			"Location 1: SpaceID: " ULINTPF " File: %s\n"
			"Location 2: SpaceID: " ULINTPF " File: %s\n"
			"You must delete one of them.",
			tablename, def.id,
			def.filepath, remote.id,
			remote.filepath);

		def.success = FALSE;
		os_file_close(def.file);
		os_file_close(remote.file);
		goto will_not_choose;
	}

	/* At this point, only one tablespace is open */
	ut_a(def.success == !remote.success);

	fsp = def.success ? &def : &remote;

	/* Get and test the file size. */
	size = os_file_get_size(fsp->file);

	if (size == (os_offset_t) -1) {
		/* The following call prints an error message */
		os_file_get_last_error(true);

		ib_logf(IB_LOG_LEVEL_ERROR,
			"could not measure the size of single-table "
			"tablespace file %s", fsp->filepath);

		os_file_close(fsp->file);
		goto no_good_file;
	}

	/* Every .ibd file is created >= 4 pages in size. Smaller files
	cannot be ok. */
	minimum_size = FIL_IBD_FILE_INITIAL_SIZE * UNIV_PAGE_SIZE;
	if (size < minimum_size) {
		ib_logf(IB_LOG_LEVEL_ERROR,
			"The size of single-table tablespace file %s "
			"is only " UINT64PF ", should be at least %lu!",
			fsp->filepath, size, minimum_size);
		os_file_close(fsp->file);
		goto no_good_file;
	}

#ifdef UNIV_HOTBACKUP
	if (fsp->id == ULINT_UNDEFINED || fsp->id == 0) {
		char*	new_path;

		fprintf(stderr,
			"InnoDB: Renaming tablespace %s of id %lu,\n"
			"InnoDB: to %s_ibbackup_old_vers_<timestamp>\n"
			"InnoDB: because its size %" PRId64 " is too small"
			" (< 4 pages 16 kB each),\n"
			"InnoDB: or the space id in the file header"
			" is not sensible.\n"
			"InnoDB: This can happen in an mysqlbackup run,"
			" and is not dangerous.\n",
			fsp->filepath, fsp->id, fsp->filepath, size);
		os_file_close(fsp->file);

		new_path = fil_make_ibbackup_old_name(fsp->filepath);

		bool	success = os_file_rename(
			innodb_file_data_key, fsp->filepath, new_path);

		ut_a(success);

		mem_free(new_path);

		goto func_exit_after_close;
	}

	/* A backup may contain the same space several times, if the space got
	renamed at a sensitive time. Since it is enough to have one version of
	the space, we rename the file if a space with the same space id
	already exists in the tablespace memory cache. We rather rename the
	file than delete it, because if there is a bug, we do not want to
	destroy valuable data. */

	mutex_enter(&fil_system->mutex);

	space = fil_space_get_by_id(fsp->id);

	if (space) {
		char*	new_path;

		fprintf(stderr,
			"InnoDB: Renaming tablespace %s of id %lu,\n"
			"InnoDB: to %s_ibbackup_old_vers_<timestamp>\n"
			"InnoDB: because space %s with the same id\n"
			"InnoDB: was scanned earlier. This can happen"
			" if you have renamed tables\n"
			"InnoDB: during an mysqlbackup run.\n",
			fsp->filepath, fsp->id, fsp->filepath,
			space->name);
		os_file_close(fsp->file);

		new_path = fil_make_ibbackup_old_name(fsp->filepath);

		mutex_exit(&fil_system->mutex);

		bool	success = os_file_rename(
			innodb_file_data_key, fsp->filepath, new_path);

		ut_a(success);

		mem_free(new_path);

		goto func_exit_after_close;
	}
	mutex_exit(&fil_system->mutex);
#endif /* UNIV_HOTBACKUP */

	/* Adjust the memory-based flags that would normally be set by
	dict_tf_to_fsp_flags(). In recovery, we have no data dictionary. */
	if (FSP_FLAGS_HAS_PAGE_COMPRESSION(fsp->flags)) {
		fsp->flags |= page_zip_level
			<< FSP_FLAGS_MEM_COMPRESSION_LEVEL;
	}
	remote.flags |= 1U << FSP_FLAGS_MEM_DATA_DIR;
	/* We will leave atomic_writes at ATOMIC_WRITES_DEFAULT.
	That will be adjusted in fil_space_for_table_exists_in_mem(). */

	file_space_create_success = fil_space_create(
		tablename, fsp->id, fsp->flags, FIL_TABLESPACE,
		fsp->crypt_data, false);

	if (!file_space_create_success) {
		if (srv_force_recovery > 0) {
			fprintf(stderr,
				"InnoDB: innodb_force_recovery was set"
				" to %lu. Continuing crash recovery\n"
				"InnoDB: even though the tablespace"
				" creation of this table failed.\n",
				srv_force_recovery);
			goto func_exit;
		}

		/* Exit here with a core dump, stack, etc. */
		ut_a(file_space_create_success);
	}

	/* We do not use the size information we have about the file, because
	the rounding formula for extents and pages is somewhat complex; we
	let fil_node_open() do that task. */

	if (!fil_node_create(fsp->filepath, 0, fsp->id, FALSE)) {
		ut_error;
	}

func_exit:
	/* We reuse file handles on the backup stage in XtraBackup to avoid
	inconsistencies between the file name and the actual tablespace contents
	if a DDL occurs between a fil_load_single_table_tablespaces() call and
	the actual copy operation. */
	if (IS_XTRABACKUP() && srv_backup_mode && !srv_close_files) {

		fil_node_t*	node;
		fil_space_t*	space;

		mutex_enter(&fil_system->mutex);

		space = fil_space_get_by_id(fsp->id);

		if (space) {
			node = UT_LIST_GET_LAST(space->chain);

			/* The handle will be closed by xtrabackup in
			xtrabackup_copy_datafile(). We set node->open to TRUE to
			make sure no one calls fil_node_open_file()
			(i.e. attempts to reopen the tablespace by name) during
			the backup stage. */

			node->open = TRUE;
			node->handle = fsp->file;

			/* The following is copied from fil_node_open_file() to
			pass fil_system validaty checks. We cannot use
			fil_node_open_file() directly, as that would re-open the
			file by name and create another file handle. */

			fil_system->n_open++;
			fil_n_file_opened++;

			if (fil_space_belongs_in_lru(space)) {

				/* Put the node to the LRU list */
				UT_LIST_ADD_FIRST(LRU, fil_system->LRU, node);
			}
		}

		mutex_exit(&fil_system->mutex);
	}
	else {
		os_file_close(fsp->file);
	}


func_exit_after_close:
	ut_ad(!mutex_own(&fil_system->mutex));

	mem_free(tablename);
	if (remote.success) {
		mem_free(remote.filepath);
	}
	mem_free(def.filepath);
}

/***********************************************************************//**
A fault-tolerant function that tries to read the next file name in the
directory. We retry 100 times if os_file_readdir_next_file() returns -1. The
idea is to read as much good data as we can and jump over bad data.
@return 0 if ok, -1 if error even after the retries, 1 if at the end
of the directory */
UNIV_INTERN
int
fil_file_readdir_next_file(
/*=======================*/
	dberr_t*	err,	/*!< out: this is set to DB_ERROR if an error
				was encountered, otherwise not changed */
	const char*	dirname,/*!< in: directory name or path */
	os_file_dir_t	dir,	/*!< in: directory stream */
	os_file_stat_t*	info)	/*!< in/out: buffer where the
				info is returned */
{
	for (ulint i = 0; i < 100; i++) {
		int	ret = os_file_readdir_next_file(dirname, dir, info);

		if (ret != -1) {

			return(ret);
		}

		ib_logf(IB_LOG_LEVEL_ERROR,
			"os_file_readdir_next_file() returned -1 in "
			"directory %s, crash recovery may have failed "
			"for some .ibd files!", dirname);

		*err = DB_ERROR;
	}

	return(-1);
}


my_bool(*fil_check_if_skip_database_by_path)(const char* name);

#define CHECK_TIME_EVERY_N_FILES   10
/********************************************************************//**
At the server startup, if we need crash recovery, scans the database
directories under the MySQL datadir, looking for .ibd files. Those files are
single-table tablespaces. We need to know the space id in each of them so that
we know into which file we should look to check the contents of a page stored
in the doublewrite buffer, also to know where to apply log records where the
space id is != 0.
@return	DB_SUCCESS or error number */
UNIV_INTERN
dberr_t
fil_load_single_table_tablespaces(ibool (*pred)(const char*, const char*))
/*===================================*/
{
	int		ret;
	char*		dbpath		= NULL;
	ulint		dbpath_len	= 100;
        ulint 		files_read	= 0;
        ulint 		files_read_at_last_check	= 0;
        ib_time_t 	prev_report_time = ut_time();
	os_file_dir_t	dir;
	os_file_dir_t	dbdir;
	os_file_stat_t	dbinfo;
	os_file_stat_t	fileinfo;
	dberr_t		err		= DB_SUCCESS;

	/* The datadir of MySQL is always the default directory of mysqld */

	dir = os_file_opendir(fil_path_to_mysql_datadir, TRUE);

	if (dir == NULL) {

		return(DB_ERROR);
	}

	dbpath = static_cast<char*>(mem_alloc(dbpath_len));

	/* Scan all directories under the datadir. They are the database
	directories of MySQL. */

	ret = fil_file_readdir_next_file(&err, fil_path_to_mysql_datadir, dir,
					 &dbinfo);
	while (ret == 0) {
		ulint len;
		/* printf("Looking at %s in datadir\n", dbinfo.name); */

		if (dbinfo.type == OS_FILE_TYPE_FILE
		    || dbinfo.type == OS_FILE_TYPE_UNKNOWN) {

			goto next_datadir_item;
		}

		/* We found a symlink or a directory; try opening it to see
		if a symlink is a directory */

		len = strlen(fil_path_to_mysql_datadir)
			+ strlen (dbinfo.name) + 2;
		if (len > dbpath_len) {
			dbpath_len = len;

			if (dbpath) {
				mem_free(dbpath);
			}

			dbpath = static_cast<char*>(mem_alloc(dbpath_len));
		}
		ut_snprintf(dbpath, dbpath_len,
			    "%s/%s", fil_path_to_mysql_datadir, dbinfo.name);
		srv_normalize_path_for_win(dbpath);

		if (IS_XTRABACKUP()) {
			ut_a(fil_check_if_skip_database_by_path);
			if (fil_check_if_skip_database_by_path(dbpath)) {
				fprintf(stderr, "Skipping db: %s\n", dbpath);
				dbdir = NULL;
			} else {
				/* We want wrong directory permissions to be a fatal
				error for XtraBackup. */
				dbdir = os_file_opendir(dbpath, TRUE);
			}
		} else {
			dbdir = os_file_opendir(dbpath, FALSE);
		}

		if (dbdir != NULL) {

			/* We found a database directory; loop through it,
			looking for possible .ibd files in it */

			ret = fil_file_readdir_next_file(&err, dbpath, dbdir,
							 &fileinfo);
			while (ret == 0) {

				if (fileinfo.type == OS_FILE_TYPE_DIR) {

					goto next_file_item;
				}

				/* We found a symlink or a file

				Ignore .isl files on XtraBackup
				recovery, all tablespaces must be local. */
				if (strlen(fileinfo.name) > 4
				    && (0 == strcmp(fileinfo.name
						   + strlen(fileinfo.name) - 4,
						   ".ibd")
					|| ((!IS_XTRABACKUP() || srv_backup_mode) 
							&& 0 == strcmp(fileinfo.name
							 + strlen(fileinfo.name) - 4,
							".isl")))
					 && (!pred ||
						pred(dbinfo.name, fileinfo.name))) {
					/* The name ends in .ibd or .isl;
					try opening the file */
					fil_load_single_table_tablespace(
						dbinfo.name, fileinfo.name);
					files_read++;
					if (files_read - files_read_at_last_check >
					    CHECK_TIME_EVERY_N_FILES) {
						ib_time_t cur_time= ut_time();
						files_read_at_last_check= files_read;
						double time_elapsed= ut_difftime(cur_time, 
						                                 prev_report_time);
						if (time_elapsed > 15) {
							ib_logf(IB_LOG_LEVEL_INFO, 
								"Processed %ld .ibd/.isl files",
								files_read);
							prev_report_time= cur_time;
						}
                                        }
				}
next_file_item:
				ret = fil_file_readdir_next_file(&err,
								 dbpath, dbdir,
								 &fileinfo);
			}

			if (0 != os_file_closedir(dbdir)) {
				fputs("InnoDB: Warning: could not"
				      " close database directory ", stderr);
				ut_print_filename(stderr, dbpath);
				putc('\n', stderr);

				err = DB_ERROR;
			}
		}

next_datadir_item:
		ret = fil_file_readdir_next_file(&err,
						 fil_path_to_mysql_datadir,
						 dir, &dbinfo);
	}

	mem_free(dbpath);

	if (0 != os_file_closedir(dir)) {
		fprintf(stderr,
			"InnoDB: Error: could not close MySQL datadir\n");

		return(DB_ERROR);
	}

	return(err);
}

/*******************************************************************//**
Returns TRUE if a single-table tablespace does not exist in the memory cache,
or is being deleted there.
@return	TRUE if does not exist or is being deleted */
UNIV_INTERN
ibool
fil_tablespace_deleted_or_being_deleted_in_mem(
/*===========================================*/
	ulint		id,	/*!< in: space id */
	ib_int64_t	version)/*!< in: tablespace_version should be this; if
				you pass -1 as the value of this, then this
				parameter is ignored */
{
	fil_space_t*	space;

	ut_ad(fil_system);

	mutex_enter(&fil_system->mutex);

	space = fil_space_get_by_id(id);

	if (space == NULL || space->is_stopping()) {
		mutex_exit(&fil_system->mutex);

		return(TRUE);
	}

	if (version != ((ib_int64_t)-1)
	    && space->tablespace_version != version) {
		mutex_exit(&fil_system->mutex);

		return(TRUE);
	}

	mutex_exit(&fil_system->mutex);

	return(FALSE);
}

/*******************************************************************//**
Returns TRUE if a single-table tablespace exists in the memory cache.
@return	TRUE if exists */
UNIV_INTERN
ibool
fil_tablespace_exists_in_mem(
/*=========================*/
	ulint	id)	/*!< in: space id */
{
	fil_space_t*	space;

	ut_ad(fil_system);

	mutex_enter(&fil_system->mutex);

	space = fil_space_get_by_id(id);

	mutex_exit(&fil_system->mutex);

	return(space != NULL);
}

/*******************************************************************//**
Report that a tablespace for a table was not found. */
static
void
fil_report_missing_tablespace(
/*===========================*/
	const char*	name,			/*!< in: table name */
	ulint		space_id)		/*!< in: table's space id */
{
	char index_name[MAX_FULL_NAME_LEN + 1];

	innobase_format_name(index_name, sizeof(index_name), name, TRUE);

	ib_logf(IB_LOG_LEVEL_ERROR,
		"Table %s in the InnoDB data dictionary has tablespace id %lu, "
		"but tablespace with that id or name does not exist. Have "
		"you deleted or moved .ibd files? This may also be a table "
		"created with CREATE TEMPORARY TABLE whose .ibd and .frm "
		"files MySQL automatically removed, but the table still "
		"exists in the InnoDB internal data dictionary.",
		name, space_id);
}

/** Check if a matching tablespace exists in the InnoDB tablespace memory
cache. Note that if we have not done a crash recovery at the database startup,
there may be many tablespaces which are not yet in the memory cache.
@return whether a matching tablespace exists in the memory cache */
UNIV_INTERN
bool
fil_space_for_table_exists_in_mem(
/*==============================*/
	ulint		id,		/*!< in: space id */
	const char*	name,		/*!< in: table name used in
					fil_space_create().  Either the
					standard 'dbname/tablename' format
					or table->dir_path_of_temp_table */
	bool		print_error_if_does_not_exist,
					/*!< in: print detailed error
					information to the .err log if a
					matching tablespace is not found from
					memory */
	bool		remove_from_data_dict_if_does_not_exist,
					/*!< in: remove from the data dictionary
					if tablespace does not exist */
	bool		adjust_space,	/*!< in: whether to adjust space id
					when find table space mismatch */
	mem_heap_t*	heap,		/*!< in: heap memory */
	table_id_t	table_id,	/*!< in: table id */
	ulint		table_flags)	/*!< in: table flags */
{
	fil_space_t*	fnamespace;
	fil_space_t*	space;

	const ulint	expected_flags = dict_tf_to_fsp_flags(table_flags);

	mutex_enter(&fil_system->mutex);

	/* Look if there is a space with the same id */

	space = fil_space_get_by_id(id);

	/* Look if there is a space with the same name; the name is the
	directory path from the datadir to the file */

	fnamespace = fil_space_get_by_name(name);
	bool valid = space && !((space->flags ^ expected_flags)
				& ~FSP_FLAGS_MEM_MASK);

	if (!space) {
	} else if (!valid || space == fnamespace) {
		/* Found with the same file name, or got a flag mismatch. */
		goto func_exit;
	} else if (adjust_space
		   && row_is_mysql_tmp_table_name(space->name)
		   && !row_is_mysql_tmp_table_name(name)) {
		/* Info from fnamespace comes from the ibd file
		itself, it can be different from data obtained from
		System tables since renaming files is not
		transactional. We shall adjust the ibd file name
		according to system table info. */
		mutex_exit(&fil_system->mutex);

		DBUG_EXECUTE_IF("ib_crash_before_adjust_fil_space",
				DBUG_SUICIDE(););

		char*	tmp_name = dict_mem_create_temporary_tablename(
			heap, name, table_id);

		fil_rename_tablespace(fnamespace->name, fnamespace->id,
				      tmp_name, NULL);

		DBUG_EXECUTE_IF("ib_crash_after_adjust_one_fil_space",
				DBUG_SUICIDE(););

		fil_rename_tablespace(space->name, id, name, NULL);

		DBUG_EXECUTE_IF("ib_crash_after_adjust_fil_space",
				DBUG_SUICIDE(););

		mutex_enter(&fil_system->mutex);
		fnamespace = fil_space_get_by_name(name);
		ut_ad(space == fnamespace);
		goto func_exit;
	}

	if (!print_error_if_does_not_exist) {
		valid = false;
		goto func_exit;
	}

	if (space == NULL) {
		if (fnamespace == NULL) {
			if (print_error_if_does_not_exist) {
				fil_report_missing_tablespace(name, id);
				if (IS_XTRABACKUP() && remove_from_data_dict_if_does_not_exist) {
					ib_logf(IB_LOG_LEVEL_WARN,
						"It will be removed from "
						"the data dictionary.");
				}
			}
		} else {
			ut_print_timestamp(stderr);
			fputs("  InnoDB: Error: table ", stderr);
			ut_print_filename(stderr, name);
			fprintf(stderr, "\n"
				"InnoDB: in InnoDB data dictionary has"
				" tablespace id %lu,\n"
				"InnoDB: but a tablespace with that id"
				" does not exist. There is\n"
				"InnoDB: a tablespace of name %s and id %lu,"
				" though. Have\n"
				"InnoDB: you deleted or moved .ibd files?\n",
				(ulong) id, fnamespace->name,
				(ulong) fnamespace->id);
		}
error_exit:
		fputs("InnoDB: Please refer to\n"
		      "InnoDB: " REFMAN "innodb-troubleshooting-datadict.html\n"
		      "InnoDB: for how to resolve the issue.\n", stderr);
		valid = false;
		goto func_exit;
	}

	if (0 != strcmp(space->name, name)) {
		ut_print_timestamp(stderr);
		fputs("  InnoDB: Error: table ", stderr);
		ut_print_filename(stderr, name);
		fprintf(stderr, "\n"
			"InnoDB: in InnoDB data dictionary has"
			" tablespace id %lu,\n"
			"InnoDB: but the tablespace with that id"
			" has name %s.\n"
			"InnoDB: Have you deleted or moved .ibd files?\n",
			(ulong) id, space->name);

		if (fnamespace != NULL) {
			fputs("InnoDB: There is a tablespace"
			      " with the right name\n"
			      "InnoDB: ", stderr);
			ut_print_filename(stderr, fnamespace->name);
			fprintf(stderr, ", but its id is %lu.\n",
				(ulong) fnamespace->id);
		}

		goto error_exit;
	}

func_exit:
	if (valid) {
		/* Adjust the flags that are in FSP_FLAGS_MEM_MASK.
		FSP_SPACE_FLAGS will not be written back here. */
		space->flags = expected_flags;
	}
	mutex_exit(&fil_system->mutex);

	if (valid && !srv_read_only_mode) {
		fsp_flags_try_adjust(id, expected_flags & ~FSP_FLAGS_MEM_MASK);
	}

	return(valid);
}

/*******************************************************************//**
Checks if a single-table tablespace for a given table name exists in the
tablespace memory cache.
@return	space id, ULINT_UNDEFINED if not found */
UNIV_INTERN
ulint
fil_get_space_id_for_table(
/*=======================*/
	const char*	tablename)	/*!< in: table name in the standard
				'databasename/tablename' format */
{
	fil_space_t*	fnamespace;
	ulint		id		= ULINT_UNDEFINED;

	ut_ad(fil_system);

	mutex_enter(&fil_system->mutex);

	/* Look if there is a space with the same name. */

	fnamespace = fil_space_get_by_name(tablename);

	if (fnamespace) {
		id = fnamespace->id;
	}

	mutex_exit(&fil_system->mutex);

	return(id);
}

/**********************************************************************//**
Tries to extend a data file so that it would accommodate the number of pages
given. The tablespace must be cached in the memory cache. If the space is big
enough already, does nothing.
@return	TRUE if success */
UNIV_INTERN
ibool
fil_extend_space_to_desired_size(
/*=============================*/
	ulint*	actual_size,	/*!< out: size of the space after extension;
				if we ran out of disk space this may be lower
				than the desired size */
	ulint	space_id,	/*!< in: space id */
	ulint	size_after_extend)/*!< in: desired size in pages after the
				extension; if the current space size is bigger
				than this already, the function does nothing */
{
	ut_ad(!srv_read_only_mode);

	for (;;) {
		fil_mutex_enter_and_prepare_for_io(space_id);

		fil_space_t* space = fil_space_get_by_id(space_id);
		ut_a(space);
		ibool	success;

		if (!fil_space_extend_must_retry(
			    space, UT_LIST_GET_LAST(space->chain),
			    size_after_extend, &success)) {
			*actual_size = space->size;
			mutex_exit(&fil_system->mutex);
			return(success);
		}
	}
}

#ifdef UNIV_HOTBACKUP
/********************************************************************//**
Extends all tablespaces to the size stored in the space header. During the
mysqlbackup --apply-log phase we extended the spaces on-demand so that log
records could be applied, but that may have left spaces still too small
compared to the size stored in the space header. */
UNIV_INTERN
void
fil_extend_tablespaces_to_stored_len(void)
/*======================================*/
{
	fil_space_t*	space;
	byte*		buf;
	ulint		actual_size;
	ulint		size_in_header;
	dberr_t		error;
	ibool		success;

	buf = mem_alloc(UNIV_PAGE_SIZE);

	mutex_enter(&fil_system->mutex);

	space = UT_LIST_GET_FIRST(fil_system->space_list);

	while (space) {
		ut_a(space->purpose == FIL_TABLESPACE);

		mutex_exit(&fil_system->mutex); /* no need to protect with a
					      mutex, because this is a
					      single-threaded operation */
		error = fil_read(TRUE, space->id,
				 fsp_flags_get_zip_size(space->flags),
			         0, 0, UNIV_PAGE_SIZE, buf, NULL, 0);
		ut_a(error == DB_SUCCESS);

		size_in_header = fsp_get_size_low(buf);

		success = fil_extend_space_to_desired_size(
			&actual_size, space->id, size_in_header);
		if (!success) {
			fprintf(stderr,
				"InnoDB: Error: could not extend the"
				" tablespace of %s\n"
				"InnoDB: to the size stored in header,"
				" %lu pages;\n"
				"InnoDB: size after extension %lu pages\n"
				"InnoDB: Check that you have free disk space"
				" and retry!\n",
				space->name, size_in_header, actual_size);
			ut_a(success);
		}

		mutex_enter(&fil_system->mutex);

		space = UT_LIST_GET_NEXT(space_list, space);
	}

	mutex_exit(&fil_system->mutex);

	mem_free(buf);
}
#endif

/*========== RESERVE FREE EXTENTS (for a B-tree split, for example) ===*/

/*******************************************************************//**
Tries to reserve free extents in a file space.
@return	TRUE if succeed */
UNIV_INTERN
ibool
fil_space_reserve_free_extents(
/*===========================*/
	ulint	id,		/*!< in: space id */
	ulint	n_free_now,	/*!< in: number of free extents now */
	ulint	n_to_reserve)	/*!< in: how many one wants to reserve */
{
	fil_space_t*	space;
	ibool		success;

	ut_ad(fil_system);

	mutex_enter(&fil_system->mutex);

	space = fil_space_get_by_id(id);

	ut_a(space);

	if (space->n_reserved_extents + n_to_reserve > n_free_now) {
		success = FALSE;
	} else {
		space->n_reserved_extents += n_to_reserve;
		success = TRUE;
	}

	mutex_exit(&fil_system->mutex);

	return(success);
}

/*******************************************************************//**
Releases free extents in a file space. */
UNIV_INTERN
void
fil_space_release_free_extents(
/*===========================*/
	ulint	id,		/*!< in: space id */
	ulint	n_reserved)	/*!< in: how many one reserved */
{
	fil_space_t*	space;

	ut_ad(fil_system);

	mutex_enter(&fil_system->mutex);

	space = fil_space_get_by_id(id);

	ut_a(space);
	ut_a(space->n_reserved_extents >= n_reserved);

	space->n_reserved_extents -= n_reserved;

	mutex_exit(&fil_system->mutex);
}

/*******************************************************************//**
Gets the number of reserved extents. If the database is silent, this number
should be zero. */
UNIV_INTERN
ulint
fil_space_get_n_reserved_extents(
/*=============================*/
	ulint	id)		/*!< in: space id */
{
	fil_space_t*	space;
	ulint		n;

	ut_ad(fil_system);

	mutex_enter(&fil_system->mutex);

	space = fil_space_get_by_id(id);

	ut_a(space);

	n = space->n_reserved_extents;

	mutex_exit(&fil_system->mutex);

	return(n);
}

/*============================ FILE I/O ================================*/

/********************************************************************//**
NOTE: you must call fil_mutex_enter_and_prepare_for_io() first!

Prepares a file node for i/o. Opens the file if it is closed. Updates the
pending i/o's field in the node and the system appropriately. Takes the node
off the LRU list if it is in the LRU list. The caller must hold the fil_sys
mutex.
@return false if the file can't be opened, otherwise true */
static
bool
fil_node_prepare_for_io(
/*====================*/
	fil_node_t*	node,	/*!< in: file node */
	fil_system_t*	system,	/*!< in: tablespace memory cache */
	fil_space_t*	space)	/*!< in: space */
{
	ut_ad(node && system && space);
	ut_ad(mutex_own(&(system->mutex)));

	if (system->n_open > system->max_n_open + 5) {
		ut_print_timestamp(stderr);
		fprintf(stderr,
			"  InnoDB: Warning: open files %lu"
			" exceeds the limit %lu\n",
			(ulong) system->n_open,
			(ulong) system->max_n_open);
	}

	if (node->open == FALSE) {
		/* File is closed: open it */
		ut_a(node->n_pending == 0);

		if (!fil_node_open_file(node, system, space)) {
			return(false);
		}
	}

	if (node->n_pending == 0 && fil_space_belongs_in_lru(space)) {
		/* The node is in the LRU list, remove it */

		ut_a(UT_LIST_GET_LEN(system->LRU) > 0);

		UT_LIST_REMOVE(LRU, system->LRU, node);
	}

	node->n_pending++;

	return(true);
}

/********************************************************************//**
Updates the data structures when an i/o operation finishes. Updates the
pending i/o's field in the node appropriately. */
static
void
fil_node_complete_io(
/*=================*/
	fil_node_t*	node,	/*!< in: file node */
	fil_system_t*	system,	/*!< in: tablespace memory cache */
	ulint		type)	/*!< in: OS_FILE_WRITE or OS_FILE_READ; marks
				the node as modified if
				type == OS_FILE_WRITE */
{
	ut_ad(node);
	ut_ad(system);
	ut_ad(mutex_own(&(system->mutex)));

	ut_a(node->n_pending > 0);

	node->n_pending--;

	if (type == OS_FILE_WRITE) {
		ut_ad(!srv_read_only_mode);
		system->modification_counter++;
		node->modification_counter = system->modification_counter;

		if (fil_buffering_disabled(node->space)) {

			/* We don't need to keep track of unflushed
			changes as user has explicitly disabled
			buffering. */
			ut_ad(!node->space->is_in_unflushed_spaces);
			node->flush_counter = node->modification_counter;

		} else if (!node->space->is_in_unflushed_spaces) {

			node->space->is_in_unflushed_spaces = true;
			UT_LIST_ADD_FIRST(unflushed_spaces,
					  system->unflushed_spaces,
					  node->space);
		}
	}

	if (node->n_pending == 0 && fil_space_belongs_in_lru(node->space)) {

		/* The node must be put back to the LRU list */
		UT_LIST_ADD_FIRST(LRU, system->LRU, node);
	}
}

/********************************************************************//**
Report information about an invalid page access. */
static
void
fil_report_invalid_page_access(
/*===========================*/
	ulint		block_offset,	/*!< in: block offset */
	ulint		space_id,	/*!< in: space id */
	const char*	space_name,	/*!< in: space name */
	ulint		byte_offset,	/*!< in: byte offset */
	ulint		len,		/*!< in: I/O length */
	ulint		type)		/*!< in: I/O type */
{
	ib_logf(IB_LOG_LEVEL_FATAL,
		"Trying to access page number " ULINTPF
		" in space " ULINTPF
		" space name %s,"
		" which is outside the tablespace bounds."
		" Byte offset " ULINTPF ", len " ULINTPF
		" i/o type " ULINTPF ".%s",
		block_offset, space_id, space_name,
		byte_offset, len, type,
		space_id == 0 && !srv_was_started
		? "Please check that the configuration matches"
		" the InnoDB system tablespace location (ibdata files)"
		: "");
}

/********************************************************************//**
Find correct node from file space
@return node */
static
fil_node_t*
fil_space_get_node(
	fil_space_t*	space,		/*!< in: file spage */
	ulint 		space_id,	/*!< in: space id   */
	ulint* 		block_offset,	/*!< in/out: offset in number of blocks */
	ulint 		byte_offset,	/*!< in: remainder of offset in bytes; in
					aio this must be divisible by the OS block
					size */
	ulint 		len)		/*!< in: how many bytes to read or write; this
					must not cross a file boundary; in aio this
					must be a block size multiple */
{
	fil_node_t*	node;
	ut_ad(mutex_own(&fil_system->mutex));

	node = UT_LIST_GET_FIRST(space->chain);

	for (;;) {
		if (node == NULL) {
			return(NULL);
		} else if (fil_is_user_tablespace_id(space->id)
			   && node->size == 0) {

			/* We do not know the size of a single-table tablespace
			before we open the file */
			break;
		} else if (node->size > *block_offset) {
			/* Found! */
			break;
		} else {
			(*block_offset) -= node->size;
			node = UT_LIST_GET_NEXT(chain, node);
		}
	}

	return (node);
}

/** Determine the block size of the data file.
@param[in]	space		tablespace
@param[in]	offset		page number
@return	block size */
UNIV_INTERN
ulint
fil_space_get_block_size(const fil_space_t* space, unsigned offset)
{
	ut_ad(space->n_pending_ios > 0);

	ulint block_size = 512;

	for (fil_node_t* node = UT_LIST_GET_FIRST(space->chain);
	     node != NULL;
	     node = UT_LIST_GET_NEXT(chain, node)) {
		block_size = node->file_block_size;
		if (node->size > offset) {
			break;
		}
		offset -= node->size;
	}

	/* Currently supporting block size up to 4K,
	fall back to default if bigger requested. */
	if (block_size > 4096) {
		block_size = 512;
	}

	return block_size;
}

/********************************************************************//**
Reads or writes data. This operation is asynchronous (aio).
@return DB_SUCCESS, or DB_TABLESPACE_DELETED if we are trying to do
i/o on a tablespace which does not exist */
UNIV_INTERN
dberr_t
fil_io(
/*===*/
	ulint	type,		/*!< in: OS_FILE_READ or OS_FILE_WRITE,
				ORed to OS_FILE_LOG, if a log i/o
				and ORed to OS_AIO_SIMULATED_WAKE_LATER
				if simulated aio and we want to post a
				batch of i/os; NOTE that a simulated batch
				may introduce hidden chances of deadlocks,
				because i/os are not actually handled until
				all have been posted: use with great
				caution! */
	bool	sync,		/*!< in: true if synchronous aio is desired */
	ulint	space_id,	/*!< in: space id */
	ulint	zip_size,	/*!< in: compressed page size in bytes;
				0 for uncompressed pages */
	ulint	block_offset,	/*!< in: offset in number of blocks */
	ulint	byte_offset,	/*!< in: remainder of offset in bytes; in
				aio this must be divisible by the OS block
				size */
	ulint	len,		/*!< in: how many bytes to read or write; this
				must not cross a file boundary; in aio this
				must be a block size multiple */
	void*	buf,		/*!< in/out: buffer where to store read data
				or from where to write; in aio this must be
				appropriately aligned */
	void*	message,	/*!< in: message for aio handler if non-sync
				aio used, else ignored */
	ulint*	write_size,	/*!< in/out: Actual write size initialized
				after fist successfull trim
				operation for this page and if
				initialized we do not trim again if
				actual page size does not decrease. */
	trx_t*	trx,
	bool	should_buffer)	/*!< in: whether to buffer an aio request.
				AIO read ahead uses this. If you plan to
				use this parameter, make sure you remember
				to call os_aio_dispatch_read_array_submit()
				when you're ready to commit all your requests.*/
{
	ulint		mode;
	fil_space_t*	space;
	fil_node_t*	node;
	ibool		ret=TRUE;
	ulint		is_log;
	ulint		wake_later;
	os_offset_t	offset;
	bool		ignore_nonexistent_pages;

	is_log = type & OS_FILE_LOG;
	type = type & ~OS_FILE_LOG;

	wake_later = type & OS_AIO_SIMULATED_WAKE_LATER;
	type = type & ~OS_AIO_SIMULATED_WAKE_LATER;

	ignore_nonexistent_pages = type & BUF_READ_IGNORE_NONEXISTENT_PAGES;
	type &= ~BUF_READ_IGNORE_NONEXISTENT_PAGES;

	ut_ad(byte_offset < UNIV_PAGE_SIZE);
	ut_ad(!zip_size || !byte_offset);
	ut_ad(ut_is_2pow(zip_size));
	ut_ad(buf);
	ut_ad(len > 0);
	ut_ad(UNIV_PAGE_SIZE == (ulong)(1 << UNIV_PAGE_SIZE_SHIFT));
#if (1 << UNIV_PAGE_SIZE_SHIFT_MAX) != UNIV_PAGE_SIZE_MAX
# error "(1 << UNIV_PAGE_SIZE_SHIFT_MAX) != UNIV_PAGE_SIZE_MAX"
#endif
#if (1 << UNIV_PAGE_SIZE_SHIFT_MIN) != UNIV_PAGE_SIZE_MIN
# error "(1 << UNIV_PAGE_SIZE_SHIFT_MIN) != UNIV_PAGE_SIZE_MIN"
#endif
	ut_ad(fil_validate_skip());
#ifndef UNIV_HOTBACKUP
# ifndef UNIV_LOG_DEBUG
	/* ibuf bitmap pages must be read in the sync aio mode: */
	ut_ad(recv_no_ibuf_operations
	      || type == OS_FILE_WRITE
	      || !ibuf_bitmap_page(zip_size, block_offset)
	      || sync
	      || is_log);
# endif /* UNIV_LOG_DEBUG */
	if (sync) {
		mode = OS_AIO_SYNC;
	} else if (is_log) {
		mode = OS_AIO_LOG;
	} else if (type == OS_FILE_READ
		   && !recv_no_ibuf_operations
		   && ibuf_page(space_id, zip_size, block_offset, NULL)) {
		mode = OS_AIO_IBUF;
	} else {
		mode = OS_AIO_NORMAL;
	}
#else /* !UNIV_HOTBACKUP */
	ut_a(sync);
	mode = OS_AIO_SYNC;
#endif /* !UNIV_HOTBACKUP */

	if (type == OS_FILE_READ) {
		srv_stats.data_read.add(len);
	} else if (type == OS_FILE_WRITE) {
		ut_ad(!srv_read_only_mode);
		srv_stats.data_written.add(len);
		if (mach_read_from_2(static_cast<const byte*>(buf)
				     + FIL_PAGE_TYPE) == FIL_PAGE_INDEX) {
			srv_stats.index_pages_written.inc();
		} else {
			srv_stats.non_index_pages_written.inc();
		}
	}

	/* Reserve the fil_system mutex and make sure that we can open at
	least one file while holding it, if the file is not already open */

	fil_mutex_enter_and_prepare_for_io(space_id);

	space = fil_space_get_by_id(space_id);

	/* If we are deleting a tablespace we don't allow async read operations
	on that. However, we do allow write and sync read operations */
	if (space == 0
	    || (type == OS_FILE_READ
		&& !sync
		&& space->stop_new_ops)) {
		mutex_exit(&fil_system->mutex);

		ib_logf(IB_LOG_LEVEL_ERROR,
			"Trying to do i/o to a tablespace which does "
			"not exist. i/o type " ULINTPF
			", space id " ULINTPF " , "
			"page no. " ULINTPF
			", i/o length " ULINTPF " bytes",
			type, space_id, block_offset,
			len);

		return(DB_TABLESPACE_DELETED);
	}

	ut_ad(mode != OS_AIO_IBUF || space->purpose == FIL_TABLESPACE);

	node = fil_space_get_node(space, space_id, &block_offset, byte_offset, len);

	if (!node) {
		if (ignore_nonexistent_pages) {
			mutex_exit(&fil_system->mutex);
			return(DB_ERROR);
		}

		fil_report_invalid_page_access(
				block_offset, space_id, space->name,
				byte_offset, len, type);
	}

	/* Open file if closed */
	if (!fil_node_prepare_for_io(node, fil_system, space)) {
		if (space->purpose == FIL_TABLESPACE
		    && fil_is_user_tablespace_id(space->id)) {
			mutex_exit(&fil_system->mutex);

			ib_logf(IB_LOG_LEVEL_ERROR,
				"Trying to do i/o to a tablespace which "
				"exists without .ibd data file. "
				"i/o type " ULINTPF ", space id "
				ULINTPF ", page no " ULINTPF ", "
				"i/o length " ULINTPF " bytes",
				type, space_id,
				block_offset, len);

			return(DB_TABLESPACE_DELETED);
		}

		/* The tablespace is for log. Currently, we just assert here
		to prevent handling errors along the way fil_io returns.
		Also, if the log files are missing, it would be hard to
		promise the server can continue running. */
		ut_a(0);
	}

	/* Check that at least the start offset is within the bounds of a
	single-table tablespace, including rollback tablespaces. */
	if (UNIV_UNLIKELY(node->size <= block_offset)
		&& space->id != 0 && space->purpose == FIL_TABLESPACE) {

		fil_report_invalid_page_access(
			block_offset, space_id, space->name, byte_offset,
			len, type);
	}

	/* Now we have made the changes in the data structures of fil_system */
	mutex_exit(&fil_system->mutex);

	/* Calculate the low 32 bits and the high 32 bits of the file offset */

	if (!zip_size) {
		offset = ((os_offset_t) block_offset << UNIV_PAGE_SIZE_SHIFT)
			+ byte_offset;

		ut_a(node->size - block_offset
		     >= ((byte_offset + len + (UNIV_PAGE_SIZE - 1))
			 / UNIV_PAGE_SIZE));
	} else {
		ulint	zip_size_shift;
		switch (zip_size) {
		case 1024: zip_size_shift = 10; break;
		case 2048: zip_size_shift = 11; break;
		case 4096: zip_size_shift = 12; break;
		case 8192: zip_size_shift = 13; break;
		case 16384: zip_size_shift = 14; break;
		case 32768: zip_size_shift = 15; break;
		case 65536: zip_size_shift = 16; break;
		default: ut_error;
		}
		offset = ((os_offset_t) block_offset << zip_size_shift)
			+ byte_offset;
		ut_a(node->size - block_offset
		     >= (len + (zip_size - 1)) / zip_size);
	}

	/* Do aio */

	ut_a(byte_offset % OS_MIN_LOG_BLOCK_SIZE == 0);
	ut_a((len % OS_MIN_LOG_BLOCK_SIZE) == 0);

#ifndef UNIV_HOTBACKUP
	if (UNIV_UNLIKELY(space->is_corrupt && srv_pass_corrupt_table)) {

		/* should ignore i/o for the crashed space */
		if (srv_pass_corrupt_table == 1 ||
		    type == OS_FILE_WRITE) {

			mutex_enter(&fil_system->mutex);
			fil_node_complete_io(node, fil_system, type);
			mutex_exit(&fil_system->mutex);
			if (mode == OS_AIO_NORMAL) {
				ut_a(space->purpose == FIL_TABLESPACE);
				dberr_t err = buf_page_io_complete(static_cast<buf_page_t *>
					(message));

				if (err != DB_SUCCESS) {
					ib_logf(IB_LOG_LEVEL_ERROR,
						"Write operation failed for tablespace %s ("
						ULINTPF ") offset " ULINTPF " error=%d.",
						space->name, space->id, byte_offset, err);
				}
			}
		}

		if (srv_pass_corrupt_table == 1 && type == OS_FILE_READ) {

			return(DB_TABLESPACE_DELETED);

		} else if (type == OS_FILE_WRITE) {

			return(DB_SUCCESS);
		}
	}

	const char* name = node->name == NULL ? space->name : node->name;

	/* Queue the aio request */
	ret = os_aio(type, is_log, mode | wake_later, name, node->handle, buf,
		     offset, len, zip_size ? zip_size : UNIV_PAGE_SIZE, node,
		     message, space_id, trx, write_size, should_buffer);

#else
	/* In mysqlbackup do normal i/o, not aio */
	if (type == OS_FILE_READ) {
		ret = os_file_read(node->handle, buf, offset, len);
	} else {
		ut_ad(!srv_read_only_mode);
		ret = os_file_write(name, node->handle, buf,
				    offset, len);
	}
#endif /* !UNIV_HOTBACKUP */

	if (mode == OS_AIO_SYNC) {
		/* The i/o operation is already completed when we return from
		os_aio: */

		mutex_enter(&fil_system->mutex);

		fil_node_complete_io(node, fil_system, type);

		mutex_exit(&fil_system->mutex);

		ut_ad(fil_validate_skip());
	}

	if (!ret) {
		return(DB_OUT_OF_FILE_SPACE);
	}

	return(DB_SUCCESS);
}

#ifndef UNIV_HOTBACKUP
/**********************************************************************//**
Waits for an aio operation to complete. This function is used to write the
handler for completed requests. The aio array of pending requests is divided
into segments (see os0file.cc for more info). The thread specifies which
segment it wants to wait for. */
UNIV_INTERN
void
fil_aio_wait(
/*=========*/
	ulint	segment)	/*!< in: the number of the segment in the aio
				array to wait for */
{
	ibool		ret;
	fil_node_t*	fil_node;
	void*		message;
	ulint		type;
	ulint		space_id = 0;

	ut_ad(fil_validate_skip());

	if (srv_use_native_aio) {
		srv_set_io_thread_op_info(segment, "native aio handle");
#ifdef WIN_ASYNC_IO
		ret = os_aio_windows_handle(
			segment, 0, &fil_node, &message, &type, &space_id);
#elif defined(LINUX_NATIVE_AIO)
		ret = os_aio_linux_handle(
			segment, &fil_node, &message, &type, &space_id);
#else
		ut_error;
		ret = 0; /* Eliminate compiler warning */
#endif /* WIN_ASYNC_IO */
	} else {
		srv_set_io_thread_op_info(segment, "simulated aio handle");

		ret = os_aio_simulated_handle(
			segment, &fil_node, &message, &type, &space_id);
	}

	ut_a(ret);
	if (fil_node == NULL) {
		ut_ad(srv_shutdown_state == SRV_SHUTDOWN_EXIT_THREADS);
		return;
	}

	srv_set_io_thread_op_info(segment, "complete io for fil node");

	mutex_enter(&fil_system->mutex);

	fil_node_complete_io(fil_node, fil_system, type);
	ulint purpose = fil_node->space->purpose;
	space_id = fil_node->space->id;

	mutex_exit(&fil_system->mutex);

	ut_ad(fil_validate_skip());

	/* Do the i/o handling */
	/* IMPORTANT: since i/o handling for reads will read also the insert
	buffer in tablespace 0, you have to be very careful not to introduce
	deadlocks in the i/o system. We keep tablespace 0 data files always
	open, and use a special i/o thread to serve insert buffer requests. */

	if (purpose == FIL_TABLESPACE) {
		srv_set_io_thread_op_info(segment, "complete io for buf page");
		buf_page_t* bpage = static_cast<buf_page_t*>(message);
		ulint offset = bpage->offset;
		dberr_t err = buf_page_io_complete(bpage);

		if (err != DB_SUCCESS) {
			ut_ad(type == OS_FILE_READ);
			/* In crash recovery set log corruption on
			and produce only an error to fail InnoDB startup. */
			if (recv_recovery_is_on() && !srv_force_recovery) {
				recv_sys->found_corrupt_log = true;
			}

			ib_logf(IB_LOG_LEVEL_ERROR,
				"Read operation failed for tablespace %s"
				" offset " ULINTPF " with error %s",
				fil_node->name,
				offset,
				ut_strerr(err));
		}
	} else {
		srv_set_io_thread_op_info(segment, "complete io for log");
		log_io_complete(static_cast<log_group_t*>(message));
	}
}
#endif /* UNIV_HOTBACKUP */

/**********************************************************************//**
Flushes to disk possible writes cached by the OS. If the space does not exist
or is being dropped, does not do anything. */
UNIV_INTERN
void
fil_flush(
/*======*/
	ulint	space_id)	/*!< in: file space id (this can be a group of
				log files or a tablespace of the database) */
{
	mutex_enter(&fil_system->mutex);

	if (fil_space_t* space = fil_space_get_by_id(space_id)) {
		if (!space->stop_new_ops) {

			fil_flush_low(space);
		}
	}

	mutex_exit(&fil_system->mutex);
}

/** Flush a tablespace.
@param[in,out]	space	tablespace to flush */
UNIV_INTERN
void
fil_flush(fil_space_t* space)
{
	ut_ad(space->n_pending_ios > 0);

	if (!space->is_stopping()) {
		mutex_enter(&fil_system->mutex);
		if (!space->is_stopping()) {
			fil_flush_low(space);
		}
		mutex_exit(&fil_system->mutex);
	}
}

/** Flush to disk the writes in file spaces of the given type
possibly cached by the OS.
@param[in]	purpose	FIL_TYPE_TABLESPACE or FIL_TYPE_LOG */
UNIV_INTERN
void
fil_flush_file_spaces(ulint purpose)
{
	fil_space_t*	space;
	ulint*		space_ids;
	ulint		n_space_ids;
	ulint		i;

	mutex_enter(&fil_system->mutex);

	n_space_ids = UT_LIST_GET_LEN(fil_system->unflushed_spaces);
	if (n_space_ids == 0) {

		mutex_exit(&fil_system->mutex);
		return;
	}

	/* Assemble a list of space ids to flush.  Previously, we
	traversed fil_system->unflushed_spaces and called UT_LIST_GET_NEXT()
	on a space that was just removed from the list by fil_flush().
	Thus, the space could be dropped and the memory overwritten. */
	space_ids = static_cast<ulint*>(
		mem_alloc(n_space_ids * sizeof *space_ids));

	n_space_ids = 0;

	for (space = UT_LIST_GET_FIRST(fil_system->unflushed_spaces);
	     space;
	     space = UT_LIST_GET_NEXT(unflushed_spaces, space)) {

		if (space->purpose == purpose && !space->is_stopping()) {
			space_ids[n_space_ids++] = space->id;
		}
	}

	mutex_exit(&fil_system->mutex);

	/* Flush the spaces.  It will not hurt to call fil_flush() on
	a non-existing space id. */
	for (i = 0; i < n_space_ids; i++) {

		fil_flush(space_ids[i]);
	}

	mem_free(space_ids);
}

/** Functor to validate the space list. */
struct	Check {
	void	operator()(const fil_node_t* elem)
	{
		ut_a(elem->open || !elem->n_pending);
	}
};

/******************************************************************//**
Checks the consistency of the tablespace cache.
@return	TRUE if ok */
UNIV_INTERN
ibool
fil_validate(void)
/*==============*/
{
	fil_space_t*	space;
	fil_node_t*	fil_node;
	ulint		n_open		= 0;
	ulint		i;

	mutex_enter(&fil_system->mutex);

	/* Look for spaces in the hash table */

	for (i = 0; i < hash_get_n_cells(fil_system->spaces); i++) {

		for (space = static_cast<fil_space_t*>(
				HASH_GET_FIRST(fil_system->spaces, i));
		     space != 0;
		     space = static_cast<fil_space_t*>(
			     	HASH_GET_NEXT(hash, space))) {

			UT_LIST_VALIDATE(
				chain, fil_node_t, space->chain, Check());

			for (fil_node = UT_LIST_GET_FIRST(space->chain);
			     fil_node != 0;
			     fil_node = UT_LIST_GET_NEXT(chain, fil_node)) {

				if (fil_node->n_pending > 0) {
					ut_a(fil_node->open);
				}

				if (fil_node->open) {
					n_open++;
				}
			}
		}
	}

	ut_a(fil_system->n_open == n_open);

	UT_LIST_CHECK(LRU, fil_node_t, fil_system->LRU);

	for (fil_node = UT_LIST_GET_FIRST(fil_system->LRU);
	     fil_node != 0;
	     fil_node = UT_LIST_GET_NEXT(LRU, fil_node)) {

		ut_a(fil_node->n_pending == 0);
		ut_a(!fil_node->being_extended);
		ut_a(fil_node->open);
		ut_a(fil_space_belongs_in_lru(fil_node->space));
	}

	mutex_exit(&fil_system->mutex);

	return(TRUE);
}

/********************************************************************//**
Returns TRUE if file address is undefined.
@return	TRUE if undefined */
UNIV_INTERN
ibool
fil_addr_is_null(
/*=============*/
	fil_addr_t	addr)	/*!< in: address */
{
	return(addr.page == FIL_NULL);
}

/********************************************************************//**
Get the predecessor of a file page.
@return	FIL_PAGE_PREV */
UNIV_INTERN
ulint
fil_page_get_prev(
/*==============*/
	const byte*	page)	/*!< in: file page */
{
	return(mach_read_from_4(page + FIL_PAGE_PREV));
}

/********************************************************************//**
Get the successor of a file page.
@return	FIL_PAGE_NEXT */
UNIV_INTERN
ulint
fil_page_get_next(
/*==============*/
	const byte*	page)	/*!< in: file page */
{
	return(mach_read_from_4(page + FIL_PAGE_NEXT));
}

/*********************************************************************//**
Sets the file page type. */
UNIV_INTERN
void
fil_page_set_type(
/*==============*/
	byte*	page,	/*!< in/out: file page */
	ulint	type)	/*!< in: type */
{
	ut_ad(page);

	mach_write_to_2(page + FIL_PAGE_TYPE, type);
}

/*********************************************************************//**
Gets the file page type.
@return type; NOTE that if the type has not been written to page, the
return value not defined */
UNIV_INTERN
ulint
fil_page_get_type(
/*==============*/
	const byte*	page)	/*!< in: file page */
{
	ut_ad(page);

	return(mach_read_from_2(page + FIL_PAGE_TYPE));
}

/****************************************************************//**
Closes the tablespace memory cache. */
UNIV_INTERN
void
fil_close(void)
/*===========*/
{
	fil_space_crypt_cleanup();

	mutex_free(&fil_system->mutex);

	hash_table_free(fil_system->spaces);

	hash_table_free(fil_system->name_hash);

	ut_a(UT_LIST_GET_LEN(fil_system->LRU) == 0);
	ut_a(UT_LIST_GET_LEN(fil_system->unflushed_spaces) == 0);
	ut_a(UT_LIST_GET_LEN(fil_system->space_list) == 0);

	mem_free(fil_system);

	fil_system = NULL;
}

/********************************************************************//**
Delete the tablespace file and any related files like .cfg.
This should not be called for temporary tables. */
UNIV_INTERN
void
fil_delete_file(
/*============*/
	const char*	ibd_name)	/*!< in: filepath of the ibd
					tablespace */
{
	/* Force a delete of any stale .ibd files that are lying around. */

	ib_logf(IB_LOG_LEVEL_INFO, "Deleting %s", ibd_name);

	os_file_delete_if_exists(innodb_file_data_key, ibd_name);

	char*	cfg_name = fil_make_cfg_name(ibd_name);

	os_file_delete_if_exists(innodb_file_data_key, cfg_name);

	mem_free(cfg_name);
}

/*************************************************************************
Return local hash table informations. */

ulint
fil_system_hash_cells(void)
/*=======================*/
{
       if (fil_system) {
               return (fil_system->spaces->n_cells
                       + fil_system->name_hash->n_cells);
       } else {
               return 0;
       }
}

ulint
fil_system_hash_nodes(void)
/*=======================*/
{
       if (fil_system) {
               return (UT_LIST_GET_LEN(fil_system->space_list)
                       * (sizeof(fil_space_t) + MEM_BLOCK_HEADER_SIZE));
       } else {
               return 0;
       }
}

/**
Iterate over all the spaces in the space list and fetch the
tablespace names. It will return a copy of the name that must be
freed by the caller using: delete[].
@return DB_SUCCESS if all OK. */
UNIV_INTERN
dberr_t
fil_get_space_names(
/*================*/
	space_name_list_t&	space_name_list)
				/*!< in/out: List to append to */
{
	fil_space_t*	space;
	dberr_t		err = DB_SUCCESS;

	mutex_enter(&fil_system->mutex);

	for (space = UT_LIST_GET_FIRST(fil_system->space_list);
	     space != NULL;
	     space = UT_LIST_GET_NEXT(space_list, space)) {

		if (space->purpose == FIL_TABLESPACE) {
			ulint	len;
			char*	name;

			len = strlen(space->name);
			name = new(std::nothrow) char[len + 1];

			if (name == 0) {
				/* Caller to free elements allocated so far. */
				err = DB_OUT_OF_MEMORY;
				break;
			}

			memcpy(name, space->name, len);
			name[len] = 0;

			space_name_list.push_back(name);
		}
	}

	mutex_exit(&fil_system->mutex);

	return(err);
}

/** Generate redo log for swapping two .ibd files
@param[in]	old_table	old table
@param[in]	new_table	new table
@param[in]	tmp_name	temporary table name
@param[in,out]	mtr		mini-transaction
@return innodb error code */
UNIV_INTERN
dberr_t
fil_mtr_rename_log(
	const dict_table_t*	old_table,
	const dict_table_t*	new_table,
	const char*		tmp_name,
	mtr_t*			mtr)
{
	dberr_t	err = DB_SUCCESS;
	char*	old_path;

	/* If neither table is file-per-table,
	there will be no renaming of files. */
	if (old_table->space == TRX_SYS_SPACE
	    && new_table->space == TRX_SYS_SPACE) {
		return(DB_SUCCESS);
	}

	if (DICT_TF_HAS_DATA_DIR(old_table->flags)) {
		old_path = os_file_make_remote_pathname(
			old_table->data_dir_path, old_table->name, "ibd");
	} else {
		old_path = fil_make_ibd_name(old_table->name, false);
	}
	if (old_path == NULL) {
		return(DB_OUT_OF_MEMORY);
	}

	if (old_table->space != TRX_SYS_SPACE) {
		char*	tmp_path;

		if (DICT_TF_HAS_DATA_DIR(old_table->flags)) {
			tmp_path = os_file_make_remote_pathname(
				old_table->data_dir_path, tmp_name, "ibd");
		}
		else {
			tmp_path = fil_make_ibd_name(tmp_name, false);
		}

		if (tmp_path == NULL) {
			mem_free(old_path);
			return(DB_OUT_OF_MEMORY);
		}

		/* Temp filepath must not exist. */
		err = fil_rename_tablespace_check(
			old_table->space, old_path, tmp_path,
			dict_table_is_discarded(old_table));
		mem_free(tmp_path);
		if (err != DB_SUCCESS) {
			mem_free(old_path);
			return(err);
		}

		fil_op_write_log(MLOG_FILE_RENAME, old_table->space,
				 0, 0, old_table->name, tmp_name, mtr);
	}

	if (new_table->space != TRX_SYS_SPACE) {

		/* Destination filepath must not exist unless this ALTER
		TABLE starts and ends with a file_per-table tablespace. */
		if (old_table->space == TRX_SYS_SPACE) {
			char*	new_path = NULL;

			if (DICT_TF_HAS_DATA_DIR(new_table->flags)) {
				new_path = os_file_make_remote_pathname(
					new_table->data_dir_path,
					new_table->name, "ibd");
			}
			else {
				new_path = fil_make_ibd_name(
					new_table->name, false);
			}

			if (new_path == NULL) {
				mem_free(old_path);
				return(DB_OUT_OF_MEMORY);
			}

			err = fil_rename_tablespace_check(
				new_table->space, new_path, old_path,
				dict_table_is_discarded(new_table));
			mem_free(new_path);
			if (err != DB_SUCCESS) {
				mem_free(old_path);
				return(err);
			}
		}

		fil_op_write_log(MLOG_FILE_RENAME, new_table->space,
				 0, 0, new_table->name, old_table->name, mtr);

	}

	mem_free(old_path);

	return(err);
}

/*************************************************************************
functions to access is_corrupt flag of fil_space_t*/

void
fil_space_set_corrupt(
/*==================*/
	ulint	space_id)
{
	fil_space_t*	space;

	mutex_enter(&fil_system->mutex);

	space = fil_space_get_by_id(space_id);

	if (space) {
		space->is_corrupt = true;
	}

	mutex_exit(&fil_system->mutex);
}

/** Acquire a tablespace when it could be dropped concurrently.
Used by background threads that do not necessarily hold proper locks
for concurrency control.
@param[in]	id	tablespace ID
@param[in]	silent	whether to silently ignore missing tablespaces
@return	the tablespace
@retval	NULL if missing or being deleted or truncated */
UNIV_INTERN
fil_space_t*
fil_space_acquire_low(ulint id, bool silent)
{
	fil_space_t*	space;

	mutex_enter(&fil_system->mutex);

	space = fil_space_get_by_id(id);

	if (space == NULL) {
		if (!silent) {
			ib_logf(IB_LOG_LEVEL_WARN, "Trying to access missing"
				" tablespace " ULINTPF ".", id);
		}
	} else if (space->is_stopping()) {
		space = NULL;
	} else {
		space->n_pending_ops++;
	}

	mutex_exit(&fil_system->mutex);

	return(space);
}

/** Acquire a tablespace for reading or writing a block,
when it could be dropped concurrently.
@param[in]	id	tablespace ID
@return	the tablespace
@retval	NULL if missing */
UNIV_INTERN
fil_space_t*
fil_space_acquire_for_io(ulint id)
{
	mutex_enter(&fil_system->mutex);

	fil_space_t* space = fil_space_get_by_id(id);

	if (space) {
		space->n_pending_ios++;
	}

	mutex_exit(&fil_system->mutex);

	return(space);
}

/** Release a tablespace acquired with fil_space_acquire_for_io().
@param[in,out]	space	tablespace to release  */
UNIV_INTERN
void
fil_space_release_for_io(fil_space_t* space)
{
	mutex_enter(&fil_system->mutex);
	ut_ad(space->magic_n == FIL_SPACE_MAGIC_N);
	ut_ad(space->n_pending_ios > 0);
	space->n_pending_ios--;
	mutex_exit(&fil_system->mutex);
}

/** Release a tablespace acquired with fil_space_acquire().
@param[in,out]	space	tablespace to release  */
UNIV_INTERN
void
fil_space_release(fil_space_t* space)
{
	mutex_enter(&fil_system->mutex);
	ut_ad(space->magic_n == FIL_SPACE_MAGIC_N);
	ut_ad(space->n_pending_ops > 0);
	space->n_pending_ops--;
	mutex_exit(&fil_system->mutex);
}

/** Return the next fil_space_t.
Once started, the caller must keep calling this until it returns NULL.
fil_space_acquire() and fil_space_release() are invoked here which
blocks a concurrent operation from dropping the tablespace.
@param[in]	prev_space	Pointer to the previous fil_space_t.
If NULL, use the first fil_space_t on fil_system->space_list.
@return pointer to the next fil_space_t.
@retval NULL if this was the last*/
UNIV_INTERN
fil_space_t*
fil_space_next(fil_space_t* prev_space)
{
	fil_space_t*		space=prev_space;

	mutex_enter(&fil_system->mutex);

	if (prev_space == NULL) {
		space = UT_LIST_GET_FIRST(fil_system->space_list);

		/* We can trust that space is not NULL because at least the
		system tablespace is always present and loaded first. */
		space->n_pending_ops++;
	} else {
		ut_ad(space->n_pending_ops > 0);

		/* Move on to the next fil_space_t */
		space->n_pending_ops--;
		space = UT_LIST_GET_NEXT(space_list, space);

		/* Skip spaces that are being created by
		fil_ibd_create(), or dropped, or !tablespace. */
		while (space != NULL
			&& (UT_LIST_GET_LEN(space->chain) == 0
			    || space->is_stopping()
			    || space->purpose != FIL_TABLESPACE)) {
			space = UT_LIST_GET_NEXT(space_list, space);
		}

		if (space != NULL) {
			space->n_pending_ops++;
		}
	}

	mutex_exit(&fil_system->mutex);

	return(space);
}

/**
Remove space from key rotation list if there are no more
pending operations.
@param[in]	space		Tablespace */
static
void
fil_space_remove_from_keyrotation(
	fil_space_t* space)
{
	ut_ad(mutex_own(&fil_system->mutex));
	ut_ad(space);

	if (space->n_pending_ops == 0 && space->is_in_rotation_list) {
		space->is_in_rotation_list = false;
		ut_a(UT_LIST_GET_LEN(fil_system->rotation_list) > 0);
		UT_LIST_REMOVE(rotation_list, fil_system->rotation_list, space);
	}
}


/** Return the next fil_space_t from key rotation list.
Once started, the caller must keep calling this until it returns NULL.
fil_space_acquire() and fil_space_release() are invoked here which
blocks a concurrent operation from dropping the tablespace.
@param[in]	prev_space	Pointer to the previous fil_space_t.
If NULL, use the first fil_space_t on fil_system->space_list.
@return pointer to the next fil_space_t.
@retval NULL if this was the last*/
UNIV_INTERN
fil_space_t*
fil_space_keyrotate_next(
	fil_space_t*	prev_space)
{
	fil_space_t* space = prev_space;
	fil_space_t* old   = NULL;

	mutex_enter(&fil_system->mutex);

	if (UT_LIST_GET_LEN(fil_system->rotation_list) == 0) {
		if (space) {
			ut_ad(space->n_pending_ops > 0);
			space->n_pending_ops--;
			fil_space_remove_from_keyrotation(space);
		}
		mutex_exit(&fil_system->mutex);
		return(NULL);
	}

	if (prev_space == NULL) {
		space = UT_LIST_GET_FIRST(fil_system->rotation_list);

		/* We can trust that space is not NULL because we
		checked list length above */
	} else {
		ut_ad(space->n_pending_ops > 0);

		/* Move on to the next fil_space_t */
		space->n_pending_ops--;

		old = space;
		space = UT_LIST_GET_NEXT(rotation_list, space);

		fil_space_remove_from_keyrotation(old);
	}

	/* Skip spaces that are being created by fil_ibd_create(),
	or dropped. Note that rotation_list contains only
	space->purpose == FIL_TABLESPACE. */
	while (space != NULL
		&& (UT_LIST_GET_LEN(space->chain) == 0
			|| space->is_stopping())) {

		old = space;
		space = UT_LIST_GET_NEXT(rotation_list, space);
		fil_space_remove_from_keyrotation(old);
	}

	if (space != NULL) {
		space->n_pending_ops++;
	}

	mutex_exit(&fil_system->mutex);

	return(space);
}<|MERGE_RESOLUTION|>--- conflicted
+++ resolved
@@ -4119,13 +4119,8 @@
 		return(DB_CORRUPTION);
 	}
 
-<<<<<<< HEAD
-	ut_ad(fsp_flags_is_valid(flags & ~FSP_FLAGS_MEM_MASK));
-	atomic_writes = fsp_flags_get_atomic_writes(flags);
-=======
 	ut_ad(fsp_flags_is_valid(flags & ~FSP_FLAGS_MEM_MASK, id));
 	const ulint atomic_writes = FSP_FLAGS_GET_ATOMIC_WRITES(flags);
->>>>>>> 4629db0d
 
 	memset(&def, 0, sizeof(def));
 	memset(&dict, 0, sizeof(dict));
