--- conflicted
+++ resolved
@@ -2954,30 +2954,9 @@
 			ut_ad(0);
 		}
 
-<<<<<<< HEAD
-        /* We have to use nowait to ensure we don't block */
-	new_lsn= log_get_lsn_nowait();
-
-	if (new_lsn && new_lsn < old_lsn) {
-		ut_print_timestamp(stderr);
-		fprintf(stderr,
-			"  InnoDB: Error: old log sequence number %llu"
-			" was greater\n"
-			"InnoDB: than the new log sequence number %llu!\n"
-			"InnoDB: Please submit a bug report"
-			" to http://bugs.mysql.com\n",
-			old_lsn, new_lsn);
-		ut_ad(0);
-	}
-
-        if (new_lsn)
 		old_lsn = new_lsn;
-
-=======
-		old_lsn = new_lsn;
-	}
-
->>>>>>> c9e56d5c
+	}
+
 	if (difftime(time(NULL), srv_last_monitor_time) > 60) {
 		/* We referesh InnoDB Monitor values so that averages are
 		printed from at most 60 last seconds */
