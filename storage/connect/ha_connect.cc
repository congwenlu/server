/* Copyright (C) Olivier Bertrand 2004 - 2015

  This program is free software; you can redistribute it and/or modify
  it under the terms of the GNU General Public License as published by
  the Free Software Foundation; version 2 of the License.

  This program is distributed in the hope that it will be useful,
  but WITHOUT ANY WARRANTY; without even the implied warranty of
  MERCHANTABILITY or FITNESS FOR A PARTICULAR PURPOSE.  See the
  GNU General Public License for more details.

  You should have received a copy of the GNU General Public License
  along with this program; if not, write to the Free Software
  Foundation, Inc., 59 Temple Place, Suite 330, Boston, MA  02111-1307  USA */

/**
  @file ha_connect.cc

  @brief
  The ha_connect engine is a stubbed storage engine that enables to create tables
  based on external data. Principally they are based on plain files of many
  different types, but also on collections of such files, collection of tables,
  local or remote MySQL/MariaDB tables retrieved via MySQL API,
  ODBC tables retrieving data from other DBMS having an ODBC server, and even
  virtual tables.

  @details
  ha_connect will let you create/open/delete tables, the created table can be
  done specifying an already existing file, the drop table command will just
  suppress the table definition but not the eventual data file.
  Indexes are not supported for all table types but data can be inserted,
  updated or deleted.

  You can enable the CONNECT storage engine in your build by doing the
  following during your build process:<br> ./configure
  --with-connect-storage-engine

  You can install the CONNECT handler as all other storage handlers.

  Once this is done, MySQL will let you create tables with:<br>
  CREATE TABLE <table name> (...) ENGINE=CONNECT;

  The example storage engine does not use table locks. It
  implements an example "SHARE" that is inserted into a hash by table
  name. This is not used yet.

  Please read the object definition in ha_connect.h before reading the rest
  of this file.

  @note
  This MariaDB CONNECT handler is currently an adaptation of the XDB handler
  that was written for MySQL version 4.1.2-alpha. Its overall design should
  be enhanced in the future to meet MariaDB requirements.

  @note
  It was written also from the Brian's ha_example handler and contains parts
  of it that are there, such as table and system  variables.

  @note
  When you create an CONNECT table, the MySQL Server creates a table .frm
  (format) file in the database directory, using the table name as the file
  name as is customary with MySQL.
  For file based tables, if a file name is not specified, this is an inward
  table. An empty file is made in the current data directory that you can
  populate later like for other engine tables. This file modified on ALTER
  and is deleted when dropping the table.
  If a file name is specified, this in an outward table. The specified file
  will be used as representing the table data and will not be modified or
  deleted on command such as ALTER or DROP.
  To get an idea of what occurs, here is an example select that would do
  a scan of an entire table:

  @code
  ha-connect::open
  ha_connect::store_lock
  ha_connect::external_lock
  ha_connect::info
  ha_connect::rnd_init
  ha_connect::extra
  ENUM HA_EXTRA_CACHE        Cache record in HA_rrnd()
  ha_connect::rnd_next
  ha_connect::rnd_next
  ha_connect::rnd_next
  ha_connect::rnd_next
  ha_connect::rnd_next
  ha_connect::rnd_next
  ha_connect::rnd_next
  ha_connect::rnd_next
  ha_connect::rnd_next
  ha_connect::extra
  ENUM HA_EXTRA_NO_CACHE     End caching of records (def)
  ha_connect::external_lock
  ha_connect::extra
  ENUM HA_EXTRA_RESET        Reset database to after open
  @endcode

  Here you see that the connect storage engine has 9 rows called before
  rnd_next signals that it has reached the end of its data. Calls to
  ha_connect::extra() are hints as to what will be occuring to the request.

  Happy use!<br>
    -Olivier
*/

#ifdef USE_PRAGMA_IMPLEMENTATION
#pragma implementation        // gcc: Class implementation
#endif

#define MYSQL_SERVER 1
#define DONT_DEFINE_VOID
#include "sql_class.h"
#include "create_options.h"
#include "mysql_com.h"
#include "field.h"
#include "sql_parse.h"
#include "sql_base.h"
#include <sys/stat.h>
#if defined(NEW_WAY)
#include "sql_table.h"
#endif   // NEW_WAY
#include "sql_partition.h"
#undef  OFFSET

#define NOPARSE
#if defined(UNIX)
#include "osutil.h"
#endif   // UNIX
#include "global.h"
#include "plgdbsem.h"
#if defined(ODBC_SUPPORT)
#include "odbccat.h"
#endif   // ODBC_SUPPORT
#include "xtable.h"
#include "tabmysql.h"
#include "filamdbf.h"
#include "tabxcl.h"
#include "tabfmt.h"
#include "reldef.h"
#include "tabcol.h"
#include "xindex.h"
#if defined(__WIN__)
#include <io.h>
#include "tabwmi.h"
#endif   // __WIN__
#include "connect.h"
#include "user_connect.h"
#include "ha_connect.h"
#include "myutil.h"
#include "preparse.h"
#include "inihandl.h"
#if defined(LIBXML2_SUPPORT)
#include "libdoc.h"
#endif   // LIBXML2_SUPPORT
#include "taboccur.h"
#include "tabpivot.h"
#include "tabfix.h"

#define my_strupr(p)    my_caseup_str(default_charset_info, (p));
#define my_strlwr(p)    my_casedn_str(default_charset_info, (p));
#define my_stricmp(a,b) my_strcasecmp(default_charset_info, (a), (b))


/***********************************************************************/
/*  Initialize the ha_connect static members.                          */
/***********************************************************************/
#define SZCONV     8192
#define SZWORK 67108864             // Default work area size 64M
#define SZWMIN  4194304             // Minimum work area size  4M
#define JSONMAX      10             // JSON Default max grp size

extern "C" {
       char  version[]= "Version 1.03.0007 July 05, 2015";
#if defined(__WIN__)
       char  compver[]= "Version 1.03.0007 " __DATE__ " "  __TIME__;
       char slash= '\\';
#else   // !__WIN__
       char slash= '/';
#endif  // !__WIN__
} // extern "C"

#if defined(XMAP)
       my_bool xmap= false;
#endif   // XMAP

ulong  ha_connect::num= 0;

#if defined(XMSG)
extern "C" {
       char *msg_path;
} // extern "C"
#endif   // XMSG

/***********************************************************************/
/*  Utility functions.                                                 */
/***********************************************************************/
PQRYRES OEMColumns(PGLOBAL g, PTOS topt, char *tab, char *db, bool info);
PQRYRES VirColumns(PGLOBAL g, bool info);
PQRYRES JSONColumns(PGLOBAL g, char *db, PTOS topt, bool info);
PQRYRES XMLColumns(PGLOBAL g, char *db, char *tab, PTOS topt, bool info);
void    PushWarning(PGLOBAL g, THD *thd, int level);
bool    CheckSelf(PGLOBAL g, TABLE_SHARE *s, const char *host,
                  const char *db, char *tab, const char *src, int port);
bool    ExactInfo(void);
USETEMP UseTemp(void);
int     GetConvSize(void);
TYPCONV GetTypeConv(void);
uint    GetJsonGrpSize(void);
uint    GetWorkSize(void);
void    SetWorkSize(uint);
extern "C" const char *msglang(void);

static PCONNECT GetUser(THD *thd, PCONNECT xp);
static PGLOBAL  GetPlug(THD *thd, PCONNECT& lxp);

static handler *connect_create_handler(handlerton *hton,
                                       TABLE_SHARE *table,
                                       MEM_ROOT *mem_root);

static int connect_assisted_discovery(handlerton *hton, THD* thd,
                                      TABLE_SHARE *table_s,
                                      HA_CREATE_INFO *info);

/****************************************************************************/
/*  Return str as a zero terminated string.                                 */
/****************************************************************************/
static char *strz(PGLOBAL g, LEX_STRING &ls)
{
  char *str= (char*)PlugSubAlloc(g, NULL, ls.length + 1);

  memcpy(str, ls.str, ls.length);
  str[ls.length]= 0;
  return str;
} // end of strz

/***********************************************************************/
/*  CONNECT session variables definitions.                             */
/***********************************************************************/
// Tracing: 0 no, 1 yes, >1 more tracing
static MYSQL_THDVAR_INT(xtrace,
       PLUGIN_VAR_RQCMDARG, "Console trace value.",
       NULL, NULL, 0, 0, INT_MAX, 1);

// Getting exact info values
static MYSQL_THDVAR_BOOL(exact_info, PLUGIN_VAR_RQCMDARG,
       "Getting exact info values",
       NULL, NULL, 0);

/**
  Temporary file usage:
    no:    Not using temporary file
    auto:  Using temporary file when needed
    yes:   Allways using temporary file
    force: Force using temporary file (no MAP)
    test:  Reserved
*/
const char *usetemp_names[]=
{
  "NO", "AUTO", "YES", "FORCE", "TEST", NullS
};

TYPELIB usetemp_typelib=
{
  array_elements(usetemp_names) - 1, "usetemp_typelib",
  usetemp_names, NULL
};

static MYSQL_THDVAR_ENUM(
  use_tempfile,                    // name
  PLUGIN_VAR_RQCMDARG,             // opt
  "Temporary file use.",           // comment
  NULL,                            // check
  NULL,                            // update function
  1,                               // def (AUTO)
  &usetemp_typelib);               // typelib

// Size used for g->Sarea_Size
static MYSQL_THDVAR_UINT(work_size,
       PLUGIN_VAR_RQCMDARG, 
       "Size of the CONNECT work area.",
       NULL, NULL, SZWORK, SZWMIN, UINT_MAX, 1);

// Size used when converting TEXT columns to VARCHAR
static MYSQL_THDVAR_INT(conv_size,
       PLUGIN_VAR_RQCMDARG,             // opt
       "Size used when converting TEXT columns.",
       NULL, NULL, SZCONV, 0, 65500, 1);

/**
  Type conversion:
    no:   Unsupported types -> TYPE_ERROR
    yes:  TEXT -> VARCHAR
    skip: skip unsupported type columns in Discovery
*/
const char *xconv_names[]=
{
  "NO", "YES", "SKIP", NullS
};

TYPELIB xconv_typelib=
{
  array_elements(xconv_names) - 1, "xconv_typelib",
  xconv_names, NULL
};

static MYSQL_THDVAR_ENUM(
  type_conv,                       // name
  PLUGIN_VAR_RQCMDARG,             // opt
  "Unsupported types conversion.", // comment
  NULL,                            // check
  NULL,                            // update function
  0,                               // def (no)
  &xconv_typelib);                 // typelib

// Estimate max number of rows for JSON aggregate functions
static MYSQL_THDVAR_UINT(json_grp_size,
       PLUGIN_VAR_RQCMDARG,             // opt
       "max number of rows for JSON aggregate functions.",
       NULL, NULL, JSONMAX, 1, INT_MAX, 1);

#if defined(XMSG) || defined(NEWMSG)
const char *language_names[]=
{
  "default", "english", "french", NullS
};

TYPELIB language_typelib=
{
  array_elements(language_names) - 1, "language_typelib",
  language_names, NULL
};

static MYSQL_THDVAR_ENUM(
  msg_lang,                        // name
  PLUGIN_VAR_RQCMDARG,             // opt
  "Message language",              // comment
  NULL,                            // check
  NULL,                            // update
  1,                               // def (ENGLISH)      
  &language_typelib);              // typelib
#endif   // XMSG || NEWMSG

/***********************************************************************/
/*  Function to export session variable values to other source files.  */
/***********************************************************************/
extern "C" int GetTraceValue(void) {return THDVAR(current_thd, xtrace);}
bool ExactInfo(void) {return THDVAR(current_thd, exact_info);}
USETEMP UseTemp(void) {return (USETEMP)THDVAR(current_thd, use_tempfile);}
int GetConvSize(void) {return THDVAR(current_thd, conv_size);}
TYPCONV GetTypeConv(void) {return (TYPCONV)THDVAR(current_thd, type_conv);}
uint GetJsonGrpSize(void) {return THDVAR(current_thd, json_grp_size);}
uint GetWorkSize(void) {return THDVAR(current_thd, work_size);}
void SetWorkSize(uint) 
{
  // Changing the session variable value seems to be impossible here
  // and should be done in a check function 
  push_warning(current_thd, Sql_condition::WARN_LEVEL_WARN, 0, 
    "Work size too big, try setting a smaller value");
} // end of SetWorkSize
#if defined(XMSG) || defined(NEWMSG)
extern "C" const char *msglang(void)
{
  return language_names[THDVAR(current_thd, msg_lang)];
} // end of msglang
#else   // !XMSG && !NEWMSG
extern "C" const char *msglang(void)
{
#if defined(FRENCH)
  return "french";
#else  // DEFAULT
  return "english";
#endif // DEFAULT
} // end of msglang
#endif  // !XMSG && !NEWMSG

#if 0
/***********************************************************************/
/*  Global variables update functions.                                 */
/***********************************************************************/
static void update_connect_zconv(MYSQL_THD thd,
                                  struct st_mysql_sys_var *var,
                                  void *var_ptr, const void *save)
{
  zconv= *(int *)var_ptr= *(int *)save;
} // end of update_connect_zconv

static void update_connect_xconv(MYSQL_THD thd,
                                 struct st_mysql_sys_var *var,
                                 void *var_ptr, const void *save)
{
  xconv= (int)(*(ulong *)var_ptr= *(ulong *)save);
} // end of update_connect_xconv

#if defined(XMAP)
static void update_connect_xmap(MYSQL_THD thd,
                                struct st_mysql_sys_var *var,
                                void *var_ptr, const void *save)
{
  xmap= (my_bool)(*(my_bool *)var_ptr= *(my_bool *)save);
} // end of update_connect_xmap
#endif   // XMAP
#endif // 0

#if 0 // (was XMSG) Unuseful because not called for default value
static void update_msg_path(MYSQL_THD thd,
                            struct st_mysql_sys_var *var,
                            void *var_ptr, const void *save)
{
  char *value= *(char**)save;
  char *old= *(char**)var_ptr;

  if (value)
    *(char**)var_ptr= my_strdup(value, MYF(0));
  else
    *(char**)var_ptr= 0;

  my_free(old);
} // end of update_msg_path

static int check_msg_path (MYSQL_THD thd, struct st_mysql_sys_var *var,
	                         void *save, struct st_mysql_value *value)
{
	const char *path;
	char	buff[512];
	int		len= sizeof(buff);

	path= value->val_str(value, buff, &len);

	if (path && *path != '*') {
		/* Save a pointer to the name in the
		'file_format_name_map' constant array. */
		*(char**)save= my_strdup(path, MYF(0));
		return(0);
	} else {
		push_warning_printf(thd,
		  Sql_condition::WARN_LEVEL_WARN,
		  ER_WRONG_ARGUMENTS,
		  "CONNECT: invalid message path");
	} // endif path

	*(char**)save= NULL;
	return(1);
} // end of check_msg_path
#endif   // 0

/***********************************************************************/
/*  The CONNECT handlerton object.                                     */
/***********************************************************************/
handlerton *connect_hton;

/**
  CREATE TABLE option list (table options)

  These can be specified in the CREATE TABLE:
  CREATE TABLE ( ... ) {...here...}
*/
ha_create_table_option connect_table_option_list[]=
{
  HA_TOPTION_STRING("TABLE_TYPE", type),
  HA_TOPTION_STRING("FILE_NAME", filename),
  HA_TOPTION_STRING("XFILE_NAME", optname),
//HA_TOPTION_STRING("CONNECT_STRING", connect),
  HA_TOPTION_STRING("TABNAME", tabname),
  HA_TOPTION_STRING("TABLE_LIST", tablist),
  HA_TOPTION_STRING("DBNAME", dbname),
  HA_TOPTION_STRING("SEP_CHAR", separator),
  HA_TOPTION_STRING("QCHAR", qchar),
  HA_TOPTION_STRING("MODULE", module),
  HA_TOPTION_STRING("SUBTYPE", subtype),
  HA_TOPTION_STRING("CATFUNC", catfunc),
  HA_TOPTION_STRING("SRCDEF", srcdef),
  HA_TOPTION_STRING("COLIST", colist),
  HA_TOPTION_STRING("OPTION_LIST", oplist),
  HA_TOPTION_STRING("DATA_CHARSET", data_charset),
  HA_TOPTION_NUMBER("LRECL", lrecl, 0, 0, INT_MAX32, 1),
  HA_TOPTION_NUMBER("BLOCK_SIZE", elements, 0, 0, INT_MAX32, 1),
//HA_TOPTION_NUMBER("ESTIMATE", estimate, 0, 0, INT_MAX32, 1),
  HA_TOPTION_NUMBER("MULTIPLE", multiple, 0, 0, 2, 1),
  HA_TOPTION_NUMBER("HEADER", header, 0, 0, 3, 1),
  HA_TOPTION_NUMBER("QUOTED", quoted, (ulonglong) -1, 0, 3, 1),
  HA_TOPTION_NUMBER("ENDING", ending, (ulonglong) -1, 0, INT_MAX32, 1),
  HA_TOPTION_NUMBER("COMPRESS", compressed, 0, 0, 2, 1),
//HA_TOPTION_BOOL("COMPRESS", compressed, 0),
  HA_TOPTION_BOOL("MAPPED", mapped, 0),
  HA_TOPTION_BOOL("HUGE", huge, 0),
  HA_TOPTION_BOOL("SPLIT", split, 0),
  HA_TOPTION_BOOL("READONLY", readonly, 0),
  HA_TOPTION_BOOL("SEPINDEX", sepindex, 0),
  HA_TOPTION_END
};


/**
  CREATE TABLE option list (field options)

  These can be specified in the CREATE TABLE per field:
  CREATE TABLE ( field ... {...here...}, ... )
*/
ha_create_table_option connect_field_option_list[]=
{
  HA_FOPTION_NUMBER("FLAG", offset, (ulonglong) -1, 0, INT_MAX32, 1),
  HA_FOPTION_NUMBER("MAX_DIST", freq, 0, 0, INT_MAX32, 1), // BLK_INDX
//HA_FOPTION_NUMBER("DISTRIB", opt, 0, 0, 2, 1),  // used for BLK_INDX
  HA_FOPTION_NUMBER("FIELD_LENGTH", fldlen, 0, 0, INT_MAX32, 1),
  HA_FOPTION_STRING("DATE_FORMAT", dateformat),
  HA_FOPTION_STRING("FIELD_FORMAT", fieldformat),
  HA_FOPTION_STRING("SPECIAL", special),
  HA_FOPTION_ENUM("DISTRIB", opt, "scattered,clustered,sorted", 0),
  HA_FOPTION_END
};

/*
  CREATE TABLE option list (index options)

  These can be specified in the CREATE TABLE per index:
  CREATE TABLE ( field ..., .., INDEX .... *here*, ... )
*/
ha_create_table_option connect_index_option_list[]=
{
  HA_IOPTION_BOOL("DYNAM", dynamic, 0),
  HA_IOPTION_BOOL("MAPPED", mapped, 0),
  HA_IOPTION_END
};

/***********************************************************************/
/*  Push G->Message as a MySQL warning.                                */
/***********************************************************************/
bool PushWarning(PGLOBAL g, PTDBASE tdbp, int level)
{
  PHC    phc;
  THD   *thd;
  MYCAT *cat= (MYCAT*)tdbp->GetDef()->GetCat();

  if (!cat || !(phc= cat->GetHandler()) || !phc->GetTable() ||
      !(thd= (phc->GetTable())->in_use))
    return true;

  PushWarning(g, thd, level);
  return false;
} // end of PushWarning

void PushWarning(PGLOBAL g, THD *thd, int level)
  {
  if (thd) {
    Sql_condition::enum_warning_level wlvl;

    wlvl= (Sql_condition::enum_warning_level)level;
    push_warning(thd, wlvl, 0, g->Message);
  } else
    htrc("%s\n", g->Message);

  } // end of PushWarning

#ifdef HAVE_PSI_INTERFACE
static PSI_mutex_key con_key_mutex_CONNECT_SHARE_mutex;

static PSI_mutex_info all_connect_mutexes[]=
{
  { &con_key_mutex_CONNECT_SHARE_mutex, "CONNECT_SHARE::mutex", 0}
};

static void init_connect_psi_keys()
{
  const char* category= "connect";
  int count;

  if (PSI_server == NULL)
    return;

  count= array_elements(all_connect_mutexes);
  PSI_server->register_mutex(category, all_connect_mutexes, count);
}
#else
static void init_connect_psi_keys() {}
#endif


DllExport LPCSTR PlugSetPath(LPSTR to, LPCSTR name, LPCSTR dir)
{
  const char *res= PlugSetPath(to, mysql_data_home, name, dir);
  return res;
}


/**
  @brief
  If frm_error() is called then we will use this to determine
  the file extensions that exist for the storage engine. This is also
  used by the default rename_table and delete_table method in
  handler.cc.

  For engines that have two file name extentions (separate meta/index file
  and data file), the order of elements is relevant. First element of engine
  file name extentions array should be meta/index file extention. Second
  element - data file extention. This order is assumed by
  prepare_for_repair() when REPAIR TABLE ... USE_FRM is issued.

  @see
  rename_table method in handler.cc and
  delete_table method in handler.cc
*/
static const char *ha_connect_exts[]= {
  ".dos", ".fix", ".csv", ".bin", ".fmt", ".dbf", ".xml", ".json", ".ini",
  ".vec", ".dnx", ".fnx", ".bnx", ".vnx", ".dbx", ".dop", ".fop", ".bop",
  ".vop", NULL};

/**
  @brief
  Plugin initialization
*/
static int connect_init_func(void *p)
{
  DBUG_ENTER("connect_init_func");

// added from Sergei mail  
#if 0 // (defined(LINUX))
  Dl_info dl_info;
  if (dladdr(&connect_hton, &dl_info))
  {
    if (dlopen(dl_info.dli_fname, RTLD_NOLOAD | RTLD_NOW | RTLD_GLOBAL) == 0)
    {
      sql_print_information("CONNECT: dlopen() failed, OEM table type is not supported");
      sql_print_information("CONNECT: %s", dlerror());
    }
  }
  else
  {
    sql_print_information("CONNECT: dladdr() failed, OEM table type is not supported");
    sql_print_information("CONNECT: %s", dlerror());
  }
#endif   // 0 (LINUX)

#if defined(__WIN__)
  sql_print_information("CONNECT: %s", compver);
#else   // !__WIN__
  sql_print_information("CONNECT: %s", version);
#endif  // !__WIN__

#ifdef LIBXML2_SUPPORT
  XmlInitParserLib();
#endif   // LIBXML2_SUPPORT

  init_connect_psi_keys();

  connect_hton= (handlerton *)p;
  connect_hton->state= SHOW_OPTION_YES;
  connect_hton->create= connect_create_handler;
//connect_hton->flags= HTON_TEMPORARY_NOT_SUPPORTED | HTON_NO_PARTITION;
  connect_hton->flags= HTON_TEMPORARY_NOT_SUPPORTED;
  connect_hton->table_options= connect_table_option_list;
  connect_hton->field_options= connect_field_option_list;
  connect_hton->index_options= connect_index_option_list;
  connect_hton->tablefile_extensions= ha_connect_exts;
  connect_hton->discover_table_structure= connect_assisted_discovery;

  if (trace)
    sql_print_information("connect_init: hton=%p", p);

  DTVAL::SetTimeShift();      // Initialize time zone shift once for all
  BINCOL::SetEndian();        // Initialize host endian setting
  DBUG_RETURN(0);
} // end of connect_init_func


/**
  @brief
  Plugin clean up
*/
static int connect_done_func(void *)
{
  int error= 0;
  PCONNECT pc, pn;
  DBUG_ENTER("connect_done_func");

#ifdef LIBXML2_SUPPORT
  XmlCleanupParserLib();
#endif   // LIBXML2_SUPPORT

#if !defined(__WIN__)
//PROFILE_End();                Causes signal 11
#endif   // !__WIN__

  for (pc= user_connect::to_users; pc; pc= pn) {
    if (pc->g)
      PlugCleanup(pc->g, true);

    pn= pc->next;
    delete pc;
    } // endfor pc

  DBUG_RETURN(error);
} // end of connect_done_func


/**
  @brief
  Example of simple lock controls. The "share" it creates is a
  structure we will pass to each CONNECT handler. Do you have to have
  one of these? Well, you have pieces that are used for locking, and
  they are needed to function.
*/

CONNECT_SHARE *ha_connect::get_share()
{
  CONNECT_SHARE *tmp_share;

  lock_shared_ha_data();

  if (!(tmp_share= static_cast<CONNECT_SHARE*>(get_ha_share_ptr()))) {
    tmp_share= new CONNECT_SHARE;
    if (!tmp_share)
      goto err;
    mysql_mutex_init(con_key_mutex_CONNECT_SHARE_mutex,
                     &tmp_share->mutex, MY_MUTEX_INIT_FAST);
    set_ha_share_ptr(static_cast<Handler_share*>(tmp_share));
    } // endif tmp_share

 err:
  unlock_shared_ha_data();
  return tmp_share;
} // end of get_share


static handler* connect_create_handler(handlerton *hton,
                                   TABLE_SHARE *table,
                                   MEM_ROOT *mem_root)
{
  handler *h= new (mem_root) ha_connect(hton, table);

  if (trace)
    htrc("New CONNECT %p, table: %.*s\n", h,
          table ? table->table_name.length : 6,
          table ? table->table_name.str : "<null>");

  return h;
} // end of connect_create_handler

/****************************************************************************/
/*  ha_connect constructor.                                                 */
/****************************************************************************/
ha_connect::ha_connect(handlerton *hton, TABLE_SHARE *table_arg)
       :handler(hton, table_arg)
{
  hnum= ++num;
  xp= (table) ? GetUser(ha_thd(), NULL) : NULL;
  if (xp)
    xp->SetHandler(this);
#if defined(__WIN__)
  datapath= ".\\";
#else   // !__WIN__
  datapath= "./";
#endif  // !__WIN__
  tdbp= NULL;
  sdvalin1= sdvalin2= sdvalin3= sdvalin4= NULL;
  sdvalout= NULL;
  xmod= MODE_ANY;
  istable= false;
  *partname= 0;
  bzero((char*) &xinfo, sizeof(XINFO));
  valid_info= false;
  valid_query_id= 0;
  creat_query_id= (table && table->in_use) ? table->in_use->query_id : 0;
  stop= false;
  alter= false;
  mrr= false;
  nox= true;
  abort= false;
  indexing= -1;
  locked= 0;
  part_id= NULL;
  data_file_name= NULL;
  index_file_name= NULL;
  enable_activate_all_index= 0;
  int_table_flags= (HA_NO_TRANSACTIONS | HA_NO_PREFIX_CHAR_KEYS);
  ref_length= sizeof(int);
  share= NULL;
  tshp= NULL;
} // end of ha_connect constructor


/****************************************************************************/
/*  ha_connect destructor.                                                  */
/****************************************************************************/
ha_connect::~ha_connect(void)
{
  if (trace)
    htrc("Delete CONNECT %p, table: %.*s, xp=%p count=%d\n", this,
                         table ? table->s->table_name.length : 6,
                         table ? table->s->table_name.str : "<null>",
                         xp, xp ? xp->count : 0);

  if (xp) {
    PCONNECT p;

    xp->count--;

    for (p= user_connect::to_users; p; p= p->next)
      if (p == xp)
        break;

    if (p && !p->count) {
      if (p->next)
        p->next->previous= p->previous;

      if (p->previous)
        p->previous->next= p->next;
      else
        user_connect::to_users= p->next;

      } // endif p

    if (!xp->count) {
      PlugCleanup(xp->g, true);
      delete xp;
      } // endif count

    } // endif xp

} // end of ha_connect destructor


/****************************************************************************/
/*  Get a pointer to the user of this handler.                              */
/****************************************************************************/
static PCONNECT GetUser(THD *thd, PCONNECT xp)
{
  if (!thd)
    return NULL;

  if (xp && thd == xp->thdp)
    return xp;

  for (xp= user_connect::to_users; xp; xp= xp->next)
    if (thd == xp->thdp)
      break;

  if (!xp) {
    xp= new user_connect(thd);

    if (xp->user_init()) {
      delete xp;
      xp= NULL;
      } // endif user_init

  } else
    xp->count++;

  return xp;
} // end of GetUser


/****************************************************************************/
/*  Get the global pointer of the user of this handler.                     */
/****************************************************************************/
static PGLOBAL GetPlug(THD *thd, PCONNECT& lxp)
{
  lxp= GetUser(thd, lxp);
  return (lxp) ? lxp->g : NULL;
} // end of GetPlug

/****************************************************************************/
/*  Get the implied table type.                                             */
/****************************************************************************/
TABTYPE ha_connect::GetRealType(PTOS pos)
{
  TABTYPE type;
  
  if (pos || (pos= GetTableOptionStruct())) {
    type= GetTypeID(pos->type);

    if (type == TAB_UNDEF)
      type= pos->srcdef ? TAB_MYSQL : pos->tabname ? TAB_PRX : TAB_DOS;

  } else
    type= TAB_UNDEF;

  return type;
} // end of GetRealType

/** @brief
  The name of the index type that will be used for display.
  Don't implement this method unless you really have indexes.
 */
const char *ha_connect::index_type(uint inx) 
{ 
  switch (GetIndexType(GetRealType())) {
    case 1:
      if (table_share)
        return (GetIndexOption(&table_share->key_info[inx], "Dynamic"))
             ? "KINDEX" : "XINDEX";
      else
        return "XINDEX";

    case 2: return "REMOTE";
    case 3: return "VIRTUAL";
    } // endswitch

  return "Unknown";
} // end of index_type

/** @brief
  This is a bitmap of flags that indicates how the storage engine
  implements indexes. The current index flags are documented in
  handler.h. If you do not implement indexes, just return zero here.

    @details
  part is the key part to check. First key part is 0.
  If all_parts is set, MySQL wants to know the flags for the combined
  index, up to and including 'part'.
*/
//ong ha_connect::index_flags(uint inx, uint part, bool all_parts) const
ulong ha_connect::index_flags(uint, uint, bool) const
{
  ulong       flags= HA_READ_NEXT | HA_READ_RANGE |
                     HA_KEYREAD_ONLY | HA_KEY_SCAN_NOT_ROR;
  ha_connect *hp= (ha_connect*)this;
  PTOS        pos= hp->GetTableOptionStruct();

  if (pos) {
    TABTYPE type= hp->GetRealType(pos);

    switch (GetIndexType(type)) {
      case 1: flags|= (HA_READ_ORDER | HA_READ_PREV); break;
      case 2: flags|= HA_READ_AFTER_KEY;              break;
      } // endswitch

    } // endif pos

  return flags;
} // end of index_flags

/** @brief
  This is a list of flags that indicate what functionality the storage
  engine implements. The current table flags are documented in handler.h
*/
ulonglong ha_connect::table_flags() const
{
  ulonglong   flags= HA_CAN_VIRTUAL_COLUMNS | HA_REC_NOT_IN_SEQ |
                     HA_NO_AUTO_INCREMENT | HA_NO_PREFIX_CHAR_KEYS |
                     HA_BINLOG_ROW_CAPABLE | HA_BINLOG_STMT_CAPABLE |
                     HA_PARTIAL_COLUMN_READ | HA_FILE_BASED |
//                   HA_NULL_IN_KEY |    not implemented yet
//                   HA_FAST_KEY_READ |  causes error when sorting (???)
                     HA_NO_TRANSACTIONS | HA_DUPLICATE_KEY_NOT_IN_ORDER |
                     HA_NO_BLOBS | HA_MUST_USE_TABLE_CONDITION_PUSHDOWN;
  ha_connect *hp= (ha_connect*)this;
  PTOS        pos= hp->GetTableOptionStruct();

  if (pos) {
    TABTYPE type= hp->GetRealType(pos);

    if (IsFileType(type))
      flags|= HA_FILE_BASED;

    if (IsExactType(type))
      flags|= (HA_HAS_RECORDS | HA_STATS_RECORDS_IS_EXACT);

    // No data change on ALTER for outward tables
    if (!IsFileType(type) || hp->FileExists(pos->filename, true))
      flags|= HA_NO_COPY_ON_ALTER;

    } // endif pos

  return flags;
} // end of table_flags

/****************************************************************************/
/*  Return the value of an option specified in an option list.              */
/****************************************************************************/
char *GetListOption(PGLOBAL g, const char *opname,
                               const char *oplist, const char *def)
{
  if (!oplist)
    return (char*)def;

  char  key[16], val[256];
  char *pk, *pv, *pn;
  char *opval= (char*) def;
  int   n;

  for (pk= (char*)oplist; pk; pk= ++pn) {
    pn= strchr(pk, ',');
    pv= strchr(pk, '=');

    if (pv && (!pn || pv < pn)) {
      n= pv - pk;
      memcpy(key, pk, n);
      key[n]= 0;
      pv++;

      if (pn) {
        n= pn - pv;
        memcpy(val, pv, n);
        val[n]= 0;
      } else
        strcpy(val, pv);

    } else {
      if (pn) {
        n= MY_MIN(pn - pk, 15);
        memcpy(key, pk, n);
        key[n]= 0;
      } else
        strcpy(key, pk);

      val[0]= 0;
    } // endif pv

    if (!stricmp(opname, key)) {
      opval= PlugDup(g, val);
      break;
    } else if (!pn)
      break;

    } // endfor pk

  return opval;
} // end of GetListOption

/****************************************************************************/
/*  Return the value of a string option or NULL if not specified.           */
/****************************************************************************/
char *GetStringTableOption(PGLOBAL g, PTOS options, char *opname, char *sdef)
{
  const char *opval= NULL;

  if (!options)
    return sdef;
  else if (!stricmp(opname, "Type"))
    opval= options->type;
  else if (!stricmp(opname, "Filename"))
    opval= options->filename;
  else if (!stricmp(opname, "Optname"))
    opval= options->optname;
  else if (!stricmp(opname, "Tabname"))
    opval= options->tabname;
  else if (!stricmp(opname, "Tablist"))
    opval= options->tablist;
  else if (!stricmp(opname, "Database") ||
           !stricmp(opname, "DBname"))
    opval= options->dbname;
  else if (!stricmp(opname, "Separator"))
    opval= options->separator;
  else if (!stricmp(opname, "Qchar"))
    opval= options->qchar;
  else if (!stricmp(opname, "Module"))
    opval= options->module;
  else if (!stricmp(opname, "Subtype"))
    opval= options->subtype;
  else if (!stricmp(opname, "Catfunc"))
    opval= options->catfunc;
  else if (!stricmp(opname, "Srcdef"))
    opval= options->srcdef;
  else if (!stricmp(opname, "Colist"))
    opval= options->colist;
  else if (!stricmp(opname, "Data_charset"))
    opval= options->data_charset;

  if (!opval && options && options->oplist)
    opval= GetListOption(g, opname, options->oplist);

  return opval ? (char*)opval : sdef;
} // end of GetStringTableOption

/****************************************************************************/
/*  Return the value of a Boolean option or bdef if not specified.          */
/****************************************************************************/
bool GetBooleanTableOption(PGLOBAL g, PTOS options, char *opname, bool bdef)
{
  bool  opval= bdef;
  char *pv;

  if (!options)
    return bdef;
  else if (!stricmp(opname, "Mapped"))
    opval= options->mapped;
  else if (!stricmp(opname, "Huge"))
    opval= options->huge;
  else if (!stricmp(opname, "Split"))
    opval= options->split;
  else if (!stricmp(opname, "Readonly"))
    opval= options->readonly;
  else if (!stricmp(opname, "SepIndex"))
    opval= options->sepindex;
  else if (!stricmp(opname, "Header"))
    opval= (options->header != 0);   // Is Boolean for some table types
  else if (options->oplist)
    if ((pv= GetListOption(g, opname, options->oplist)))
      opval= (!*pv || *pv == 'y' || *pv == 'Y' || atoi(pv) != 0);

  return opval;
} // end of GetBooleanTableOption

/****************************************************************************/
/*  Return the value of an integer option or NO_IVAL if not specified.      */
/****************************************************************************/
int GetIntegerTableOption(PGLOBAL g, PTOS options, char *opname, int idef)
{
  ulonglong opval= NO_IVAL;

  if (!options)
    return idef;
  else if (!stricmp(opname, "Lrecl"))
    opval= options->lrecl;
  else if (!stricmp(opname, "Elements"))
    opval= options->elements;
  else if (!stricmp(opname, "Multiple"))
    opval= options->multiple;
  else if (!stricmp(opname, "Header"))
    opval= options->header;
  else if (!stricmp(opname, "Quoted"))
    opval= options->quoted;
  else if (!stricmp(opname, "Ending"))
    opval= options->ending;
  else if (!stricmp(opname, "Compressed"))
    opval= (options->compressed);

  if (opval == NO_IVAL) {
    char *pv;

    if ((pv= GetListOption(g, opname, options->oplist)))
      opval= CharToNumber(pv, strlen(pv), ULONGLONG_MAX, true);
    else
      return idef;

    } // endif opval

  return (int)opval;
} // end of GetIntegerTableOption

/****************************************************************************/
/*  Return the table option structure.                                      */
/****************************************************************************/
PTOS ha_connect::GetTableOptionStruct(TABLE_SHARE *s)
{
  TABLE_SHARE *tsp= (tshp) ? tshp : (s) ? s : table_share;

  return (tsp) ? tsp->option_struct : NULL;
} // end of GetTableOptionStruct

/****************************************************************************/
/*  Return the string eventually formatted with partition name.             */
/****************************************************************************/
char *ha_connect::GetRealString(const char *s)
{
  char *sv;

  if (IsPartitioned() && s) {
    sv= (char*)PlugSubAlloc(xp->g, NULL, 0);
    sprintf(sv, s, partname);
    PlugSubAlloc(xp->g, NULL, strlen(sv) + 1);
  } else
    sv= (char*)s;

  return sv;
} // end of GetRealString

/****************************************************************************/
/*  Return the value of a string option or sdef if not specified.           */
/****************************************************************************/
char *ha_connect::GetStringOption(char *opname, char *sdef)
{
  char *opval= NULL;
  PTOS  options= GetTableOptionStruct();

  if (!stricmp(opname, "Connect")) {
    LEX_STRING cnc= (tshp) ? tshp->connect_string 
                           : table->s->connect_string;

    if (cnc.length)
      opval= GetRealString(strz(xp->g, cnc));

  } else if (!stricmp(opname, "Query_String"))
    opval= thd_query_string(table->in_use)->str;
  else if (!stricmp(opname, "Partname"))
    opval= partname;
  else if (!stricmp(opname, "Table_charset")) {
    const CHARSET_INFO *chif= (tshp) ? tshp->table_charset 
                                     : table->s->table_charset;

    if (chif)
      opval= (char*)chif->csname;

  } else
    opval= GetStringTableOption(xp->g, options, opname, NULL);

  if (opval && (!stricmp(opname, "connect") 
             || !stricmp(opname, "tabname") 
             || !stricmp(opname, "filename")))
    opval = GetRealString(opval);

  if (!opval) {
    if (sdef && !strcmp(sdef, "*")) {
      // Return the handler default value
      if (!stricmp(opname, "Dbname") || !stricmp(opname, "Database"))
        opval= (char*)GetDBName(NULL);    // Current database
      else if (!stricmp(opname, "Type"))  // Default type
        opval= (!options) ? NULL :
               (options->srcdef)  ? (char*)"MYSQL" :
               (options->tabname) ? (char*)"PROXY" : (char*)"DOS";
      else if (!stricmp(opname, "User"))  // Connected user
        opval= (char *) "root";
      else if (!stricmp(opname, "Host"))  // Connected user host
        opval= (char *) "localhost";
      else
        opval= sdef;                      // Caller default

    } else
      opval= sdef;                        // Caller default

    } // endif !opval

  return opval;
} // end of GetStringOption

/****************************************************************************/
/*  Return the value of a Boolean option or bdef if not specified.          */
/****************************************************************************/
bool ha_connect::GetBooleanOption(char *opname, bool bdef)
{
  bool  opval;
  PTOS  options= GetTableOptionStruct();

  if (!stricmp(opname, "View"))
    opval= (tshp) ? tshp->is_view : table_share->is_view;
  else
    opval= GetBooleanTableOption(xp->g, options, opname, bdef);

  return opval;
} // end of GetBooleanOption

/****************************************************************************/
/*  Set the value of the opname option (does not work for oplist options)   */
/*  Currently used only to set the Sepindex value.                          */
/****************************************************************************/
bool ha_connect::SetBooleanOption(char *opname, bool b)
{
  PTOS options= GetTableOptionStruct();

  if (!options)
    return true;

  if (!stricmp(opname, "SepIndex"))
    options->sepindex= b;
  else
    return true;

  return false;
} // end of SetBooleanOption

/****************************************************************************/
/*  Return the value of an integer option or NO_IVAL if not specified.      */
/****************************************************************************/
int ha_connect::GetIntegerOption(char *opname)
{
  int          opval;
  PTOS         options= GetTableOptionStruct();
  TABLE_SHARE *tsp= (tshp) ? tshp : table_share;

  if (!stricmp(opname, "Avglen"))
    opval= (int)tsp->avg_row_length;
  else if (!stricmp(opname, "Estimate"))
    opval= (int)tsp->max_rows;
  else
    opval= GetIntegerTableOption(xp->g, options, opname, NO_IVAL);

  return opval;
} // end of GetIntegerOption

/****************************************************************************/
/*  Set the value of the opname option (does not work for oplist options)   */
/*  Currently used only to set the Lrecl value.                             */
/****************************************************************************/
bool ha_connect::SetIntegerOption(char *opname, int n)
{
  PTOS options= GetTableOptionStruct();

  if (!options)
    return true;

  if (!stricmp(opname, "Lrecl"))
    options->lrecl= n;
  else if (!stricmp(opname, "Elements"))
    options->elements= n;
//else if (!stricmp(opname, "Estimate"))
//  options->estimate= n;
  else if (!stricmp(opname, "Multiple"))
    options->multiple= n;
  else if (!stricmp(opname, "Header"))
    options->header= n;
  else if (!stricmp(opname, "Quoted"))
    options->quoted= n;
  else if (!stricmp(opname, "Ending"))
    options->ending= n;
  else if (!stricmp(opname, "Compressed"))
    options->compressed= n;
  else
    return true;
//else if (options->oplist)
//  SetListOption(opname, options->oplist, n);

  return false;
} // end of SetIntegerOption

/****************************************************************************/
/*  Return a field option structure.                                        */
/****************************************************************************/
PFOS ha_connect::GetFieldOptionStruct(Field *fdp)
{
  return fdp->option_struct;
} // end of GetFildOptionStruct

/****************************************************************************/
/*  Returns the column description structure used to make the column.       */
/****************************************************************************/
void *ha_connect::GetColumnOption(PGLOBAL g, void *field, PCOLINFO pcf)
{
  const char *cp;
  char   *chset, v;
  ha_field_option_struct *fop;
  Field*  fp;
  Field* *fldp;

  // Double test to be on the safe side
  if (!table)
    return NULL;

  // Find the column to describe
  if (field) {
    fldp= (Field**)field;
    fldp++;
  } else
    fldp= (tshp) ? tshp->field : table->field;

  if (!fldp || !(fp= *fldp))
    return NULL;

  // Get the CONNECT field options structure
  fop= GetFieldOptionStruct(fp);
  pcf->Flags= 0;

  // Now get column information
  pcf->Name= (char*)fp->field_name;

  if (fop && fop->special) {
    pcf->Fieldfmt= (char*)fop->special;
    pcf->Flags= U_SPECIAL;
    return fldp;
    } // endif special

  pcf->Scale= 0;
  pcf->Opt= (fop) ? (int)fop->opt : 0;

  if ((pcf->Length= fp->field_length) < 0)
    pcf->Length= 256;            // BLOB?

  pcf->Precision= pcf->Length;

  if (fop) {
    pcf->Offset= (int)fop->offset;
    pcf->Freq= (int)fop->freq;
    pcf->Datefmt= (char*)fop->dateformat;
    pcf->Fieldfmt= (char*)fop->fieldformat;
  } else {
    pcf->Offset= -1;
    pcf->Freq= 0;
    pcf->Datefmt= NULL;
    pcf->Fieldfmt= NULL;
  } // endif fop

  chset = (char *)fp->charset()->name;
  v = (!strcmp(chset, "binary")) ? 'B' : 0;

  switch (fp->type()) {
    case MYSQL_TYPE_BLOB:
    case MYSQL_TYPE_VARCHAR:
    case MYSQL_TYPE_VAR_STRING:
      pcf->Flags |= U_VAR;
      /* no break */
    default:
      pcf->Type= MYSQLtoPLG(fp->type(), &v);
      break;
    } // endswitch SQL type

  switch (pcf->Type) {
    case TYPE_STRING:
      // Do something for case
      cp= fp->charset()->name;

      // Find if collation name ends by _ci
      if (!strcmp(cp + strlen(cp) - 3, "_ci")) {
        pcf->Scale= 1;     // Case insensitive
        pcf->Opt= 0;       // Prevent index opt until it is safe
        } // endif ci

      break;
    case TYPE_DOUBLE:
      pcf->Scale= MY_MAX(MY_MIN(fp->decimals(), ((unsigned)pcf->Length - 2)), 0);
      break;
    case TYPE_DECIM:
      pcf->Precision= ((Field_new_decimal*)fp)->precision;
      pcf->Length= pcf->Precision;
      pcf->Scale= fp->decimals();
      break;
    case TYPE_DATE:
      // Field_length is only used for DATE columns
      if (fop && fop->fldlen)
        pcf->Length= (int)fop->fldlen;
      else {
        int len;

        if (pcf->Datefmt) {
          // Find the (max) length produced by the date format
          char    buf[256];
          PGLOBAL g= GetPlug(table->in_use, xp);
          PDTP    pdtp= MakeDateFormat(g, pcf->Datefmt, false, true, 0);
          struct tm datm;
          bzero(&datm, sizeof(datm));
          datm.tm_mday= 12;
          datm.tm_mon= 11;
          datm.tm_year= 112;
          mktime(&datm); // set other fields get proper day name
          len= strftime(buf, 256, pdtp->OutFmt, &datm);
        } else
          len= 0;

        // 11 is for signed numeric representation of the date
        pcf->Length= (len) ? len : 11;
        } // endelse

      // For Value setting
      pcf->Precision= MY_MAX(pcf->Precision, pcf->Length);
      break;
    default:
      break;
    } // endswitch type

  if (fp->flags & UNSIGNED_FLAG)
    pcf->Flags |= U_UNSIGNED;

  if (fp->flags & ZEROFILL_FLAG)
    pcf->Flags |= U_ZEROFILL;

  // This is used to skip null bit
  if (fp->real_maybe_null())
    pcf->Flags |= U_NULLS;

  // Mark virtual columns as such
  if (fp->vcol_info && !fp->stored_in_db)
    pcf->Flags |= U_VIRTUAL;

  pcf->Key= 0;   // Not used when called from MySQL

  // Get the comment if any
  if (fp->comment.str && fp->comment.length)
    pcf->Remark= strz(g, fp->comment);
  else
    pcf->Remark= NULL;

  return fldp;
} // end of GetColumnOption

/****************************************************************************/
/*  Return an index option structure.                                       */
/****************************************************************************/
PXOS ha_connect::GetIndexOptionStruct(KEY *kp)
{
  return kp->option_struct;
} // end of GetIndexOptionStruct

/****************************************************************************/
/*  Return a Boolean index option or false if not specified.                */
/****************************************************************************/
bool ha_connect::GetIndexOption(KEY *kp, char *opname)
{
  bool opval= false;
  PXOS options= GetIndexOptionStruct(kp);

  if (options) {
    if (!stricmp(opname, "Dynamic"))
      opval= options->dynamic;
    else if (!stricmp(opname, "Mapped"))
      opval= options->mapped;

  } else if (kp->comment.str && kp->comment.length) {
    char *pv, *oplist= strz(xp->g, kp->comment);

    if ((pv= GetListOption(xp->g, opname, oplist)))
      opval= (!*pv || *pv == 'y' || *pv == 'Y' || atoi(pv) != 0);

  } // endif comment

  return opval;
} // end of GetIndexOption

/****************************************************************************/
/*  Returns the index description structure used to make the index.         */
/****************************************************************************/
bool ha_connect::IsUnique(uint n)
{
  TABLE_SHARE *s= (table) ? table->s : NULL;
  KEY          kp= s->key_info[n];

  return (kp.flags & 1) != 0;
} // end of IsUnique

/****************************************************************************/
/*  Returns the index description structure used to make the index.         */
/****************************************************************************/
PIXDEF ha_connect::GetIndexInfo(TABLE_SHARE *s)
{
  char    *name, *pn;
  bool     unique;
  PIXDEF   xdp, pxd=NULL, toidx= NULL;
  PKPDEF   kpp, pkp;
  KEY      kp;
  PGLOBAL& g= xp->g;

  if (!s)
    s= table->s;

  for (int n= 0; (unsigned)n < s->keynames.count; n++) {
    if (trace)
      htrc("Getting created index %d info\n", n + 1);

    // Find the index to describe
    kp= s->key_info[n];

    // Now get index information
    pn= (char*)s->keynames.type_names[n];
    name= PlugDup(g, pn);
    unique= (kp.flags & 1) != 0;
    pkp= NULL;

    // Allocate the index description block
    xdp= new(g) INDEXDEF(name, unique, n);

    // Get the the key parts info
    for (int k= 0; (unsigned)k < kp.user_defined_key_parts; k++) {
      pn= (char*)kp.key_part[k].field->field_name;
      name= PlugDup(g, pn);

      // Allocate the key part description block
      kpp= new(g) KPARTDEF(name, k + 1);
      kpp->SetKlen(kp.key_part[k].length);

#if 0             // NIY
    // Index on auto increment column can be an XXROW index
    if (kp.key_part[k].field->flags & AUTO_INCREMENT_FLAG &&
        kp.uder_defined_key_parts == 1) {
      char   *type= GetStringOption("Type", "DOS");
      TABTYPE typ= GetTypeID(type);

      xdp->SetAuto(IsTypeFixed(typ));
      } // endif AUTO_INCREMENT
#endif // 0

      if (pkp)
        pkp->SetNext(kpp);
      else
        xdp->SetToKeyParts(kpp);

      pkp= kpp;
      } // endfor k

    xdp->SetNParts(kp.user_defined_key_parts);
    xdp->Dynamic= GetIndexOption(&kp, "Dynamic");
    xdp->Mapped= GetIndexOption(&kp, "Mapped");

    if (pxd)
      pxd->SetNext(xdp);
    else
      toidx= xdp;

    pxd= xdp;
    } // endfor n

  return toidx;
} // end of GetIndexInfo

/****************************************************************************/
/*  Returns the index description structure used to make the index.         */
/****************************************************************************/
bool ha_connect::CheckVirtualIndex(TABLE_SHARE *s)
{

  char    *rid;
  KEY      kp;
  Field   *fp;
  PGLOBAL& g= xp->g;

  if (!s)
    s= table->s;

  for (int n= 0; (unsigned)n < s->keynames.count; n++) {
    kp= s->key_info[n];

    // Now get index information

    // Get the the key parts info
    for (int k= 0; (unsigned)k < kp.user_defined_key_parts; k++) {
      fp= kp.key_part[k].field;
      rid= (fp->option_struct) ? fp->option_struct->special : NULL;

      if (!rid || (stricmp(rid, "ROWID") && stricmp(rid, "ROWNUM"))) {
        strcpy(g->Message, "Invalid virtual index");
        return true;
        } // endif rowid

      } // endfor k

    } // endfor n

  return false;
} // end of CheckVirtualIndex

bool ha_connect::IsPartitioned(void)
{
  if (tshp)
    return tshp->partition_info_str_len > 0;
  else if (table && table->part_info)
    return true;
  else
    return false;

} // end of IsPartitioned

const char *ha_connect::GetDBName(const char* name)
{
  return (name) ? name : table->s->db.str;
} // end of GetDBName

const char *ha_connect::GetTableName(void)
{
  return tshp ? tshp->table_name.str : table_share->table_name.str;
} // end of GetTableName

char *ha_connect::GetPartName(void)
{
  return (IsPartitioned()) ? partname : (char*)GetTableName();
} // end of GetTableName

#if 0
/****************************************************************************/
/*  Returns the column real or special name length of a field.              */
/****************************************************************************/
int ha_connect::GetColNameLen(Field *fp)
{
  int n;
  PFOS fop= GetFieldOptionStruct(fp);

  // Now get the column name length
  if (fop && fop->special)
    n= strlen(fop->special) + 1;
  else
    n= strlen(fp->field_name);

  return n;
} // end of GetColNameLen

/****************************************************************************/
/*  Returns the column real or special name of a field.                     */
/****************************************************************************/
char *ha_connect::GetColName(Field *fp)
{
  PFOS fop= GetFieldOptionStruct(fp);

  return (fop && fop->special) ? fop->special : (char*)fp->field_name;
} // end of GetColName

/****************************************************************************/
/*  Adds the column real or special name of a field to a string.            */
/****************************************************************************/
void ha_connect::AddColName(char *cp, Field *fp)
{
  PFOS fop= GetFieldOptionStruct(fp);

  // Now add the column name
  if (fop && fop->special)
    // The prefix * mark the column as "special"
    strcat(strcpy(cp, "*"), strupr(fop->special));
  else
    strcpy(cp, (char*)fp->field_name);

} // end of AddColName
#endif // 0

/***********************************************************************/
/*  This function sets the current database path.                      */
/***********************************************************************/
void ha_connect::SetDataPath(PGLOBAL g, const char *path) 
{
  datapath= SetPath(g, path);
} // end of SetDataPath

/****************************************************************************/
/*  Get the table description block of a CONNECT table.                     */
/****************************************************************************/
PTDB ha_connect::GetTDB(PGLOBAL g)
{
  const char *table_name;
  PTDB        tp;

  // Double test to be on the safe side
  if (!g || !table)
    return NULL;

  table_name= GetTableName();

  if (!xp->CheckQuery(valid_query_id) && tdbp
                      && !stricmp(tdbp->GetName(), table_name)
                      && (tdbp->GetMode() == xmod
                       || (tdbp->GetMode() == MODE_READ && xmod == MODE_READX)
                       || tdbp->GetAmType() == TYPE_AM_XML)) {
    tp= tdbp;
    tp->SetMode(xmod);
  } else if ((tp= CntGetTDB(g, table_name, xmod, this))) {
    valid_query_id= xp->last_query_id;
//  tp->SetMode(xmod);
  } else
    htrc("GetTDB: %s\n", g->Message);

  return tp;
} // end of GetTDB

/****************************************************************************/
/*  Open a CONNECT table, restricting column list if cols is true.          */
/****************************************************************************/
int ha_connect::OpenTable(PGLOBAL g, bool del)
{
  bool  rc= false;
  char *c1= NULL, *c2=NULL;

  // Double test to be on the safe side
  if (!g || !table) {
    htrc("OpenTable logical error; g=%p table=%p\n", g, table);
    return HA_ERR_INITIALIZATION;
    } // endif g

  if (!(tdbp= GetTDB(g)))
    return RC_FX;
  else if (tdbp->IsReadOnly())
    switch (xmod) {
      case MODE_WRITE:
      case MODE_INSERT:
      case MODE_UPDATE:
      case MODE_DELETE:
        strcpy(g->Message, MSG(READ_ONLY));
        return HA_ERR_TABLE_READONLY;
      default:
        break;
      } // endswitch xmode

  if (xmod != MODE_INSERT || tdbp->GetAmType() == TYPE_AM_ODBC
                          || tdbp->GetAmType() == TYPE_AM_MYSQL) {
    // Get the list of used fields (columns)
    char        *p;
    unsigned int k1, k2, n1, n2;
    Field*      *field;
    Field*       fp;
    MY_BITMAP   *map= (xmod == MODE_INSERT) ? table->write_set : table->read_set;
    MY_BITMAP   *ump= (xmod == MODE_UPDATE) ? table->write_set : NULL;

    k1= k2= 0;
    n1= n2= 1;         // 1 is space for final null character

    for (field= table->field; fp= *field; field++) {
      if (bitmap_is_set(map, fp->field_index)) {
        n1+= (strlen(fp->field_name) + 1);
        k1++;
        } // endif

      if (ump && bitmap_is_set(ump, fp->field_index)) {
        n2+= (strlen(fp->field_name) + 1);
        k2++;
        } // endif

      } // endfor field

    if (k1) {
      p= c1= (char*)PlugSubAlloc(g, NULL, n1);

      for (field= table->field; fp= *field; field++)
        if (bitmap_is_set(map, fp->field_index)) {
          strcpy(p, (char*)fp->field_name);
          p+= (strlen(p) + 1);
          } // endif used field

      *p= '\0';          // mark end of list
      } // endif k1

    if (k2) {
      p= c2= (char*)PlugSubAlloc(g, NULL, n2);

      for (field= table->field; fp= *field; field++)
        if (bitmap_is_set(ump, fp->field_index)) {
          strcpy(p, (char*)fp->field_name);

          if (part_id && bitmap_is_set(part_id, fp->field_index)) {
            // Trying to update a column used for partitioning
            // This cannot be currently done because it may require
            // a row to be moved in another partition.
            sprintf(g->Message, 
              "Cannot update column %s because it is used for partitioning",
              p);
            return HA_ERR_INTERNAL_ERROR;
            } // endif part_id

          p+= (strlen(p) + 1);
          } // endif used field

      *p= '\0';          // mark end of list
      } // endif k2

    } // endif xmod

  // Open the table
  if (!(rc= CntOpenTable(g, tdbp, xmod, c1, c2, del, this))) {
    istable= true;
//  strmake(tname, table_name, sizeof(tname)-1);

    // We may be in a create index query
    if (xmod == MODE_ANY && *tdbp->GetName() != '#') {
      // The current indexes
      PIXDEF oldpix= GetIndexInfo();
      } // endif xmod

  } else
    htrc("OpenTable: %s\n", g->Message);

  if (rc) {
    tdbp= NULL;
    valid_info= false;
    } // endif rc

  return (rc) ? HA_ERR_INITIALIZATION : 0;
} // end of OpenTable


/****************************************************************************/
/*  CheckColumnList: check that all bitmap columns do exist.                */
/****************************************************************************/
bool ha_connect::CheckColumnList(PGLOBAL g)
{
  // Check the list of used fields (columns)
  int        rc;
  bool       brc= false;
  PCOL       colp;
  Field*    *field;
  Field*     fp;
  MY_BITMAP *map= table->read_set;

  // Save stack and allocation environment and prepare error return
  if (g->jump_level == MAX_JUMP) {
    strcpy(g->Message, MSG(TOO_MANY_JUMPS));
    return true;
    } // endif jump_level

  if ((rc= setjmp(g->jumper[++g->jump_level])) == 0) {
    for (field= table->field; fp= *field; field++)
      if (bitmap_is_set(map, fp->field_index)) {
        if (!(colp= tdbp->ColDB(g, (PSZ)fp->field_name, 0))) {
          sprintf(g->Message, "Column %s not found in %s", 
                  fp->field_name, tdbp->GetName());
          brc= true;
          goto fin;
          } // endif colp

        if ((brc= colp->InitValue(g)))
          goto fin;

        colp->AddColUse(U_P);           // For PLG tables
        } // endif

  } else
    brc= true;

 fin:
  g->jump_level--;
  return brc;
} // end of CheckColumnList


/****************************************************************************/
/*  IsOpened: returns true if the table is already opened.                  */
/****************************************************************************/
bool ha_connect::IsOpened(void)
{
  return (!xp->CheckQuery(valid_query_id) && tdbp
                                          && tdbp->GetUse() == USE_OPEN);
} // end of IsOpened


/****************************************************************************/
/*  Close a CONNECT table.                                                  */
/****************************************************************************/
int ha_connect::CloseTable(PGLOBAL g)
{
  int rc= CntCloseTable(g, tdbp, nox, abort);
  tdbp= NULL;
  sdvalin1= sdvalin2= sdvalin3= sdvalin4= NULL;
  sdvalout=NULL;
  valid_info= false;
  indexing= -1;
  nox= true;
  abort= false;
  return rc;
} // end of CloseTable


/***********************************************************************/
/*  Make a pseudo record from current row values. Specific to MySQL.   */
/***********************************************************************/
int ha_connect::MakeRecord(char *buf)
{
  char          *p, *fmt, val[32];
  int            rc= 0;
  Field*        *field;
  Field         *fp;
  my_bitmap_map *org_bitmap;
  CHARSET_INFO  *charset= tdbp->data_charset();
//MY_BITMAP      readmap;
  MY_BITMAP     *map;
  PVAL           value;
  PCOL           colp= NULL;
  DBUG_ENTER("ha_connect::MakeRecord");

  if (trace > 1)
    htrc("Maps: read=%08X write=%08X vcol=%08X defr=%08X defw=%08X\n",
            *table->read_set->bitmap, *table->write_set->bitmap,
            *table->vcol_set->bitmap,
            *table->def_read_set.bitmap, *table->def_write_set.bitmap);

  // Avoid asserts in field::store() for columns that are not updated
  org_bitmap= dbug_tmp_use_all_columns(table, table->write_set);

  // This is for variable_length rows
  memset(buf, 0, table->s->null_bytes);

  // When sorting read_set selects all columns, so we use def_read_set
  map= (MY_BITMAP *)&table->def_read_set;

  // Make the pseudo record from field values
  for (field= table->field; *field && !rc; field++) {
    fp= *field;

    if (fp->vcol_info && !fp->stored_in_db)
      continue;            // This is a virtual column

    if (bitmap_is_set(map, fp->field_index) || alter) {
      // This is a used field, fill the buffer with value
      for (colp= tdbp->GetColumns(); colp; colp= colp->GetNext())
        if ((!mrr || colp->GetKcol()) &&
            !stricmp(colp->GetName(), (char*)fp->field_name))
          break;

      if (!colp) {
        if (mrr)
          continue;

        htrc("Column %s not found\n", fp->field_name);
        dbug_tmp_restore_column_map(table->write_set, org_bitmap);
        DBUG_RETURN(HA_ERR_WRONG_IN_RECORD);
        } // endif colp

      value= colp->GetValue();
      p= NULL;

      // All this was better optimized
      if (!value->IsNull()) {
        switch (value->GetType()) {
          case TYPE_DATE:
            if (!sdvalout)
              sdvalout= AllocateValue(xp->g, TYPE_STRING, 20);

            switch (fp->type()) {
              case MYSQL_TYPE_DATE:
                fmt= "%Y-%m-%d";
                break;
              case MYSQL_TYPE_TIME:
                fmt= "%H:%M:%S";
                break;
              case MYSQL_TYPE_YEAR:
                fmt= "%Y";
                break;
              default:
                fmt= "%Y-%m-%d %H:%M:%S";
                break;
              } // endswitch type

            // Get date in the format required by MySQL fields
            value->FormatValue(sdvalout, fmt);
            p= sdvalout->GetCharValue();
            rc= fp->store(p, strlen(p), charset, CHECK_FIELD_WARN);
            break;
          case TYPE_STRING:
          case TYPE_DECIM:
            p= value->GetCharString(val);
            charset= tdbp->data_charset();
            rc= fp->store(p, strlen(p), charset, CHECK_FIELD_WARN);
            break;
          case TYPE_DOUBLE:
            rc= fp->store(value->GetFloatValue());
            break;
          default:
            rc= fp->store(value->GetBigintValue(), value->IsUnsigned());
            break;
          } // endswitch Type

        // Store functions returns 1 on overflow and -1 on fatal error
        if (rc > 0) {
          char buf[256];
          THD *thd= ha_thd();

          sprintf(buf, "Out of range value %.140s for column '%s' at row %ld",
            value->GetCharString(val),
            fp->field_name, 
            thd->get_stmt_da()->current_row_for_warning());

          push_warning(thd, Sql_condition::WARN_LEVEL_WARN, 0, buf);
          DBUG_PRINT("MakeRecord", ("%s", buf));
          rc= 0;
        } else if (rc < 0)
          rc= HA_ERR_WRONG_IN_RECORD;

        fp->set_notnull();
      } else
        fp->set_null();

      } // endif bitmap

    } // endfor field

  // This is sometimes required for partition tables because the buf
  // can be different from the table->record[0] buffer
  if (buf != (char*)table->record[0])
    memcpy(buf, table->record[0], table->s->stored_rec_length);

  // This is copied from ha_tina and is necessary to avoid asserts
  dbug_tmp_restore_column_map(table->write_set, org_bitmap);
  DBUG_RETURN(rc);
} // end of MakeRecord


/***********************************************************************/
/*  Set row values from a MySQL pseudo record. Specific to MySQL.      */
/***********************************************************************/
int ha_connect::ScanRecord(PGLOBAL g, uchar *)
{
  char    attr_buffer[1024];
  char    data_buffer[1024];
  char   *fmt;
  int     rc= 0;
  PCOL    colp;
  PVAL    value, sdvalin;
  Field  *fp;
  PTDBASE tp= (PTDBASE)tdbp;
  String  attribute(attr_buffer, sizeof(attr_buffer),
                    table->s->table_charset);
  my_bitmap_map *bmap= dbug_tmp_use_all_columns(table, table->read_set);
  const CHARSET_INFO *charset= tdbp->data_charset();
  String  data_charset_value(data_buffer, sizeof(data_buffer),  charset);

  // Scan the pseudo record for field values and set column values
  for (Field **field=table->field ; *field ; field++) {
    fp= *field;

    if ((fp->vcol_info && !fp->stored_in_db) ||
         fp->option_struct->special)
      continue;            // Is a virtual column possible here ???

    if ((xmod == MODE_INSERT && tdbp->GetAmType() != TYPE_AM_MYSQL
                             && tdbp->GetAmType() != TYPE_AM_ODBC) ||
        bitmap_is_set(table->write_set, fp->field_index)) {
      for (colp= tp->GetSetCols(); colp; colp= colp->GetNext())
        if (!stricmp(colp->GetName(), fp->field_name))
          break;

      if (!colp) {
        htrc("Column %s not found\n", fp->field_name);
        rc= HA_ERR_WRONG_IN_RECORD;
        goto err;
      } else
        value= colp->GetValue();

      // This is a used field, fill the value from the row buffer
      // All this could be better optimized
      if (fp->is_null()) {
        if (colp->IsNullable())
          value->SetNull(true);

        value->Reset();
      } else switch (value->GetType()) {
        case TYPE_DOUBLE:
          value->SetValue(fp->val_real());
          break;
        case TYPE_DATE:
          // Get date in the format produced by MySQL fields
          switch (fp->type()) {
            case MYSQL_TYPE_DATE:
              if (!sdvalin2) {
                sdvalin2= (DTVAL*)AllocateValue(xp->g, TYPE_DATE, 19);
                fmt= "YYYY-MM-DD";
                ((DTVAL*)sdvalin2)->SetFormat(g, fmt, strlen(fmt));
                } // endif sdvalin1

              sdvalin= sdvalin2;
              break;
            case MYSQL_TYPE_TIME:
              if (!sdvalin3) {
                sdvalin3= (DTVAL*)AllocateValue(xp->g, TYPE_DATE, 19);
                fmt= "hh:mm:ss";
                ((DTVAL*)sdvalin3)->SetFormat(g, fmt, strlen(fmt));
                } // endif sdvalin1

              sdvalin= sdvalin3;
              break;
            case MYSQL_TYPE_YEAR:
              if (!sdvalin4) {
                sdvalin4= (DTVAL*)AllocateValue(xp->g, TYPE_DATE, 19);
                fmt= "YYYY";
                ((DTVAL*)sdvalin4)->SetFormat(g, fmt, strlen(fmt));
                } // endif sdvalin1

              sdvalin= sdvalin4;
              break;
            default:
              if (!sdvalin1) {
                sdvalin1= (DTVAL*)AllocateValue(xp->g, TYPE_DATE, 19);
                fmt= "YYYY-MM-DD hh:mm:ss";
                ((DTVAL*)sdvalin1)->SetFormat(g, fmt, strlen(fmt));
                } // endif sdvalin1

              sdvalin= sdvalin1;
            } // endswitch type

          sdvalin->SetNullable(colp->IsNullable());
          fp->val_str(&attribute);
          sdvalin->SetValue_psz(attribute.c_ptr_safe());
          value->SetValue_pval(sdvalin);
          break;
        default:
          fp->val_str(&attribute);

          if (charset != &my_charset_bin) {
            // Convert from SQL field charset to DATA_CHARSET
            uint cnv_errors;

            data_charset_value.copy(attribute.ptr(), attribute.length(),
                                    attribute.charset(), charset, &cnv_errors);
            value->SetValue_psz(data_charset_value.c_ptr_safe());
          } else
            value->SetValue_psz(attribute.c_ptr_safe());

          break;
        } // endswitch Type

#ifdef NEWCHANGE
    } else if (xmod == MODE_UPDATE) {
      PCOL cp;

      for (cp= tp->GetColumns(); cp; cp= cp->GetNext())
        if (!stricmp(colp->GetName(), cp->GetName()))
          break;

      if (!cp) {
        rc= HA_ERR_WRONG_IN_RECORD;
        goto err;
        } // endif cp

      value->SetValue_pval(cp->GetValue());
    } else // mode Insert
      value->Reset();
#else
    } // endif bitmap_is_set
#endif

    } // endfor field

 err:
  dbug_tmp_restore_column_map(table->read_set, bmap);
  return rc;
} // end of ScanRecord


/***********************************************************************/
/*  Check change in index column. Specific to MySQL.                   */
/*  Should be elaborated to check for real changes.                    */
/***********************************************************************/
int ha_connect::CheckRecord(PGLOBAL g, const uchar *, uchar *newbuf)
{
  return ScanRecord(g, newbuf);
} // end of dummy CheckRecord


/***********************************************************************/
/*  Return the where clause for remote indexed read.                   */
/***********************************************************************/
bool ha_connect::MakeKeyWhere(PGLOBAL g, PSTRG qry, OPVAL op, char q, 
                                         const void *key, int klen)
{
  const uchar   *ptr;
  uint           rem, len, stlen; //, prtlen;
  bool           nq, oom, b= false;
  Field         *fp;
  KEY           *kfp;
  KEY_PART_INFO *kpart;

  if (active_index == MAX_KEY)
    return false;
  else if (!key) {
    strcpy(g->Message, "MakeKeyWhere: No key");
    return true;
  } // endif key

  oom= qry->Append(" WHERE (");
  kfp= &table->key_info[active_index];
  rem= kfp->user_defined_key_parts,
  len= klen,
  ptr= (const uchar *)key;

  for (kpart= kfp->key_part; rem; rem--, kpart++) {
    fp= kpart->field;
    stlen= kpart->store_length;
//  prtlen= MY_MIN(stlen, len);
    nq= fp->str_needs_quotes();

    if (b)
      oom|= qry->Append(" AND ");
    else
      b= true;

    oom|= qry->Append(q);
    oom|= qry->Append((PSZ)fp->field_name);
    oom|= qry->Append(q);

    switch (op) {
      case OP_EQ:
      case OP_GT:
      case OP_GE:
			case OP_LT:
			case OP_LE:
				oom |= qry->Append((PSZ)GetValStr(op, false));
        break;
      default:
        oom|= qry->Append(" ??? ");
      } // endwitch op

    if (nq)
      oom|= qry->Append('\'');

    if (kpart->key_part_flag & HA_VAR_LENGTH_PART) {
      String varchar;
      uint   var_length= uint2korr(ptr);

      varchar.set_quick((char*) ptr+HA_KEY_BLOB_LENGTH,
                      var_length, &my_charset_bin);
      oom|= qry->Append(varchar.ptr(), varchar.length());
    } else {
      char   strbuff[MAX_FIELD_WIDTH];
      String str(strbuff, sizeof(strbuff), kpart->field->charset()), *res;

      res= fp->val_str(&str, ptr);
      oom|= qry->Append(res->ptr(), res->length());
    } // endif flag

    if (nq)
      oom|= qry->Append('\'');

    if (stlen >= len)
      break;

    len-= stlen;

    /* For nullable columns, null-byte is already skipped before, that is
      ptr was incremented by 1. Since store_length still counts null-byte,
      we need to subtract 1 from store_length. */
    ptr+= stlen - MY_TEST(kpart->null_bit);
    } // endfor kpart

  if ((oom|= qry->Append(")")))
    strcpy(g->Message, "Out of memory");

  return oom;
} // end of MakeKeyWhere


/***********************************************************************/
/*  Return the string representing an operator.                        */
/***********************************************************************/
const char *ha_connect::GetValStr(OPVAL vop, bool neg)
{
  const char *val;

  switch (vop) {
    case OP_EQ:
      val= " = ";
      break;
    case OP_NE:
      val= " <> ";
      break;
    case OP_GT:
      val= " > ";
      break;
    case OP_GE:
      val= " >= ";
      break;
    case OP_LT:
      val= " < ";
      break;
    case OP_LE:
      val= " <= ";
      break;
    case OP_IN:
      val= (neg) ? " NOT IN (" : " IN (";
      break;
    case OP_NULL:
      val= (neg) ? " IS NOT NULL" : " IS NULL";
      break;
    case OP_LIKE:
      val= " LIKE ";
      break;
    case OP_XX:
      val= (neg) ? " NOT BETWEEN " : " BETWEEN ";
      break;
    case OP_EXIST:
      val= (neg) ? " NOT EXISTS " : " EXISTS ";
      break;
    case OP_AND:
      val= " AND ";
      break;
    case OP_OR:
      val= " OR ";
      break;
    case OP_NOT:
      val= " NOT ";
      break;
    case OP_CNC:
      val= " || ";
      break;
    case OP_ADD:
      val= " + ";
      break;
    case OP_SUB:
      val= " - ";
      break;
    case OP_MULT:
      val= " * ";
      break;
    case OP_DIV:
      val= " / ";
      break;
    default:
      val= " ? ";
      break;
    } /* endswitch */

  return val;
} // end of GetValStr

#if 0
/***********************************************************************/
/*  Check the WHERE condition and return a CONNECT filter.             */
/***********************************************************************/
PFIL ha_connect::CheckFilter(PGLOBAL g)
{
  return CondFilter(g, (Item *)pushed_cond);
} // end of CheckFilter
#endif // 0

/***********************************************************************/
/*  Check the WHERE condition and return a CONNECT filter.             */
/***********************************************************************/
PFIL ha_connect::CondFilter(PGLOBAL g, Item *cond)
{
  unsigned int i;
  bool  ismul= false;
  OPVAL vop= OP_XX;
  PFIL  filp= NULL;

  if (!cond)
    return NULL;

  if (trace)
    htrc("Cond type=%d\n", cond->type());

  if (cond->type() == COND::COND_ITEM) {
    PFIL       fp;
    Item_cond *cond_item= (Item_cond *)cond;

    if (trace)
      htrc("Cond: Ftype=%d name=%s\n", cond_item->functype(),
                                       cond_item->func_name());

    switch (cond_item->functype()) {
      case Item_func::COND_AND_FUNC: vop= OP_AND; break;
      case Item_func::COND_OR_FUNC:  vop= OP_OR;  break;
      default: return NULL;
      } // endswitch functype

    List<Item>* arglist= cond_item->argument_list();
    List_iterator<Item> li(*arglist);
    Item *subitem;

    for (i= 0; i < arglist->elements; i++)
      if ((subitem= li++)) {
        if (!(fp= CondFilter(g, subitem))) {
          if (vop == OP_OR)
            return NULL;
        } else
          filp= (filp) ? MakeFilter(g, filp, vop, fp) : fp;

      } else
        return NULL;

  } else if (cond->type() == COND::FUNC_ITEM) {
    unsigned int i;
    bool       iscol, neg= FALSE;
    PCOL       colp[2]= {NULL,NULL};
    PPARM      pfirst= NULL, pprec= NULL;
    POPER      pop;
    Item_func *condf= (Item_func *)cond;
    Item*     *args= condf->arguments();

    if (trace)
      htrc("Func type=%d argnum=%d\n", condf->functype(),
                                       condf->argument_count());

    switch (condf->functype()) {
      case Item_func::EQUAL_FUNC:
      case Item_func::EQ_FUNC: vop= OP_EQ;  break;
      case Item_func::NE_FUNC: vop= OP_NE;  break;
      case Item_func::LT_FUNC: vop= OP_LT;  break;
      case Item_func::LE_FUNC: vop= OP_LE;  break;
      case Item_func::GE_FUNC: vop= OP_GE;  break;
      case Item_func::GT_FUNC: vop= OP_GT;  break;
      case Item_func::IN_FUNC: vop= OP_IN;
      case Item_func::BETWEEN:
        ismul= true;
        neg= ((Item_func_opt_neg *)condf)->negated;
        break;
      default: return NULL;
      } // endswitch functype

    pop= (POPER)PlugSubAlloc(g, NULL, sizeof(OPER));
    pop->Name= NULL;
    pop->Val=vop;
    pop->Mod= 0;

    if (condf->argument_count() < 2)
      return NULL;

    for (i= 0; i < condf->argument_count(); i++) {
      if (trace)
        htrc("Argtype(%d)=%d\n", i, args[i]->type());

      if (i >= 2 && !ismul) {
        if (trace)
          htrc("Unexpected arg for vop=%d\n", vop);

        continue;
        } // endif i

      if ((iscol= args[i]->type() == COND::FIELD_ITEM)) {
        Item_field *pField= (Item_field *)args[i];

        // IN and BETWEEN clauses should be col VOP list
        if (i && ismul)
          return NULL;

        if (pField->field->table != table ||
            !(colp[i]= tdbp->ColDB(g, (PSZ)pField->field->field_name, 0)))
          return NULL;  // Column does not belong to this table

        if (trace) {
          htrc("Field index=%d\n", pField->field->field_index);
          htrc("Field name=%s\n", pField->field->field_name);
          } // endif trace

      } else {
        char    buff[256];
        String *res, tmp(buff, sizeof(buff), &my_charset_bin);
        Item_basic_constant *pval= (Item_basic_constant *)args[i];
        PPARM pp= (PPARM)PlugSubAlloc(g, NULL, sizeof(PARM));

        // IN and BETWEEN clauses should be col VOP list
        if (!i && (ismul))
          return NULL;

        if ((res= pval->val_str(&tmp)) == NULL)
          return NULL;                      // To be clarified

        switch (args[i]->real_type()) {
          case COND::STRING_ITEM:
            pp->Value= PlugSubAllocStr(g, NULL, res->ptr(), res->length());
            pp->Type= (pp->Value) ? TYPE_STRING : TYPE_ERROR;
            break;
          case COND::INT_ITEM:
            pp->Type= TYPE_INT;
            pp->Value= PlugSubAlloc(g, NULL, sizeof(int));
            *((int*)pp->Value)= (int)pval->val_int();
            break;
          case COND::DATE_ITEM:
            pp->Type= TYPE_DATE;
            pp->Value= PlugSubAlloc(g, NULL, sizeof(int));
            *((int*)pp->Value)= (int)pval->val_int_from_date();
            break;
          case COND::REAL_ITEM:
            pp->Type= TYPE_DOUBLE;
            pp->Value= PlugSubAlloc(g, NULL, sizeof(double));
            *((double*)pp->Value)= pval->val_real();
            break;
          case COND::DECIMAL_ITEM:
            pp->Type= TYPE_DOUBLE;
            pp->Value= PlugSubAlloc(g, NULL, sizeof(double));
            *((double*)pp->Value)= pval->val_real_from_decimal();
            break;
          case COND::CACHE_ITEM:    // Possible ???
          case COND::NULL_ITEM:     // TODO: handle this
          default:
            return NULL;
          } // endswitch type

        if (trace)
          htrc("Value=%.*s\n", res->length(), res->ptr());

        // Append the value to the argument list
        if (pprec)
          pprec->Next= pp;
        else
          pfirst= pp;

        pp->Domain= i;
        pp->Next= NULL;
        pprec= pp;
      } // endif type

      } // endfor i

    filp= MakeFilter(g, colp, pop, pfirst, neg);
  } else {
    if (trace)
      htrc("Unsupported condition\n");

    return NULL;
  } // endif's type

  return filp;
} // end of CondFilter

/***********************************************************************/
/*  Check the WHERE condition and return a MYSQL/ODBC/WQL filter.      */
/***********************************************************************/
PCFIL ha_connect::CheckCond(PGLOBAL g, PCFIL filp, AMT tty, Item *cond)
{
  char *body= filp->Body;
  unsigned int i;
  bool  ismul= false, x= (tty == TYPE_AM_MYX || tty == TYPE_AM_XDBC);
  bool  nonul= (tty == TYPE_AM_ODBC && (tdbp->GetMode() == MODE_INSERT ||
                                        tdbp->GetMode() == MODE_DELETE));
  OPVAL vop= OP_XX;

  if (!cond)
    return NULL;

  if (trace)
    htrc("Cond type=%d\n", cond->type());

  if (cond->type() == COND::COND_ITEM) {
    char      *p1, *p2;
    Item_cond *cond_item= (Item_cond *)cond;

    if (x)
      return NULL;

    if (trace)
      htrc("Cond: Ftype=%d name=%s\n", cond_item->functype(),
                                       cond_item->func_name());

    switch (cond_item->functype()) {
      case Item_func::COND_AND_FUNC: vop= OP_AND; break;
      case Item_func::COND_OR_FUNC:  vop= OP_OR;  break;
      default: return NULL;
      } // endswitch functype

    List<Item>* arglist= cond_item->argument_list();
    List_iterator<Item> li(*arglist);
    Item *subitem;

    p1= body + strlen(body);
    strcpy(p1, "(");
    p2= p1 + 1;

    for (i= 0; i < arglist->elements; i++)
      if ((subitem= li++)) {
        if (!CheckCond(g, filp, tty, subitem)) {
          if (vop == OP_OR || nonul)
            return NULL;
          else
            *p2= 0;

        } else {
          p1= p2 + strlen(p2);
          strcpy(p1, GetValStr(vop, false));
          p2= p1 + strlen(p1);
        } // endif CheckCond

      } else
        return NULL;

    if (*p1 != '(')
      strcpy(p1, ")");
    else
      return NULL;

  } else if (cond->type() == COND::FUNC_ITEM) {
    unsigned int i;
//  int   n;
    bool       iscol, neg= FALSE;
    Item_func *condf= (Item_func *)cond;
    Item*     *args= condf->arguments();

    if (trace)
      htrc("Func type=%d argnum=%d\n", condf->functype(),
                                         condf->argument_count());

//  neg= condf->

    switch (condf->functype()) {
      case Item_func::EQUAL_FUNC:
      case Item_func::EQ_FUNC: vop= OP_EQ;  break;
      case Item_func::NE_FUNC: vop= OP_NE;  break;
      case Item_func::LT_FUNC: vop= OP_LT;  break;
      case Item_func::LE_FUNC: vop= OP_LE;  break;
      case Item_func::GE_FUNC: vop= OP_GE;  break;
      case Item_func::GT_FUNC: vop= OP_GT;  break;
      case Item_func::IN_FUNC: vop= OP_IN;
      case Item_func::BETWEEN:
        ismul= true;
        neg= ((Item_func_opt_neg *)condf)->negated;
        break;
      default: return NULL;
      } // endswitch functype

    if (condf->argument_count() < 2)
      return NULL;
    else if (ismul && tty == TYPE_AM_WMI)
      return NULL;        // Not supported by WQL

    if (x && (neg || !(vop == OP_EQ || vop == OP_IN)))
      return NULL;

    for (i= 0; i < condf->argument_count(); i++) {
      if (trace)
        htrc("Argtype(%d)=%d\n", i, args[i]->type());

      if (i >= 2 && !ismul) {
        if (trace)
          htrc("Unexpected arg for vop=%d\n", vop);

        continue;
        } // endif i

      if ((iscol= args[i]->type() == COND::FIELD_ITEM)) {
        const char *fnm;
        ha_field_option_struct *fop;
        Item_field *pField= (Item_field *)args[i];

        if (x && i)
          return NULL;

        if (pField->field->table != table)
          return NULL;  // Field does not belong to this table
        else
          fop= GetFieldOptionStruct(pField->field);

        if (fop && fop->special) {
          if (tty == TYPE_AM_TBL && !stricmp(fop->special, "TABID"))
            fnm= "TABID";
          else if (tty == TYPE_AM_PLG)
            fnm= fop->special;
          else
            return NULL;

        } else if (tty == TYPE_AM_TBL)
          return NULL;
        else
          fnm= pField->field->field_name;

        if (trace) {
          htrc("Field index=%d\n", pField->field->field_index);
          htrc("Field name=%s\n", pField->field->field_name);
          htrc("Field type=%d\n", pField->field->type());
          htrc("Field_type=%d\n", args[i]->field_type());
          } // endif trace

        // IN and BETWEEN clauses should be col VOP list
        if (i && ismul)
          return NULL;

        strcat(body, fnm);
      } else if (args[i]->type() == COND::FUNC_ITEM) {
        if (tty == TYPE_AM_MYSQL) {
          if (!CheckCond(g, filp, tty, args[i]))
            return NULL;

        } else
          return NULL;

      } else {
        char    buff[256];
        String *res, tmp(buff, sizeof(buff), &my_charset_bin);
        Item_basic_constant *pval= (Item_basic_constant *)args[i];
        Item::Type type= args[i]->real_type();

        switch (type) {
          case COND::STRING_ITEM:
          case COND::INT_ITEM:
          case COND::REAL_ITEM:
          case COND::NULL_ITEM:
          case COND::DECIMAL_ITEM:
          case COND::DATE_ITEM:
          case COND::CACHE_ITEM:
            break;
          default:
            return NULL;
          } // endswitch type

        if ((res= pval->val_str(&tmp)) == NULL)
          return NULL;                      // To be clarified

        if (trace)
          htrc("Value=%.*s\n", res->length(), res->ptr());

        // IN and BETWEEN clauses should be col VOP list
        if (!i && (x || ismul))
          return NULL;

        if (!x) {
          // Append the value to the filter
          switch (args[i]->field_type()) {
            case MYSQL_TYPE_TIMESTAMP:
            case MYSQL_TYPE_DATETIME:
              if (tty == TYPE_AM_ODBC) {
                strcat(body, "{ts '");
                strncat(body, res->ptr(), res->length());

                if (res->length() < 19)
                  strcat(body, "1970-01-01 00:00:00" + res->length());

                strcat(body, "'}");
                break;
                } // endif ODBC

            case MYSQL_TYPE_DATE:
              if (tty == TYPE_AM_ODBC) {
                strcat(body, "{d '");
                strcat(strncat(body, res->ptr(), res->length()), "'}");
                break;
                } // endif ODBC

            case MYSQL_TYPE_TIME:
              if (tty == TYPE_AM_ODBC) {
                strcat(body, "{t '");
                strcat(strncat(body, res->ptr(), res->length()), "'}");
                break;
                } // endif ODBC

            case MYSQL_TYPE_VARCHAR:
              if (tty == TYPE_AM_ODBC && i) {
                switch (args[0]->field_type()) {
                  case MYSQL_TYPE_TIMESTAMP:
                  case MYSQL_TYPE_DATETIME:
                    strcat(body, "{ts '");
                    strncat(body, res->ptr(), res->length());

                    if (res->length() < 19)
                      strcat(body, "1970-01-01 00:00:00" + res->length());

                    strcat(body, "'}");
                    break;
                  case MYSQL_TYPE_DATE:
                    strcat(body, "{d '");
                    strncat(body, res->ptr(), res->length());
                    strcat(body, "'}");
                    break;
                  case MYSQL_TYPE_TIME:
                    strcat(body, "{t '");
                    strncat(body, res->ptr(), res->length());
                    strcat(body, "'}");
                    break;
                  default:
                    strcat(body, "'");
                    strncat(body, res->ptr(), res->length());
                    strcat(body, "'");
                  } // endswitch field type

              } else {
                strcat(body, "'");
                strncat(body, res->ptr(), res->length());
                strcat(body, "'");
              } // endif tty

              break;
            default:
              strncat(body, res->ptr(), res->length());
            } // endswitch field type

        } else {
          if (args[i]->field_type() == MYSQL_TYPE_VARCHAR) {
            // Add the command to the list
            PCMD *ncp, cmdp= new(g) CMD(g, (char*)res->c_ptr());

            for (ncp= &filp->Cmds; *ncp; ncp= &(*ncp)->Next) ;

            *ncp= cmdp;
          } else
            return NULL;

        } // endif x

      } // endif

      if (!x) {
        if (!i)
          strcat(body, GetValStr(vop, neg));
        else if (vop == OP_XX && i == 1)
          strcat(body, " AND ");
        else if (vop == OP_IN)
          strcat(body, (i == condf->argument_count() - 1) ? ")" : ",");

        } // endif x

      } // endfor i

    if (x)
      filp->Op= vop;

  } else {
    if (trace)
      htrc("Unsupported condition\n");

    return NULL;
  } // endif's type

  return filp;
} // end of CheckCond


 /**
   Push condition down to the table handler.

   @param  cond   Condition to be pushed. The condition tree must not be
                  modified by the caller.

   @return
     The 'remainder' condition that caller must use to filter out records.
     NULL means the handler will not return rows that do not match the
     passed condition.

   @note
     CONNECT handles the filtering only for table types that construct
     an SQL or WQL query, but still leaves it to MySQL because only some
     parts of the filter may be relevant.
     The first suballocate finds the position where the string will be
     constructed in the sarea. The second one does make the suballocation
     with the proper length.
 */
const COND *ha_connect::cond_push(const COND *cond)
{
  DBUG_ENTER("ha_connect::cond_push");

  if (tdbp) {
    int      rc;
    PGLOBAL& g= xp->g;
    AMT      tty= tdbp->GetAmType();
    bool     x= (tty == TYPE_AM_MYX || tty == TYPE_AM_XDBC);
    bool     b= (tty == TYPE_AM_WMI || tty == TYPE_AM_ODBC  ||
                 tty == TYPE_AM_TBL || tty == TYPE_AM_MYSQL ||
                 tty == TYPE_AM_PLG || x);

    // Save stack and allocation environment and prepare error return
    if (g->jump_level == MAX_JUMP) {
      strcpy(g->Message, MSG(TOO_MANY_JUMPS));
      DBUG_RETURN(cond);      
      } // endif jump_level

    // This should never happen but is done to avoid crashing
    if ((rc= setjmp(g->jumper[++g->jump_level])) != 0)
      goto fin;

    if (b) {
      PCFIL    filp= (PCFIL)PlugSubAlloc(g, NULL, sizeof(CONDFIL));

      filp->Body= (char*)PlugSubAlloc(g, NULL, (x) ? 128 : 0);
      *filp->Body= 0;
      filp->Op= OP_XX;
      filp->Cmds= NULL;

      if (CheckCond(g, filp, tty, (Item *)cond)) {
        if (trace)
          htrc("cond_push: %s\n", filp->Body);

        if (!x)
          PlugSubAlloc(g, NULL, strlen(filp->Body) + 1);
        else
          cond= NULL;             // Does this work?

        tdbp->SetCondFil(filp);
      } else if (x && cond)
        tdbp->SetCondFil(filp);   // Wrong filter

    } else if (tty != TYPE_AM_JSN && tty != TYPE_AM_JSON)
      tdbp->SetFilter(CondFilter(g, (Item *)cond));

   fin:
    g->jump_level--;
    } // endif tdbp

  // Let MySQL do the filtering
  DBUG_RETURN(cond);
} // end of cond_push

/**
  Number of rows in table. It will only be called if
  (table_flags() & (HA_HAS_RECORDS | HA_STATS_RECORDS_IS_EXACT)) != 0
*/
ha_rows ha_connect::records()
{
  if (!valid_info)
    info(HA_STATUS_VARIABLE);

  if (tdbp)
    return stats.records;
  else
    return HA_POS_ERROR;

} // end of records


/**
  Return an error message specific to this handler.

  @param error  error code previously returned by handler
  @param buf    pointer to String where to add error message

  @return
    Returns true if this is a temporary error
*/
bool ha_connect::get_error_message(int error, String* buf)
{
  DBUG_ENTER("ha_connect::get_error_message");

  if (xp && xp->g) {
    PGLOBAL g= xp->g;
    char    msg[3072];         // MAX_STR * 3
    uint    dummy_errors;
    uint32  len= copy_and_convert(msg, strlen(g->Message) * 3,
                               system_charset_info,
                               g->Message, strlen(g->Message),
                               &my_charset_latin1,
                               &dummy_errors);

    if (trace)
      htrc("GEM(%d): len=%u %s\n", error, len, g->Message);

    msg[len]= '\0';
    buf->copy(msg, (uint)strlen(msg), system_charset_info);
  } else
    buf->copy("Cannot retrieve msg", 19, system_charset_info);

  DBUG_RETURN(false);
} // end of get_error_message

/**
  Convert a filename partition name to system
*/
static char *decode(PGLOBAL g, const char *pn)
  {
  char  *buf= (char*)PlugSubAlloc(g, NULL, strlen(pn) + 1);
  uint   dummy_errors;
  uint32 len= copy_and_convert(buf, strlen(pn) + 1,
                               system_charset_info,
                               pn, strlen(pn),
                               &my_charset_filename,
                               &dummy_errors);
  buf[len]= '\0';
  return buf;
  } // end of decode

/**
  @brief
  Used for opening tables. The name will be the name of the file.

  @details
  A table is opened when it needs to be opened; e.g. when a request comes in
  for a SELECT on the table (tables are not open and closed for each request,
  they are cached).

  Called from handler.cc by handler::ha_open(). The server opens all tables by
  calling ha_open() which then calls the handler specific open().

  @note
  For CONNECT no open can be done here because field information is not yet
  updated. >>>>> TO BE CHECKED <<<<<
  (Thread information could be get by using 'ha_thd')

  @see
  handler::ha_open() in handler.cc
*/
int ha_connect::open(const char *name, int mode, uint test_if_locked)
{
  int rc= 0;
  DBUG_ENTER("ha_connect::open");

  if (trace)
     htrc("open: name=%s mode=%d test=%u\n", name, mode, test_if_locked);

  if (!(share= get_share()))
    DBUG_RETURN(1);

  thr_lock_data_init(&share->lock,&lock,NULL);

  // Try to get the user if possible
  xp= GetUser(ha_thd(), xp);
  PGLOBAL g= (xp) ? xp->g : NULL;

  // Try to set the database environment
  if (g) {
    rc= (CntCheckDB(g, this, name)) ? (-2) : 0;

    if (g->Mrr) {
      // This should only happen for the mrr secondary handler
      mrr= true;
      g->Mrr= false;
    } else
      mrr= false;

#if defined(WITH_PARTITION_STORAGE_ENGINE)
    if (table->part_info) {
      if (GetStringOption("Filename") || GetStringOption("Tabname")
          || GetStringOption("Connect")) {
        strcpy(partname, decode(g, strrchr(name, '#') + 1));
//      strcpy(partname, table->part_info->curr_part_elem->partition_name);
        part_id= &table->part_info->full_part_field_set;
      } else       // Inward table
        strcpy(partname, strrchr(name, slash) + 1);
        part_id= &table->part_info->full_part_field_set; // Temporary
      } // endif part_info
#endif   // WITH_PARTITION_STORAGE_ENGINE
  } else
    rc= HA_ERR_INTERNAL_ERROR;

  DBUG_RETURN(rc);
} // end of open

/**
  @brief
  Make the indexes for this table
*/
int ha_connect::optimize(THD* thd, HA_CHECK_OPT*)
{
  int      rc= 0;
  PGLOBAL& g= xp->g;
  PDBUSER  dup= PlgGetUser(g);

  // Ignore error on the opt file
  dup->Check &= ~CHK_OPT;
  tdbp= GetTDB(g);
  dup->Check |= CHK_OPT;

  if (tdbp) {
    bool dop= IsTypeIndexable(GetRealType(NULL));
    bool dox= (((PTDBASE)tdbp)->GetDef()->Indexable() == 1);

    if ((rc= ((PTDBASE)tdbp)->ResetTableOpt(g, dop, dox))) {
      if (rc == RC_INFO) {
        push_warning(thd, Sql_condition::WARN_LEVEL_WARN, 0, g->Message);
        rc= 0;
      } else
        rc= HA_ERR_INTERNAL_ERROR;

      } // endif rc

  } else
    rc= HA_ERR_INTERNAL_ERROR;

  return rc;
} // end of optimize

/**
  @brief
  Closes a table.

  @details
  Called from sql_base.cc, sql_select.cc, and table.cc. In sql_select.cc it is
  only used to close up temporary tables or during the process where a
  temporary table is converted over to being a myisam table.

  For sql_base.cc look at close_data_tables().

  @see
  sql_base.cc, sql_select.cc and table.cc
*/
int ha_connect::close(void)
{
  int rc= 0;
  DBUG_ENTER("ha_connect::close");

  // If this is called by a later query, the table may have
  // been already closed and the tdbp is not valid anymore.
  if (tdbp && xp->last_query_id == valid_query_id)
    rc= CloseTable(xp->g);

  DBUG_RETURN(rc);
} // end of close


/**
  @brief
  write_row() inserts a row. No extra() hint is given currently if a bulk load
  is happening. buf() is a byte array of data. You can use the field
  information to extract the data from the native byte array type.

    @details
  Example of this would be:
    @code
  for (Field **field=table->field ; *field ; field++)
  {
    ...
  }
    @endcode

  See ha_tina.cc for an example of extracting all of the data as strings.
  ha_berekly.cc has an example of how to store it intact by "packing" it
  for ha_berkeley's own native storage type.

  See the note for update_row() on auto_increments and timestamps. This
  case also applies to write_row().

  Called from item_sum.cc, item_sum.cc, sql_acl.cc, sql_insert.cc,
  sql_insert.cc, sql_select.cc, sql_table.cc, sql_udf.cc, and sql_update.cc.

    @see
  item_sum.cc, item_sum.cc, sql_acl.cc, sql_insert.cc,
  sql_insert.cc, sql_select.cc, sql_table.cc, sql_udf.cc and sql_update.cc
*/
int ha_connect::write_row(uchar *buf)
{
  int      rc= 0;
  PGLOBAL& g= xp->g;
  DBUG_ENTER("ha_connect::write_row");

  // This is not tested yet
  if (xmod == MODE_ALTER) {
    if (IsPartitioned() && GetStringOption("Filename", NULL))
      // Why does this happen now that check_if_supported_inplace_alter is called?
      DBUG_RETURN(0);     // Alter table on an outward partition table

    xmod= MODE_INSERT;
  } else if (xmod == MODE_ANY)
    DBUG_RETURN(0);       // Probably never met

  // Open the table if it was not opened yet (locked)
  if (!IsOpened() || xmod != tdbp->GetMode()) {
    if (IsOpened())
      CloseTable(g);

    if ((rc= OpenTable(g)))
      DBUG_RETURN(rc);

    } // endif isopened

#if 0                // AUTO_INCREMENT NIY
  if (table->next_number_field && buf == table->record[0]) {
    int error;

    if ((error= update_auto_increment()))
      return error;

    } // endif nex_number_field
#endif // 0

  // Set column values from the passed pseudo record
  if ((rc= ScanRecord(g, buf)))
    DBUG_RETURN(rc);

  // Return result code from write operation
  if (CntWriteRow(g, tdbp)) {
    DBUG_PRINT("write_row", ("%s", g->Message));
    htrc("write_row: %s\n", g->Message);
    rc= HA_ERR_INTERNAL_ERROR;
  } else                // Table is modified
    nox= false;         // Indexes to be remade

  DBUG_RETURN(rc);
} // end of write_row


/**
  @brief
  Yes, update_row() does what you expect, it updates a row. old_data will have
  the previous row record in it, while new_data will have the newest data in it.
  Keep in mind that the server can do updates based on ordering if an ORDER BY
  clause was used. Consecutive ordering is not guaranteed.

    @details
  Currently new_data will not have an updated auto_increament record, or
  and updated timestamp field. You can do these for example by doing:
    @code
  if (table->timestamp_field_type & TIMESTAMP_AUTO_SET_ON_UPDATE)
    table->timestamp_field->set_time();
  if (table->next_number_field && record == table->record[0])
    update_auto_increment();
    @endcode

  Called from sql_select.cc, sql_acl.cc, sql_update.cc, and sql_insert.cc.

    @see
  sql_select.cc, sql_acl.cc, sql_update.cc and sql_insert.cc
*/
int ha_connect::update_row(const uchar *old_data, uchar *new_data)
{
  int      rc= 0;
  PGLOBAL& g= xp->g;
  DBUG_ENTER("ha_connect::update_row");

  if (trace > 1)
    htrc("update_row: old=%s new=%s\n", old_data, new_data);

  // Check values for possible change in indexed column
  if ((rc= CheckRecord(g, old_data, new_data)))
    DBUG_RETURN(rc);

  if (CntUpdateRow(g, tdbp)) {
    DBUG_PRINT("update_row", ("%s", g->Message));
    htrc("update_row CONNECT: %s\n", g->Message);
    rc= HA_ERR_INTERNAL_ERROR;
  } else
    nox= false;               // Table is modified

  DBUG_RETURN(rc);
} // end of update_row


/**
  @brief
  This will delete a row. buf will contain a copy of the row to be deleted.
  The server will call this right after the current row has been called (from
  either a previous rnd_nexT() or index call).

  @details
  If you keep a pointer to the last row or can access a primary key it will
  make doing the deletion quite a bit easier. Keep in mind that the server does
  not guarantee consecutive deletions. ORDER BY clauses can be used.

  Called in sql_acl.cc and sql_udf.cc to manage internal table
  information.  Called in sql_delete.cc, sql_insert.cc, and
  sql_select.cc. In sql_select it is used for removing duplicates
  while in insert it is used for REPLACE calls.

  @see
  sql_acl.cc, sql_udf.cc, sql_delete.cc, sql_insert.cc and sql_select.cc
*/
int ha_connect::delete_row(const uchar *)
{
  int rc= 0;
  DBUG_ENTER("ha_connect::delete_row");

  if (CntDeleteRow(xp->g, tdbp, false)) {
    rc= HA_ERR_INTERNAL_ERROR;
    htrc("delete_row CONNECT: %s\n", xp->g->Message);
  } else
    nox= false;             // To remake indexes

  DBUG_RETURN(rc);
} // end of delete_row


/****************************************************************************/
/*  We seem to come here at the begining of an index use.                   */
/****************************************************************************/
int ha_connect::index_init(uint idx, bool sorted)
{
  int rc;
  PGLOBAL& g= xp->g;
  DBUG_ENTER("index_init");

  if (trace)
    htrc("index_init: this=%p idx=%u sorted=%d\n", this, idx, sorted);

  if (GetIndexType(GetRealType()) == 2) {
    if (xmod == MODE_READ)
      // This is a remote index
      xmod= MODE_READX;

    if (!(rc= rnd_init(0))) {
//    if (xmod == MODE_READX) {
        active_index= idx;
        indexing= IsUnique(idx) ? 1 : 2;
//    } else {
//      active_index= MAX_KEY;
//      indexing= 0;
//    } // endif xmod

      } //endif rc

    DBUG_RETURN(rc);
    } // endif index type

  if ((rc= rnd_init(0)))
    DBUG_RETURN(rc);

  if (locked == 2) {
    // Indexes are not updated in lock write mode
    active_index= MAX_KEY;
    indexing= 0;
    DBUG_RETURN(0);
    } // endif locked

  indexing= CntIndexInit(g, tdbp, (signed)idx, sorted);

  if (indexing <= 0) {
    DBUG_PRINT("index_init", ("%s", g->Message));
    htrc("index_init CONNECT: %s\n", g->Message);
    active_index= MAX_KEY;
    rc= HA_ERR_INTERNAL_ERROR;
  } else if (((PTDBDOX)tdbp)->To_Kindex) {
    if (((PTDBDOX)tdbp)->To_Kindex->GetNum_K()) {
      if (((PTDBASE)tdbp)->GetFtype() != RECFM_NAF)
        ((PTDBDOX)tdbp)->GetTxfp()->ResetBuffer(g);

      active_index= idx;
//  } else {        // Void table
//    active_index= MAX_KEY;
//    indexing= 0;
    } // endif Num

    rc= 0;
  } // endif indexing

  if (trace)
    htrc("index_init: rc=%d indexing=%d active_index=%d\n",
            rc, indexing, active_index);

  DBUG_RETURN(rc);
} // end of index_init

/****************************************************************************/
/*  We seem to come here at the end of an index use.                        */
/****************************************************************************/
int ha_connect::index_end()
{
  DBUG_ENTER("index_end");
  active_index= MAX_KEY;
  ds_mrr.dsmrr_close();
  DBUG_RETURN(rnd_end());
} // end of index_end


/****************************************************************************/
/*  This is internally called by all indexed reading functions.             */
/****************************************************************************/
int ha_connect::ReadIndexed(uchar *buf, OPVAL op, const uchar *key, uint key_len)
{
  int rc;

//statistic_increment(ha_read_key_count, &LOCK_status);

  switch (CntIndexRead(xp->g, tdbp, op, key, (int)key_len, mrr)) {
    case RC_OK:
      xp->fnd++;
      rc= MakeRecord((char*)buf);
      break;
    case RC_EF:         // End of file
      rc= HA_ERR_END_OF_FILE;
      break;
    case RC_NF:         // Not found
      xp->nfd++;
      rc= (op == OP_SAME) ? HA_ERR_END_OF_FILE : HA_ERR_KEY_NOT_FOUND;
      break;
    default:          // Read error
      DBUG_PRINT("ReadIndexed", ("%s", xp->g->Message));
      htrc("ReadIndexed: %s\n", xp->g->Message);
      rc= HA_ERR_INTERNAL_ERROR;
      break;
    } // endswitch RC

  if (trace > 1)
    htrc("ReadIndexed: op=%d rc=%d\n", op, rc);

  table->status= (rc == RC_OK) ? 0 : STATUS_NOT_FOUND;
  return rc;
} // end of ReadIndexed


#ifdef NOT_USED
/**
  @brief
  Positions an index cursor to the index specified in the handle. Fetches the
  row if available. If the key value is null, begin at the first key of the
  index.
*/
int ha_connect::index_read_map(uchar *buf, const uchar *key,
                               key_part_map keypart_map __attribute__((unused)),
                               enum ha_rkey_function find_flag
                               __attribute__((unused)))
{
  DBUG_ENTER("ha_connect::index_read");
  DBUG_RETURN(HA_ERR_WRONG_COMMAND);
}
#endif // NOT_USED


/****************************************************************************/
/*  This is called by handler::index_read_map.                              */
/****************************************************************************/
int ha_connect::index_read(uchar * buf, const uchar * key, uint key_len,
                           enum ha_rkey_function find_flag)
{
  int rc;
  OPVAL op= OP_XX;
  DBUG_ENTER("ha_connect::index_read");

  switch(find_flag) {
    case HA_READ_KEY_EXACT:   op= OP_EQ; break;
    case HA_READ_AFTER_KEY:   op= OP_GT; break;
    case HA_READ_KEY_OR_NEXT: op= OP_GE; break;
    default: DBUG_RETURN(-1);      break;
    } // endswitch find_flag

  if (trace > 1)
    htrc("%p index_read: op=%d\n", this, op);

  if (indexing > 0) {
    rc= ReadIndexed(buf, op, key, key_len);

    if (rc == HA_ERR_INTERNAL_ERROR) {
      nox= true;                  // To block making indexes
      abort= true;                // Don't rename temp file
      } // endif rc

  } else
    rc= HA_ERR_INTERNAL_ERROR;  // HA_ERR_KEY_NOT_FOUND ?

  DBUG_RETURN(rc);
} // end of index_read


/**
  @brief
  Used to read forward through the index.
*/
int ha_connect::index_next(uchar *buf)
{
  int rc;
  DBUG_ENTER("ha_connect::index_next");
  //statistic_increment(ha_read_next_count, &LOCK_status);

  if (indexing > 0)
    rc= ReadIndexed(buf, OP_NEXT);
  else if (!indexing)
    rc= rnd_next(buf);
  else
    rc= HA_ERR_INTERNAL_ERROR;

  DBUG_RETURN(rc);
} // end of index_next


/**
  @brief
  Used to read backwards through the index.
*/
int ha_connect::index_prev(uchar *buf)
{
  DBUG_ENTER("ha_connect::index_prev");
  int rc;

  if (indexing > 0) {
    rc= ReadIndexed(buf, OP_PREV);
  } else
    rc= HA_ERR_WRONG_COMMAND;

  DBUG_RETURN(rc);
} // end of index_prev


/**
  @brief
  index_first() asks for the first key in the index.

    @details
  Called from opt_range.cc, opt_sum.cc, sql_handler.cc, and sql_select.cc.

    @see
  opt_range.cc, opt_sum.cc, sql_handler.cc and sql_select.cc
*/
int ha_connect::index_first(uchar *buf)
{
  int rc;
  DBUG_ENTER("ha_connect::index_first");

  if (indexing > 0)
    rc= ReadIndexed(buf, OP_FIRST);
  else if (indexing < 0)
    rc= HA_ERR_INTERNAL_ERROR;
  else if (CntRewindTable(xp->g, tdbp)) {
    table->status= STATUS_NOT_FOUND;
    rc= HA_ERR_INTERNAL_ERROR;
  } else
    rc= rnd_next(buf);

  DBUG_RETURN(rc);
} // end of index_first


/**
  @brief
  index_last() asks for the last key in the index.

    @details
  Called from opt_range.cc, opt_sum.cc, sql_handler.cc, and sql_select.cc.

    @see
  opt_range.cc, opt_sum.cc, sql_handler.cc and sql_select.cc
*/
int ha_connect::index_last(uchar *buf)
{
  DBUG_ENTER("ha_connect::index_last");
  int rc;

  if (indexing <= 0) {
    rc= HA_ERR_INTERNAL_ERROR;
  } else
    rc= ReadIndexed(buf, OP_LAST);

  DBUG_RETURN(rc);
}


/****************************************************************************/
/*  This is called to get more rows having the same index value.            */
/****************************************************************************/
//t ha_connect::index_next_same(uchar *buf, const uchar *key, uint keylen)
int ha_connect::index_next_same(uchar *buf, const uchar *, uint)
{
  int rc;
  DBUG_ENTER("ha_connect::index_next_same");
//statistic_increment(ha_read_next_count, &LOCK_status);

  if (!indexing)
    rc= rnd_next(buf);
  else if (indexing > 0)
    rc= ReadIndexed(buf, OP_SAME);
  else
    rc= HA_ERR_INTERNAL_ERROR;

  DBUG_RETURN(rc);
} // end of index_next_same


/**
  @brief
  rnd_init() is called when the system wants the storage engine to do a table
  scan. See the example in the introduction at the top of this file to see when
  rnd_init() is called.

    @details
  Called from filesort.cc, records.cc, sql_handler.cc, sql_select.cc, sql_table.cc,
  and sql_update.cc.

    @note
  We always call open and extern_lock/start_stmt before comming here.

    @see
  filesort.cc, records.cc, sql_handler.cc, sql_select.cc, sql_table.cc and sql_update.cc
*/
int ha_connect::rnd_init(bool scan)
{
  PGLOBAL g= ((table && table->in_use) ? GetPlug(table->in_use, xp) :
              (xp) ? xp->g : NULL);
  DBUG_ENTER("ha_connect::rnd_init");

  // This is not tested yet
  if (xmod == MODE_ALTER) {
    xmod= MODE_READ;
    alter= 1;
    } // endif xmod

  if (trace)
    htrc("rnd_init: this=%p scan=%d xmod=%d alter=%d\n",
            this, scan, xmod, alter);

  if (!g || !table || xmod == MODE_INSERT)
    DBUG_RETURN(HA_ERR_INITIALIZATION);

  // Do not close the table if it was opened yet (locked?)
  if (IsOpened()) {
    if (IsPartitioned() && xmod != MODE_INSERT)
      if (CheckColumnList(g)) // map can have been changed
        DBUG_RETURN(HA_ERR_INTERNAL_ERROR);

    if (tdbp->OpenDB(g))      // Rewind table
      DBUG_RETURN(HA_ERR_INTERNAL_ERROR);
    else
      DBUG_RETURN(0);

  } else if (xp->CheckQuery(valid_query_id))
    tdbp= NULL;       // Not valid anymore

  // When updating, to avoid skipped update, force the table
  // handler to retrieve write-only fields to be able to compare
  // records and detect data change.
  if (xmod == MODE_UPDATE)
    bitmap_union(table->read_set, table->write_set);

  if (OpenTable(g, xmod == MODE_DELETE))
    DBUG_RETURN(HA_ERR_INITIALIZATION);

  xp->nrd= xp->fnd= xp->nfd= 0;
  xp->tb1= my_interval_timer();
  DBUG_RETURN(0);
} // end of rnd_init

/**
  @brief
  Not described.

  @note
  The previous version said:
  Stop scanning of table. Note that this may be called several times during
  execution of a sub select.
  =====> This has been moved to external lock to avoid closing subselect tables.
*/
int ha_connect::rnd_end()
{
  int rc= 0;
  DBUG_ENTER("ha_connect::rnd_end");

  // If this is called by a later query, the table may have
  // been already closed and the tdbp is not valid anymore.
//  if (tdbp && xp->last_query_id == valid_query_id)
//    rc= CloseTable(xp->g);

  ds_mrr.dsmrr_close();
  DBUG_RETURN(rc);
} // end of rnd_end


/**
  @brief
  This is called for each row of the table scan. When you run out of records
  you should return HA_ERR_END_OF_FILE. Fill buff up with the row information.
  The Field structure for the table is the key to getting data into buf
  in a manner that will allow the server to understand it.

    @details
  Called from filesort.cc, records.cc, sql_handler.cc, sql_select.cc, sql_table.cc,
  and sql_update.cc.

    @see
  filesort.cc, records.cc, sql_handler.cc, sql_select.cc, sql_table.cc and sql_update.cc
*/
int ha_connect::rnd_next(uchar *buf)
{
  int rc;
  DBUG_ENTER("ha_connect::rnd_next");
//statistic_increment(ha_read_rnd_next_count, &LOCK_status);

  if (tdbp->GetMode() == MODE_ANY) {
    // We will stop on next read
    if (!stop) {
      stop= true;
      DBUG_RETURN(RC_OK);
    } else
      DBUG_RETURN(HA_ERR_END_OF_FILE);

    } // endif Mode

  switch (CntReadNext(xp->g, tdbp)) {
    case RC_OK:
      rc= MakeRecord((char*)buf);
      break;
    case RC_EF:         // End of file
      rc= HA_ERR_END_OF_FILE;
      break;
    case RC_NF:         // Not found
      rc= HA_ERR_RECORD_DELETED;
      break;
    default:            // Read error
      htrc("rnd_next CONNECT: %s\n", xp->g->Message);
      rc= (records()) ? HA_ERR_INTERNAL_ERROR : HA_ERR_END_OF_FILE;
      break;
    } // endswitch RC

  if (trace > 1 && (rc || !(xp->nrd++ % 16384))) {
    ulonglong tb2= my_interval_timer();
    double elapsed= (double) (tb2 - xp->tb1) / 1000000000ULL;
    DBUG_PRINT("rnd_next", ("rc=%d nrd=%u fnd=%u nfd=%u sec=%.3lf\n",
                             rc, (uint)xp->nrd, (uint)xp->fnd,
                             (uint)xp->nfd, elapsed));
    htrc("rnd_next: rc=%d nrd=%u fnd=%u nfd=%u sec=%.3lf\n",
                             rc, (uint)xp->nrd, (uint)xp->fnd,
                             (uint)xp->nfd, elapsed);
    xp->tb1= tb2;
    xp->fnd= xp->nfd= 0;
    } // endif nrd

  table->status= (!rc) ? 0 : STATUS_NOT_FOUND;
  DBUG_RETURN(rc);
} // end of rnd_next


/**
  @brief
  position() is called after each call to rnd_next() if the data needs
  to be ordered. You can do something like the following to store
  the position:
    @code
  my_store_ptr(ref, ref_length, current_position);
    @endcode

    @details
  The server uses ref to store data. ref_length in the above case is
  the size needed to store current_position. ref is just a byte array
  that the server will maintain. If you are using offsets to mark rows, then
  current_position should be the offset. If it is a primary key like in
  BDB, then it needs to be a primary key.

  Called from filesort.cc, sql_select.cc, sql_delete.cc, and sql_update.cc.

    @see
  filesort.cc, sql_select.cc, sql_delete.cc and sql_update.cc
*/
void ha_connect::position(const uchar *)
{
  DBUG_ENTER("ha_connect::position");
//if (((PTDBASE)tdbp)->GetDef()->Indexable())
    my_store_ptr(ref, ref_length, (my_off_t)((PTDBASE)tdbp)->GetRecpos());

  if (trace)
    htrc("position: pos=%d\n", ((PTDBASE)tdbp)->GetRecpos());

  DBUG_VOID_RETURN;
} // end of position


/**
  @brief
  This is like rnd_next, but you are given a position to use
  to determine the row. The position will be of the type that you stored in
  ref. You can use my_get_ptr(pos,ref_length) to retrieve whatever key
  or position you saved when position() was called.

    @details
  Called from filesort.cc, records.cc, sql_insert.cc, sql_select.cc, and sql_update.cc.

    @note
  Is this really useful? It was never called even when sorting.

    @see
  filesort.cc, records.cc, sql_insert.cc, sql_select.cc and sql_update.cc
*/
int ha_connect::rnd_pos(uchar *buf, uchar *pos)
{
  int     rc;
  PTDBASE tp= (PTDBASE)tdbp;
  DBUG_ENTER("ha_connect::rnd_pos");

  if (!tp->SetRecpos(xp->g, (int)my_get_ptr(pos, ref_length))) {
    if (trace)
      htrc("rnd_pos: %d\n", tp->GetRecpos());

    tp->SetFilter(NULL);
    rc= rnd_next(buf);
  } else
    rc= HA_ERR_KEY_NOT_FOUND;

  DBUG_RETURN(rc);
} // end of rnd_pos


/**
  @brief
  ::info() is used to return information to the optimizer. See my_base.h for
  the complete description.

    @details
  Currently this table handler doesn't implement most of the fields really needed.
  SHOW also makes use of this data.

  You will probably want to have the following in your code:
    @code
  if (records < 2)
    records= 2;
    @endcode
  The reason is that the server will optimize for cases of only a single
  record. If, in a table scan, you don't know the number of records, it
  will probably be better to set records to two so you can return as many
  records as you need. Along with records, a few more variables you may wish
  to set are:
    records
    deleted
    data_file_length
    index_file_length
    delete_length
    check_time
  Take a look at the public variables in handler.h for more information.

  Called in filesort.cc, ha_heap.cc, item_sum.cc, opt_sum.cc, sql_delete.cc,
  sql_delete.cc, sql_derived.cc, sql_select.cc, sql_select.cc, sql_select.cc,
  sql_select.cc, sql_select.cc, sql_show.cc, sql_show.cc, sql_show.cc, sql_show.cc,
  sql_table.cc, sql_union.cc, and sql_update.cc.

    @see
  filesort.cc, ha_heap.cc, item_sum.cc, opt_sum.cc, sql_delete.cc, sql_delete.cc,
  sql_derived.cc, sql_select.cc, sql_select.cc, sql_select.cc, sql_select.cc,
  sql_select.cc, sql_show.cc, sql_show.cc, sql_show.cc, sql_show.cc, sql_table.cc,
  sql_union.cc and sql_update.cc
*/
int ha_connect::info(uint flag)
{
  bool    pure= false;
  PGLOBAL g= GetPlug((table) ? table->in_use : NULL, xp);

  DBUG_ENTER("ha_connect::info");

  if (trace)
    htrc("%p In info: flag=%u valid_info=%d\n", this, flag, valid_info);

  // tdbp must be available to get updated info
  if (xp->CheckQuery(valid_query_id) || !tdbp) {
    PDBUSER dup= PlgGetUser(g);
    PCATLG  cat= (dup) ? dup->Catalog : NULL;

    if (xmod == MODE_ANY || xmod == MODE_ALTER) {
      // Pure info, not a query
      pure= true;
      xp->CheckCleanup();
      } // endif xmod

    // This is necessary for getting file length
    if (table)
      SetDataPath(g, table->s->db.str);
    else
      DBUG_RETURN(HA_ERR_INTERNAL_ERROR);       // Should never happen

    if (!(tdbp= GetTDB(g)))
      DBUG_RETURN(HA_ERR_INTERNAL_ERROR);       // Should never happen

    valid_info = false;
    } // endif tdbp

  if (!valid_info) {
    valid_info= CntInfo(g, tdbp, &xinfo);

    if (((signed)xinfo.records) < 0)
      DBUG_RETURN(HA_ERR_INITIALIZATION);  // Error in Cardinality

    } // endif valid_info

  if (flag & HA_STATUS_VARIABLE) {
    stats.records= xinfo.records;
    stats.deleted= 0;
    stats.data_file_length= xinfo.data_file_length;
    stats.index_file_length= 0;
    stats.delete_length= 0;
    stats.check_time= 0;
    stats.mean_rec_length= xinfo.mean_rec_length;
    } // endif HA_STATUS_VARIABLE

  if (flag & HA_STATUS_CONST) {
    // This is imported from the previous handler and must be reconsidered
    stats.max_data_file_length= 4294967295LL;
    stats.max_index_file_length= 4398046510080LL;
    stats.create_time= 0;
    data_file_name= xinfo.data_file_name;
    index_file_name= NULL;
//  sortkey= (uint) - 1;           // Table is not sorted
    ref_length= sizeof(int);      // Pointer size to row
    table->s->db_options_in_use= 03;
    stats.block_size= 1024;
    table->s->keys_in_use.set_prefix(table->s->keys);
    table->s->keys_for_keyread= table->s->keys_in_use;
//  table->s->keys_for_keyread.subtract(table->s->read_only_keys);
    table->s->db_record_offset= 0;
    } // endif HA_STATUS_CONST

  if (flag & HA_STATUS_ERRKEY) {
    errkey= 0;
    } // endif HA_STATUS_ERRKEY

  if (flag & HA_STATUS_TIME)
    stats.update_time= 0;

  if (flag & HA_STATUS_AUTO)
    stats.auto_increment_value= 1;

  if (tdbp && pure)
    CloseTable(g);        // Not used anymore

  DBUG_RETURN(0);
} // end of info


/**
  @brief
  extra() is called whenever the server wishes to send a hint to
  the storage engine. The myisam engine implements the most hints.
  ha_innodb.cc has the most exhaustive list of these hints.

  @note
  This is not yet implemented for CONNECT.

  @see
  ha_innodb.cc
*/
int ha_connect::extra(enum ha_extra_function /*operation*/)
{
  DBUG_ENTER("ha_connect::extra");
  DBUG_RETURN(0);
} // end of extra


/**
  @brief
  Used to delete all rows in a table, including cases of truncate and cases where
  the optimizer realizes that all rows will be removed as a result of an SQL statement.

    @details
  Called from item_sum.cc by Item_func_group_concat::clear(),
  Item_sum_count_distinct::clear(), and Item_func_group_concat::clear().
  Called from sql_delete.cc by mysql_delete().
  Called from sql_select.cc by JOIN::reinit().
  Called from sql_union.cc by st_select_lex_unit::exec().

    @see
  Item_func_group_concat::clear(), Item_sum_count_distinct::clear() and
  Item_func_group_concat::clear() in item_sum.cc;
  mysql_delete() in sql_delete.cc;
  JOIN::reinit() in sql_select.cc and
  st_select_lex_unit::exec() in sql_union.cc.
*/
int ha_connect::delete_all_rows()
{
  int     rc= 0;
  PGLOBAL g= xp->g;
  DBUG_ENTER("ha_connect::delete_all_rows");

  if (tdbp && tdbp->GetUse() == USE_OPEN &&
      tdbp->GetAmType() != TYPE_AM_XML &&
      ((PTDBASE)tdbp)->GetFtype() != RECFM_NAF)
    // Close and reopen the table so it will be deleted
    rc= CloseTable(g);

  if (!(rc= OpenTable(g))) {
    if (CntDeleteRow(g, tdbp, true)) {
      htrc("%s\n", g->Message);
      rc= HA_ERR_INTERNAL_ERROR;
    } else
      nox= false;

    } // endif rc

  DBUG_RETURN(rc);
} // end of delete_all_rows


bool ha_connect::check_privileges(THD *thd, PTOS options, char *dbn)
{
  const char *db= (dbn && *dbn) ? dbn : NULL;
  TABTYPE     type=GetRealType(options);

  switch (type) {
    case TAB_UNDEF:
//  case TAB_CATLG:
    case TAB_PLG:
    case TAB_JCT:
    case TAB_DMY:
    case TAB_NIY:
      my_printf_error(ER_UNKNOWN_ERROR,
                      "Unsupported table type %s", MYF(0), options->type);
      return true;

    case TAB_DOS:
    case TAB_FIX:
    case TAB_BIN:
    case TAB_CSV:
    case TAB_FMT:
    case TAB_DBF:
    case TAB_XML:
    case TAB_INI:
    case TAB_VEC:
    case TAB_JSON:
      if (options->filename && *options->filename) {
        char *s, path[FN_REFLEN], dbpath[FN_REFLEN];
#if defined(__WIN__)
        s= "\\";
#else   // !__WIN__
        s= "/";
#endif  // !__WIN__
        strcpy(dbpath, mysql_real_data_home);

        if (db)
          strcat(strcat(dbpath, db), s);

        (void) fn_format(path, options->filename, dbpath, "",
                         MY_RELATIVE_PATH | MY_UNPACK_FILENAME);

        if (!is_secure_file_path(path)) {
          my_error(ER_OPTION_PREVENTS_STATEMENT, MYF(0), "--secure-file-priv");
          return true;
          } // endif path

      } else
        return false;

      /* Fall through to check FILE_ACL */
    case TAB_ODBC:
    case TAB_MYSQL:
    case TAB_DIR:
    case TAB_MAC:
    case TAB_WMI:
    case TAB_OEM:
      return check_access(thd, FILE_ACL, db, NULL, NULL, 0, 0);

    // This is temporary until a solution is found
    case TAB_TBL:
    case TAB_XCL:
    case TAB_PRX:
    case TAB_OCCUR:
    case TAB_PIVOT:
    case TAB_VIR:
      return false;
    } // endswitch type

  my_printf_error(ER_UNKNOWN_ERROR, "check_privileges failed", MYF(0));
  return true;
} // end of check_privileges

// Check that two indexes are equivalent
bool ha_connect::IsSameIndex(PIXDEF xp1, PIXDEF xp2)
{
  bool   b= true;
  PKPDEF kp1, kp2;

  if (stricmp(xp1->Name, xp2->Name))
    b= false;
  else if (xp1->Nparts  != xp2->Nparts  ||
           xp1->MaxSame != xp2->MaxSame ||
           xp1->Unique  != xp2->Unique)
    b= false;
  else for (kp1= xp1->ToKeyParts, kp2= xp2->ToKeyParts;
            b && (kp1 || kp2);
            kp1= kp1->Next, kp2= kp2->Next)
    if (!kp1 || !kp2)
      b= false;
    else if (stricmp(kp1->Name, kp2->Name))
      b= false;
    else if (kp1->Klen != kp2->Klen)
      b= false;

  return b;
} // end of IsSameIndex

MODE ha_connect::CheckMode(PGLOBAL g, THD *thd,
                           MODE newmode, bool *chk, bool *cras)
{
  if (trace) {
    LEX_STRING *query_string= thd_query_string(thd);
    htrc("%p check_mode: cmdtype=%d\n", this, thd_sql_command(thd));
    htrc("Cmd=%.*s\n", (int) query_string->length, query_string->str);
    } // endif trace

  // Next code is temporarily replaced until sql_command is set
  stop= false;

  if (newmode == MODE_WRITE) {
    switch (thd_sql_command(thd)) {
      case SQLCOM_LOCK_TABLES:
        locked= 2;
      case SQLCOM_CREATE_TABLE:
      case SQLCOM_INSERT:
      case SQLCOM_LOAD:
      case SQLCOM_INSERT_SELECT:
        newmode= MODE_INSERT;
        break;
//    case SQLCOM_REPLACE:
//    case SQLCOM_REPLACE_SELECT:
//      newmode= MODE_UPDATE;               // To be checked
//      break;
      case SQLCOM_DELETE:
      case SQLCOM_DELETE_MULTI:
      case SQLCOM_TRUNCATE:
        newmode= MODE_DELETE;
        break;
      case SQLCOM_UPDATE:
      case SQLCOM_UPDATE_MULTI:
        newmode= MODE_UPDATE;
        break;
      case SQLCOM_SELECT:
      case SQLCOM_OPTIMIZE:
        newmode= MODE_READ;
        break;
      case SQLCOM_FLUSH:
        locked= 0;
      case SQLCOM_DROP_TABLE:
      case SQLCOM_RENAME_TABLE:
        newmode= MODE_ANY;
        break;
      case SQLCOM_CREATE_VIEW:
      case SQLCOM_DROP_VIEW:
        newmode= MODE_ANY;
        break;
      case SQLCOM_ALTER_TABLE:
        newmode= MODE_ALTER;
        break;
      case SQLCOM_DROP_INDEX:
      case SQLCOM_CREATE_INDEX:
//      if (!IsPartitioned()) {
          newmode= MODE_ANY;
          break;
//        } // endif partitioned

      default:
        htrc("Unsupported sql_command=%d\n", thd_sql_command(thd));
        strcpy(g->Message, "CONNECT Unsupported command");
        my_message(ER_NOT_ALLOWED_COMMAND, g->Message, MYF(0));
        newmode= MODE_ERROR;
        break;
      } // endswitch newmode

  } else if (newmode == MODE_READ) {
    switch (thd_sql_command(thd)) {
      case SQLCOM_CREATE_TABLE:
        *chk= true;
        *cras= true;
      case SQLCOM_INSERT:
      case SQLCOM_LOAD:
      case SQLCOM_INSERT_SELECT:
//    case SQLCOM_REPLACE:
//    case SQLCOM_REPLACE_SELECT:
      case SQLCOM_DELETE:
      case SQLCOM_DELETE_MULTI:
      case SQLCOM_TRUNCATE:
      case SQLCOM_UPDATE:
      case SQLCOM_UPDATE_MULTI:
      case SQLCOM_SELECT:
      case SQLCOM_OPTIMIZE:
      case SQLCOM_SET_OPTION:
        break;
      case SQLCOM_LOCK_TABLES:
        locked= 1;
        break;
      case SQLCOM_DROP_TABLE:
      case SQLCOM_RENAME_TABLE:
        newmode= MODE_ANY;
        break;
      case SQLCOM_CREATE_VIEW:
      case SQLCOM_DROP_VIEW:
        newmode= MODE_ANY;
        break;
      case SQLCOM_ALTER_TABLE:
        *chk= true;
        newmode= MODE_ALTER;
        break;
      case SQLCOM_DROP_INDEX:
      case SQLCOM_CREATE_INDEX:
//      if (!IsPartitioned()) {
          *chk= true;
          newmode= MODE_ANY;
          break;
//        } // endif partitioned

      case SQLCOM_END:
        // Met in procedures: IF(EXISTS(SELECT...
        newmode= MODE_READ;
        break;
      default:
        htrc("Unsupported sql_command=%d\n", thd_sql_command(thd));
        strcpy(g->Message, "CONNECT Unsupported command");
        my_message(ER_NOT_ALLOWED_COMMAND, g->Message, MYF(0));
        newmode= MODE_ERROR;
        break;
      } // endswitch newmode

  } // endif's newmode

  if (trace)
    htrc("New mode=%d\n", newmode);

  return newmode;
} // end of check_mode

int ha_connect::start_stmt(THD *thd, thr_lock_type lock_type)
{
  int     rc= 0;
  bool    chk=false, cras= false;
  MODE    newmode;
  PGLOBAL g= GetPlug(thd, xp);
  DBUG_ENTER("ha_connect::start_stmt");

  // Action will depend on lock_type
  switch (lock_type) {
    case TL_WRITE_ALLOW_WRITE:
    case TL_WRITE_CONCURRENT_INSERT:
    case TL_WRITE_DELAYED:
    case TL_WRITE_DEFAULT:
    case TL_WRITE_LOW_PRIORITY:
    case TL_WRITE:
    case TL_WRITE_ONLY:
      newmode= MODE_WRITE;
      break;
    case TL_READ:
    case TL_READ_WITH_SHARED_LOCKS:
    case TL_READ_HIGH_PRIORITY:
    case TL_READ_NO_INSERT:
    case TL_READ_DEFAULT:
      newmode= MODE_READ;
      break;
    case TL_UNLOCK:
    default:
      newmode= MODE_ANY;
      break;
    } // endswitch mode

  xmod= CheckMode(g, thd, newmode, &chk, &cras);
  DBUG_RETURN((xmod == MODE_ERROR) ? HA_ERR_INTERNAL_ERROR : 0);
} // end of start_stmt

/**
  @brief
  This create a lock on the table. If you are implementing a storage engine
  that can handle transacations look at ha_berkely.cc to see how you will
  want to go about doing this. Otherwise you should consider calling flock()
  here. Hint: Read the section "locking functions for mysql" in lock.cc to understand
  this.

    @details
  Called from lock.cc by lock_external() and unlock_external(). Also called
  from sql_table.cc by copy_data_between_tables().

    @note
  Following what we did in the MySQL XDB handler, we use this call to actually
  physically open the table. This could be reconsider when finalizing this handler
  design, which means we have a better understanding of what MariaDB does.

    @see
  lock.cc by lock_external() and unlock_external() in lock.cc;
  the section "locking functions for mysql" in lock.cc;
  copy_data_between_tables() in sql_table.cc.
*/
int ha_connect::external_lock(THD *thd, int lock_type)
{
  int     rc= 0;
  bool    xcheck=false, cras= false;
  MODE    newmode;
  PTOS    options= GetTableOptionStruct();
  PGLOBAL g= GetPlug(thd, xp);
  DBUG_ENTER("ha_connect::external_lock");

  DBUG_ASSERT(thd == current_thd);

  if (trace)
    htrc("external_lock: this=%p thd=%p xp=%p g=%p lock_type=%d\n",
            this, thd, xp, g, lock_type);

  if (!g)
    DBUG_RETURN(HA_ERR_INTERNAL_ERROR);

  // Action will depend on lock_type
  switch (lock_type) {
    case F_WRLCK:
      newmode= MODE_WRITE;
      break;
    case F_RDLCK:
      newmode= MODE_READ;
      break;
    case F_UNLCK:
    default:
      newmode= MODE_ANY;
      break;
    } // endswitch mode

  if (newmode == MODE_ANY) {
    int sqlcom= thd_sql_command(thd);

    // This is unlocking, do it by closing the table
    if (xp->CheckQueryID() && sqlcom != SQLCOM_UNLOCK_TABLES
                           && sqlcom != SQLCOM_LOCK_TABLES
                           && sqlcom != SQLCOM_FLUSH
                           && sqlcom != SQLCOM_BEGIN
                           && sqlcom != SQLCOM_DROP_TABLE) {
      sprintf(g->Message, "external_lock: unexpected command %d", sqlcom);
      push_warning(thd, Sql_condition::WARN_LEVEL_WARN, 0, g->Message);
      DBUG_RETURN(0);
    } else if (g->Xchk) {
      if (!tdbp) {
        if (!(tdbp= GetTDB(g)))
          DBUG_RETURN(HA_ERR_INTERNAL_ERROR);
        else if (!((PTDBASE)tdbp)->GetDef()->Indexable()) {
          sprintf(g->Message, "external_lock: Table %s is not indexable", tdbp->GetName());
//        DBUG_RETURN(HA_ERR_INTERNAL_ERROR);  causes assert error
          push_warning(thd, Sql_condition::WARN_LEVEL_WARN, 0, g->Message);
          DBUG_RETURN(0);
        } else if (((PTDBASE)tdbp)->GetDef()->Indexable() == 1) {
          bool    oldsep= ((PCHK)g->Xchk)->oldsep;
          bool    newsep= ((PCHK)g->Xchk)->newsep;
          PTDBDOS tdp= (PTDBDOS)tdbp;
      
          PDOSDEF ddp= (PDOSDEF)tdp->GetDef();
          PIXDEF  xp, xp1, xp2, drp=NULL, adp= NULL;
          PIXDEF  oldpix= ((PCHK)g->Xchk)->oldpix;
          PIXDEF  newpix= ((PCHK)g->Xchk)->newpix;
          PIXDEF *xlst, *xprc; 
      
          ddp->SetIndx(oldpix);
      
          if (oldsep != newsep) {
            // All indexes have to be remade
            ddp->DeleteIndexFile(g, NULL);
            oldpix= NULL;
            ddp->SetIndx(NULL);
            SetBooleanOption("Sepindex", newsep);
          } else if (newsep) {
            // Make the list of dropped indexes
            xlst= &drp; xprc= &oldpix;
      
            for (xp2= oldpix; xp2; xp2= xp) {
              for (xp1= newpix; xp1; xp1= xp1->Next)
                if (IsSameIndex(xp1, xp2))
                  break;        // Index not to drop
      
              xp= xp2->GetNext();
      
              if (!xp1) {
                *xlst= xp2;
                *xprc= xp;
                *(xlst= &xp2->Next)= NULL;
              } else
                xprc= &xp2->Next;
      
              } // endfor xp2
      
            if (drp) {
              // Here we erase the index files
              ddp->DeleteIndexFile(g, drp);
              } // endif xp1
      
          } else if (oldpix) {
            // TODO: optimize the case of just adding new indexes
            if (!newpix)
              ddp->DeleteIndexFile(g, NULL);
      
            oldpix= NULL;     // To remake all indexes
            ddp->SetIndx(NULL);
          } // endif sepindex
      
          // Make the list of new created indexes
          xlst= &adp; xprc= &newpix;
      
          for (xp1= newpix; xp1; xp1= xp) {
            for (xp2= oldpix; xp2; xp2= xp2->Next)
              if (IsSameIndex(xp1, xp2))
                break;        // Index already made
      
            xp= xp1->Next;
      
            if (!xp2) {
              *xlst= xp1;
              *xprc= xp;
              *(xlst= &xp1->Next)= NULL;
            } else
              xprc= &xp1->Next;
      
            } // endfor xp1
      
          if (adp)
            // Here we do make the new indexes
            if (tdp->MakeIndex(g, adp, true) == RC_FX) {
              // Make it a warning to avoid crash
              push_warning(thd, Sql_condition::WARN_LEVEL_WARN, 
                                0, g->Message);
              rc= 0;
              } // endif MakeIndex
      
        } else if (((PTDBASE)tdbp)->GetDef()->Indexable() == 3) {
          if (CheckVirtualIndex(NULL)) {
            // Make it a warning to avoid crash
            push_warning(thd, Sql_condition::WARN_LEVEL_WARN, 
                              0, g->Message);
            rc= 0;
            } // endif Check

        } // endif indexable

        } // endif Tdbp

      } // endelse Xchk

    if (CloseTable(g)) {
      // This is an error while builing index
      // Make it a warning to avoid crash
      push_warning(thd, Sql_condition::WARN_LEVEL_WARN, 0, g->Message);
      rc= 0;
      } // endif Close

    locked= 0;
    xmod= MODE_ANY;              // For info commands
    DBUG_RETURN(rc);
    } // endif MODE_ANY

  DBUG_ASSERT(table && table->s);

  if (check_privileges(thd, options, table->s->db.str)) {
    strcpy(g->Message, "This operation requires the FILE privilege");
    htrc("%s\n", g->Message);
    DBUG_RETURN(HA_ERR_INTERNAL_ERROR);
    } // endif check_privileges

  // Table mode depends on the query type
  newmode= CheckMode(g, thd, newmode, &xcheck, &cras);

  if (newmode == MODE_ERROR)
    DBUG_RETURN(HA_ERR_INTERNAL_ERROR);

  // If this is the start of a new query, cleanup the previous one
  if (xp->CheckCleanup()) {
    tdbp= NULL;
    valid_info= false;
    } // endif CheckCleanup

#if 0
  if (xcheck) {
    // This must occur after CheckCleanup
    if (!g->Xchk) {
      g->Xchk= new(g) XCHK;
      ((PCHK)g->Xchk)->oldsep= GetBooleanOption("Sepindex", false);
      ((PCHK)g->Xchk)->oldpix= GetIndexInfo();
      } // endif Xchk

  } else
    g->Xchk= NULL;
#endif // 0

  if (cras)
    g->Createas= 1;       // To tell created table to ignore FLAG

  if (trace) {
#if 0
    htrc("xcheck=%d cras=%d\n", xcheck, cras);

    if (xcheck)
      htrc("oldsep=%d oldpix=%p\n",
              ((PCHK)g->Xchk)->oldsep, ((PCHK)g->Xchk)->oldpix);
#endif // 0
    htrc("Calling CntCheckDB db=%s cras=%d\n", GetDBName(NULL), cras);
    } // endif trace

  // Set or reset the good database environment
  if (CntCheckDB(g, this, GetDBName(NULL))) {
    htrc("%p external_lock: %s\n", this, g->Message);
    rc= HA_ERR_INTERNAL_ERROR;
  // This can NOT be called without open called first, but
  // the table can have been closed since then
  } else if (!tdbp || xp->CheckQuery(valid_query_id) || xmod != newmode) {
    if (tdbp) {
      // If this is called by a later query, the table may have
      // been already closed and the tdbp is not valid anymore.
      if (xp->last_query_id == valid_query_id)
        rc= CloseTable(g);
      else
        tdbp= NULL;

      } // endif tdbp

    xmod= newmode;

    // Delay open until used fields are known
  } // endif tdbp

  if (trace)
    htrc("external_lock: rc=%d\n", rc);

  DBUG_RETURN(rc);
} // end of external_lock


/**
  @brief
  The idea with handler::store_lock() is: The statement decides which locks
  should be needed for the table. For updates/deletes/inserts we get WRITE
  locks, for SELECT... we get read locks.

    @details
  Before adding the lock into the table lock handler (see thr_lock.c),
  mysqld calls store lock with the requested locks. Store lock can now
  modify a write lock to a read lock (or some other lock), ignore the
  lock (if we don't want to use MySQL table locks at all), or add locks
  for many tables (like we do when we are using a MERGE handler).

  Berkeley DB, for example, changes all WRITE locks to TL_WRITE_ALLOW_WRITE
  (which signals that we are doing WRITES, but are still allowing other
  readers and writers).

  When releasing locks, store_lock() is also called. In this case one
  usually doesn't have to do anything.

  In some exceptional cases MySQL may send a request for a TL_IGNORE;
  This means that we are requesting the same lock as last time and this
  should also be ignored. (This may happen when someone does a flush
  table when we have opened a part of the tables, in which case mysqld
  closes and reopens the tables and tries to get the same locks at last
  time). In the future we will probably try to remove this.

  Called from lock.cc by get_lock_data().

    @note
  In this method one should NEVER rely on table->in_use, it may, in fact,
  refer to a different thread! (this happens if get_lock_data() is called
  from mysql_lock_abort_for_thread() function)

    @see
  get_lock_data() in lock.cc
*/
THR_LOCK_DATA **ha_connect::store_lock(THD *,
                                       THR_LOCK_DATA **to,
                                       enum thr_lock_type lock_type)
{
  if (lock_type != TL_IGNORE && lock.type == TL_UNLOCK)
    lock.type=lock_type;
  *to++ = &lock;
  return to;
}


/**
  Searches for a pointer to the last occurrence of  the
  character c in the string src.
  Returns true on failure, false on success.
*/
static bool
strnrchr(LEX_CSTRING *ls, const char *src, size_t length, int c)
{
  const char *srcend, *s;
  for (s= srcend= src + length; s > src; s--)
  {
    if (s[-1] == c)
    {
      ls->str= s;
      ls->length= srcend - s;
      return false;
    }
  }
  return true;
}


/**
  Split filename into database and table name.
*/
static bool
filename_to_dbname_and_tablename(const char *filename,
                                 char *database, size_t database_size,
                                 char *table, size_t table_size)
{
  LEX_CSTRING d, t;
  size_t length= strlen(filename);

  /* Find filename - the rightmost directory part */
  if (strnrchr(&t, filename, length, slash) || t.length + 1 > table_size)
    return true;
  memcpy(table, t.str, t.length);
  table[t.length]= '\0';
  if (!(length-= t.length))
    return true;

  length--; /* Skip slash */

  /* Find database name - the second rightmost directory part */
  if (strnrchr(&d, filename, length, slash) || d.length + 1 > database_size)
    return true;
  memcpy(database, d.str, d.length);
  database[d.length]= '\0';
  return false;
} // end of filename_to_dbname_and_tablename

/**
  @brief
  Used to delete or rename a table. By the time delete_table() has been
  called all opened references to this table will have been closed
  (and your globally shared references released) ===> too bad!!!
  The variable name will just be the name of the table.
  You will need to remove or rename any files you have created at
  this point.

    @details
  If you do not implement this, the default delete_table() is called from
  handler.cc and it will delete all files with the file extensions returned
  by bas_ext().

  Called from handler.cc by delete_table and ha_create_table(). Only used
  during create if the table_flag HA_DROP_BEFORE_CREATE was specified for
  the storage engine.

    @see
  delete_table and ha_create_table() in handler.cc
*/
int ha_connect::delete_or_rename_table(const char *name, const char *to)
{
  DBUG_ENTER("ha_connect::delete_or_rename_table");
  char db[128], tabname[128];
  int  rc= 0;
  bool ok= false;
  THD *thd= current_thd;
  int  sqlcom= thd_sql_command(thd);

  if (trace) {
    if (to)
      htrc("rename_table: this=%p thd=%p sqlcom=%d from=%s to=%s\n",
              this, thd, sqlcom, name, to);
    else
      htrc("delete_table: this=%p thd=%p sqlcom=%d name=%s\n",
              this, thd, sqlcom, name);

    } // endif trace

  if (to && (filename_to_dbname_and_tablename(to, db, sizeof(db),
                                             tabname, sizeof(tabname))
      || (*tabname == '#' && sqlcom == SQLCOM_CREATE_INDEX)))
    DBUG_RETURN(0);

  if (filename_to_dbname_and_tablename(name, db, sizeof(db),
                                       tabname, sizeof(tabname))
      || (*tabname == '#' && sqlcom == SQLCOM_CREATE_INDEX))
    DBUG_RETURN(0);

  // If a temporary file exists, all the tests below were passed
  // successfully when making it, so they are not needed anymore
  // in particular because they sometimes cause DBUG_ASSERT crash.
  // Also, for partitioned tables, no test can be done because when
  // this function is called, the .par file is already deleted and
  // this causes the open_table_def function to fail.
  // Not having any other clues (table and table_share are NULL)
  // the only mean we have to test for partitioning is this:
  if (*tabname != '#' && !strstr(tabname, "#P#")) {
    // We have to retrieve the information about this table options.
    ha_table_option_struct *pos;
    char         key[MAX_DBKEY_LENGTH];
    uint         key_length;
    TABLE_SHARE *share;

//  if ((p= strstr(tabname, "#P#")))   won't work, see above
//    *p= 0;             // Get the main the table name

    key_length= tdc_create_key(key, db, tabname);

    // share contains the option struct that we need
    if (!(share= alloc_table_share(db, tabname, key, key_length)))
      DBUG_RETURN(rc);

    // Get the share info from the .frm file
    if (!open_table_def(thd, share)) {
      // Now we can work
      if ((pos= share->option_struct)) {
        if (check_privileges(thd, pos, db))
          rc= HA_ERR_INTERNAL_ERROR;         // ???
        else
          if (IsFileType(GetRealType(pos)) && !pos->filename)
            ok= true;

        } // endif pos

      } // endif open_table_def

//  This below was done to avoid DBUG_ASSERT in some case that
//  we don't know anymore what they were. It was suppressed because
//  it did cause assertion in other cases (see MDEV-7935)
//  } else       // Avoid infamous DBUG_ASSERT
//    thd->get_stmt_da()->reset_diagnostics_area();

    free_table_share(share);
  } else              // Temporary file
    ok= true;

  if (ok) {
    // Let the base handler do the job
    if (to)
      rc= handler::rename_table(name, to);
    else if ((rc= handler::delete_table(name)) == ENOENT)
      rc= 0;        // No files is not an error for CONNECT

    } // endif ok

  DBUG_RETURN(rc);
} // end of delete_or_rename_table

int ha_connect::delete_table(const char *name)
{
  return delete_or_rename_table(name, NULL);
} // end of delete_table

int ha_connect::rename_table(const char *from, const char *to)
{
  return delete_or_rename_table(from, to);
} // end of rename_table

/**
  @brief
  Given a starting key and an ending key, estimate the number of rows that
  will exist between the two keys.

  @details
  end_key may be empty, in which case determine if start_key matches any rows.

  Called from opt_range.cc by check_quick_keys().

  @see
  check_quick_keys() in opt_range.cc
*/
ha_rows ha_connect::records_in_range(uint inx, key_range *min_key,
                                               key_range *max_key)
{
  ha_rows rows;
  DBUG_ENTER("ha_connect::records_in_range");

  if (indexing < 0 || inx != active_index)
    if (index_init(inx, false))
      DBUG_RETURN(HA_POS_ERROR);

  if (trace)
    htrc("records_in_range: inx=%d indexing=%d\n", inx, indexing);

  if (indexing > 0) {
    int          nval;
    uint         len[2];
    const uchar *key[2];
    bool         incl[2];
    key_part_map kmap[2];

    key[0]= (min_key) ? min_key->key : NULL;
    key[1]= (max_key) ? max_key->key : NULL;
    len[0]= (min_key) ? min_key->length : 0;
    len[1]= (max_key) ? max_key->length : 0;
    incl[0]= (min_key) ? (min_key->flag == HA_READ_KEY_EXACT) : false;
    incl[1]= (max_key) ? (max_key->flag == HA_READ_AFTER_KEY) : false;
    kmap[0]= (min_key) ? min_key->keypart_map : 0;
    kmap[1]= (max_key) ? max_key->keypart_map : 0;

    if ((nval= CntIndexRange(xp->g, tdbp, key, len, incl, kmap)) < 0)
      rows= HA_POS_ERROR;
    else
      rows= (ha_rows)nval;

  } else if (indexing == 0)
    rows= 100000000;        // Don't use missing index
  else
    rows= HA_POS_ERROR;

  if (trace)
    htrc("records_in_range: rows=%llu\n", rows);

  DBUG_RETURN(rows);
} // end of records_in_range

// Used to check whether a MYSQL table is created on itself
bool CheckSelf(PGLOBAL g, TABLE_SHARE *s, const char *host,
                      const char *db, char *tab, const char *src, int port)
{
  if (src)
    return false;
  else if (host && stricmp(host, "localhost") && strcmp(host, "127.0.0.1"))
    return false;
  else if (db && stricmp(db, s->db.str))
    return false;
  else if (tab && stricmp(tab, s->table_name.str))
    return false;
  else if (port && port != (signed)GetDefaultPort())
    return false;

  strcpy(g->Message, "This MySQL table is defined on itself");
  return true;
} // end of CheckSelf

/**
  Convert an ISO-8859-1 column name to UTF-8
*/
static char *encode(PGLOBAL g, const char *cnm)
  {
  char  *buf= (char*)PlugSubAlloc(g, NULL, strlen(cnm) * 3);
  uint   dummy_errors;
  uint32 len= copy_and_convert(buf, strlen(cnm) * 3,
                               &my_charset_utf8_general_ci,
                               cnm, strlen(cnm),
                               &my_charset_latin1,
                               &dummy_errors);
  buf[len]= '\0';
  return buf;
  } // end of encode

/**
  Store field definition for create.

  @return
    Return 0 if ok
*/
static bool add_field(String *sql, const char *field_name, int typ, int len,
                      int dec, char *key, uint tm, const char *rem, char *dft,
                      char *xtra, char *fmt, int flag, bool dbf, char v)
{
  char var = (len > 255) ? 'V' : v;
  bool q, error= false;
  const char *type= PLGtoMYSQLtype(typ, dbf, var);

  error|= sql->append('`');
  error|= sql->append(field_name);
  error|= sql->append("` ");
  error|= sql->append(type);

  if (len && typ != TYPE_DATE) {
    error|= sql->append('(');
    error|= sql->append_ulonglong(len);

    if (!strcmp(type, "DOUBLE")) {
      error|= sql->append(',');
      // dec must be < len and < 31
      error|= sql->append_ulonglong(MY_MIN(dec, (MY_MIN(len, 31) - 1)));
    } else if (dec > 0 && !strcmp(type, "DECIMAL")) {
      error|= sql->append(',');
      // dec must be < len
      error|= sql->append_ulonglong(MY_MIN(dec, len - 1));
    } // endif dec

    error|= sql->append(')');
    } // endif len

  if (v == 'U')
    error|= sql->append(" UNSIGNED");
  else if (v == 'Z')
    error|= sql->append(" ZEROFILL");

  if (key && *key) {
    error|= sql->append(" ");
    error|= sql->append(key);
    } // endif key

  if (tm)
    error|= sql->append(STRING_WITH_LEN(" NOT NULL"), system_charset_info);

  if (dft && *dft) {
    error|= sql->append(" DEFAULT ");

    if (typ == TYPE_DATE)
      q = (strspn(dft, "0123456789 -:/") == strlen(dft));
    else
      q = !IsTypeNum(typ);

    if (q) {
      error|= sql->append("'");
      error|= sql->append_for_single_quote(dft, strlen(dft));
      error|= sql->append("'");
    } else
      error|= sql->append(dft);

    } // endif dft

  if (xtra && *xtra) {
    error|= sql->append(" ");
    error|= sql->append(xtra);
    } // endif rem

  if (rem && *rem) {
    error|= sql->append(" COMMENT '");
    error|= sql->append_for_single_quote(rem, strlen(rem));
    error|= sql->append("'");
    } // endif rem

  if (fmt && *fmt) {
    error|= sql->append(" FIELD_FORMAT='");
    error|= sql->append_for_single_quote(fmt, strlen(fmt));
    error|= sql->append("'");
    } // endif flag

  if (flag) {
    error|= sql->append(" FLAG=");
    error|= sql->append_ulonglong(flag);
    } // endif flag

  error|= sql->append(',');
  return error;
} // end of add_field

/**
  Initialise the table share with the new columns.

  @return
    Return 0 if ok
*/
static int init_table_share(THD* thd,
                            TABLE_SHARE *table_s,
                            HA_CREATE_INFO *create_info,
                            String *sql)
{
  bool oom= false;
  PTOS topt= table_s->option_struct;

  sql->length(sql->length()-1); // remove the trailing comma
  sql->append(')');

  for (ha_create_table_option *opt= connect_table_option_list;
       opt->name; opt++) {
    ulonglong   vull;
    const char *vstr;

    switch (opt->type) {
      case HA_OPTION_TYPE_ULL:
        vull= *(ulonglong*)(((char*)topt) + opt->offset);

        if (vull != opt->def_value) {
          oom|= sql->append(' ');
          oom|= sql->append(opt->name);
          oom|= sql->append('=');
          oom|= sql->append_ulonglong(vull);
          } // endif vull

        break;
      case HA_OPTION_TYPE_STRING:
        vstr= *(char**)(((char*)topt) + opt->offset);

        if (vstr) {
          oom|= sql->append(' ');
          oom|= sql->append(opt->name);
          oom|= sql->append("='");
          oom|= sql->append_for_single_quote(vstr, strlen(vstr));
          oom|= sql->append('\'');
          } // endif vstr

        break;
      case HA_OPTION_TYPE_BOOL:
        vull= *(bool*)(((char*)topt) + opt->offset);

        if (vull != opt->def_value) {
          oom|= sql->append(' ');
          oom|= sql->append(opt->name);
          oom|= sql->append('=');
          oom|= sql->append(vull ? "YES" : "NO");
          } // endif vull

        break;
      default: // no enums here, good :)
        break;
      } // endswitch type

    if (oom)
      return HA_ERR_OUT_OF_MEM;

    } // endfor opt

  if (create_info->connect_string.length) {
    oom|= sql->append(' ');
    oom|= sql->append("CONNECTION='");
    oom|= sql->append_for_single_quote(create_info->connect_string.str,
                                       create_info->connect_string.length);
    oom|= sql->append('\'');

    if (oom)
      return HA_ERR_OUT_OF_MEM;

    } // endif string

  if (create_info->default_table_charset) {
    oom|= sql->append(' ');
    oom|= sql->append("CHARSET=");
    oom|= sql->append(create_info->default_table_charset->csname);

    if (oom)
      return HA_ERR_OUT_OF_MEM;

    } // endif charset

  if (trace)
    htrc("s_init: %.*s\n", sql->length(), sql->ptr());

  return table_s->init_from_sql_statement_string(thd, true,
                                                 sql->ptr(), sql->length());
} // end of init_table_share

/**
  @brief
  connect_assisted_discovery() is called when creating a table with no columns.

  @details
  When assisted discovery is used the .frm file have not already been
  created. You can overwrite some definitions at this point but the
  main purpose of it is to define the columns for some table types.

  @note
  this function is no more called in case of CREATE .. SELECT
*/
static int connect_assisted_discovery(handlerton *, THD* thd,
                                      TABLE_SHARE *table_s,
                                      HA_CREATE_INFO *create_info)
{
  char        v=0, spc= ',', qch= 0;
  const char *fncn= "?";
  const char *user, *fn, *db, *host, *pwd, *sep, *tbl, *src;
  const char *col, *ocl, *rnk, *pic, *fcl, *skc;
  char       *tab, *dsn, *shm, *dpath; 
#if defined(__WIN__)
  char       *nsp= NULL, *cls= NULL;
#endif   // __WIN__
  int         port= 0, hdr= 0, mxr= 0, mxe= 0, rc= 0;
  int         cop __attribute__((unused))= 0, lrecl= 0;
#if defined(ODBC_SUPPORT)
  POPARM      sop = NULL;
  char       *ucnc = NULL;
  bool        cnc= false;
  int         cto= -1, qto= -1;
#endif   // ODBC_SUPPORT
  uint        tm, fnc= FNC_NO, supfnc= (FNC_NO | FNC_COL);
  bool        bif, ok= false, dbf= false;
  TABTYPE     ttp= TAB_UNDEF;
  PQRYRES     qrp= NULL;
  PCOLRES     crp;
  PCONNECT    xp= NULL;
  PGLOBAL     g= GetPlug(thd, xp);
  PDBUSER     dup= PlgGetUser(g);
  PCATLG      cat= (dup) ? dup->Catalog : NULL;
  PTOS        topt= table_s->option_struct;
#if defined(NEW_WAY)
//CHARSET_INFO *cs;
  Alter_info  alter_info;
#else   // !NEW_WAY
  char        buf[1024];
  String      sql(buf, sizeof(buf), system_charset_info);

  sql.copy(STRING_WITH_LEN("CREATE TABLE whatever ("), system_charset_info);
#endif  // !NEW_WAY

  if (!g)
    return HA_ERR_INTERNAL_ERROR;

  user= host= pwd= tbl= src= col= ocl= pic= fcl= skc= rnk= dsn= NULL;

  // Get the useful create options
  ttp= GetTypeID(topt->type);
  fn=  topt->filename;
  tab= (char*)topt->tabname;
  src= topt->srcdef;
  db=  topt->dbname;
  fncn= topt->catfunc;
  fnc= GetFuncID(fncn);
  sep= topt->separator;
  spc= (!sep) ? ',' : (!strcmp(sep, "\\t")) ? '\t' : *sep;
  qch= topt->qchar ? *topt->qchar : (signed)topt->quoted >= 0 ? '"' : 0;
  hdr= (int)topt->header;
  tbl= topt->tablist;
  col= topt->colist;
  lrecl= (int)topt->lrecl;

  if (topt->oplist) {
    host= GetListOption(g, "host", topt->oplist, "localhost");
    user= GetListOption(g, "user", topt->oplist, 
                       (ttp == TAB_ODBC ? NULL : "root"));
    // Default value db can come from the DBNAME=xxx option.
    db= GetListOption(g, "database", topt->oplist, db);
    col= GetListOption(g, "colist", topt->oplist, col);
    ocl= GetListOption(g, "occurcol", topt->oplist, NULL);
    pic= GetListOption(g, "pivotcol", topt->oplist, NULL);
    fcl= GetListOption(g, "fnccol", topt->oplist, NULL);
    skc= GetListOption(g, "skipcol", topt->oplist, NULL);
    rnk= GetListOption(g, "rankcol", topt->oplist, NULL);
    pwd= GetListOption(g, "password", topt->oplist);
#if defined(__WIN__)
    nsp= GetListOption(g, "namespace", topt->oplist);
    cls= GetListOption(g, "class", topt->oplist);
#endif   // __WIN__
    port= atoi(GetListOption(g, "port", topt->oplist, "0"));
#if defined(ODBC_SUPPORT)
    mxr= atoi(GetListOption(g,"maxres", topt->oplist, "0"));
    cto= atoi(GetListOption(g,"ConnectTimeout", topt->oplist, "-1"));
    qto= atoi(GetListOption(g,"QueryTimeout", topt->oplist, "-1"));
    
    if ((ucnc= GetListOption(g, "UseDSN", topt->oplist)))
      cnc= (!*ucnc || *ucnc == 'y' || *ucnc == 'Y' || atoi(ucnc) != 0);
#endif
    mxe= atoi(GetListOption(g,"maxerr", topt->oplist, "0"));
#if defined(PROMPT_OK)
    cop= atoi(GetListOption(g, "checkdsn", topt->oplist, "0"));
#endif   // PROMPT_OK
  } else {
    host= "localhost";
    user= (ttp == TAB_ODBC ? NULL : "root");
  } // endif option_list

  if (!(shm= (char*)db))
    db= table_s->db.str;                   // Default value

  // Check table type
  if (ttp == TAB_UNDEF) {
    topt->type= (src) ? "MYSQL" : (tab) ? "PROXY" : "DOS";
    ttp= GetTypeID(topt->type);
    sprintf(g->Message, "No table_type. Was set to %s", topt->type);
    push_warning(thd, Sql_condition::WARN_LEVEL_WARN, 0, g->Message);
  } else if (ttp == TAB_NIY) {
    sprintf(g->Message, "Unsupported table type %s", topt->type);
    my_message(ER_UNKNOWN_ERROR, g->Message, MYF(0));
    return HA_ERR_INTERNAL_ERROR;
  } // endif ttp

  // Save stack and allocation environment and prepare error return
  if (g->jump_level == MAX_JUMP) {
    strcpy(g->Message, MSG(TOO_MANY_JUMPS));
    return HA_ERR_INTERNAL_ERROR;
    } // endif jump_level

  if ((rc= setjmp(g->jumper[++g->jump_level])) != 0) {
    my_message(ER_UNKNOWN_ERROR, g->Message, MYF(0));
    goto err;
    } // endif rc


  if (!tab) {
    if (ttp == TAB_TBL) {
      // Make tab the first table of the list
      char *p;

      if (!tbl) {
        strcpy(g->Message, "Missing table list");
        my_message(ER_UNKNOWN_ERROR, g->Message, MYF(0));
        goto err;
        } // endif tbl

      tab= PlugDup(g, tbl);

      if ((p= strchr(tab, ',')))
        *p= 0;

      if ((p=strchr(tab, '.'))) {
        *p= 0;
        db= tab;
        tab= p + 1;
        } // endif p

    } else if (ttp != TAB_ODBC || !(fnc & (FNC_TABLE | FNC_COL)))
      tab= table_s->table_name.str;           // Default value

#if defined(NEW_WAY)
//  add_option(thd, create_info, "tabname", tab);
#endif   // NEW_WAY
    } // endif tab

  switch (ttp) {
#if defined(ODBC_SUPPORT)
    case TAB_ODBC:
      dsn= strz(g, create_info->connect_string);

      if (fnc & (FNC_DSN | FNC_DRIVER)) {
        ok= true;
#if defined(PROMPT_OK)
      } else if (!stricmp(thd->main_security_ctx.host, "localhost")
                && cop == 1) {
        if ((dsn = ODBCCheckConnection(g, dsn, cop)) != NULL) {
          thd->make_lex_string(&create_info->connect_string, dsn, strlen(dsn));
          ok= true;
          } // endif dsn
#endif   // PROMPT_OK

      } else if (!dsn) {
        sprintf(g->Message, "Missing %s connection string", topt->type);
      } else {
        // Store ODBC additional parameters
        sop= (POPARM)PlugSubAlloc(g, NULL, sizeof(ODBCPARM));
        sop->User= (char*)user;
        sop->Pwd= (char*)pwd;
        sop->Cto= cto;
        sop->Qto= qto;
        sop->UseCnc= cnc;
        ok= true;
      } // endif's

      supfnc |= (FNC_TABLE | FNC_DSN | FNC_DRIVER);
      break;
#endif   // ODBC_SUPPORT
    case TAB_DBF:
      dbf= true;
      // Passthru
    case TAB_CSV:
      if (!fn && fnc != FNC_NO)
        sprintf(g->Message, "Missing %s file name", topt->type);
      else
        ok= true;

      break;
    case TAB_MYSQL:
      ok= true;

      if (create_info->connect_string.str &&
          create_info->connect_string.length) {
        PMYDEF  mydef= new(g) MYSQLDEF();

        dsn= strz(g, create_info->connect_string);
        mydef->SetName(create_info->alias);

        if (!mydef->ParseURL(g, dsn, false)) {
          if (mydef->GetHostname())
            host= mydef->GetHostname();

          if (mydef->GetUsername())
            user= mydef->GetUsername();

          if (mydef->GetPassword())
            pwd=  mydef->GetPassword();

          if (mydef->GetDatabase())
            db= mydef->GetDatabase();

          if (mydef->GetTabname())
            tab= mydef->GetTabname();

          if (mydef->GetPortnumber())
            port= mydef->GetPortnumber();

        } else
          ok= false;

      } else if (!user)
        user= "root";

      if (ok && CheckSelf(g, table_s, host, db, tab, src, port))
        ok= false;

      break;
#if defined(__WIN__)
    case TAB_WMI:
      ok= true;
      break;
#endif   // __WIN__
#if defined(PIVOT_SUPPORT)
    case TAB_PIVOT:
      supfnc= FNC_NO;
#endif   // PIVOT_SUPPORT
    case TAB_PRX:
    case TAB_TBL:
    case TAB_XCL:
    case TAB_OCCUR:
      if (!src && !stricmp(tab, create_info->alias) &&
         (!db || !stricmp(db, table_s->db.str)))
        sprintf(g->Message, "A %s table cannot refer to itself", topt->type);
      else
        ok= true;

      break;
    case TAB_OEM:
      if (topt->module && topt->subtype)
        ok= true;
      else
        strcpy(g->Message, "Missing OEM module or subtype");

      break;
#if defined(LIBXML2_SUPPORT) || defined(DOMDOC_SUPPORT)
    case TAB_XML:
#endif   // LIBXML2_SUPPORT  ||         DOMDOC_SUPPORT
    case TAB_JSON:
      if (!fn)
        sprintf(g->Message, "Missing %s file name", topt->type);
      else
        ok= true;

      break;
    case TAB_VIR:
      ok= true;
      break;
    default:
      sprintf(g->Message, "Cannot get column info for table type %s", topt->type);
      break;
    } // endif ttp

  // Check for supported catalog function
  if (ok && !(supfnc & fnc)) {
    sprintf(g->Message, "Unsupported catalog function %s for table type %s",
                        fncn, topt->type);
    ok= false;
    } // endif supfnc

  if (src && fnc != FNC_NO) {
    strcpy(g->Message, "Cannot make catalog table from srcdef");
    ok= false;
    } // endif src

  if (ok) {
    char   *cnm, *rem, *dft, *xtra, *key, *fmt;
    int     i, len, prec, dec, typ, flg;

//  if (cat)
//    cat->SetDataPath(g, table_s->db.str);
//  else
//    return HA_ERR_INTERNAL_ERROR;           // Should never happen

    dpath= SetPath(g, table_s->db.str);

    if (src && ttp != TAB_PIVOT && ttp != TAB_ODBC) {
      qrp= SrcColumns(g, host, db, user, pwd, src, port);

      if (qrp && ttp == TAB_OCCUR)
        if (OcrSrcCols(g, qrp, col, ocl, rnk)) {
          my_message(ER_UNKNOWN_ERROR, g->Message, MYF(0));
          goto err;
          } // endif OcrSrcCols

    } else switch (ttp) {
      case TAB_DBF:
        qrp= DBFColumns(g, dpath, fn, fnc == FNC_COL);
        break;
#if defined(ODBC_SUPPORT)
      case TAB_ODBC:
        switch (fnc) {
          case FNC_NO:
          case FNC_COL:
            if (src) {
              qrp= ODBCSrcCols(g, dsn, (char*)src, sop); 
              src= NULL;     // for next tests
            } else
              qrp= ODBCColumns(g, dsn, shm, tab, NULL, 
                               mxr, fnc == FNC_COL, sop);

            break;
          case FNC_TABLE:
            qrp= ODBCTables(g, dsn, shm, tab, mxr, true, sop);
            break;
          case FNC_DSN:
            qrp= ODBCDataSources(g, mxr, true);
            break;
          case FNC_DRIVER:
            qrp= ODBCDrivers(g, mxr, true);
            break;
          default:
            sprintf(g->Message, "invalid catfunc %s", fncn);
            break;
        } // endswitch info

        break;
#endif   // ODBC_SUPPORT
      case TAB_MYSQL:
        qrp= MyColumns(g, thd, host, db, user, pwd, tab,
                       NULL, port, fnc == FNC_COL);
        break;
      case TAB_CSV:
        qrp= CSVColumns(g, dpath, fn, spc, qch, hdr, mxe, fnc == FNC_COL);
        break;
#if defined(__WIN__)
      case TAB_WMI:
        qrp= WMIColumns(g, nsp, cls, fnc == FNC_COL);
        break;
#endif   // __WIN__
      case TAB_PRX:
      case TAB_TBL:
      case TAB_XCL:
      case TAB_OCCUR:
        bif= fnc == FNC_COL;
        qrp= TabColumns(g, thd, db, tab, bif);

        if (!qrp && bif && fnc != FNC_COL)         // tab is a view
          qrp= MyColumns(g, thd, host, db, user, pwd, tab, NULL, port, false);

        if (qrp && ttp == TAB_OCCUR && fnc != FNC_COL)
          if (OcrColumns(g, qrp, col, ocl, rnk)) {
            my_message(ER_UNKNOWN_ERROR, g->Message, MYF(0));
            goto err;
            } // endif OcrColumns

        break;
#if defined(PIVOT_SUPPORT)
      case TAB_PIVOT:
        qrp= PivotColumns(g, tab, src, pic, fcl, skc, host, db, user, pwd, port);
        break;
#endif   // PIVOT_SUPPORT
      case TAB_VIR:
        qrp= VirColumns(g, fnc == FNC_COL);
        break;
      case TAB_JSON:
        qrp= JSONColumns(g, (char*)db, topt, fnc == FNC_COL);
        break;
#if defined(LIBXML2_SUPPORT) || defined(DOMDOC_SUPPORT)
      case TAB_XML:
        qrp= XMLColumns(g, (char*)db, tab, topt, fnc == FNC_COL);
        break;
#endif   // LIBXML2_SUPPORT  ||         DOMDOC_SUPPORT
      case TAB_OEM:
        qrp= OEMColumns(g, topt, tab, (char*)db, fnc == FNC_COL);
        break;
      default:
        strcpy(g->Message, "System error during assisted discovery");
        break;
      } // endswitch ttp

    if (!qrp) {
      my_message(ER_UNKNOWN_ERROR, g->Message, MYF(0));
      goto err;
      } // endif !qrp

    if (fnc != FNC_NO || src || ttp == TAB_PIVOT) {
      // Catalog like table
      for (crp= qrp->Colresp; !rc && crp; crp= crp->Next) {
        cnm= (ttp == TAB_PIVOT) ? crp->Name : encode(g, crp->Name);
        typ= crp->Type;
        len= crp->Length;
        dec= crp->Prec;
        flg= crp->Flag;
        v= crp->Var;

        if (!len && typ == TYPE_STRING)
          len= 256;      // STRBLK's have 0 length

        // Now add the field
#if defined(NEW_WAY)
        rc= add_fields(g, thd, &alter_info, cnm, typ, len, dec,
                       NOT_NULL_FLAG, "", flg, dbf, v);
#else   // !NEW_WAY
        if (add_field(&sql, cnm, typ, len, dec, NULL, NOT_NULL_FLAG,
                      NULL, NULL, NULL, NULL, flg, dbf, v))
          rc= HA_ERR_OUT_OF_MEM;
#endif  // !NEW_WAY
      } // endfor crp

    } else {
      char *schem= NULL;

      // Not a catalog table
      if (!qrp->Nblin) {
        if (tab)
          sprintf(g->Message, "Cannot get columns from %s", tab);
        else
          strcpy(g->Message, "Fail to retrieve columns");

        my_message(ER_UNKNOWN_ERROR, g->Message, MYF(0));
        goto err;
        } // endif !nblin

      for (i= 0; !rc && i < qrp->Nblin; i++) {
        typ= len= prec= dec= 0;
        tm= NOT_NULL_FLAG;
        cnm= (char*)"noname";
        dft= xtra= key= fmt= NULL;
        v= ' ';
#if defined(NEW_WAY)
        rem= "";
//      cs= NULL;
#else   // !NEW_WAY
        rem= NULL;
#endif  // !NEW_WAY

        for (crp= qrp->Colresp; crp; crp= crp->Next)
          switch (crp->Fld) {
            case FLD_NAME:
              if (ttp == TAB_PRX || 
                 (ttp == TAB_CSV && topt->data_charset &&
                 (!stricmp(topt->data_charset, "UTF8") ||
                  !stricmp(topt->data_charset, "UTF-8"))))
                cnm= crp->Kdata->GetCharValue(i);
              else
                cnm= encode(g, crp->Kdata->GetCharValue(i));

              break;
            case FLD_TYPE:
              typ= crp->Kdata->GetIntValue(i);
              v = (crp->Nulls) ? crp->Nulls[i] : 0;
              break;
            case FLD_PREC:
              // PREC must be always before LENGTH
              len= prec= crp->Kdata->GetIntValue(i);
              break;
            case FLD_LENGTH:
              len= crp->Kdata->GetIntValue(i);
              break;
            case FLD_SCALE:
              dec= crp->Kdata->GetIntValue(i);
              break;
            case FLD_NULL:
              if (crp->Kdata->GetIntValue(i))
                tm= 0;               // Nullable

              break;
            case FLD_FORMAT:
              fmt= (crp->Kdata) ? crp->Kdata->GetCharValue(i) : NULL;
              break;
            case FLD_REM:
              rem= crp->Kdata->GetCharValue(i);
              break;
//          case FLD_CHARSET:
              // No good because remote table is already translated
//            if (*(csn= crp->Kdata->GetCharValue(i)))
//              cs= get_charset_by_name(csn, 0);

//            break;
            case FLD_DEFAULT:
              dft= crp->Kdata->GetCharValue(i);
              break;
            case FLD_EXTRA:
              xtra= crp->Kdata->GetCharValue(i);

              // Auto_increment is not supported yet
              if (!stricmp(xtra, "AUTO_INCREMENT"))
                xtra= NULL;

              break;
            case FLD_KEY:
              if (ttp == TAB_VIR)
                key= crp->Kdata->GetCharValue(i);

              break;
            case FLD_SCHEM:
#if defined(ODBC_SUPPORT)
              if (ttp == TAB_ODBC && crp->Kdata) {
                if (schem && stricmp(schem, crp->Kdata->GetCharValue(i))) {
                  sprintf(g->Message, 
                         "Several %s tables found, specify DBNAME", tab);
                  my_message(ER_UNKNOWN_ERROR, g->Message, MYF(0));
                  goto err;
               } else if (!schem)
                  schem= crp->Kdata->GetCharValue(i);

                } // endif ttp
#endif   // ODBC_SUPPORT
            default:
              break;                 // Ignore
            } // endswitch Fld

#if defined(ODBC_SUPPORT)
        if (ttp == TAB_ODBC) {
          int  plgtyp;
          bool w= false;            // Wide character type

          // typ must be PLG type, not SQL type
          if (!(plgtyp= TranslateSQLType(typ, dec, prec, v, w))) {
            if (GetTypeConv() == TPC_SKIP) {
              // Skip this column
              sprintf(g->Message, "Column %s skipped (unsupported type %d)",
                      cnm, typ);
              push_warning(thd, Sql_condition::WARN_LEVEL_WARN, 0, g->Message);
              continue;
            } else {
              sprintf(g->Message, "Unsupported SQL type %d", typ);
              my_message(ER_UNKNOWN_ERROR, g->Message, MYF(0));
              goto err;
            } // endif type_conv

          } else
            typ= plgtyp;

          switch (typ) {
            case TYPE_STRING:
              if (w) {
                sprintf(g->Message, "Column %s is wide characters", cnm);
                push_warning(thd, Sql_condition::WARN_LEVEL_NOTE, 0, g->Message);
                } // endif w

              break;
            case TYPE_DOUBLE:
              // Some data sources do not count dec in length (prec)
              prec += (dec + 2);        // To be safe
              break;
            case TYPE_DECIM:
              prec= len;
              break;
            default:
              dec= 0;
            } // endswitch typ

          } // endif ttp
#endif   // ODBC_SUPPORT

        // Make the arguments as required by add_fields
        if (typ == TYPE_DATE)
          prec= 0;
        else if (typ == TYPE_DOUBLE)
          prec= len;

        // Now add the field
#if defined(NEW_WAY)
        rc= add_fields(g, thd, &alter_info, cnm, typ, prec, dec,
                       tm, rem, 0, dbf, v);
#else   // !NEW_WAY
        if (add_field(&sql, cnm, typ, prec, dec, key, tm, rem, dft, xtra,
                      fmt, 0, dbf, v))
          rc= HA_ERR_OUT_OF_MEM;
#endif  // !NEW_WAY
        } // endfor i

    } // endif fnc

#if defined(NEW_WAY)
    rc= init_table_share(thd, table_s, create_info, &alter_info);
#else   // !NEW_WAY
    if (!rc)
      rc= init_table_share(thd, table_s, create_info, &sql);
//    rc= init_table_share(thd, table_s, create_info, dsn, &sql);
#endif   // !NEW_WAY

    g->jump_level--;
    return rc;
    } // endif ok

  my_message(ER_UNKNOWN_ERROR, g->Message, MYF(0));

 err:
  g->jump_level--;
  return HA_ERR_INTERNAL_ERROR;
} // end of connect_assisted_discovery

/**
  Get the database name from a qualified table name.
*/
char *ha_connect::GetDBfromName(const char *name)
{
  char *db, dbname[128], tbname[128];

  if (filename_to_dbname_and_tablename(name, dbname, sizeof(dbname),
                                             tbname, sizeof(tbname)))
    *dbname= 0;

  if (*dbname) {
    assert(xp && xp->g);
    db= (char*)PlugSubAlloc(xp->g, NULL, strlen(dbname + 1));
    strcpy(db, dbname);
  } else
    db= NULL;

  return db;
} // end of GetDBfromName


/**
  @brief
  create() is called to create a database. The variable name will have the name
  of the table.

  @details
  When create() is called you do not need to worry about
  opening the table. Also, the .frm file will have already been
  created so adjusting create_info is not necessary. You can overwrite
  the .frm file at this point if you wish to change the table
  definition, but there are no methods currently provided for doing
  so.

  Called from handle.cc by ha_create_table().

  @note
  Currently we do some checking on the create definitions and stop
  creating if an error is found. We wish we could change the table
  definition such as providing a default table type. However, as said
  above, there are no method to do so.

  @see
  ha_create_table() in handle.cc
*/

int ha_connect::create(const char *name, TABLE *table_arg,
                       HA_CREATE_INFO *create_info)
{
  int     rc= RC_OK;
  bool    dbf, inward;
  Field* *field;
  Field  *fp;
  TABTYPE type;
  TABLE  *st= table;                       // Probably unuseful
  THD    *thd= ha_thd();
#if defined(WITH_PARTITION_STORAGE_ENGINE)
  partition_info *part_info= table_arg->part_info;
#endif   // WITH_PARTITION_STORAGE_ENGINE
  xp= GetUser(thd, xp);
  PGLOBAL g= xp->g;

  DBUG_ENTER("ha_connect::create");
  int  sqlcom= thd_sql_command(table_arg->in_use);
  PTOS options= GetTableOptionStruct(table_arg->s);

  table= table_arg;         // Used by called functions

  if (trace)
    htrc("create: this=%p thd=%p xp=%p g=%p sqlcom=%d name=%s\n",
           this, thd, xp, g, sqlcom, GetTableName());

  // CONNECT engine specific table options:
  DBUG_ASSERT(options);
  type= GetTypeID(options->type);

  // Check table type
  if (type == TAB_UNDEF) {
    options->type= (options->srcdef)  ? "MYSQL" :
                   (options->tabname) ? "PROXY" : "DOS";
    type= GetTypeID(options->type);
    sprintf(g->Message, "No table_type. Will be set to %s", options->type);

    if (sqlcom == SQLCOM_CREATE_TABLE)
      push_warning(thd, Sql_condition::WARN_LEVEL_WARN, 0, g->Message);

  } else if (type == TAB_NIY) {
    sprintf(g->Message, "Unsupported table type %s", options->type);
    my_message(ER_UNKNOWN_ERROR, g->Message, MYF(0));
    DBUG_RETURN(HA_ERR_INTERNAL_ERROR);
  } // endif ttp

  if (check_privileges(thd, options, GetDBfromName(name)))
    DBUG_RETURN(HA_ERR_INTERNAL_ERROR);

  inward= IsFileType(type) && !options->filename;

  if (options->data_charset) {
    const CHARSET_INFO *data_charset;

    if (!(data_charset= get_charset_by_csname(options->data_charset,
                                              MY_CS_PRIMARY, MYF(0)))) {
      my_error(ER_UNKNOWN_CHARACTER_SET, MYF(0), options->data_charset);
      DBUG_RETURN(HA_ERR_INTERNAL_ERROR);
      } // endif charset

    if (type == TAB_XML && data_charset != &my_charset_utf8_general_ci) {
      my_printf_error(ER_UNKNOWN_ERROR,
                      "DATA_CHARSET='%s' is not supported for TABLE_TYPE=XML",
                        MYF(0), options->data_charset);
      DBUG_RETURN(HA_ERR_INTERNAL_ERROR);
      } // endif utf8

    } // endif charset

  if (!g) {
    rc= HA_ERR_INTERNAL_ERROR;
    DBUG_RETURN(rc);
  } else
    dbf= (GetTypeID(options->type) == TAB_DBF && !options->catfunc);

  // Can be null in ALTER TABLE
  if (create_info->alias)
    // Check whether a table is defined on itself
    switch (type) {
      case TAB_PRX:
      case TAB_XCL:
      case TAB_PIVOT:
      case TAB_OCCUR:
        if (options->srcdef) {
          strcpy(g->Message, "Cannot check looping reference");
          push_warning(thd, Sql_condition::WARN_LEVEL_WARN, 0, g->Message);
        } else if (options->tabname) {
          if (!stricmp(options->tabname, create_info->alias) &&
             (!options->dbname || 
              !stricmp(options->dbname, table_arg->s->db.str))) {
            sprintf(g->Message, "A %s table cannot refer to itself",
                                options->type);
            my_message(ER_UNKNOWN_ERROR, g->Message, MYF(0));
            DBUG_RETURN(HA_ERR_INTERNAL_ERROR);
            } // endif tab

        } else {
          strcpy(g->Message, "Missing object table name or definition");
          my_message(ER_UNKNOWN_ERROR, g->Message, MYF(0));
          DBUG_RETURN(HA_ERR_INTERNAL_ERROR);
        } // endif tabname

      case TAB_MYSQL:
#if defined(WITH_PARTITION_STORAGE_ENGINE)
        if (!part_info)
#endif   // WITH_PARTITION_STORAGE_ENGINE
       {const char *src= options->srcdef;
        char *host, *db, *tab= (char*)options->tabname;
        int   port;

        host= GetListOption(g, "host", options->oplist, NULL);
        db= GetStringOption("database", NULL);
        port= atoi(GetListOption(g, "port", options->oplist, "0"));

        if (create_info->connect_string.str &&
            create_info->connect_string.length) {
          char   *dsn= strz(g, create_info->connect_string);
          PMYDEF  mydef= new(g) MYSQLDEF();

          mydef->SetName(create_info->alias);

          if (!mydef->ParseURL(g, dsn, false)) {
            if (mydef->GetHostname())
              host= mydef->GetHostname();

            if (mydef->GetDatabase())
              db= mydef->GetDatabase();

            if (mydef->GetTabname())
              tab= mydef->GetTabname();

            if (mydef->GetPortnumber())
              port= mydef->GetPortnumber();

          } else {
            my_message(ER_UNKNOWN_ERROR, g->Message, MYF(0));
            DBUG_RETURN(HA_ERR_INTERNAL_ERROR);
          } // endif ParseURL

          } // endif connect_string

        if (CheckSelf(g, table_arg->s, host, db, tab, src, port)) {
          my_message(ER_UNKNOWN_ERROR, g->Message, MYF(0));
          DBUG_RETURN(HA_ERR_INTERNAL_ERROR);
          } // endif CheckSelf

       }break;
      default: /* do nothing */;
        break;
     } // endswitch ttp

  if (type == TAB_XML) {
    bool  dom;                  // True: MS-DOM, False libxml2
    char *xsup= GetListOption(g, "Xmlsup", options->oplist, "*");

    // Note that if no support is specified, the default is MS-DOM
    // on Windows and libxml2 otherwise
    switch (*xsup) {
      case '*':
#if defined(__WIN__)
        dom= true;
#else   // !__WIN__
        dom= false;
#endif  // !__WIN__
        break;
      case 'M':
      case 'D':
        dom= true;
        break;
      default:
        dom= false;
        break;
      } // endswitch xsup

#if !defined(DOMDOC_SUPPORT)
    if (dom) {
      strcpy(g->Message, "MS-DOM not supported by this version");
      xsup= NULL;
      } // endif DomDoc
#endif   // !DOMDOC_SUPPORT

#if !defined(LIBXML2_SUPPORT)
    if (!dom) {
      strcpy(g->Message, "libxml2 not supported by this version");
      xsup= NULL;
      } // endif Libxml2
#endif   // !LIBXML2_SUPPORT

    if (!xsup) {
      my_message(ER_UNKNOWN_ERROR, g->Message, MYF(0));
      rc= HA_ERR_INTERNAL_ERROR;
      DBUG_RETURN(rc);
      } // endif xsup

    } // endif type

  if (type == TAB_JSON) {
    int pretty= atoi(GetListOption(g, "Pretty", options->oplist, "2"));

    if (!options->lrecl && pretty != 2) {
      sprintf(g->Message, "LRECL must be specified for pretty=%d", pretty);
      my_message(ER_UNKNOWN_ERROR, g->Message, MYF(0));
      rc= HA_ERR_INTERNAL_ERROR;
      DBUG_RETURN(rc);
      } // endif lrecl

    } // endif type

  // Check column types
  for (field= table_arg->field; *field; field++) {
    fp= *field;

    if (fp->vcol_info && !fp->stored_in_db)
      continue;            // This is a virtual column

    if (fp->flags & AUTO_INCREMENT_FLAG) {
      strcpy(g->Message, "Auto_increment is not supported yet");
      my_message(ER_UNKNOWN_ERROR, g->Message, MYF(0));
      rc= HA_ERR_INTERNAL_ERROR;
      DBUG_RETURN(rc);
      } // endif flags

    if (fp->flags & (BLOB_FLAG | ENUM_FLAG | SET_FLAG)) {
      sprintf(g->Message, "Unsupported type for column %s",
                          fp->field_name);
      my_message(ER_UNKNOWN_ERROR, g->Message, MYF(0));
      rc= HA_ERR_INTERNAL_ERROR;
      DBUG_RETURN(rc);
      } // endif flags

    if (type == TAB_VIR)
      if (!fp->option_struct || !fp->option_struct->special) {
        strcpy(g->Message, "Virtual tables accept only special or virtual columns");
        my_message(ER_UNKNOWN_ERROR, g->Message, MYF(0));
        rc= HA_ERR_INTERNAL_ERROR;
        DBUG_RETURN(rc);
        } // endif special
      
    switch (fp->type()) {
      case MYSQL_TYPE_SHORT:
      case MYSQL_TYPE_LONG:
      case MYSQL_TYPE_FLOAT:
      case MYSQL_TYPE_DOUBLE:
      case MYSQL_TYPE_TIMESTAMP:
      case MYSQL_TYPE_DATE:
      case MYSQL_TYPE_TIME:
      case MYSQL_TYPE_DATETIME:
      case MYSQL_TYPE_YEAR:
      case MYSQL_TYPE_NEWDATE:
      case MYSQL_TYPE_LONGLONG:
      case MYSQL_TYPE_TINY:
      case MYSQL_TYPE_DECIMAL:
      case MYSQL_TYPE_NEWDECIMAL:
      case MYSQL_TYPE_INT24:
        break;                     // Ok
      case MYSQL_TYPE_VARCHAR:
      case MYSQL_TYPE_VAR_STRING:
      case MYSQL_TYPE_STRING:
        if (!fp->field_length) {
          sprintf(g->Message, "Unsupported 0 length for column %s",
                              fp->field_name);
          rc= HA_ERR_INTERNAL_ERROR;
          my_printf_error(ER_UNKNOWN_ERROR,
                          "Unsupported 0 length for column %s",
                          MYF(0), fp->field_name);
          DBUG_RETURN(rc);
          } // endif fp

        break;                     // To be checked
      case MYSQL_TYPE_BIT:
      case MYSQL_TYPE_NULL:
      case MYSQL_TYPE_ENUM:
      case MYSQL_TYPE_SET:
      case MYSQL_TYPE_TINY_BLOB:
      case MYSQL_TYPE_MEDIUM_BLOB:
      case MYSQL_TYPE_LONG_BLOB:
      case MYSQL_TYPE_BLOB:
      case MYSQL_TYPE_GEOMETRY:
      default:
//      fprintf(stderr, "Unsupported type column %s\n", fp->field_name);
        sprintf(g->Message, "Unsupported type for column %s",
                            fp->field_name);
        rc= HA_ERR_INTERNAL_ERROR;
        my_printf_error(ER_UNKNOWN_ERROR, "Unsupported type for column %s",
                        MYF(0), fp->field_name);
        DBUG_RETURN(rc);
        break;
      } // endswitch type

    if ((fp)->real_maybe_null() && !IsTypeNullable(type)) {
      my_printf_error(ER_UNKNOWN_ERROR,
                      "Table type %s does not support nullable columns",
                      MYF(0), options->type);
      DBUG_RETURN(HA_ERR_UNSUPPORTED);
      } // endif !nullable

    if (dbf) {
      bool b= false;

      if ((b= strlen(fp->field_name) > 10))
        sprintf(g->Message, "DBF: Column name '%s' is too long (max=10)",
                            fp->field_name);
      else if ((b= fp->field_length > 255))
        sprintf(g->Message, "DBF: Column length too big for '%s' (max=255)",
                            fp->field_name);

      if (b) {
        my_message(ER_UNKNOWN_ERROR, g->Message, MYF(0));
        rc= HA_ERR_INTERNAL_ERROR;
        DBUG_RETURN(rc);
        } // endif b

      } // endif dbf

    } // endfor field

  if ((sqlcom == SQLCOM_CREATE_TABLE || *GetTableName() == '#') && inward) {
    // The file name is not specified, create a default file in
    // the database directory named table_name.table_type.
    // (temporarily not done for XML because a void file causes
    // the XML parsers to report an error on the first Insert)
    char buf[_MAX_PATH], fn[_MAX_PATH], dbpath[_MAX_PATH], lwt[12];
    int  h;

    // Check for incompatible options
    if (options->sepindex) {
      my_message(ER_UNKNOWN_ERROR,
            "SEPINDEX is incompatible with unspecified file name",
            MYF(0));
      DBUG_RETURN(HA_ERR_UNSUPPORTED);
    } else if (GetTypeID(options->type) == TAB_VEC)
      if (!table->s->max_rows || options->split) {
        my_printf_error(ER_UNKNOWN_ERROR,
            "%s tables whose file name is unspecified cannot be split",
            MYF(0), options->type);
        DBUG_RETURN(HA_ERR_UNSUPPORTED);
      } else if (options->header == 2) {
        my_printf_error(ER_UNKNOWN_ERROR,
        "header=2 is not allowed for %s tables whose file name is unspecified",
            MYF(0), options->type);
        DBUG_RETURN(HA_ERR_UNSUPPORTED);
      } // endif's

    // Fold type to lower case
    for (int i= 0; i < 12; i++)
      if (!options->type[i]) {
        lwt[i]= 0;
        break;
      } else
        lwt[i]= tolower(options->type[i]);

#if defined(WITH_PARTITION_STORAGE_ENGINE)
    if (part_info) {
      char *p;

      strcpy(dbpath, name);
      p= strrchr(dbpath, slash);
      strcpy(partname, ++p);
      strcat(strcat(strcpy(buf, p), "."), lwt);
      *p= 0;
    } else {
#endif   // WITH_PARTITION_STORAGE_ENGINE
      strcat(strcat(strcpy(buf, GetTableName()), "."), lwt);
      sprintf(g->Message, "No file name. Table will use %s", buf);
  
      if (sqlcom == SQLCOM_CREATE_TABLE)
        push_warning(thd, Sql_condition::WARN_LEVEL_WARN, 0, g->Message);
  
      strcat(strcat(strcpy(dbpath, "./"), table->s->db.str), "/");
#if defined(WITH_PARTITION_STORAGE_ENGINE)
    } // endif part_info
#endif   // WITH_PARTITION_STORAGE_ENGINE

    PlugSetPath(fn, buf, dbpath);

    if ((h= ::open(fn, O_CREAT | O_EXCL, 0666)) == -1) {
      if (errno == EEXIST)
        sprintf(g->Message, "Default file %s already exists", fn);
      else
        sprintf(g->Message, "Error %d creating file %s", errno, fn);

      push_warning(thd, Sql_condition::WARN_LEVEL_WARN, 0, g->Message);
    } else
      ::close(h);
    
    if ((type == TAB_FMT || options->readonly) && sqlcom == SQLCOM_CREATE_TABLE)
      push_warning(thd, Sql_condition::WARN_LEVEL_WARN, 0,
        "Congratulation, you just created a read-only void table!");

    } // endif sqlcom

  if (trace)
    htrc("xchk=%p createas=%d\n", g->Xchk, g->Createas);

  // To check whether indexes have to be made or remade
  if (!g->Xchk) {
    PIXDEF xdp;

    // We should be in CREATE TABLE, ALTER_TABLE or CREATE INDEX
    if (!(sqlcom == SQLCOM_CREATE_TABLE || sqlcom == SQLCOM_ALTER_TABLE ||
          sqlcom == SQLCOM_CREATE_INDEX || sqlcom == SQLCOM_DROP_INDEX))  
//         (sqlcom == SQLCOM_CREATE_INDEX && part_info) ||  
//         (sqlcom == SQLCOM_DROP_INDEX && part_info)))  
      push_warning(thd, Sql_condition::WARN_LEVEL_WARN, 0,
        "Unexpected command in create, please contact CONNECT team");

#if defined(WITH_PARTITION_STORAGE_ENGINE)
    if (part_info && !inward)
      strcpy(partname, decode(g, strrchr(name, '#') + 1));
//    strcpy(partname, part_info->curr_part_elem->partition_name);
#endif   // WITH_PARTITION_STORAGE_ENGINE

    if (g->Alchecked == 0 &&
        (!IsFileType(type) || FileExists(options->filename, false))) {
      if (part_info) {
        sprintf(g->Message, "Data repartition in %s is unchecked", partname); 
        push_warning(thd, Sql_condition::WARN_LEVEL_WARN, 0, g->Message);
      } else if (sqlcom == SQLCOM_ALTER_TABLE) {
        // This is an ALTER to CONNECT from another engine.
        // It cannot be accepted because the table data would be modified
        // except when the target file does not exist.
        strcpy(g->Message, "Operation denied. Table data would be modified.");
        my_message(ER_UNKNOWN_ERROR, g->Message, MYF(0));
        DBUG_RETURN(HA_ERR_INTERNAL_ERROR);
      } // endif part_info

      } // endif outward

    // Get the index definitions
    if ((xdp= GetIndexInfo()) || sqlcom == SQLCOM_DROP_INDEX) {
      if (options->multiple) {
        strcpy(g->Message, "Multiple tables are not indexable");
        my_message(ER_UNKNOWN_ERROR, g->Message, MYF(0));
        rc= HA_ERR_UNSUPPORTED;
      } else if (options->compressed) {
        strcpy(g->Message, "Compressed tables are not indexable");
        my_message(ER_UNKNOWN_ERROR, g->Message, MYF(0));
        rc= HA_ERR_UNSUPPORTED;
      } else if (GetIndexType(type) == 1) {
        PDBUSER dup= PlgGetUser(g);
        PCATLG  cat= (dup) ? dup->Catalog : NULL;

        SetDataPath(g, table_arg->s->db.str);

        if (cat) {
//        cat->SetDataPath(g, table_arg->s->db.str);

#if defined(WITH_PARTITION_STORAGE_ENGINE)
          if (part_info)
            strcpy(partname, 
                   decode(g, strrchr(name, (inward ? slash : '#')) + 1));
#endif   // WITH_PARTITION_STORAGE_ENGINE

          if ((rc= optimize(table->in_use, NULL))) {
            htrc("Create rc=%d %s\n", rc, g->Message);
            my_message(ER_UNKNOWN_ERROR, g->Message, MYF(0));
            rc= HA_ERR_INTERNAL_ERROR;
          } else
            CloseTable(g);

          } // endif cat
    
      } else if (GetIndexType(type) == 3) {
        if (CheckVirtualIndex(table_arg->s)) {
          my_message(ER_UNKNOWN_ERROR, g->Message, MYF(0));
          rc= HA_ERR_UNSUPPORTED;
          } // endif Check

      } else if (!GetIndexType(type)) {
        sprintf(g->Message, "Table type %s is not indexable", options->type);
        my_message(ER_UNKNOWN_ERROR, g->Message, MYF(0));
        rc= HA_ERR_UNSUPPORTED;
      } // endif index type

      } // endif xdp

  } else {
    // This should not happen anymore with indexing new way
    my_message(ER_UNKNOWN_ERROR,
               "CONNECT index modification should be in-place", MYF(0));
    DBUG_RETURN(HA_ERR_UNSUPPORTED);
  } // endif Xchk

  table= st;
  DBUG_RETURN(rc);
} // end of create

/**
  Used to check whether a file based outward table can be populated by
  an ALTER TABLE command. The conditions are:
  - file does not exist or is void
  - user has file privilege
*/
bool ha_connect::FileExists(const char *fn, bool bf)
{
  if (!fn || !*fn)
    return false;
  else if (IsPartitioned() && bf)
    return true;

  if (table) {
    char *s, tfn[_MAX_PATH], filename[_MAX_PATH], path[_MAX_PATH];
    bool  b= false;
    int   n;
    struct stat info;

    if (check_access(ha_thd(), FILE_ACL, table->s->db.str,
                     NULL, NULL, 0, 0))
      return true;

#if defined(__WIN__)
    s= "\\";
#else   // !__WIN__
    s= "/";
#endif  // !__WIN__
    if (IsPartitioned()) {
      sprintf(tfn, fn, GetPartName());

      // This is to avoid an initialization error raised by the
      // test on check_table_flags made in ha_partition::open
      // that can fail if some partition files are empty.
      b= true;
    } else
      strcpy(tfn, fn);

    strcat(strcat(strcat(strcpy(path, "."), s), table->s->db.str), s);
    PlugSetPath(filename, tfn, path);
    n= stat(filename, &info);

    if (n < 0) {
      if (errno != ENOENT) {
        char buf[_MAX_PATH + 20];

        sprintf(buf, "Error %d for file %s", errno, filename);
        push_warning(table->in_use, Sql_condition::WARN_LEVEL_WARN, 0, buf);
        return true;
      } else
        return false;

    } else
      return (info.st_size || b) ? true : false;

    } // endif table

  return true;
} // end of FileExists

// Called by SameString and NoFieldOptionChange
bool ha_connect::CheckString(const char *str1, const char *str2)
{
  bool  b1= (!str1 || !*str1), b2= (!str2 || !*str2);

  if (b1 && b2)
    return true;
  else if ((b1 && !b2) || (!b1 && b2) || stricmp(str1, str2))
    return false;

  return true;
} // end of CheckString

/**
  check whether a string option have changed
  */
bool ha_connect::SameString(TABLE *tab, char *opn)
{
  char *str1, *str2;

  tshp= tab->s;                 // The altered table
  str1= GetStringOption(opn);
  tshp= NULL;
  str2= GetStringOption(opn);
  return CheckString(str1, str2);
} // end of SameString

/**
  check whether a Boolean option have changed
  */
bool ha_connect::SameBool(TABLE *tab, char *opn)
{
  bool b1, b2;

  tshp= tab->s;                 // The altered table
  b1= GetBooleanOption(opn, false);
  tshp= NULL;
  b2= GetBooleanOption(opn, false);
  return (b1 == b2);
} // end of SameBool

/**
  check whether an integer option have changed
  */
bool ha_connect::SameInt(TABLE *tab, char *opn)
{
  int i1, i2;

  tshp= tab->s;                 // The altered table
  i1= GetIntegerOption(opn);
  tshp= NULL;
  i2= GetIntegerOption(opn);

  if (!stricmp(opn, "lrecl"))
    return (i1 == i2 || !i1 || !i2);
  else if (!stricmp(opn, "ending"))
    return (i1 == i2 || i1 <= 0 || i2 <= 0);
  else
    return (i1 == i2);

} // end of SameInt

/**
  check whether a field option have changed
  */
bool ha_connect::NoFieldOptionChange(TABLE *tab)
{
  bool rc= true;
  ha_field_option_struct *fop1, *fop2;
  Field* *fld1= table->s->field;
  Field* *fld2= tab->s->field;

  for (; rc && *fld1 && *fld2; fld1++, fld2++) {
    fop1= (*fld1)->option_struct;
    fop2= (*fld2)->option_struct;

    rc= (fop1->offset == fop2->offset &&
         fop1->fldlen == fop2->fldlen &&
         CheckString(fop1->dateformat, fop2->dateformat) &&
         CheckString(fop1->fieldformat, fop2->fieldformat) &&
         CheckString(fop1->special, fop2->special));
    } // endfor fld

  return rc;
} // end of NoFieldOptionChange

 /**
    Check if a storage engine supports a particular alter table in-place

    @param    altered_table     TABLE object for new version of table.
    @param    ha_alter_info     Structure describing changes to be done
                                by ALTER TABLE and holding data used
                                during in-place alter.

    @retval   HA_ALTER_ERROR                  Unexpected error.
    @retval   HA_ALTER_INPLACE_NOT_SUPPORTED  Not supported, must use copy.
    @retval   HA_ALTER_INPLACE_EXCLUSIVE_LOCK Supported, but requires X lock.
    @retval   HA_ALTER_INPLACE_SHARED_LOCK_AFTER_PREPARE
                                              Supported, but requires SNW lock
                                              during main phase. Prepare phase
                                              requires X lock.
    @retval   HA_ALTER_INPLACE_SHARED_LOCK    Supported, but requires SNW lock.
    @retval   HA_ALTER_INPLACE_NO_LOCK_AFTER_PREPARE
                                              Supported, concurrent reads/writes
                                              allowed. However, prepare phase
                                              requires X lock.
    @retval   HA_ALTER_INPLACE_NO_LOCK        Supported, concurrent
                                              reads/writes allowed.

    @note The default implementation uses the old in-place ALTER API
    to determine if the storage engine supports in-place ALTER or not.

    @note Called without holding thr_lock.c lock.
 */
enum_alter_inplace_result
ha_connect::check_if_supported_inplace_alter(TABLE *altered_table,
                                Alter_inplace_info *ha_alter_info)
{
  DBUG_ENTER("check_if_supported_alter");

  bool            idx= false, outward= false;
  THD            *thd= ha_thd();
  int             sqlcom= thd_sql_command(thd);
  TABTYPE         newtyp, type= TAB_UNDEF;
  HA_CREATE_INFO *create_info= ha_alter_info->create_info;
  PTOS            newopt, oldopt;
  xp= GetUser(thd, xp);
  PGLOBAL         g= xp->g;

  if (!g || !table) {
    my_message(ER_UNKNOWN_ERROR, "Cannot check ALTER operations", MYF(0));
    DBUG_RETURN(HA_ALTER_ERROR);
    } // endif Xchk

  newopt= altered_table->s->option_struct;
  oldopt= table->s->option_struct;

  // If this is the start of a new query, cleanup the previous one
  if (xp->CheckCleanup()) {
    tdbp= NULL;
    valid_info= false;
    } // endif CheckCleanup

  g->Alchecked= 1;       // Tested in create
  g->Xchk= NULL;
  type= GetRealType(oldopt);
  newtyp= GetRealType(newopt);

  // No copy algorithm for outward tables
  outward= (!IsFileType(type) || (oldopt->filename && *oldopt->filename));

  // Index operations
  Alter_inplace_info::HA_ALTER_FLAGS index_operations=
    Alter_inplace_info::ADD_INDEX |
    Alter_inplace_info::DROP_INDEX |
    Alter_inplace_info::ADD_UNIQUE_INDEX |
    Alter_inplace_info::DROP_UNIQUE_INDEX |
    Alter_inplace_info::ADD_PK_INDEX |
    Alter_inplace_info::DROP_PK_INDEX;

  Alter_inplace_info::HA_ALTER_FLAGS inplace_offline_operations=
    Alter_inplace_info::ALTER_COLUMN_EQUAL_PACK_LENGTH |
    Alter_inplace_info::ALTER_COLUMN_NAME |
    Alter_inplace_info::ALTER_COLUMN_DEFAULT |
    Alter_inplace_info::CHANGE_CREATE_OPTION |
    Alter_inplace_info::ALTER_RENAME |
    Alter_inplace_info::ALTER_PARTITIONED | index_operations;

  if (ha_alter_info->handler_flags & index_operations ||
      !SameString(altered_table, "optname") ||
      !SameBool(altered_table, "sepindex")) {
    if (newopt->multiple) {
      strcpy(g->Message, "Multiple tables are not indexable");
      my_message(ER_UNKNOWN_ERROR, g->Message, MYF(0));
      DBUG_RETURN(HA_ALTER_ERROR);
    } else if (newopt->compressed) {
      strcpy(g->Message, "Compressed tables are not indexable");
      my_message(ER_UNKNOWN_ERROR, g->Message, MYF(0));
      DBUG_RETURN(HA_ALTER_ERROR);
    } else if (GetIndexType(type) == 1) {
      g->Xchk= new(g) XCHK;
      PCHK xcp= (PCHK)g->Xchk;
  
      xcp->oldpix= GetIndexInfo(table->s);
      xcp->newpix= GetIndexInfo(altered_table->s);
      xcp->oldsep= GetBooleanOption("sepindex", false);
      xcp->oldsep= xcp->SetName(g, GetStringOption("optname"));
      tshp= altered_table->s;
      xcp->newsep= GetBooleanOption("sepindex", false);
      xcp->newsep= xcp->SetName(g, GetStringOption("optname"));
      tshp= NULL;
  
      if (trace && g->Xchk)
        htrc(
          "oldsep=%d newsep=%d oldopn=%s newopn=%s oldpix=%p newpix=%p\n",
                xcp->oldsep, xcp->newsep, 
                SVP(xcp->oldopn), SVP(xcp->newopn), 
                xcp->oldpix, xcp->newpix);
  
      if (sqlcom == SQLCOM_ALTER_TABLE)
        idx= true;
      else
        DBUG_RETURN(HA_ALTER_INPLACE_EXCLUSIVE_LOCK);

    } else if (GetIndexType(type) == 3) {
      if (CheckVirtualIndex(altered_table->s)) {
        my_message(ER_UNKNOWN_ERROR, g->Message, MYF(0));
        DBUG_RETURN(HA_ALTER_ERROR);
        } // endif Check

    } else if (!GetIndexType(type)) {
      sprintf(g->Message, "Table type %s is not indexable", oldopt->type);
      my_message(ER_UNKNOWN_ERROR, g->Message, MYF(0));
      DBUG_RETURN(HA_ALTER_ERROR);
    } // endif index type

    } // endif index operation

  if (!SameString(altered_table, "filename")) {
    if (!outward) {
      // Conversion to outward table is only allowed for file based
      // tables whose file does not exist.
      tshp= altered_table->s;
      char *fn= GetStringOption("filename");
      tshp= NULL;

      if (FileExists(fn, false)) {
        strcpy(g->Message, "Operation denied. Table data would be lost.");
        my_message(ER_UNKNOWN_ERROR, g->Message, MYF(0));
        DBUG_RETURN(HA_ALTER_ERROR);
      } else
        goto fin;

    } else
      goto fin;

    } // endif filename

  /* Is there at least one operation that requires copy algorithm? */
  if (ha_alter_info->handler_flags & ~inplace_offline_operations)
    goto fin;

  /*
    ALTER TABLE tbl_name CONVERT TO CHARACTER SET .. and
    ALTER TABLE table_name DEFAULT CHARSET = .. most likely
    change column charsets and so not supported in-place through
    old API.

    Changing of PACK_KEYS, MAX_ROWS and ROW_FORMAT options were
    not supported as in-place operations in old API either.
  */
  if (create_info->used_fields & (HA_CREATE_USED_CHARSET |
                                  HA_CREATE_USED_DEFAULT_CHARSET |
                                  HA_CREATE_USED_PACK_KEYS |
                                  HA_CREATE_USED_MAX_ROWS) ||
      (table->s->row_type != create_info->row_type))
    goto fin;

#if 0
  uint table_changes= (ha_alter_info->handler_flags &
                       Alter_inplace_info::ALTER_COLUMN_EQUAL_PACK_LENGTH) ?
    IS_EQUAL_PACK_LENGTH : IS_EQUAL_YES;

  if (table->file->check_if_incompatible_data(create_info, table_changes)
      == COMPATIBLE_DATA_YES)
    DBUG_RETURN(HA_ALTER_INPLACE_EXCLUSIVE_LOCK);
#endif // 0

  // This was in check_if_incompatible_data
  if (NoFieldOptionChange(altered_table) &&
      type == newtyp &&
      SameInt(altered_table, "lrecl") &&
      SameInt(altered_table, "elements") &&
      SameInt(altered_table, "header") &&
      SameInt(altered_table, "quoted") &&
      SameInt(altered_table, "ending") &&
      SameInt(altered_table, "compressed"))
    DBUG_RETURN(HA_ALTER_INPLACE_EXCLUSIVE_LOCK);

fin:
  if (idx) {
    // Indexing is only supported inplace
    my_message(ER_ALTER_OPERATION_NOT_SUPPORTED,
      "Alter operations not supported together by CONNECT", MYF(0));
    DBUG_RETURN(HA_ALTER_ERROR);
  } else if (outward) {
    if (IsFileType(type))
      push_warning(thd, Sql_condition::WARN_LEVEL_WARN, 0,
        "This is an outward table, table data were not modified.");

    DBUG_RETURN(HA_ALTER_INPLACE_EXCLUSIVE_LOCK);
  } else
    DBUG_RETURN(HA_ALTER_INPLACE_NOT_SUPPORTED);

} // end of check_if_supported_inplace_alter


/**
  check_if_incompatible_data() called if ALTER TABLE can't detect otherwise
  if new and old definition are compatible

  @details If there are no other explicit signs like changed number of
  fields this function will be called by compare_tables()
  (sql/sql_tables.cc) to decide should we rewrite whole table or only .frm
  file.

  @note: This function is no more called by check_if_supported_inplace_alter
*/

bool ha_connect::check_if_incompatible_data(HA_CREATE_INFO *, uint)
{
  DBUG_ENTER("ha_connect::check_if_incompatible_data");
  // TO DO: really implement and check it.
  push_warning(ha_thd(), Sql_condition::WARN_LEVEL_WARN, 0,
      "Unexpected call to check_if_incompatible_data.");
  DBUG_RETURN(COMPATIBLE_DATA_NO);
} // end of check_if_incompatible_data

/****************************************************************************
 * CONNECT MRR implementation: use DS-MRR
   This is just copied from myisam
 ***************************************************************************/

int ha_connect::multi_range_read_init(RANGE_SEQ_IF *seq, void *seq_init_param,
                                     uint n_ranges, uint mode,
                                     HANDLER_BUFFER *buf)
{
  return ds_mrr.dsmrr_init(this, seq, seq_init_param, n_ranges, mode, buf);
} // end of multi_range_read_init

int ha_connect::multi_range_read_next(range_id_t *range_info)
{
  return ds_mrr.dsmrr_next(range_info);
} // end of multi_range_read_next

ha_rows ha_connect::multi_range_read_info_const(uint keyno, RANGE_SEQ_IF *seq,
                                               void *seq_init_param,
                                               uint n_ranges, uint *bufsz,
                                               uint *flags, Cost_estimate *cost)
{
  /*
    This call is here because there is no location where this->table would
    already be known.
    TODO: consider moving it into some per-query initialization call.
  */
  ds_mrr.init(this, table);

  // MMR is implemented for "local" file based tables only
  if (!IsFileType(GetRealType(GetTableOptionStruct())))
    *flags|= HA_MRR_USE_DEFAULT_IMPL;

  ha_rows rows= ds_mrr.dsmrr_info_const(keyno, seq, seq_init_param, n_ranges,
                                        bufsz, flags, cost);
  xp->g->Mrr= !(*flags & HA_MRR_USE_DEFAULT_IMPL);
  return rows;
} // end of multi_range_read_info_const

ha_rows ha_connect::multi_range_read_info(uint keyno, uint n_ranges, uint keys,
                                         uint key_parts, uint *bufsz,
                                         uint *flags, Cost_estimate *cost)
{
  ds_mrr.init(this, table);

  // MMR is implemented for "local" file based tables only
  if (!IsFileType(GetRealType(GetTableOptionStruct())))
    *flags|= HA_MRR_USE_DEFAULT_IMPL;

  ha_rows rows= ds_mrr.dsmrr_info(keyno, n_ranges, keys, key_parts, bufsz,
                                  flags, cost);
  xp->g->Mrr= !(*flags & HA_MRR_USE_DEFAULT_IMPL);
  return rows;
} // end of multi_range_read_info


int ha_connect::multi_range_read_explain_info(uint mrr_mode, char *str,
                                             size_t size)
{
  return ds_mrr.dsmrr_explain_info(mrr_mode, str, size);
} // end of multi_range_read_explain_info

/* CONNECT MRR implementation ends */

#if 0
// Does this make sens for CONNECT?
Item *ha_connect::idx_cond_push(uint keyno_arg, Item* idx_cond_arg)
{
  pushed_idx_cond_keyno= keyno_arg;
  pushed_idx_cond= idx_cond_arg;
  in_range_check_pushed_down= TRUE;
  if (active_index == pushed_idx_cond_keyno)
    mi_set_index_cond_func(file, handler_index_cond_check, this);
  return NULL;
}
#endif // 0


struct st_mysql_storage_engine connect_storage_engine=
{ MYSQL_HANDLERTON_INTERFACE_VERSION };

/***********************************************************************/
/*  CONNECT global variables definitions.                              */
/***********************************************************************/
#if defined(XMAP)
// Using file mapping for indexes if true
static MYSQL_SYSVAR_BOOL(indx_map, xmap, PLUGIN_VAR_RQCMDARG,
       "Using file mapping for indexes", NULL, NULL, 0);
#endif   // XMAP

#if defined(XMSG)
static MYSQL_SYSVAR_STR(errmsg_dir_path, msg_path,
//     PLUGIN_VAR_RQCMDARG | PLUGIN_VAR_MEMALLOC,
       PLUGIN_VAR_RQCMDARG | PLUGIN_VAR_READONLY,
       "Path to the directory where are the message files",
//     check_msg_path, update_msg_path,
       NULL, NULL,
       "../../../../storage/connect/");     // for testing
#endif   // XMSG

static struct st_mysql_sys_var* connect_system_variables[]= {
  MYSQL_SYSVAR(xtrace),
  MYSQL_SYSVAR(conv_size),
  MYSQL_SYSVAR(type_conv),
#if defined(XMAP)
  MYSQL_SYSVAR(indx_map),
#endif   // XMAP
  MYSQL_SYSVAR(work_size),
  MYSQL_SYSVAR(use_tempfile),
  MYSQL_SYSVAR(exact_info),
#if defined(XMSG) || defined(NEWMSG)
  MYSQL_SYSVAR(msg_lang),
#endif   // XMSG || NEWMSG
#if defined(XMSG)
  MYSQL_SYSVAR(errmsg_dir_path),
#endif   // XMSG
  MYSQL_SYSVAR(json_grp_size),
  NULL
};

maria_declare_plugin(connect)
{
  MYSQL_STORAGE_ENGINE_PLUGIN,
  &connect_storage_engine,
  "CONNECT",
  "Olivier Bertrand",
  "Management of External Data (SQL/MED), including many file formats",
  PLUGIN_LICENSE_GPL,
  connect_init_func,                            /* Plugin Init */
  connect_done_func,                            /* Plugin Deinit */
  0x0103,                                       /* version number (1.03) */
  NULL,                                         /* status variables */
  connect_system_variables,                     /* system variables */
  "1.03.0007",                                  /* string version */
<<<<<<< HEAD
	MariaDB_PLUGIN_MATURITY_GAMMA                 /* maturity */
=======
  MariaDB_PLUGIN_MATURITY_GAMMA                 /* maturity */
>>>>>>> fdd9af56
}
maria_declare_plugin_end;<|MERGE_RESOLUTION|>--- conflicted
+++ resolved
@@ -6654,10 +6654,6 @@
   NULL,                                         /* status variables */
   connect_system_variables,                     /* system variables */
   "1.03.0007",                                  /* string version */
-<<<<<<< HEAD
 	MariaDB_PLUGIN_MATURITY_GAMMA                 /* maturity */
-=======
-  MariaDB_PLUGIN_MATURITY_GAMMA                 /* maturity */
->>>>>>> fdd9af56
 }
 maria_declare_plugin_end;