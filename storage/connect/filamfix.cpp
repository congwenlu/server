--- conflicted
+++ resolved
@@ -558,62 +558,6 @@
   } // end of MoveIntermediate Lines
 
 /***********************************************************************/
-<<<<<<< HEAD
-/*  MakeDeletedFile. When deleting using indexing, the issue is that   */
-/*  record are not necessarily deleted in sequential order. Moving     */
-/*  intermediate lines cannot be done while deleing them because       */
-/*  this can cause extra wrong records to be included in the new file. */
-/*  What we do here is to reorder the deleted record and make the new  */
-/*  deleted file from the ordered deleted records.                     */
-/***********************************************************************/
-bool FIXFAM::MakeDeletedFile(PGLOBAL g)
-  {
-  const char *crlf = "\n", *mode = UseTemp ? "rb" : "r+b";
-  int  *ix, i;
-  bool  moved;
-
-  /*********************************************************************/
-  /*  Open the temporary file, Spos is at the beginning of file.       */
-  /*********************************************************************/
-  if (!(Posar = MakeValueArray(g, To_Pos))) {
-    strcpy(g->Message, "Position array is null");
-    goto err;
-  } else if (!(ix = (int*)Posar->GetSortIndex(g))) { 
-    strcpy(g->Message, "Error getting array sort index");
-    goto err;
-  } // endif's
-
-  Spos = 0;
-
-  for (i = 0; i < Posar->GetNval(); i++) {
-    Fpos = Posar->GetIntValue(ix[i]);
-
-    if (i || UseTemp) {
-      // Copy all not updated lines preceding this one
-      if (MoveIntermediateLines(g, &moved))
-        goto err;
-
-    } else
-      Tpos = Fpos;
-
-    // New start position
-    Spos = Fpos + 1; 
-    } // endfor i
-
-  if (!PlugCloseFile(g, To_Fbt) && !PlugCloseFile(g, To_Fb))
-    return false;
-
-err:
-  if (trace)
-    htrc("%s\n", g->Message);
-
-  PlugCloseFile(g, To_Fbt);
-  return true;
-  } // end of MakeDeletedFile
-
-/***********************************************************************/
-=======
->>>>>>> a1c3656e
 /*  Table file close routine for FIX access method.                    */
 /***********************************************************************/
 void FIXFAM::CloseTableFile(PGLOBAL g, bool abort)
@@ -1473,62 +1417,6 @@
   } // end of MoveIntermediateLines
 
 /***********************************************************************/
-<<<<<<< HEAD
-/*  MakeDeletedFile. When deleting using indexing, the issue is that   */
-/*  record are not necessarily deleted in sequential order. Moving     */
-/*  intermediate lines cannot be done while deleing them because       */
-/*  this can cause extra wrong records to be included in the new file. */
-/*  What we do here is to reorder the deleted record and make the new  */
-/*  deleted file from the ordered deleted records.                     */
-/***********************************************************************/
-bool BGXFAM::MakeDeletedFile(PGLOBAL g)
-  {
-  const char *crlf = "\n", *mode = UseTemp ? "rb" : "r+b";
-  int  *ix, i;
-  bool  moved;
-
-  /*********************************************************************/
-  /*  Open the temporary file, Spos is at the beginning of file.       */
-  /*********************************************************************/
-  if (!(Posar = MakeValueArray(g, To_Pos))) {
-    strcpy(g->Message, "Position array is null");
-    goto err;
-  } else if (!(ix = (int*)Posar->GetSortIndex(g))) { 
-    strcpy(g->Message, "Error getting array sort index");
-    goto err;
-  } // endif's
-
-  Spos = 0;
-
-  for (i = 0; i < Posar->GetNval(); i++) {
-    Fpos = Posar->GetIntValue(ix[i]);
-
-    if (i || UseTemp) {
-      // Copy all not updated lines preceding this one
-      if (MoveIntermediateLines(g, &moved))
-        goto err;
-
-    } else
-      Tpos = Fpos;
-
-    // New start position
-    Spos = Fpos + 1; 
-    } // endfor i
-
-  if (!PlugCloseFile(g, To_Fbt))
-    return false;
-
-err:
-  if (trace)
-    htrc("%s\n", g->Message);
-
-  PlugCloseFile(g, To_Fbt);
-  return true;
-  } // end of MakeDeletedFile
-
-/***********************************************************************/
-=======
->>>>>>> a1c3656e
 /*  Data Base close routine for BIGFIX access method.                  */
 /***********************************************************************/
 void BGXFAM::CloseTableFile(PGLOBAL g, bool abort)
