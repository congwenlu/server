--- conflicted
+++ resolved
@@ -1,555 +1,546 @@
-/************** Table C++ Functions Source Code File (.CPP) ************/
-/*  Name: TABLE.CPP  Version 2.7                                       */
-/*                                                                     */
-/*  (C) Copyright to the author Olivier BERTRAND          1999-2014    */
-/*                                                                     */
-/*  This file contains the TBX, TDB and OPJOIN classes functions.      */
-/***********************************************************************/
-
-/***********************************************************************/
-/*  Include relevant MariaDB header file.                  */
-/***********************************************************************/
-#include "my_global.h"
-
-/***********************************************************************/
-/*  Include required application header files                          */
-/*  global.h    is header containing all global Plug declarations.     */
-/*  plgdbsem.h  is header containing the DB applic. declarations.      */
-/*  xobject.h   is header containing XOBJECT derived classes declares. */
-/***********************************************************************/
-#include "global.h"
-#include "plgdbsem.h"
-#include "xtable.h"
-#include "tabcol.h"
-#include "filamtxt.h"
-#include "tabdos.h"
-//#include "catalog.h"
-#include "reldef.h"
-
-int TDB::Tnum = 0;
-
-extern "C" int trace;       // The general trace value
-
-/***********************************************************************/
-/*  Utility routines.                                                  */
-/***********************************************************************/
-void NewPointer(PTABS, void *, void *);
-void AddPointer(PTABS, void *);
-
-/* ---------------------------- class TDB ---------------------------- */
-
-/***********************************************************************/
-/*  TDB public constructors.                                           */
-/***********************************************************************/
-TDB::TDB(PTABDEF tdp) : Tdb_No(++Tnum)
-  {
-  Use = USE_NO;
-  To_Orig = NULL;
-<<<<<<< HEAD
-#if defined(BLK_INDX)
-  To_Filter = NULL;
-#endif   // BLK_FILTER
-=======
->>>>>>> e5729127
-  To_CondFil = NULL;
-  Next = NULL;
-  Name = (tdp) ? tdp->GetName() : NULL;
-  To_Table = NULL;
-  Columns = NULL;
-  Degree = (tdp) ? tdp->GetDegree() : 0;
-  Mode = MODE_READ;
-  } // end of TDB standard constructor
-
-TDB::TDB(PTDB tdbp) : Tdb_No(++Tnum)
-  {
-  Use = tdbp->Use;
-  To_Orig = tdbp;
-<<<<<<< HEAD
-#if defined(BLK_INDX)
-  To_Filter = NULL;
-#endif   // BLK_FILTER
-=======
->>>>>>> e5729127
-  To_CondFil = NULL;
-  Next = NULL;
-  Name = tdbp->Name;
-  To_Table = tdbp->To_Table;
-  Columns = NULL;
-  Degree = tdbp->Degree;
-  Mode = tdbp->Mode;
-  } // end of TDB copy constructor
-
-// Methods
-
-/***********************************************************************/
-/*  RowNumber: returns the current row ordinal number.                 */
-/***********************************************************************/
-int TDB::RowNumber(PGLOBAL g, bool b)
-  {
-  sprintf(g->Message, MSG(ROWID_NOT_IMPL), GetAmName(g, GetAmType()));
-  return 0;
-  } // end of RowNumber
-
-PTDB TDB::Copy(PTABS t)
-  {
-  PTDB    tp, tdb1, tdb2 = NULL, outp = NULL;
-//PGLOBAL g = t->G;        // Is this really useful ???
-
-  for (tdb1 = this; tdb1; tdb1 = tdb1->Next) {
-    tp = tdb1->CopyOne(t);
-
-    if (!outp)
-      outp = tp;
-    else
-      tdb2->Next = tp;
-
-    tdb2 = tp;
-    NewPointer(t, tdb1, tdb2);
-    } // endfor tdb1
-
-  return outp;
-  } // end of Copy
-
-void TDB::Print(PGLOBAL g, FILE *f, uint n)
-  {
-  PCOL cp;
-  char m[64];
-
-  memset(m, ' ', n);                    // Make margin string
-  m[n] = '\0';
-
-  for (PTDB tp = this; tp; tp = tp->Next) {
-    fprintf(f, "%sTDB (%p) %s no=%d use=%d type=%d\n", m,
-            tp, tp->Name, tp->Tdb_No, tp->Use, tp->GetAmType());
-
-    tp->PrintAM(f, m);
-    fprintf(f, "%s Columns (deg=%d):\n", m, tp->Degree);
-
-    for (cp = tp->Columns; cp; cp = cp->GetNext())
-      cp->Print(g, f, n);
-
-    } /* endfor tp */
-
-  } // end of Print
-
-void TDB::Print(PGLOBAL g, char *ps, uint z)
-  {
-  sprintf(ps, "R%d.%s", Tdb_No, Name);
-  } // end of Print
-
-/* -------------------------- class TDBASE --------------------------- */
-
-/***********************************************************************/
-/*  Implementation of the TDBASE class. This is the base class to all  */
-/*  classes for tables that can be joined together.                    */
-/***********************************************************************/
-TDBASE::TDBASE(PTABDEF tdp) : TDB(tdp)
-  {
-  To_Def = tdp;
-  To_Link = NULL;
-  To_Key_Col = NULL;
-  To_Kindex = NULL;
-  To_SetCols = NULL;
-  MaxSize = -1;
-  Knum = 0;
-  Read_Only = (tdp) ? tdp->IsReadOnly() : false;
-  m_data_charset=  (tdp) ? tdp->data_charset() : NULL;
-  } // end of TDBASE constructor
-
-TDBASE::TDBASE(PTDBASE tdbp) : TDB(tdbp)
-  {
-  To_Def = tdbp->To_Def;
-  To_SetCols = tdbp->To_SetCols;          // ???
-  MaxSize = tdbp->MaxSize;
-  Read_Only = tdbp->Read_Only;
-  m_data_charset= tdbp->m_data_charset;
-  } // end of TDBASE copy constructor
-
-/***********************************************************************/
-/*  Return the pointer on the DB catalog this table belongs to.        */
-/***********************************************************************/
-PCATLG TDBASE::GetCat(void)
-  {
-  return (To_Def) ? To_Def->GetCat() : NULL;
-  }  // end of GetCat
-
-/***********************************************************************/
-/*  Return the pointer on the charset of this table.                   */
-/***********************************************************************/
-CHARSET_INFO *TDBASE::data_charset(void)
-  {
-  // If no DATA_CHARSET is specified, we assume that character
-  // set of the remote data is the same with CHARACTER SET 
-  // definition of the SQL column.
-  return m_data_charset ? m_data_charset : &my_charset_bin;
-  } // end of data_charset
-
-/***********************************************************************/
-/*  Return the datapath of the DB this table belongs to.               */
-/***********************************************************************/
-PSZ TDBASE::GetPath(void)
-  {
-  return To_Def->GetPath();
-  }  // end of GetPath
-
-/***********************************************************************/
-/*  Initialize TDBASE based column description block construction.     */
-/*        name is used to call columns by name.                        */
-/*        num is used by TBL to construct columns by index number.     */
-/*  Note: name=Null and num=0 for constructing all columns (select *)  */
-/***********************************************************************/
-PCOL TDBASE::ColDB(PGLOBAL g, PSZ name, int num)
-  {
-  int     i;
-  PCOLDEF cdp;
-  PCOL    cp, colp = NULL, cprec = NULL;
-
-  if (trace)
-    htrc("ColDB: am=%d colname=%s tabname=%s num=%d\n",
-          GetAmType(), SVP(name), Name, num);
-
-  for (cdp = To_Def->GetCols(), i = 1; cdp; cdp = cdp->GetNext(), i++)
-    if ((!name && !num) ||
-         (name && !stricmp(cdp->GetName(), name)) || num == i) {
-      /*****************************************************************/
-      /*  Check for existence of desired column.                       */
-      /*  Also find where to insert the new block.                     */
-      /*****************************************************************/
-      for (cp = Columns; cp; cp = cp->GetNext())
-        if (cp->GetIndex() < i)
-          cprec = cp;
-        else if (cp->GetIndex() == i)
-          break;
-
-      if (trace)
-        htrc("cdp(%d).Name=%s cp=%p\n", i, cdp->GetName(), cp);
-
-      /*****************************************************************/
-      /*  Now take care of Column Description Block.                   */
-      /*****************************************************************/
-      if (cp)
-        colp = cp;
-      else if (!(cdp->Flags & U_SPECIAL))
-        colp = MakeCol(g, cdp, cprec, i);
-      else if (Mode == MODE_READ)
-        colp = InsertSpcBlk(g, cdp);
-
-      if (trace)
-        htrc("colp=%p\n", colp);
-      
-      if (name || num)
-        break;
-      else if (colp && !colp->IsSpecial())
-        cprec = colp;
-
-      } // endif Name
-
-  return (colp);
-  } // end of ColDB
-
-/***********************************************************************/
-/*  InsertSpecialColumn: Put a special column ahead of the column list.*/
-/***********************************************************************/
-PCOL TDBASE::InsertSpecialColumn(PGLOBAL g, PCOL colp)
-  {
-  if (!colp->IsSpecial())
-    return NULL;
-
-  colp->SetNext(Columns);
-  Columns = colp;
-  return colp;
-  } // end of InsertSpecialColumn
-
-/***********************************************************************/
-/*  Make a special COLBLK to insert in a table.                        */
-/***********************************************************************/
-PCOL TDBASE::InsertSpcBlk(PGLOBAL g, PCOLDEF cdp)
-  {
-//char *name = cdp->GetName();
-  char   *name = cdp->GetFmt();
-  PCOLUMN cp;
-  PCOL    colp;
-
-  cp= new(g) COLUMN(cdp->GetName());
-  cp->SetTo_Table(To_Table);
-
-  if (!stricmp(name, "FILEID") ||
-      !stricmp(name, "SERVID")) {
-    if (!To_Def || !(To_Def->GetPseudo() & 2)) {
-      sprintf(g->Message, MSG(BAD_SPEC_COLUMN));
-      return NULL;
-      } // endif Pseudo
-
-    if (!stricmp(name, "FILEID"))
-      colp = new(g) FIDBLK(cp);
-    else
-      colp = new(g) SIDBLK(cp);
-
-  } else if (!stricmp(name, "TABID")) {
-    colp = new(g) TIDBLK(cp);
-//} else if (!stricmp(name, "CONID")) {
-//  colp = new(g) CIDBLK(cp);
-  } else if (!stricmp(name, "ROWID")) {
-    colp = new(g) RIDBLK(cp, false);
-  } else if (!stricmp(name, "ROWNUM")) {
-      colp = new(g) RIDBLK(cp, true);
-  } else {
-    sprintf(g->Message, MSG(BAD_SPECIAL_COL), name);
-    return NULL;
-  } // endif's name
-
-  if (!(colp = InsertSpecialColumn(g, colp))) {
-    sprintf(g->Message, MSG(BAD_SPECIAL_COL), name);
-    return NULL;
-    } // endif Insert
-
-  return (colp);
-  } // end of InsertSpcBlk
-
-/***********************************************************************/
-/*  ResetTableOpt: Wrong for this table type.                          */
-/***********************************************************************/
-int TDBASE::ResetTableOpt(PGLOBAL g, bool dop, bool dox)
-{
-  strcpy(g->Message, "This table is not indexable");
-  return RC_INFO;
-} // end of ResetTableOpt
-
-/***********************************************************************/
-/*  SetKindex: set or reset the index pointer.                         */
-/***********************************************************************/
-void TDBASE::SetKindex(PKXBASE kxp)
-  {
-  if (To_Kindex)
-    To_Kindex->Close();           // Discard old index
-
-  To_Kindex = kxp;
-  } // end of SetKindex
-
-/***********************************************************************/
-/*  SetRecpos: Replace the table at the specified position.            */
-/***********************************************************************/
-bool TDBASE::SetRecpos(PGLOBAL g, int recpos) 
-  {
-  strcpy(g->Message, MSG(SETRECPOS_NIY));
-  return true;
-  } // end of SetRecpos
-
-/***********************************************************************/
-/*  Methods                                                            */
-/***********************************************************************/
-void TDBASE::PrintAM(FILE *f, char *m)
-  {
-  fprintf(f, "%s AM(%d): mode=%d\n", m, GetAmType(), Mode);
-  } // end of PrintAM
-
-/***********************************************************************/
-/*  Marks DOS/MAP table columns used in internal joins.                */
-/*  tdb2 is the top of tree or first tdb in chained tdb's and tdbp     */
-/*  points to the currently marked tdb.                                */
-/*  Two questions here: exact meaning of U_J_INT ?                     */
-/*  Why is the eventual reference to To_Key_Col not marked U_J_EXT ?   */
-/***********************************************************************/
-void TDBASE::MarkDB(PGLOBAL g, PTDB tdb2)
-  {
-  if (trace)
-    htrc("DOS MarkDB: tdbp=%p tdb2=%p\n", this, tdb2);
-
-  } // end of MarkDB
-
-/* ---------------------------TDBCAT class --------------------------- */
-
-/***********************************************************************/
-/*  Implementation of the TDBCAT class.                                */
-/***********************************************************************/
-TDBCAT::TDBCAT(PTABDEF tdp) : TDBASE(tdp)
-  {
-  Qrp = NULL;
-  Init = false;
-  N = -1;
-  } // end of TDBCAT constructor
-
-/***********************************************************************/
-/*  Allocate CAT column description block.                             */
-/***********************************************************************/
-PCOL TDBCAT::MakeCol(PGLOBAL g, PCOLDEF cdp, PCOL cprec, int n)
-  {
-  PCATCOL colp;
-
-  colp = (PCATCOL)new(g) CATCOL(cdp, this, n);
-
-  if (cprec) {
-    colp->SetNext(cprec->GetNext());
-    cprec->SetNext(colp);
-  } else {
-    colp->SetNext(Columns);
-    Columns = colp;
-  } // endif cprec
-
-  return colp;
-  } // end of MakeCol
-
-/***********************************************************************/
-/*  Initialize: Get the result query block.                            */
-/***********************************************************************/
-bool TDBCAT::Initialize(PGLOBAL g)
-  {
-	if (Init)
-		return false;
-
-  if (!(Qrp = GetResult(g)))
-    return true;
-
-  if (Qrp->Truncated) {
-    sprintf(g->Message, "Result limited to %d lines", Qrp->Maxres);
-    PushWarning(g, this);
-    } // endif Truncated
-
-  if (Qrp->BadLines) {
-    sprintf(g->Message, "%d bad lines in result", Qrp->BadLines);
-    PushWarning(g, this);
-    } // endif Badlines
-
-	Init = true;
-	return false;
-	} // end of Initialize
-
-/***********************************************************************/
-/*  CAT: Get the number of properties.                                 */
-/***********************************************************************/
-int TDBCAT::GetMaxSize(PGLOBAL g)
-  {
-  if (MaxSize < 0) {
-//  if (Initialize(g))
-//    return -1;
-
-//  MaxSize = Qrp->Nblin;
-    MaxSize = 10;             // To make MariaDB happy
-    } // endif MaxSize
-
-  return MaxSize;
-  } // end of GetMaxSize
-
-/***********************************************************************/
-/*  CAT Access Method opening routine.                                 */
-/***********************************************************************/
-bool TDBCAT::OpenDB(PGLOBAL g)
-  {
-  if (Use == USE_OPEN) {
-    /*******************************************************************/
-    /*  Table already open.                                            */
-    /*******************************************************************/
-    N = -1;
-    return false;
-    } // endif use
-
-  if (Mode != MODE_READ) {
-    /*******************************************************************/
-    /* ODBC Info tables cannot be modified.                            */
-    /*******************************************************************/
-    strcpy(g->Message, "CAT tables are read only");
-    return true;
-    } // endif Mode
-
-  /*********************************************************************/
-  /*  Initialize the ODBC processing.                                  */
-  /*********************************************************************/
-  if (Initialize(g))
-    return true;
-
-  Use = USE_OPEN;
-  return InitCol(g);
-  } // end of OpenDB
-
-/***********************************************************************/
-/*  Initialize columns.                                                */
-/***********************************************************************/
-bool TDBCAT::InitCol(PGLOBAL g)
-  {
-  PCATCOL colp;
-  PCOLRES crp;
-
-  for (colp = (PCATCOL)Columns; colp; colp = (PCATCOL)colp->GetNext()) {
-    for (crp = Qrp->Colresp; crp; crp = crp->Next)
-      if ((colp->Flag && colp->Flag == crp->Fld) ||
-         (!colp->Flag && !stricmp(colp->Name, crp->Name))) {
-        colp->Crp = crp;
-        break;
-        } // endif Flag
-
-
-    if (!colp->Crp /*&& !colp->GetValue()->IsConstant()*/) {
-      sprintf(g->Message, "Invalid flag %d for column %s",
-                          colp->Flag, colp->Name);
-      return true;
-      } // endif Crp
-
-    } // endfor colp
-
-  return false;
-  } // end of InitCol
-
-/***********************************************************************/
-/*  SetRecpos: Replace the table at the specified position.            */
-/***********************************************************************/
-bool TDBCAT::SetRecpos(PGLOBAL g, int recpos) 
-  {
-  N = recpos - 1;
-  return false;
-  } // end of SetRecpos
-
-/***********************************************************************/
-/*  Data Base read routine for CAT access method.                      */
-/***********************************************************************/
-int TDBCAT::ReadDB(PGLOBAL g)
-  {
-  return (++N < Qrp->Nblin) ? RC_OK : RC_EF;
-  } // end of ReadDB
-
-/***********************************************************************/
-/*  WriteDB: Data Base write routine for CAT access methods.           */
-/***********************************************************************/
-int TDBCAT::WriteDB(PGLOBAL g)
-  {
-  strcpy(g->Message, "CAT tables are read only");
-  return RC_FX;
-  } // end of WriteDB
-
-/***********************************************************************/
-/*  Data Base delete line routine for CAT access methods.              */
-/***********************************************************************/
-int TDBCAT::DeleteDB(PGLOBAL g, int irc)
-  {
-  strcpy(g->Message, "Delete not enabled for CAT tables");
-  return RC_FX;
-  } // end of DeleteDB
-
-/***********************************************************************/
-/*  Data Base close routine for WMI access method.                     */
-/***********************************************************************/
-void TDBCAT::CloseDB(PGLOBAL g)
-  {
-  // Nothing to do
-  } // end of CloseDB
-
-// ------------------------ CATCOL functions ----------------------------
-
-/***********************************************************************/
-/*  CATCOL public constructor.                                         */
-/***********************************************************************/
-CATCOL::CATCOL(PCOLDEF cdp, PTDB tdbp, int n)
-      : COLBLK(cdp, tdbp, n)
-  {
-  Tdbp = (PTDBCAT)tdbp;
-  Crp = NULL;
-  Flag = cdp->GetOffset();
-  } // end of WMICOL constructor
-
-/***********************************************************************/
-/*  Read the next Data Source elements.                                */
-/***********************************************************************/
-void CATCOL::ReadColumn(PGLOBAL g)
-  {
-  // Get the value of the Name or Description property
-  Value->SetValue_pvblk(Crp->Kdata, Tdbp->N);
-  } // end of ReadColumn
+/************** Table C++ Functions Source Code File (.CPP) ************/
+/*  Name: TABLE.CPP  Version 2.7                                       */
+/*                                                                     */
+/*  (C) Copyright to the author Olivier BERTRAND          1999-2014    */
+/*                                                                     */
+/*  This file contains the TBX, TDB and OPJOIN classes functions.      */
+/***********************************************************************/
+
+/***********************************************************************/
+/*  Include relevant MariaDB header file.                  */
+/***********************************************************************/
+#include "my_global.h"
+
+/***********************************************************************/
+/*  Include required application header files                          */
+/*  global.h    is header containing all global Plug declarations.     */
+/*  plgdbsem.h  is header containing the DB applic. declarations.      */
+/*  xobject.h   is header containing XOBJECT derived classes declares. */
+/***********************************************************************/
+#include "global.h"
+#include "plgdbsem.h"
+#include "xtable.h"
+#include "tabcol.h"
+#include "filamtxt.h"
+#include "tabdos.h"
+//#include "catalog.h"
+#include "reldef.h"
+
+int TDB::Tnum = 0;
+
+extern "C" int trace;       // The general trace value
+
+/***********************************************************************/
+/*  Utility routines.                                                  */
+/***********************************************************************/
+void NewPointer(PTABS, void *, void *);
+void AddPointer(PTABS, void *);
+
+/* ---------------------------- class TDB ---------------------------- */
+
+/***********************************************************************/
+/*  TDB public constructors.                                           */
+/***********************************************************************/
+TDB::TDB(PTABDEF tdp) : Tdb_No(++Tnum)
+  {
+  Use = USE_NO;
+  To_Orig = NULL;
+  To_Filter = NULL;
+  To_CondFil = NULL;
+  Next = NULL;
+  Name = (tdp) ? tdp->GetName() : NULL;
+  To_Table = NULL;
+  Columns = NULL;
+  Degree = (tdp) ? tdp->GetDegree() : 0;
+  Mode = MODE_READ;
+  } // end of TDB standard constructor
+
+TDB::TDB(PTDB tdbp) : Tdb_No(++Tnum)
+  {
+  Use = tdbp->Use;
+  To_Orig = tdbp;
+  To_Filter = NULL;
+  To_CondFil = NULL;
+  Next = NULL;
+  Name = tdbp->Name;
+  To_Table = tdbp->To_Table;
+  Columns = NULL;
+  Degree = tdbp->Degree;
+  Mode = tdbp->Mode;
+  } // end of TDB copy constructor
+
+// Methods
+
+/***********************************************************************/
+/*  RowNumber: returns the current row ordinal number.                 */
+/***********************************************************************/
+int TDB::RowNumber(PGLOBAL g, bool b)
+  {
+  sprintf(g->Message, MSG(ROWID_NOT_IMPL), GetAmName(g, GetAmType()));
+  return 0;
+  } // end of RowNumber
+
+PTDB TDB::Copy(PTABS t)
+  {
+  PTDB    tp, tdb1, tdb2 = NULL, outp = NULL;
+//PGLOBAL g = t->G;        // Is this really useful ???
+
+  for (tdb1 = this; tdb1; tdb1 = tdb1->Next) {
+    tp = tdb1->CopyOne(t);
+
+    if (!outp)
+      outp = tp;
+    else
+      tdb2->Next = tp;
+
+    tdb2 = tp;
+    NewPointer(t, tdb1, tdb2);
+    } // endfor tdb1
+
+  return outp;
+  } // end of Copy
+
+void TDB::Print(PGLOBAL g, FILE *f, uint n)
+  {
+  PCOL cp;
+  char m[64];
+
+  memset(m, ' ', n);                    // Make margin string
+  m[n] = '\0';
+
+  for (PTDB tp = this; tp; tp = tp->Next) {
+    fprintf(f, "%sTDB (%p) %s no=%d use=%d type=%d\n", m,
+            tp, tp->Name, tp->Tdb_No, tp->Use, tp->GetAmType());
+
+    tp->PrintAM(f, m);
+    fprintf(f, "%s Columns (deg=%d):\n", m, tp->Degree);
+
+    for (cp = tp->Columns; cp; cp = cp->GetNext())
+      cp->Print(g, f, n);
+
+    } /* endfor tp */
+
+  } // end of Print
+
+void TDB::Print(PGLOBAL g, char *ps, uint z)
+  {
+  sprintf(ps, "R%d.%s", Tdb_No, Name);
+  } // end of Print
+
+/* -------------------------- class TDBASE --------------------------- */
+
+/***********************************************************************/
+/*  Implementation of the TDBASE class. This is the base class to all  */
+/*  classes for tables that can be joined together.                    */
+/***********************************************************************/
+TDBASE::TDBASE(PTABDEF tdp) : TDB(tdp)
+  {
+  To_Def = tdp;
+  To_Link = NULL;
+  To_Key_Col = NULL;
+  To_Kindex = NULL;
+  To_SetCols = NULL;
+  MaxSize = -1;
+  Knum = 0;
+  Read_Only = (tdp) ? tdp->IsReadOnly() : false;
+  m_data_charset=  (tdp) ? tdp->data_charset() : NULL;
+  } // end of TDBASE constructor
+
+TDBASE::TDBASE(PTDBASE tdbp) : TDB(tdbp)
+  {
+  To_Def = tdbp->To_Def;
+  To_SetCols = tdbp->To_SetCols;          // ???
+  MaxSize = tdbp->MaxSize;
+  Read_Only = tdbp->Read_Only;
+  m_data_charset= tdbp->m_data_charset;
+  } // end of TDBASE copy constructor
+
+/***********************************************************************/
+/*  Return the pointer on the DB catalog this table belongs to.        */
+/***********************************************************************/
+PCATLG TDBASE::GetCat(void)
+  {
+  return (To_Def) ? To_Def->GetCat() : NULL;
+  }  // end of GetCat
+
+/***********************************************************************/
+/*  Return the pointer on the charset of this table.                   */
+/***********************************************************************/
+CHARSET_INFO *TDBASE::data_charset(void)
+  {
+  // If no DATA_CHARSET is specified, we assume that character
+  // set of the remote data is the same with CHARACTER SET
+  // definition of the SQL column.
+  return m_data_charset ? m_data_charset : &my_charset_bin;
+  } // end of data_charset
+
+/***********************************************************************/
+/*  Return the datapath of the DB this table belongs to.               */
+/***********************************************************************/
+PSZ TDBASE::GetPath(void)
+  {
+  return To_Def->GetPath();
+  }  // end of GetPath
+
+/***********************************************************************/
+/*  Initialize TDBASE based column description block construction.     */
+/*        name is used to call columns by name.                        */
+/*        num is used by TBL to construct columns by index number.     */
+/*  Note: name=Null and num=0 for constructing all columns (select *)  */
+/***********************************************************************/
+PCOL TDBASE::ColDB(PGLOBAL g, PSZ name, int num)
+  {
+  int     i;
+  PCOLDEF cdp;
+  PCOL    cp, colp = NULL, cprec = NULL;
+
+  if (trace)
+    htrc("ColDB: am=%d colname=%s tabname=%s num=%d\n",
+          GetAmType(), SVP(name), Name, num);
+
+  for (cdp = To_Def->GetCols(), i = 1; cdp; cdp = cdp->GetNext(), i++)
+    if ((!name && !num) ||
+         (name && !stricmp(cdp->GetName(), name)) || num == i) {
+      /*****************************************************************/
+      /*  Check for existence of desired column.                       */
+      /*  Also find where to insert the new block.                     */
+      /*****************************************************************/
+      for (cp = Columns; cp; cp = cp->GetNext())
+        if (cp->GetIndex() < i)
+          cprec = cp;
+        else if (cp->GetIndex() == i)
+          break;
+
+      if (trace)
+        htrc("cdp(%d).Name=%s cp=%p\n", i, cdp->GetName(), cp);
+
+      /*****************************************************************/
+      /*  Now take care of Column Description Block.                   */
+      /*****************************************************************/
+      if (cp)
+        colp = cp;
+      else if (!(cdp->Flags & U_SPECIAL))
+        colp = MakeCol(g, cdp, cprec, i);
+      else if (Mode == MODE_READ)
+        colp = InsertSpcBlk(g, cdp);
+
+      if (trace)
+        htrc("colp=%p\n", colp);
+
+      if (name || num)
+        break;
+      else if (colp && !colp->IsSpecial())
+        cprec = colp;
+
+      } // endif Name
+
+  return (colp);
+  } // end of ColDB
+
+/***********************************************************************/
+/*  InsertSpecialColumn: Put a special column ahead of the column list.*/
+/***********************************************************************/
+PCOL TDBASE::InsertSpecialColumn(PGLOBAL g, PCOL colp)
+  {
+  if (!colp->IsSpecial())
+    return NULL;
+
+  colp->SetNext(Columns);
+  Columns = colp;
+  return colp;
+  } // end of InsertSpecialColumn
+
+/***********************************************************************/
+/*  Make a special COLBLK to insert in a table.                        */
+/***********************************************************************/
+PCOL TDBASE::InsertSpcBlk(PGLOBAL g, PCOLDEF cdp)
+  {
+//char *name = cdp->GetName();
+  char   *name = cdp->GetFmt();
+  PCOLUMN cp;
+  PCOL    colp;
+
+  cp= new(g) COLUMN(cdp->GetName());
+  cp->SetTo_Table(To_Table);
+
+  if (!stricmp(name, "FILEID") ||
+      !stricmp(name, "SERVID")) {
+    if (!To_Def || !(To_Def->GetPseudo() & 2)) {
+      sprintf(g->Message, MSG(BAD_SPEC_COLUMN));
+      return NULL;
+      } // endif Pseudo
+
+    if (!stricmp(name, "FILEID"))
+      colp = new(g) FIDBLK(cp);
+    else
+      colp = new(g) SIDBLK(cp);
+
+  } else if (!stricmp(name, "TABID")) {
+    colp = new(g) TIDBLK(cp);
+//} else if (!stricmp(name, "CONID")) {
+//  colp = new(g) CIDBLK(cp);
+  } else if (!stricmp(name, "ROWID")) {
+    colp = new(g) RIDBLK(cp, false);
+  } else if (!stricmp(name, "ROWNUM")) {
+      colp = new(g) RIDBLK(cp, true);
+  } else {
+    sprintf(g->Message, MSG(BAD_SPECIAL_COL), name);
+    return NULL;
+  } // endif's name
+
+  if (!(colp = InsertSpecialColumn(g, colp))) {
+    sprintf(g->Message, MSG(BAD_SPECIAL_COL), name);
+    return NULL;
+    } // endif Insert
+
+  return (colp);
+  } // end of InsertSpcBlk
+
+/***********************************************************************/
+/*  ResetTableOpt: Wrong for this table type.                          */
+/***********************************************************************/
+int TDBASE::ResetTableOpt(PGLOBAL g, bool dop, bool dox)
+{
+  strcpy(g->Message, "This table is not indexable");
+  return RC_INFO;
+} // end of ResetTableOpt
+
+/***********************************************************************/
+/*  SetKindex: set or reset the index pointer.                         */
+/***********************************************************************/
+void TDBASE::SetKindex(PKXBASE kxp)
+  {
+  if (To_Kindex)
+    To_Kindex->Close();           // Discard old index
+
+  To_Kindex = kxp;
+  } // end of SetKindex
+
+/***********************************************************************/
+/*  SetRecpos: Replace the table at the specified position.            */
+/***********************************************************************/
+bool TDBASE::SetRecpos(PGLOBAL g, int recpos)
+  {
+  strcpy(g->Message, MSG(SETRECPOS_NIY));
+  return true;
+  } // end of SetRecpos
+
+/***********************************************************************/
+/*  Methods                                                            */
+/***********************************************************************/
+void TDBASE::PrintAM(FILE *f, char *m)
+  {
+  fprintf(f, "%s AM(%d): mode=%d\n", m, GetAmType(), Mode);
+  } // end of PrintAM
+
+/***********************************************************************/
+/*  Marks DOS/MAP table columns used in internal joins.                */
+/*  tdb2 is the top of tree or first tdb in chained tdb's and tdbp     */
+/*  points to the currently marked tdb.                                */
+/*  Two questions here: exact meaning of U_J_INT ?                     */
+/*  Why is the eventual reference to To_Key_Col not marked U_J_EXT ?   */
+/***********************************************************************/
+void TDBASE::MarkDB(PGLOBAL g, PTDB tdb2)
+  {
+  if (trace)
+    htrc("DOS MarkDB: tdbp=%p tdb2=%p\n", this, tdb2);
+
+  } // end of MarkDB
+
+/* ---------------------------TDBCAT class --------------------------- */
+
+/***********************************************************************/
+/*  Implementation of the TDBCAT class.                                */
+/***********************************************************************/
+TDBCAT::TDBCAT(PTABDEF tdp) : TDBASE(tdp)
+  {
+  Qrp = NULL;
+  Init = false;
+  N = -1;
+  } // end of TDBCAT constructor
+
+/***********************************************************************/
+/*  Allocate CAT column description block.                             */
+/***********************************************************************/
+PCOL TDBCAT::MakeCol(PGLOBAL g, PCOLDEF cdp, PCOL cprec, int n)
+  {
+  PCATCOL colp;
+
+  colp = (PCATCOL)new(g) CATCOL(cdp, this, n);
+
+  if (cprec) {
+    colp->SetNext(cprec->GetNext());
+    cprec->SetNext(colp);
+  } else {
+    colp->SetNext(Columns);
+    Columns = colp;
+  } // endif cprec
+
+  return colp;
+  } // end of MakeCol
+
+/***********************************************************************/
+/*  Initialize: Get the result query block.                            */
+/***********************************************************************/
+bool TDBCAT::Initialize(PGLOBAL g)
+  {
+  if (Init)
+    return false;
+
+  if (!(Qrp = GetResult(g)))
+    return true;
+
+  if (Qrp->Truncated) {
+    sprintf(g->Message, "Result limited to %d lines", Qrp->Maxres);
+    PushWarning(g, this);
+    } // endif Truncated
+
+  if (Qrp->BadLines) {
+    sprintf(g->Message, "%d bad lines in result", Qrp->BadLines);
+    PushWarning(g, this);
+    } // endif Badlines
+
+  Init = true;
+  return false;
+  } // end of Initialize
+
+/***********************************************************************/
+/*  CAT: Get the number of properties.                                 */
+/***********************************************************************/
+int TDBCAT::GetMaxSize(PGLOBAL g)
+  {
+  if (MaxSize < 0) {
+//  if (Initialize(g))
+//    return -1;
+
+//  MaxSize = Qrp->Nblin;
+    MaxSize = 10;             // To make MariaDB happy
+    } // endif MaxSize
+
+  return MaxSize;
+  } // end of GetMaxSize
+
+/***********************************************************************/
+/*  CAT Access Method opening routine.                                 */
+/***********************************************************************/
+bool TDBCAT::OpenDB(PGLOBAL g)
+  {
+  if (Use == USE_OPEN) {
+    /*******************************************************************/
+    /*  Table already open.                                            */
+    /*******************************************************************/
+    N = -1;
+    return false;
+    } // endif use
+
+  if (Mode != MODE_READ) {
+    /*******************************************************************/
+    /* ODBC Info tables cannot be modified.                            */
+    /*******************************************************************/
+    strcpy(g->Message, "CAT tables are read only");
+    return true;
+    } // endif Mode
+
+  /*********************************************************************/
+  /*  Initialize the ODBC processing.                                  */
+  /*********************************************************************/
+  if (Initialize(g))
+    return true;
+
+  Use = USE_OPEN;
+  return InitCol(g);
+  } // end of OpenDB
+
+/***********************************************************************/
+/*  Initialize columns.                                                */
+/***********************************************************************/
+bool TDBCAT::InitCol(PGLOBAL g)
+  {
+  PCATCOL colp;
+  PCOLRES crp;
+
+  for (colp = (PCATCOL)Columns; colp; colp = (PCATCOL)colp->GetNext()) {
+    for (crp = Qrp->Colresp; crp; crp = crp->Next)
+      if ((colp->Flag && colp->Flag == crp->Fld) ||
+         (!colp->Flag && !stricmp(colp->Name, crp->Name))) {
+        colp->Crp = crp;
+        break;
+        } // endif Flag
+
+
+    if (!colp->Crp /*&& !colp->GetValue()->IsConstant()*/) {
+      sprintf(g->Message, "Invalid flag %d for column %s",
+                          colp->Flag, colp->Name);
+      return true;
+      } // endif Crp
+
+    } // endfor colp
+
+  return false;
+  } // end of InitCol
+
+/***********************************************************************/
+/*  SetRecpos: Replace the table at the specified position.            */
+/***********************************************************************/
+bool TDBCAT::SetRecpos(PGLOBAL g, int recpos)
+  {
+  N = recpos - 1;
+  return false;
+  } // end of SetRecpos
+
+/***********************************************************************/
+/*  Data Base read routine for CAT access method.                      */
+/***********************************************************************/
+int TDBCAT::ReadDB(PGLOBAL g)
+  {
+  return (++N < Qrp->Nblin) ? RC_OK : RC_EF;
+  } // end of ReadDB
+
+/***********************************************************************/
+/*  WriteDB: Data Base write routine for CAT access methods.           */
+/***********************************************************************/
+int TDBCAT::WriteDB(PGLOBAL g)
+  {
+  strcpy(g->Message, "CAT tables are read only");
+  return RC_FX;
+  } // end of WriteDB
+
+/***********************************************************************/
+/*  Data Base delete line routine for CAT access methods.              */
+/***********************************************************************/
+int TDBCAT::DeleteDB(PGLOBAL g, int irc)
+  {
+  strcpy(g->Message, "Delete not enabled for CAT tables");
+  return RC_FX;
+  } // end of DeleteDB
+
+/***********************************************************************/
+/*  Data Base close routine for WMI access method.                     */
+/***********************************************************************/
+void TDBCAT::CloseDB(PGLOBAL g)
+  {
+  // Nothing to do
+  } // end of CloseDB
+
+// ------------------------ CATCOL functions ----------------------------
+
+/***********************************************************************/
+/*  CATCOL public constructor.                                         */
+/***********************************************************************/
+CATCOL::CATCOL(PCOLDEF cdp, PTDB tdbp, int n)
+      : COLBLK(cdp, tdbp, n)
+  {
+  Tdbp = (PTDBCAT)tdbp;
+  Crp = NULL;
+  Flag = cdp->GetOffset();
+  } // end of WMICOL constructor
+
+/***********************************************************************/
+/*  Read the next Data Source elements.                                */
+/***********************************************************************/
+void CATCOL::ReadColumn(PGLOBAL g)
+  {
+  // Get the value of the Name or Description property
+  Value->SetValue_pvblk(Crp->Kdata, Tdbp->N);
+  } // end of ReadColumn
+