--- conflicted
+++ resolved
@@ -98,16 +98,7 @@
   if (!info->s->now_transactional)
     return 0;
   trn= info->trn;
-<<<<<<< HEAD
-  /*
-    trn is reset as it's checked in maria_close
-    Note that info is still linked in info->trn->used_instances, as this is
-    used in ha_maria::implicit_commit()
-  */
-  info->trn= 0;
-=======
   _ma_reset_trn_for_table(info);
->>>>>>> 4901f31c
   return ma_commit(trn);
 }
 
