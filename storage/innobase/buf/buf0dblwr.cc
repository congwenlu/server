/*****************************************************************************

Copyright (c) 1995, 2017, Oracle and/or its affiliates. All Rights Reserved.
Copyright (c) 2013, 2020, MariaDB Corporation.

This program is free software; you can redistribute it and/or modify it under
the terms of the GNU General Public License as published by the Free Software
Foundation; version 2 of the License.

This program is distributed in the hope that it will be useful, but WITHOUT
ANY WARRANTY; without even the implied warranty of MERCHANTABILITY or FITNESS
FOR A PARTICULAR PURPOSE. See the GNU General Public License for more details.

You should have received a copy of the GNU General Public License along with
this program; if not, write to the Free Software Foundation, Inc.,
51 Franklin Street, Fifth Floor, Boston, MA 02110-1335 USA

*****************************************************************************/

/**************************************************//**
@file buf/buf0dblwr.cc
Doublwrite buffer module

Created 2011/12/19
*******************************************************/

#include "buf0dblwr.h"
#include "buf0buf.h"
#include "buf0checksum.h"
#include "srv0start.h"
#include "srv0srv.h"
#include "page0zip.h"
#include "trx0sys.h"
#include "fil0crypt.h"
#include "fil0pagecompress.h"

using st_::span;

/** The doublewrite buffer */
buf_dblwr_t*	buf_dblwr = NULL;

/** Set to TRUE when the doublewrite buffer is being created */
ibool	buf_dblwr_being_created = FALSE;

#define TRX_SYS_DOUBLEWRITE_BLOCKS 2

/****************************************************************//**
Determines if a page number is located inside the doublewrite buffer.
@return TRUE if the location is inside the two blocks of the
doublewrite buffer */
ibool
buf_dblwr_page_inside(
/*==================*/
	ulint	page_no)	/*!< in: page number */
{
	if (buf_dblwr == NULL) {

		return(FALSE);
	}

	if (page_no >= buf_dblwr->block1
	    && page_no < buf_dblwr->block1
	    + TRX_SYS_DOUBLEWRITE_BLOCK_SIZE) {
		return(TRUE);
	}

	if (page_no >= buf_dblwr->block2
	    && page_no < buf_dblwr->block2
	    + TRX_SYS_DOUBLEWRITE_BLOCK_SIZE) {
		return(TRUE);
	}

	return(FALSE);
}

/****************************************************************//**
Calls buf_page_get() on the TRX_SYS_PAGE and returns a pointer to the
doublewrite buffer within it.
@return pointer to the doublewrite buffer within the filespace header
page. */
UNIV_INLINE
byte*
buf_dblwr_get(
/*==========*/
	mtr_t*	mtr)	/*!< in/out: MTR to hold the page latch */
{
	buf_block_t*	block;

	block = buf_page_get(page_id_t(TRX_SYS_SPACE, TRX_SYS_PAGE_NO),
			     0, RW_X_LATCH, mtr);

	buf_block_dbg_add_level(block, SYNC_NO_ORDER_CHECK);

	return(buf_block_get_frame(block) + TRX_SYS_DOUBLEWRITE);
}

/********************************************************************//**
Flush a batch of writes to the datafiles that have already been
written to the dblwr buffer on disk. */
void
buf_dblwr_sync_datafiles()
/*======================*/
{
	/* Wake possible simulated aio thread to actually post the
	writes to the operating system */
	os_aio_simulated_wake_handler_threads();

	/* Wait that all async writes to tablespaces have been posted to
	the OS */
	os_aio_wait_until_no_pending_writes();
}

/****************************************************************//**
Creates or initialializes the doublewrite buffer at a database start. */
static
void
buf_dblwr_init(
/*===========*/
	byte*	doublewrite)	/*!< in: pointer to the doublewrite buf
				header on trx sys page */
{
	ulint	buf_size;

	buf_dblwr = static_cast<buf_dblwr_t*>(
		ut_zalloc_nokey(sizeof(buf_dblwr_t)));

	/* There are two blocks of same size in the doublewrite
	buffer. */
	buf_size = TRX_SYS_DOUBLEWRITE_BLOCKS * TRX_SYS_DOUBLEWRITE_BLOCK_SIZE;

	/* There must be atleast one buffer for single page writes
	and one buffer for batch writes. */
	ut_a(srv_doublewrite_batch_size > 0
	     && srv_doublewrite_batch_size < buf_size);

	mutex_create(LATCH_ID_BUF_DBLWR, &buf_dblwr->mutex);

	buf_dblwr->b_event = os_event_create("dblwr_batch_event");
	buf_dblwr->s_event = os_event_create("dblwr_single_event");
	buf_dblwr->first_free = 0;
	buf_dblwr->s_reserved = 0;
	buf_dblwr->b_reserved = 0;

	buf_dblwr->block1 = mach_read_from_4(
		doublewrite + TRX_SYS_DOUBLEWRITE_BLOCK1);
	buf_dblwr->block2 = mach_read_from_4(
		doublewrite + TRX_SYS_DOUBLEWRITE_BLOCK2);

	buf_dblwr->in_use = static_cast<bool*>(
		ut_zalloc_nokey(buf_size * sizeof(bool)));

	buf_dblwr->write_buf_unaligned = static_cast<byte*>(
		ut_malloc_nokey((1 + buf_size) << srv_page_size_shift));

	buf_dblwr->write_buf = static_cast<byte*>(
		ut_align(buf_dblwr->write_buf_unaligned,
			 srv_page_size));

	buf_dblwr->buf_block_arr = static_cast<buf_page_t**>(
		ut_zalloc_nokey(buf_size * sizeof(void*)));
}

/** Create the doublewrite buffer if the doublewrite buffer header
is not present in the TRX_SYS page.
@return	whether the operation succeeded
@retval	true	if the doublewrite buffer exists or was created
@retval	false	if the creation failed (too small first data file) */
bool
buf_dblwr_create()
{
	buf_block_t*	block2;
	buf_block_t*	new_block;
	byte*	doublewrite;
	byte*	fseg_header;
	ulint	page_no;
	ulint	prev_page_no;
	ulint	i;
	mtr_t	mtr;

	if (buf_dblwr) {
		/* Already inited */
		return(true);
	}

start_again:
	mtr.start();
	buf_dblwr_being_created = TRUE;

	doublewrite = buf_dblwr_get(&mtr);

	if (mach_read_from_4(doublewrite + TRX_SYS_DOUBLEWRITE_MAGIC)
	    == TRX_SYS_DOUBLEWRITE_MAGIC_N) {
		/* The doublewrite buffer has already been created:
		just read in some numbers */

		buf_dblwr_init(doublewrite);

		mtr.commit();
		buf_dblwr_being_created = FALSE;
		return(true);
	} else {
		if (UT_LIST_GET_FIRST(fil_system.sys_space->chain)->size
		    < 3 * FSP_EXTENT_SIZE) {
			goto too_small;
		}
	}

	block2 = fseg_create(fil_system.sys_space, TRX_SYS_PAGE_NO,
			     TRX_SYS_DOUBLEWRITE
			     + TRX_SYS_DOUBLEWRITE_FSEG, &mtr);

	if (block2 == NULL) {
too_small:
		ib::error()
			<< "Cannot create doublewrite buffer: "
			"the first file in innodb_data_file_path"
			" must be at least "
			<< (3 * (FSP_EXTENT_SIZE
				 >> (20U - srv_page_size_shift)))
			<< "M.";
		mtr.commit();
		return(false);
	}

	ib::info() << "Doublewrite buffer not found: creating new";

	/* FIXME: After this point, the doublewrite buffer creation
	is not atomic. The doublewrite buffer should not exist in
	the InnoDB system tablespace file in the first place.
	It could be located in separate optional file(s) in a
	user-specified location. */

	/* fseg_create acquires a second latch on the page,
	therefore we must declare it: */

	buf_block_dbg_add_level(block2, SYNC_NO_ORDER_CHECK);

	fseg_header = doublewrite + TRX_SYS_DOUBLEWRITE_FSEG;
	prev_page_no = 0;

	for (i = 0; i < TRX_SYS_DOUBLEWRITE_BLOCKS * TRX_SYS_DOUBLEWRITE_BLOCK_SIZE
		     + FSP_EXTENT_SIZE / 2; i++) {
		new_block = fseg_alloc_free_page(
			fseg_header, prev_page_no + 1, FSP_UP, &mtr);
		if (new_block == NULL) {
			ib::error() << "Cannot create doublewrite buffer: "
				" you must increase your tablespace size."
				" Cannot continue operation.";
			/* This may essentially corrupt the doublewrite
			buffer. However, usually the doublewrite buffer
			is created at database initialization, and it
			should not matter (just remove all newly created
			InnoDB files and restart). */
			mtr.commit();
			return(false);
		}

		/* We read the allocated pages to the buffer pool;
		when they are written to disk in a flush, the space
		id and page number fields are also written to the
		pages. When we at database startup read pages
		from the doublewrite buffer, we know that if the
		space id and page number in them are the same as
		the page position in the tablespace, then the page
		has not been written to in doublewrite. */

		ut_ad(rw_lock_get_x_lock_count(&new_block->lock) == 1);
		page_no = new_block->page.id.page_no();
		/* We only do this in the debug build, to ensure that
		both the check in buf_flush_init_for_writing() and
		recv_parse_or_apply_log_rec_body() will see a valid
		page type. The flushes of new_block are actually
		unnecessary here.  */
		ut_d(mlog_write_ulint(FIL_PAGE_TYPE + new_block->frame,
				      FIL_PAGE_TYPE_SYS, MLOG_2BYTES, &mtr));

		if (i == FSP_EXTENT_SIZE / 2) {
			ut_a(page_no == FSP_EXTENT_SIZE);
			mlog_write_ulint(doublewrite
					 + TRX_SYS_DOUBLEWRITE_BLOCK1,
					 page_no, MLOG_4BYTES, &mtr);
			mlog_write_ulint(doublewrite
					 + TRX_SYS_DOUBLEWRITE_REPEAT
					 + TRX_SYS_DOUBLEWRITE_BLOCK1,
					 page_no, MLOG_4BYTES, &mtr);

		} else if (i == FSP_EXTENT_SIZE / 2
			   + TRX_SYS_DOUBLEWRITE_BLOCK_SIZE) {
			ut_a(page_no == 2 * FSP_EXTENT_SIZE);
			mlog_write_ulint(doublewrite
					 + TRX_SYS_DOUBLEWRITE_BLOCK2,
					 page_no, MLOG_4BYTES, &mtr);
			mlog_write_ulint(doublewrite
					 + TRX_SYS_DOUBLEWRITE_REPEAT
					 + TRX_SYS_DOUBLEWRITE_BLOCK2,
					 page_no, MLOG_4BYTES, &mtr);

		} else if (i > FSP_EXTENT_SIZE / 2) {
			ut_a(page_no == prev_page_no + 1);
		}

		if (((i + 1) & 15) == 0) {
			/* rw_locks can only be recursively x-locked
			2048 times. (on 32 bit platforms,
			(lint) 0 - (X_LOCK_DECR * 2049)
			is no longer a negative number, and thus
			lock_word becomes like a shared lock).
			For 4k page size this loop will
			lock the fseg header too many times. Since
			this code is not done while any other threads
			are active, restart the MTR occasionally. */
			mtr_commit(&mtr);
			mtr_start(&mtr);
			doublewrite = buf_dblwr_get(&mtr);
			fseg_header = doublewrite
				      + TRX_SYS_DOUBLEWRITE_FSEG;
		}

		prev_page_no = page_no;
	}

	mlog_write_ulint(doublewrite + TRX_SYS_DOUBLEWRITE_MAGIC,
			 TRX_SYS_DOUBLEWRITE_MAGIC_N,
			 MLOG_4BYTES, &mtr);
	mlog_write_ulint(doublewrite + TRX_SYS_DOUBLEWRITE_MAGIC
			 + TRX_SYS_DOUBLEWRITE_REPEAT,
			 TRX_SYS_DOUBLEWRITE_MAGIC_N,
			 MLOG_4BYTES, &mtr);

	mlog_write_ulint(doublewrite
			 + TRX_SYS_DOUBLEWRITE_SPACE_ID_STORED,
			 TRX_SYS_DOUBLEWRITE_SPACE_ID_STORED_N,
			 MLOG_4BYTES, &mtr);
	mtr_commit(&mtr);

	/* Flush the modified pages to disk and make a checkpoint */
	log_make_checkpoint();
	buf_dblwr_being_created = FALSE;

	/* Remove doublewrite pages from LRU */
	buf_pool_invalidate();

	ib::info() <<  "Doublewrite buffer created";

	goto start_again;
}

/**
At database startup initializes the doublewrite buffer memory structure if
we already have a doublewrite buffer created in the data files. If we are
upgrading to an InnoDB version which supports multiple tablespaces, then this
function performs the necessary update operations. If we are in a crash
recovery, this function loads the pages from double write buffer into memory.
@param[in]	file		File handle
@param[in]	path		Path name of file
@return DB_SUCCESS or error code */
dberr_t
buf_dblwr_init_or_load_pages(
	pfs_os_file_t	file,
	const char*	path)
{
	byte*		buf;
	byte*		page;
	ulint		block1;
	ulint		block2;
	ulint		space_id;
	byte*		read_buf;
	byte*		doublewrite;
	byte*		unaligned_read_buf;
	ibool		reset_space_ids = FALSE;
	recv_dblwr_t&	recv_dblwr = recv_sys.dblwr;

	/* We do the file i/o past the buffer pool */

	unaligned_read_buf = static_cast<byte*>(
		ut_malloc_nokey(3U << srv_page_size_shift));

	read_buf = static_cast<byte*>(
		ut_align(unaligned_read_buf, srv_page_size));

	/* Read the trx sys header to check if we are using the doublewrite
	buffer */
	dberr_t		err;

	IORequest	read_request(IORequest::READ);

	err = os_file_read(
		read_request,
		file, read_buf, TRX_SYS_PAGE_NO << srv_page_size_shift,
		srv_page_size);

	if (err != DB_SUCCESS) {

		ib::error()
			<< "Failed to read the system tablespace header page";

		ut_free(unaligned_read_buf);

		return(err);
	}

	doublewrite = read_buf + TRX_SYS_DOUBLEWRITE;

	/* TRX_SYS_PAGE_NO is not encrypted see fil_crypt_rotate_page() */

	if (mach_read_from_4(doublewrite + TRX_SYS_DOUBLEWRITE_MAGIC)
	    == TRX_SYS_DOUBLEWRITE_MAGIC_N) {
		/* The doublewrite buffer has been created */

		buf_dblwr_init(doublewrite);

		block1 = buf_dblwr->block1;
		block2 = buf_dblwr->block2;

		buf = buf_dblwr->write_buf;
	} else {
		ut_free(unaligned_read_buf);
		return(DB_SUCCESS);
	}

	if (mach_read_from_4(doublewrite + TRX_SYS_DOUBLEWRITE_SPACE_ID_STORED)
	    != TRX_SYS_DOUBLEWRITE_SPACE_ID_STORED_N) {

		/* We are upgrading from a version < 4.1.x to a version where
		multiple tablespaces are supported. We must reset the space id
		field in the pages in the doublewrite buffer because starting
		from this version the space id is stored to
		FIL_PAGE_ARCH_LOG_NO_OR_SPACE_ID. */

		reset_space_ids = TRUE;

		ib::info() << "Resetting space id's in the doublewrite buffer";
	}

	/* Read the pages from the doublewrite buffer to memory */
	err = os_file_read(
		read_request,
		file, buf, block1 << srv_page_size_shift,
		TRX_SYS_DOUBLEWRITE_BLOCK_SIZE << srv_page_size_shift);

	if (err != DB_SUCCESS) {

		ib::error()
			<< "Failed to read the first double write buffer "
			"extent";

		ut_free(unaligned_read_buf);

		return(err);
	}

	err = os_file_read(
		read_request,
		file,
		buf + (TRX_SYS_DOUBLEWRITE_BLOCK_SIZE << srv_page_size_shift),
		block2 << srv_page_size_shift,
		TRX_SYS_DOUBLEWRITE_BLOCK_SIZE << srv_page_size_shift);

	if (err != DB_SUCCESS) {

		ib::error()
			<< "Failed to read the second double write buffer "
			"extent";

		ut_free(unaligned_read_buf);

		return(err);
	}

	/* Check if any of these pages is half-written in data files, in the
	intended position */

	page = buf;

	for (ulint i = 0; i < TRX_SYS_DOUBLEWRITE_BLOCK_SIZE * 2; i++) {

		if (reset_space_ids) {
			ulint source_page_no;

			space_id = 0;
			mach_write_to_4(page + FIL_PAGE_ARCH_LOG_NO_OR_SPACE_ID,
					space_id);
			/* We do not need to calculate new checksums for the
			pages because the field .._SPACE_ID does not affect
			them. Write the page back to where we read it from. */

			if (i < TRX_SYS_DOUBLEWRITE_BLOCK_SIZE) {
				source_page_no = block1 + i;
			} else {
				source_page_no = block2
					+ i - TRX_SYS_DOUBLEWRITE_BLOCK_SIZE;
			}

			IORequest	write_request(IORequest::WRITE);

			err = os_file_write(
				write_request, path, file, page,
				source_page_no << srv_page_size_shift,
				srv_page_size);
			if (err != DB_SUCCESS) {

				ib::error()
					<< "Failed to write to the double write"
					" buffer";

				ut_free(unaligned_read_buf);

				return(err);
			}

		} else if (memcmp(field_ref_zero, page + FIL_PAGE_LSN, 8)) {
			/* Each valid page header must contain
			a nonzero FIL_PAGE_LSN field. */
			recv_dblwr.add(page);
		}

		page += srv_page_size;
	}

	if (reset_space_ids) {
		os_file_flush(file);
	}

	ut_free(unaligned_read_buf);

	return(DB_SUCCESS);
}

/** Process and remove the double write buffer pages for all tablespaces. */
void
buf_dblwr_process()
{
	ulint		page_no_dblwr	= 0;
	byte*		read_buf;
	byte*		unaligned_read_buf;
	recv_dblwr_t&	recv_dblwr	= recv_sys.dblwr;

	if (!buf_dblwr) {
		return;
	}

	unaligned_read_buf = static_cast<byte*>(
		ut_malloc_nokey(3U << srv_page_size_shift));

	read_buf = static_cast<byte*>(
		ut_align(unaligned_read_buf, srv_page_size));
	byte* const buf = read_buf + srv_page_size;

	for (recv_dblwr_t::list::iterator i = recv_dblwr.pages.begin();
	     i != recv_dblwr.pages.end();
	     ++i, ++page_no_dblwr) {
		byte*	page		= *i;
		ulint	space_id	= page_get_space_id(page);
		fil_space_t*	space = fil_space_get(space_id);

		if (space == NULL) {
			/* Maybe we have dropped the tablespace
			and this page once belonged to it: do nothing */
			continue;
		}

		fil_space_open_if_needed(space);

		const ulint		page_no	= page_get_page_no(page);
		const page_id_t		page_id(space_id, page_no);

		if (page_no >= space->size) {

			/* Do not report the warning for undo
			tablespaces, because they can be truncated in place. */
			if (!srv_is_undo_tablespace(space_id)) {
				ib::warn() << "A copy of page " << page_id
					<< " in the doublewrite buffer slot "
					<< page_no_dblwr
					<< " is not within space bounds";
			}
			continue;
		}

<<<<<<< HEAD
		const ulint physical_size = space->physical_size();
		const ulint zip_size = space->zip_size();
		ut_ad(!buf_page_is_zeroes(page, physical_size));
=======
		const page_size_t	page_size(space->flags);
		ut_ad(!buf_is_zeroes(span<const byte>(page,
						      page_size.physical())));
>>>>>>> b092d35f

		/* We want to ensure that for partial reads the
		unread portion of the page is NUL. */
		memset(read_buf, 0x0, physical_size);

		IORequest	request;

		request.dblwr_recover();

		/* Read in the actual page from the file */
		dberr_t	err = fil_io(
			request, true,
			page_id, zip_size,
			0, physical_size, read_buf, NULL);

		if (err != DB_SUCCESS) {
			ib::warn()
				<< "Double write buffer recovery: "
				<< page_id << " read failed with "
				<< "error: " << ut_strerr(err);
		}

<<<<<<< HEAD
		const bool is_all_zero = buf_page_is_zeroes(
			read_buf, physical_size);
=======
		const bool is_all_zero = buf_is_zeroes(
			span<const byte>(read_buf, page_size.physical()));
>>>>>>> b092d35f
		const bool expect_encrypted = space->crypt_data
			&& space->crypt_data->type != CRYPT_SCHEME_UNENCRYPTED;
		bool is_corrupted = false;

		if (is_all_zero) {
			/* We will check if the copy in the
			doublewrite buffer is valid. If not, we will
			ignore this page (there should be redo log
			records to initialize it). */
		} else {
			/* Decompress the page before
			validating the checksum. */
			ulint decomp = fil_page_decompress(buf, read_buf,
							   space->flags);
			if (!decomp || (zip_size && decomp != srv_page_size)) {
				goto bad;
			}

			if (expect_encrypted
			    && buf_page_get_key_version(read_buf, space->flags)) {
				is_corrupted = !buf_page_verify_crypt_checksum(
							read_buf, space->flags);
			} else {
				is_corrupted = buf_page_is_corrupted(
					true, read_buf, space->flags);
			}

			if (!is_corrupted) {
				/* The page is good; there is no need
				to consult the doublewrite buffer. */
				continue;
			}

bad:
			/* We intentionally skip this message for
			is_all_zero pages. */
			ib::info()
				<< "Trying to recover page " << page_id
				<< " from the doublewrite buffer.";
		}

		ulint decomp = fil_page_decompress(buf, page, space->flags);
		if (!decomp || (zip_size && decomp != srv_page_size)) {
			continue;
		}

		if (expect_encrypted
		    && buf_page_get_key_version(read_buf, space->flags)) {
			is_corrupted = !buf_page_verify_crypt_checksum(
						page, space->flags);
		} else {
			is_corrupted = buf_page_is_corrupted(
					true, page, space->flags);
		}

		if (is_corrupted) {
			/* Theoretically we could have another good
			copy for this page in the doublewrite
			buffer. If not, we will report a fatal error
			for a corrupted page somewhere else if that
			page was truly needed. */
			continue;
		}

		if (page_no == 0) {
			/* Check the FSP_SPACE_FLAGS. */
			ulint flags = fsp_header_get_flags(page);
			if (!fil_space_t::is_valid_flags(flags, space_id)
			    && fsp_flags_convert_from_101(flags)
			    == ULINT_UNDEFINED) {
				ib::warn() << "Ignoring a doublewrite copy"
					" of page " << page_id
					<< " due to invalid flags "
					<< ib::hex(flags);
				continue;
			}
			/* The flags on the page should be converted later. */
		}

		/* Write the good page from the doublewrite buffer to
		the intended position. */

		IORequest	write_request(IORequest::WRITE);

		fil_io(write_request, true, page_id, zip_size,
		       0, physical_size,
				const_cast<byte*>(page), NULL);

		ib::info() << "Recovered page " << page_id
			<< " from the doublewrite buffer.";
	}

	recv_dblwr.pages.clear();

	fil_flush_file_spaces(FIL_TYPE_TABLESPACE);
	ut_free(unaligned_read_buf);
}

/****************************************************************//**
Frees doublewrite buffer. */
void
buf_dblwr_free()
{
	/* Free the double write data structures. */
	ut_a(buf_dblwr != NULL);
	ut_ad(buf_dblwr->s_reserved == 0);
	ut_ad(buf_dblwr->b_reserved == 0);

	os_event_destroy(buf_dblwr->b_event);
	os_event_destroy(buf_dblwr->s_event);
	ut_free(buf_dblwr->write_buf_unaligned);
	buf_dblwr->write_buf_unaligned = NULL;

	ut_free(buf_dblwr->buf_block_arr);
	buf_dblwr->buf_block_arr = NULL;

	ut_free(buf_dblwr->in_use);
	buf_dblwr->in_use = NULL;

	mutex_free(&buf_dblwr->mutex);
	ut_free(buf_dblwr);
	buf_dblwr = NULL;
}

/********************************************************************//**
Updates the doublewrite buffer when an IO request is completed. */
void
buf_dblwr_update(
/*=============*/
	const buf_page_t*	bpage,	/*!< in: buffer block descriptor */
	buf_flush_t		flush_type)/*!< in: flush type */
{
	ut_ad(srv_use_doublewrite_buf);
	ut_ad(buf_dblwr);
	ut_ad(!fsp_is_system_temporary(bpage->id.space()));
	ut_ad(!srv_read_only_mode);

	switch (flush_type) {
	case BUF_FLUSH_LIST:
	case BUF_FLUSH_LRU:
		mutex_enter(&buf_dblwr->mutex);

		ut_ad(buf_dblwr->batch_running);
		ut_ad(buf_dblwr->b_reserved > 0);
		ut_ad(buf_dblwr->b_reserved <= buf_dblwr->first_free);

		buf_dblwr->b_reserved--;

		if (buf_dblwr->b_reserved == 0) {
			mutex_exit(&buf_dblwr->mutex);
			/* This will finish the batch. Sync data files
			to the disk. */
			fil_flush_file_spaces(FIL_TYPE_TABLESPACE);
			mutex_enter(&buf_dblwr->mutex);

			/* We can now reuse the doublewrite memory buffer: */
			buf_dblwr->first_free = 0;
			buf_dblwr->batch_running = false;
			os_event_set(buf_dblwr->b_event);
		}

		mutex_exit(&buf_dblwr->mutex);
		break;
	case BUF_FLUSH_SINGLE_PAGE:
		{
			const ulint size = TRX_SYS_DOUBLEWRITE_BLOCKS * TRX_SYS_DOUBLEWRITE_BLOCK_SIZE;
			ulint i;
			mutex_enter(&buf_dblwr->mutex);
			for (i = srv_doublewrite_batch_size; i < size; ++i) {
				if (buf_dblwr->buf_block_arr[i] == bpage) {
					buf_dblwr->s_reserved--;
					buf_dblwr->buf_block_arr[i] = NULL;
					buf_dblwr->in_use[i] = false;
					break;
				}
			}

			/* The block we are looking for must exist as a
			reserved block. */
			ut_a(i < size);
		}
		os_event_set(buf_dblwr->s_event);
		mutex_exit(&buf_dblwr->mutex);
		break;
	case BUF_FLUSH_N_TYPES:
		ut_error;
	}
}

#ifdef UNIV_DEBUG
/** Check the LSN values on the page.
@param[in]	page	page to check
@param[in]	s	tablespace */
static void buf_dblwr_check_page_lsn(const page_t* page, const fil_space_t& s)
{
	/* Ignore page compressed or encrypted pages */
	if (s.is_compressed()
	    || buf_page_get_key_version(page, s.flags)) {
		return;
	}

	const unsigned lsn1 = mach_read_from_4(page + FIL_PAGE_LSN + 4),
		lsn2 = mach_read_from_4(page + srv_page_size
					- (s.full_crc32()
					   ? FIL_PAGE_FCRC32_END_LSN
					   : FIL_PAGE_END_LSN_OLD_CHKSUM - 4));
	if (UNIV_UNLIKELY(lsn1 != lsn2)) {
		ib::error() << "The page to be written to "
			    << s.chain.start->name <<
			" seems corrupt!"
			" The low 4 bytes of LSN fields do not match"
			" (" << lsn1 << " != " << lsn2 << ")!"
			" Noticed in the buffer pool.";
	}
}

static void buf_dblwr_check_page_lsn(const buf_page_t& b, const byte* page)
{
	if (fil_space_t* space = fil_space_acquire_for_io(b.id.space())) {
		buf_dblwr_check_page_lsn(page, *space);
		space->release_for_io();
	}
}
#endif /* UNIV_DEBUG */

/********************************************************************//**
Asserts when a corrupt block is find during writing out data to the
disk. */
static
void
buf_dblwr_assert_on_corrupt_block(
/*==============================*/
	const buf_block_t*	block)	/*!< in: block to check */
{
	buf_page_print(block->frame);

	ib::fatal() << "Apparent corruption of an index page "
		<< block->page.id
		<< " to be written to data file. We intentionally crash"
		" the server to prevent corrupt data from ending up in"
		" data files.";
}

/********************************************************************//**
Check the LSN values on the page with which this block is associated.
Also validate the page if the option is set. */
static
void
buf_dblwr_check_block(
/*==================*/
	const buf_block_t*	block)	/*!< in: block to check */
{
	ut_ad(buf_block_get_state(block) == BUF_BLOCK_FILE_PAGE);

	if (block->skip_flush_check) {
		return;
	}

	switch (fil_page_get_type(block->frame)) {
	case FIL_PAGE_INDEX:
	case FIL_PAGE_TYPE_INSTANT:
	case FIL_PAGE_RTREE:
		if (page_is_comp(block->frame)) {
			if (page_simple_validate_new(block->frame)) {
				return;
			}
		} else if (page_simple_validate_old(block->frame)) {
			return;
		}
		/* While it is possible that this is not an index page
		but just happens to have wrongly set FIL_PAGE_TYPE,
		such pages should never be modified to without also
		adjusting the page type during page allocation or
		buf_flush_init_for_writing() or fil_block_reset_type(). */
		break;
	case FIL_PAGE_TYPE_FSP_HDR:
	case FIL_PAGE_IBUF_BITMAP:
	case FIL_PAGE_TYPE_UNKNOWN:
		/* Do not complain again, we already reset this field. */
	case FIL_PAGE_UNDO_LOG:
	case FIL_PAGE_INODE:
	case FIL_PAGE_IBUF_FREE_LIST:
	case FIL_PAGE_TYPE_SYS:
	case FIL_PAGE_TYPE_TRX_SYS:
	case FIL_PAGE_TYPE_XDES:
	case FIL_PAGE_TYPE_BLOB:
	case FIL_PAGE_TYPE_ZBLOB:
	case FIL_PAGE_TYPE_ZBLOB2:
		/* TODO: validate also non-index pages */
		return;
	case FIL_PAGE_TYPE_ALLOCATED:
		/* empty pages should never be flushed */
		return;
	}

	buf_dblwr_assert_on_corrupt_block(block);
}

/********************************************************************//**
Writes a page that has already been written to the doublewrite buffer
to the datafile. It is the job of the caller to sync the datafile. */
static
void
buf_dblwr_write_block_to_datafile(
/*==============================*/
	const buf_page_t*	bpage,	/*!< in: page to write */
	bool			sync)	/*!< in: true if sync IO
					is requested */
{
	ut_a(buf_page_in_file(bpage));

	ulint	type = IORequest::WRITE;

	if (sync) {
		type |= IORequest::DO_NOT_WAKE;
	}

	IORequest	request(type, const_cast<buf_page_t*>(bpage));

	/* We request frame here to get correct buffer in case of
	encryption and/or page compression */
	void * frame = buf_page_get_frame(bpage);

	if (bpage->zip.data != NULL) {
		ut_ad(bpage->zip_size());

		fil_io(request, sync, bpage->id, bpage->zip_size(), 0,
		       bpage->zip_size(),
		       (void*) frame,
		       (void*) bpage);
	} else {
		ut_ad(!bpage->zip_size());

		/* Our IO API is common for both reads and writes and is
		therefore geared towards a non-const parameter. */

		buf_block_t*	block = reinterpret_cast<buf_block_t*>(
			const_cast<buf_page_t*>(bpage));

		ut_a(buf_block_get_state(block) == BUF_BLOCK_FILE_PAGE);
		ut_d(buf_dblwr_check_page_lsn(block->page, block->frame));
		fil_io(request,
		       sync, bpage->id, bpage->zip_size(), 0, bpage->real_size,
		       frame, block);
	}
}

/********************************************************************//**
Flushes possible buffered writes from the doublewrite memory buffer to disk,
and also wakes up the aio thread if simulated aio is used. It is very
important to call this function after a batch of writes has been posted,
and also when we may have to wait for a page latch! Otherwise a deadlock
of threads can occur. */
void
buf_dblwr_flush_buffered_writes()
{
	byte*		write_buf;
	ulint		first_free;
	ulint		len;

	if (!srv_use_doublewrite_buf || buf_dblwr == NULL) {
		/* Sync the writes to the disk. */
		buf_dblwr_sync_datafiles();
		/* Now we flush the data to disk (for example, with fsync) */
		fil_flush_file_spaces(FIL_TYPE_TABLESPACE);
		return;
	}

	ut_ad(!srv_read_only_mode);

try_again:
	mutex_enter(&buf_dblwr->mutex);

	/* Write first to doublewrite buffer blocks. We use synchronous
	aio and thus know that file write has been completed when the
	control returns. */

	if (buf_dblwr->first_free == 0) {

		mutex_exit(&buf_dblwr->mutex);

		/* Wake possible simulated aio thread as there could be
		system temporary tablespace pages active for flushing.
		Note: system temporary tablespace pages are not scheduled
		for doublewrite. */
		os_aio_simulated_wake_handler_threads();

		return;
	}

	if (buf_dblwr->batch_running) {
		/* Another thread is running the batch right now. Wait
		for it to finish. */
		int64_t	sig_count = os_event_reset(buf_dblwr->b_event);
		mutex_exit(&buf_dblwr->mutex);

		os_aio_simulated_wake_handler_threads();
		os_event_wait_low(buf_dblwr->b_event, sig_count);
		goto try_again;
	}

	ut_ad(buf_dblwr->first_free == buf_dblwr->b_reserved);

	/* Disallow anyone else to post to doublewrite buffer or to
	start another batch of flushing. */
	buf_dblwr->batch_running = true;
	first_free = buf_dblwr->first_free;

	/* Now safe to release the mutex. Note that though no other
	thread is allowed to post to the doublewrite batch flushing
	but any threads working on single page flushes are allowed
	to proceed. */
	mutex_exit(&buf_dblwr->mutex);

	write_buf = buf_dblwr->write_buf;

	for (ulint len2 = 0, i = 0;
	     i < buf_dblwr->first_free;
	     len2 += srv_page_size, i++) {

		const buf_block_t*	block;

		block = (buf_block_t*) buf_dblwr->buf_block_arr[i];

		if (buf_block_get_state(block) != BUF_BLOCK_FILE_PAGE
		    || block->page.zip.data) {
			/* No simple validate for compressed
			pages exists. */
			continue;
		}

		/* Check that the actual page in the buffer pool is
		not corrupt and the LSN values are sane. */
		buf_dblwr_check_block(block);
		ut_d(buf_dblwr_check_page_lsn(block->page, write_buf + len2));
	}

	/* Write out the first block of the doublewrite buffer */
	len = std::min<ulint>(TRX_SYS_DOUBLEWRITE_BLOCK_SIZE,
			      buf_dblwr->first_free) << srv_page_size_shift;

	fil_io(IORequestWrite, true,
	       page_id_t(TRX_SYS_SPACE, buf_dblwr->block1), 0,
	       0, len, (void*) write_buf, NULL);

	if (buf_dblwr->first_free <= TRX_SYS_DOUBLEWRITE_BLOCK_SIZE) {
		/* No unwritten pages in the second block. */
		goto flush;
	}

	/* Write out the second block of the doublewrite buffer. */
	len = (buf_dblwr->first_free - TRX_SYS_DOUBLEWRITE_BLOCK_SIZE)
	       << srv_page_size_shift;

	write_buf = buf_dblwr->write_buf
		+ (TRX_SYS_DOUBLEWRITE_BLOCK_SIZE << srv_page_size_shift);

	fil_io(IORequestWrite, true,
	       page_id_t(TRX_SYS_SPACE, buf_dblwr->block2), 0,
	       0, len, (void*) write_buf, NULL);

flush:
	/* increment the doublewrite flushed pages counter */
	srv_stats.dblwr_pages_written.add(buf_dblwr->first_free);
	srv_stats.dblwr_writes.inc();

	/* Now flush the doublewrite buffer data to disk */
	fil_flush(TRX_SYS_SPACE);

	/* We know that the writes have been flushed to disk now
	and in recovery we will find them in the doublewrite buffer
	blocks. Next do the writes to the intended positions. */

	/* Up to this point first_free and buf_dblwr->first_free are
	same because we have set the buf_dblwr->batch_running flag
	disallowing any other thread to post any request but we
	can't safely access buf_dblwr->first_free in the loop below.
	This is so because it is possible that after we are done with
	the last iteration and before we terminate the loop, the batch
	gets finished in the IO helper thread and another thread posts
	a new batch setting buf_dblwr->first_free to a higher value.
	If this happens and we are using buf_dblwr->first_free in the
	loop termination condition then we'll end up dispatching
	the same block twice from two different threads. */
	ut_ad(first_free == buf_dblwr->first_free);
	for (ulint i = 0; i < first_free; i++) {
		buf_dblwr_write_block_to_datafile(
			buf_dblwr->buf_block_arr[i], false);
	}

	/* Wake possible simulated aio thread to actually post the
	writes to the operating system. We don't flush the files
	at this point. We leave it to the IO helper thread to flush
	datafiles when the whole batch has been processed. */
	os_aio_simulated_wake_handler_threads();
}

/********************************************************************//**
Posts a buffer page for writing. If the doublewrite memory buffer is
full, calls buf_dblwr_flush_buffered_writes and waits for for free
space to appear. */
void
buf_dblwr_add_to_batch(
/*====================*/
	buf_page_t*	bpage)	/*!< in: buffer block to write */
{
	ut_a(buf_page_in_file(bpage));

try_again:
	mutex_enter(&buf_dblwr->mutex);

	ut_a(buf_dblwr->first_free <= srv_doublewrite_batch_size);

	if (buf_dblwr->batch_running) {

		/* This not nearly as bad as it looks. There is only
		page_cleaner thread which does background flushing
		in batches therefore it is unlikely to be a contention
		point. The only exception is when a user thread is
		forced to do a flush batch because of a sync
		checkpoint. */
		int64_t	sig_count = os_event_reset(buf_dblwr->b_event);
		mutex_exit(&buf_dblwr->mutex);
		os_aio_simulated_wake_handler_threads();

		os_event_wait_low(buf_dblwr->b_event, sig_count);
		goto try_again;
	}

	if (buf_dblwr->first_free == srv_doublewrite_batch_size) {
		mutex_exit(&(buf_dblwr->mutex));

		buf_dblwr_flush_buffered_writes();

		goto try_again;
	}

	byte*	p = buf_dblwr->write_buf
		+ srv_page_size * buf_dblwr->first_free;

	/* We request frame here to get correct buffer in case of
	encryption and/or page compression */
	void * frame = buf_page_get_frame(bpage);

	if (auto zip_size = bpage->zip_size()) {
		UNIV_MEM_ASSERT_RW(bpage->zip.data, zip_size);
		/* Copy the compressed page and clear the rest. */
		memcpy(p, frame, zip_size);
		memset(p + zip_size, 0x0, srv_page_size - zip_size);
	} else {
		ut_a(buf_page_get_state(bpage) == BUF_BLOCK_FILE_PAGE);

		UNIV_MEM_ASSERT_RW(frame, srv_page_size);
		memcpy(p, frame, srv_page_size);
	}

	buf_dblwr->buf_block_arr[buf_dblwr->first_free] = bpage;

	buf_dblwr->first_free++;
	buf_dblwr->b_reserved++;

	ut_ad(!buf_dblwr->batch_running);
	ut_ad(buf_dblwr->first_free == buf_dblwr->b_reserved);
	ut_ad(buf_dblwr->b_reserved <= srv_doublewrite_batch_size);

	if (buf_dblwr->first_free == srv_doublewrite_batch_size) {
		mutex_exit(&(buf_dblwr->mutex));

		buf_dblwr_flush_buffered_writes();

		return;
	}

	mutex_exit(&(buf_dblwr->mutex));
}

/********************************************************************//**
Writes a page to the doublewrite buffer on disk, sync it, then write
the page to the datafile and sync the datafile. This function is used
for single page flushes. If all the buffers allocated for single page
flushes in the doublewrite buffer are in use we wait here for one to
become free. We are guaranteed that a slot will become free because any
thread that is using a slot must also release the slot before leaving
this function. */
void
buf_dblwr_write_single_page(
/*========================*/
	buf_page_t*	bpage,	/*!< in: buffer block to write */
	bool		sync)	/*!< in: true if sync IO requested */
{
	ulint		n_slots;
	ulint		size;
	ulint		offset;
	ulint		i;

	ut_a(buf_page_in_file(bpage));
	ut_a(srv_use_doublewrite_buf);
	ut_a(buf_dblwr != NULL);

	/* total number of slots available for single page flushes
	starts from srv_doublewrite_batch_size to the end of the
	buffer. */
	size = TRX_SYS_DOUBLEWRITE_BLOCKS * TRX_SYS_DOUBLEWRITE_BLOCK_SIZE;
	ut_a(size > srv_doublewrite_batch_size);
	n_slots = size - srv_doublewrite_batch_size;

	if (buf_page_get_state(bpage) == BUF_BLOCK_FILE_PAGE) {

		/* Check that the actual page in the buffer pool is
		not corrupt and the LSN values are sane. */
		buf_dblwr_check_block((buf_block_t*) bpage);

		/* Check that the page as written to the doublewrite
		buffer has sane LSN values. */
		if (!bpage->zip.data) {
			ut_d(buf_dblwr_check_page_lsn(
				     *bpage, ((buf_block_t*) bpage)->frame));
		}
	}

retry:
	mutex_enter(&buf_dblwr->mutex);
	if (buf_dblwr->s_reserved == n_slots) {

		/* All slots are reserved. */
		int64_t	sig_count = os_event_reset(buf_dblwr->s_event);
		mutex_exit(&buf_dblwr->mutex);
		os_event_wait_low(buf_dblwr->s_event, sig_count);

		goto retry;
	}

	for (i = srv_doublewrite_batch_size; i < size; ++i) {

		if (!buf_dblwr->in_use[i]) {
			break;
		}
	}

	/* We are guaranteed to find a slot. */
	ut_a(i < size);
	buf_dblwr->in_use[i] = true;
	buf_dblwr->s_reserved++;
	buf_dblwr->buf_block_arr[i] = bpage;

	/* increment the doublewrite flushed pages counter */
	srv_stats.dblwr_pages_written.inc();
	srv_stats.dblwr_writes.inc();

	mutex_exit(&buf_dblwr->mutex);

	/* Lets see if we are going to write in the first or second
	block of the doublewrite buffer. */
	if (i < TRX_SYS_DOUBLEWRITE_BLOCK_SIZE) {
		offset = buf_dblwr->block1 + i;
	} else {
		offset = buf_dblwr->block2 + i
			 - TRX_SYS_DOUBLEWRITE_BLOCK_SIZE;
	}

	/* We deal with compressed and uncompressed pages a little
	differently here. In case of uncompressed pages we can
	directly write the block to the allocated slot in the
	doublewrite buffer in the system tablespace and then after
	syncing the system table space we can proceed to write the page
	in the datafile.
	In case of compressed page we first do a memcpy of the block
	to the in-memory buffer of doublewrite before proceeding to
	write it. This is so because we want to pad the remaining
	bytes in the doublewrite page with zeros. */

	/* We request frame here to get correct buffer in case of
	encryption and/or page compression */
	void * frame = buf_page_get_frame(bpage);

	if (auto zip_size = bpage->zip_size()) {
		memcpy(buf_dblwr->write_buf + srv_page_size * i,
		       frame, zip_size);

		memset(buf_dblwr->write_buf + srv_page_size * i
		       + zip_size, 0x0,
		       srv_page_size - zip_size);

		fil_io(IORequestWrite,
		       true,
		       page_id_t(TRX_SYS_SPACE, offset),
		       0,
		       0,
		       srv_page_size,
		       (void *)(buf_dblwr->write_buf + srv_page_size * i),
		       NULL);
	} else {
		/* It is a regular page. Write it directly to the
		doublewrite buffer */
		fil_io(IORequestWrite,
		       true,
		       page_id_t(TRX_SYS_SPACE, offset),
		       0,
		       0,
		       srv_page_size,
		       (void*) frame,
		       NULL);
	}

	/* Now flush the doublewrite buffer data to disk */
	fil_flush(TRX_SYS_SPACE);

	/* We know that the write has been flushed to disk now
	and during recovery we will find it in the doublewrite buffer
	blocks. Next do the write to the intended position. */
	buf_dblwr_write_block_to_datafile(bpage, sync);
}<|MERGE_RESOLUTION|>--- conflicted
+++ resolved
@@ -577,15 +577,9 @@
 			continue;
 		}
 
-<<<<<<< HEAD
 		const ulint physical_size = space->physical_size();
 		const ulint zip_size = space->zip_size();
-		ut_ad(!buf_page_is_zeroes(page, physical_size));
-=======
-		const page_size_t	page_size(space->flags);
-		ut_ad(!buf_is_zeroes(span<const byte>(page,
-						      page_size.physical())));
->>>>>>> b092d35f
+		ut_ad(!buf_is_zeroes(span<const byte>(page, physical_size)));
 
 		/* We want to ensure that for partial reads the
 		unread portion of the page is NUL. */
@@ -608,13 +602,8 @@
 				<< "error: " << ut_strerr(err);
 		}
 
-<<<<<<< HEAD
-		const bool is_all_zero = buf_page_is_zeroes(
-			read_buf, physical_size);
-=======
 		const bool is_all_zero = buf_is_zeroes(
-			span<const byte>(read_buf, page_size.physical()));
->>>>>>> b092d35f
+			span<const byte>(read_buf, physical_size));
 		const bool expect_encrypted = space->crypt_data
 			&& space->crypt_data->type != CRYPT_SCHEME_UNENCRYPTED;
 		bool is_corrupted = false;
