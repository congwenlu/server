/*****************************************************************************

Copyright (c) 1994, 2016, Oracle and/or its affiliates. All Rights Reserved.
Copyright (c) 2017, 2018, MariaDB Corporation.

This program is free software; you can redistribute it and/or modify it under
the terms of the GNU General Public License as published by the Free Software
Foundation; version 2 of the License.

This program is distributed in the hope that it will be useful, but WITHOUT
ANY WARRANTY; without even the implied warranty of MERCHANTABILITY or FITNESS
FOR A PARTICULAR PURPOSE. See the GNU General Public License for more details.

You should have received a copy of the GNU General Public License along with
this program; if not, write to the Free Software Foundation, Inc.,
51 Franklin Street, Suite 500, Boston, MA 02110-1335 USA

*****************************************************************************/

/********************************************************************//**
@file include/data0data.h
SQL data field and tuple

Created 5/30/1994 Heikki Tuuri
*************************************************************************/

#ifndef data0data_h
#define data0data_h

#include "univ.i"

#include "data0types.h"
#include "data0type.h"
#include "mem0mem.h"
#include "dict0types.h"

#include <ostream>

/** Storage for overflow data in a big record, that is, a clustered
index record which needs external storage of data fields */
struct big_rec_t;
struct upd_t;

#ifdef UNIV_DEBUG
/*********************************************************************//**
Gets pointer to the type struct of SQL data field.
@return pointer to the type struct */
UNIV_INLINE
dtype_t*
dfield_get_type(
/*============*/
	const dfield_t*	field)	/*!< in: SQL data field */
	MY_ATTRIBUTE((nonnull, warn_unused_result));
/*********************************************************************//**
Gets pointer to the data in a field.
@return pointer to data */
UNIV_INLINE
void*
dfield_get_data(
/*============*/
	const dfield_t* field)	/*!< in: field */
	MY_ATTRIBUTE((nonnull, warn_unused_result));
#else /* UNIV_DEBUG */
# define dfield_get_type(field) (&(field)->type)
# define dfield_get_data(field) ((field)->data)
#endif /* UNIV_DEBUG */
/*********************************************************************//**
Sets the type struct of SQL data field. */
UNIV_INLINE
void
dfield_set_type(
/*============*/
	dfield_t*	field,	/*!< in: SQL data field */
	const dtype_t*	type);	/*!< in: pointer to data type struct */

/*********************************************************************//**
Gets length of field data.
@return length of data; UNIV_SQL_NULL if SQL null data */
UNIV_INLINE
ulint
dfield_get_len(
/*===========*/
	const dfield_t* field)	/*!< in: field */
	MY_ATTRIBUTE((nonnull, warn_unused_result));
/*********************************************************************//**
Sets length in a field. */
UNIV_INLINE
void
dfield_set_len(
/*===========*/
	dfield_t*	field,	/*!< in: field */
	ulint		len)	/*!< in: length or UNIV_SQL_NULL */
	MY_ATTRIBUTE((nonnull));
/*********************************************************************//**
Determines if a field is SQL NULL
@return nonzero if SQL null data */
UNIV_INLINE
ulint
dfield_is_null(
/*===========*/
	const dfield_t* field)	/*!< in: field */
	MY_ATTRIBUTE((nonnull, warn_unused_result));
/*********************************************************************//**
Determines if a field is externally stored
@return nonzero if externally stored */
UNIV_INLINE
ulint
dfield_is_ext(
/*==========*/
	const dfield_t* field)	/*!< in: field */
	MY_ATTRIBUTE((nonnull, warn_unused_result));
/*********************************************************************//**
Sets the "external storage" flag */
UNIV_INLINE
void
dfield_set_ext(
/*===========*/
	dfield_t*	field)	/*!< in/out: field */
	MY_ATTRIBUTE((nonnull));

/** Gets spatial status for "external storage"
@param[in,out]	field		field */
UNIV_INLINE
spatial_status_t
dfield_get_spatial_status(
	const dfield_t*	field);

/** Sets spatial status for "external storage"
@param[in,out]	field		field
@param[in]	spatial_status	spatial status */
UNIV_INLINE
void
dfield_set_spatial_status(
	dfield_t*		field,
	spatial_status_t	spatial_status);

/*********************************************************************//**
Sets pointer to the data and length in a field. */
UNIV_INLINE
void
dfield_set_data(
/*============*/
	dfield_t*	field,	/*!< in: field */
	const void*	data,	/*!< in: data */
	ulint		len)	/*!< in: length or UNIV_SQL_NULL */
	MY_ATTRIBUTE((nonnull(1)));
/*********************************************************************//**
Sets pointer to the data and length in a field. */
UNIV_INLINE
void
dfield_write_mbr(
/*=============*/
	dfield_t*	field,	/*!< in: field */
	const double*	mbr)	/*!< in: data */
	MY_ATTRIBUTE((nonnull(1)));
/*********************************************************************//**
Sets a data field to SQL NULL. */
UNIV_INLINE
void
dfield_set_null(
/*============*/
	dfield_t*	field)	/*!< in/out: field */
	MY_ATTRIBUTE((nonnull));
/**********************************************************************//**
Writes an SQL null field full of zeros. */
UNIV_INLINE
void
data_write_sql_null(
/*================*/
	byte*	data,	/*!< in: pointer to a buffer of size len */
	ulint	len)	/*!< in: SQL null size in bytes */
	MY_ATTRIBUTE((nonnull));
/*********************************************************************//**
Copies the data and len fields. */
UNIV_INLINE
void
dfield_copy_data(
/*=============*/
	dfield_t*	field1,		/*!< out: field to copy to */
	const dfield_t*	field2);	/*!< in: field to copy from */

/*********************************************************************//**
Copies a data field to another. */
UNIV_INLINE
void
dfield_copy(
/*========*/
	dfield_t*	field1,	/*!< out: field to copy to */
	const dfield_t*	field2)	/*!< in: field to copy from */
	MY_ATTRIBUTE((nonnull));
/*********************************************************************//**
Copies the data pointed to by a data field. */
UNIV_INLINE
void
dfield_dup(
/*=======*/
	dfield_t*	field,	/*!< in/out: data field */
	mem_heap_t*	heap)	/*!< in: memory heap where allocated */
	MY_ATTRIBUTE((nonnull));

/*********************************************************************//**
Tests if two data fields are equal.
If len==0, tests the data length and content for equality.
If len>0, tests the first len bytes of the content for equality.
@return TRUE if both fields are NULL or if they are equal */
UNIV_INLINE
ibool
dfield_datas_are_binary_equal(
/*==========================*/
	const dfield_t*	field1,	/*!< in: field */
	const dfield_t*	field2,	/*!< in: field */
	ulint		len)	/*!< in: maximum prefix to compare,
				or 0 to compare the whole field length */
	MY_ATTRIBUTE((nonnull, warn_unused_result));
/*********************************************************************//**
Tests if dfield data length and content is equal to the given.
@return TRUE if equal */
UNIV_INLINE
ibool
dfield_data_is_binary_equal(
/*========================*/
	const dfield_t*	field,	/*!< in: field */
	ulint		len,	/*!< in: data length or UNIV_SQL_NULL */
	const byte*	data)	/*!< in: data */
	MY_ATTRIBUTE((nonnull, warn_unused_result));
/*********************************************************************//**
Gets number of fields in a data tuple.
@return number of fields */
UNIV_INLINE
ulint
dtuple_get_n_fields(
/*================*/
	const dtuple_t*	tuple)	/*!< in: tuple */
	MY_ATTRIBUTE((nonnull, warn_unused_result));
/** Gets number of virtual fields in a data tuple.
@param[in]	tuple	dtuple to check
@return number of fields */
UNIV_INLINE
ulint
dtuple_get_n_v_fields(
	const dtuple_t*	tuple);

#ifdef UNIV_DEBUG
/** Gets nth field of a tuple.
@param[in]	tuple	tuple
@param[in]	n	index of field
@return nth field */
UNIV_INLINE
dfield_t*
dtuple_get_nth_field(
	const dtuple_t*	tuple,
	ulint		n);
/** Gets nth virtual field of a tuple.
@param[in]	tuple	tuple
@oaran[in]	n	the nth field to get
@return nth field */
UNIV_INLINE
dfield_t*
dtuple_get_nth_v_field(
	const dtuple_t*	tuple,
	ulint		n);
#else /* UNIV_DEBUG */
# define dtuple_get_nth_field(tuple, n) ((tuple)->fields + (n))
# define dtuple_get_nth_v_field(tuple, n) ((tuple)->fields + (tuple)->n_fields + (n))
#endif /* UNIV_DEBUG */
/*********************************************************************//**
Gets info bits in a data tuple.
@return info bits */
UNIV_INLINE
ulint
dtuple_get_info_bits(
/*=================*/
	const dtuple_t*	tuple)	/*!< in: tuple */
	MY_ATTRIBUTE((nonnull, warn_unused_result));
/*********************************************************************//**
Sets info bits in a data tuple. */
UNIV_INLINE
void
dtuple_set_info_bits(
/*=================*/
	dtuple_t*	tuple,		/*!< in: tuple */
	ulint		info_bits)	/*!< in: info bits */
	MY_ATTRIBUTE((nonnull));
/*********************************************************************//**
Gets number of fields used in record comparisons.
@return number of fields used in comparisons in rem0cmp.* */
UNIV_INLINE
ulint
dtuple_get_n_fields_cmp(
/*====================*/
	const dtuple_t*	tuple)	/*!< in: tuple */
	MY_ATTRIBUTE((nonnull, warn_unused_result));
/*********************************************************************//**
Gets number of fields used in record comparisons. */
UNIV_INLINE
void
dtuple_set_n_fields_cmp(
/*====================*/
	dtuple_t*	tuple,		/*!< in: tuple */
	ulint		n_fields_cmp)	/*!< in: number of fields used in
					comparisons in rem0cmp.* */
	MY_ATTRIBUTE((nonnull));

/* Estimate the number of bytes that are going to be allocated when
creating a new dtuple_t object */
#define DTUPLE_EST_ALLOC(n_fields)	\
	(sizeof(dtuple_t) + (n_fields) * sizeof(dfield_t))

/** Creates a data tuple from an already allocated chunk of memory.
The size of the chunk must be at least DTUPLE_EST_ALLOC(n_fields).
The default value for number of fields used in record comparisons
for this tuple is n_fields.
@param[in,out]	buf		buffer to use
@param[in]	buf_size	buffer size
@param[in]	n_fields	number of field
@param[in]	n_v_fields	number of fields on virtual columns
@return created tuple (inside buf) */
UNIV_INLINE
dtuple_t*
dtuple_create_from_mem(
	void*	buf,
	ulint	buf_size,
	ulint	n_fields,
	ulint	n_v_fields)
	MY_ATTRIBUTE((nonnull, warn_unused_result));

/**********************************************************//**
Creates a data tuple to a memory heap. The default value for number
of fields used in record comparisons for this tuple is n_fields.
@return own: created tuple */
UNIV_INLINE
dtuple_t*
dtuple_create(
/*==========*/
	mem_heap_t*	heap,	/*!< in: memory heap where the tuple
				is created, DTUPLE_EST_ALLOC(n_fields)
				bytes will be allocated from this heap */
	ulint		n_fields)/*!< in: number of fields */
	MY_ATTRIBUTE((nonnull, malloc));

/** Initialize the virtual field data in a dtuple_t
@param[in,out]		vrow	dtuple contains the virtual fields */
UNIV_INLINE
void
dtuple_init_v_fld(
	const dtuple_t*	vrow);

/** Duplicate the virtual field data in a dtuple_t
@param[in,out]		vrow	dtuple contains the virtual fields
@param[in]		heap	heap memory to use */
UNIV_INLINE
void
dtuple_dup_v_fld(
	const dtuple_t*	vrow,
	mem_heap_t*	heap);

/** Creates a data tuple with possible virtual columns to a memory heap.
@param[in]	heap		memory heap where the tuple is created
@param[in]	n_fields	number of fields
@param[in]	n_v_fields	number of fields on virtual col
@return own: created tuple */
UNIV_INLINE
dtuple_t*
dtuple_create_with_vcol(
	mem_heap_t*	heap,
	ulint		n_fields,
	ulint		n_v_fields);

/*********************************************************************//**
Sets number of fields used in a tuple. Normally this is set in
dtuple_create, but if you want later to set it smaller, you can use this. */
void
dtuple_set_n_fields(
/*================*/
	dtuple_t*	tuple,		/*!< in: tuple */
	ulint		n_fields)	/*!< in: number of fields */
	MY_ATTRIBUTE((nonnull));
/** Copies a data tuple's virtaul fields to another. This is a shallow copy;
@param[in,out]	d_tuple		destination tuple
@param[in]	s_tuple		source tuple */
UNIV_INLINE
void
dtuple_copy_v_fields(
	dtuple_t*	d_tuple,
	const dtuple_t*	s_tuple);
/*********************************************************************//**
Copies a data tuple to another.  This is a shallow copy; if a deep copy
is desired, dfield_dup() will have to be invoked on each field.
@return own: copy of tuple */
UNIV_INLINE
dtuple_t*
dtuple_copy(
/*========*/
	const dtuple_t*	tuple,	/*!< in: tuple to copy from */
	mem_heap_t*	heap)	/*!< in: memory heap
				where the tuple is created */
	MY_ATTRIBUTE((nonnull, malloc));
/**********************************************************//**
The following function returns the sum of data lengths of a tuple. The space
occupied by the field structs or the tuple struct is not counted.
@return sum of data lens */
UNIV_INLINE
ulint
dtuple_get_data_size(
/*=================*/
	const dtuple_t*	tuple,	/*!< in: typed data tuple */
	ulint		comp)	/*!< in: nonzero=ROW_FORMAT=COMPACT  */
	MY_ATTRIBUTE((nonnull));
/*********************************************************************//**
Computes the number of externally stored fields in a data tuple.
@return number of fields */
UNIV_INLINE
ulint
dtuple_get_n_ext(
/*=============*/
	const dtuple_t*	tuple)	/*!< in: tuple */
	MY_ATTRIBUTE((nonnull));
/** Compare two data tuples.
@param[in] tuple1 first data tuple
@param[in] tuple2 second data tuple
@return positive, 0, negative if tuple1 is greater, equal, less, than tuple2,
respectively */
int
dtuple_coll_cmp(
	const dtuple_t*	tuple1,
	const dtuple_t*	tuple2)
	MY_ATTRIBUTE((warn_unused_result));
/** Fold a prefix given as the number of fields of a tuple.
@param[in]	tuple		index record
@param[in]	n_fields	number of complete fields to fold
@param[in]	n_bytes		number of bytes to fold in the last field
@param[in]	index_id	index tree ID
@return the folded value */
UNIV_INLINE
ulint
dtuple_fold(
	const dtuple_t*	tuple,
	ulint		n_fields,
	ulint		n_bytes,
	index_id_t	tree_id)
	MY_ATTRIBUTE((warn_unused_result));
/*******************************************************************//**
Sets types of fields binary in a tuple. */
UNIV_INLINE
void
dtuple_set_types_binary(
/*====================*/
	dtuple_t*	tuple,	/*!< in: data tuple */
	ulint		n)	/*!< in: number of fields to set */
	MY_ATTRIBUTE((nonnull));
/**********************************************************************//**
Checks if a dtuple contains an SQL null value.
@return TRUE if some field is SQL null */
UNIV_INLINE
ibool
dtuple_contains_null(
/*=================*/
	const dtuple_t*	tuple)	/*!< in: dtuple */
	MY_ATTRIBUTE((nonnull, warn_unused_result));
/**********************************************************//**
Checks that a data field is typed. Asserts an error if not.
@return TRUE if ok */
ibool
dfield_check_typed(
/*===============*/
	const dfield_t*	field)	/*!< in: data field */
	MY_ATTRIBUTE((nonnull, warn_unused_result));
/**********************************************************//**
Checks that a data tuple is typed. Asserts an error if not.
@return TRUE if ok */
ibool
dtuple_check_typed(
/*===============*/
	const dtuple_t*	tuple)	/*!< in: tuple */
	MY_ATTRIBUTE((nonnull, warn_unused_result));
#ifdef UNIV_DEBUG
/**********************************************************//**
Validates the consistency of a tuple which must be complete, i.e,
all fields must have been set.
@return TRUE if ok */
ibool
dtuple_validate(
/*============*/
	const dtuple_t*	tuple)	/*!< in: tuple */
	MY_ATTRIBUTE((nonnull, warn_unused_result));
#endif /* UNIV_DEBUG */
/*************************************************************//**
Pretty prints a dfield value according to its data type. */
void
dfield_print(
/*=========*/
	const dfield_t*	dfield)	/*!< in: dfield */
	MY_ATTRIBUTE((nonnull));
/*************************************************************//**
Pretty prints a dfield value according to its data type. Also the hex string
is printed if a string contains non-printable characters. */
void
dfield_print_also_hex(
/*==================*/
	const dfield_t*	dfield)	 /*!< in: dfield */
	MY_ATTRIBUTE((nonnull));
/**********************************************************//**
The following function prints the contents of a tuple. */
void
dtuple_print(
/*=========*/
	FILE*		f,	/*!< in: output stream */
	const dtuple_t*	tuple)	/*!< in: tuple */
	MY_ATTRIBUTE((nonnull));

/** Print the contents of a tuple.
@param[out]	o	output stream
@param[in]	field	array of data fields
@param[in]	n	number of data fields */
void
dfield_print(
	std::ostream&	o,
	const dfield_t*	field,
	ulint		n);
/** Print the contents of a tuple.
@param[out]	o	output stream
@param[in]	tuple	data tuple */
void
dtuple_print(
	std::ostream&	o,
	const dtuple_t*	tuple);

/** Print the contents of a tuple.
@param[out]	o	output stream
@param[in]	tuple	data tuple */
inline
std::ostream&
operator<<(std::ostream& o, const dtuple_t& tuple)
{
	dtuple_print(o, &tuple);
	return(o);
}

/**************************************************************//**
Moves parts of long fields in entry to the big record vector so that
the size of tuple drops below the maximum record size allowed in the
database. Moves data only from those fields which are not necessary
to determine uniquely the insertion place of the tuple in the index.
@return own: created big record vector, NULL if we are not able to
shorten the entry enough, i.e., if there are too many fixed-length or
short fields in entry or the index is clustered */
big_rec_t*
dtuple_convert_big_rec(
/*===================*/
	dict_index_t*	index,	/*!< in: index */
	upd_t*		upd,	/*!< in/out: update vector */
	dtuple_t*	entry,	/*!< in/out: index entry */
	ulint*		n_ext)	/*!< in/out: number of
				externally stored columns */
	MY_ATTRIBUTE((malloc, warn_unused_result));
/**************************************************************//**
Puts back to entry the data stored in vector. Note that to ensure the
fields in entry can accommodate the data, vector must have been created
from entry with dtuple_convert_big_rec. */
void
dtuple_convert_back_big_rec(
/*========================*/
	dict_index_t*	index,	/*!< in: index */
	dtuple_t*	entry,	/*!< in: entry whose data was put to vector */
	big_rec_t*	vector)	/*!< in, own: big rec vector; it is
				freed in this function */
	MY_ATTRIBUTE((nonnull));
/**************************************************************//**
Frees the memory in a big rec vector. */
UNIV_INLINE
void
dtuple_big_rec_free(
/*================*/
	big_rec_t*	vector)	/*!< in, own: big rec vector; it is
				freed in this function */
	MY_ATTRIBUTE((nonnull));

/*######################################################################*/

/** Structure for an SQL data field */
struct dfield_t{
	void*		data;	/*!< pointer to data */
	unsigned	ext:1;	/*!< TRUE=externally stored, FALSE=local */
	unsigned	spatial_status:2;
				/*!< spatial status of externally stored field
				in undo log for purge */
	unsigned	len;	/*!< data length; UNIV_SQL_NULL if SQL null */
	dtype_t		type;	/*!< type of data */

	/** Create a deep copy of this object.
	@param[in,out]	heap	memory heap in which the clone will be created
	@return	the cloned object */
	dfield_t* clone(mem_heap_t* heap) const;

	/** @return system field indicates history row */
	bool vers_history_row() const
	{
		ut_ad(type.vers_sys_end());
		if (type.mtype == DATA_FIXBINARY) {
			ut_ad(len == sizeof timestamp_max_bytes);
			return 0 != memcmp(data, timestamp_max_bytes, len);
		} else {
			ut_ad(type.mtype == DATA_INT);
			ut_ad(len == sizeof trx_id_max_bytes);
			return 0 != memcmp(data, trx_id_max_bytes, len);
		}
		ut_ad(0);
		return false;
	}

	void init_new_default_blob(void* value, ulint val_len)
	{
		data = value;
		len = val_len;
		type.mtype = DATA_BLOB;
		type.prtype = DATA_NOT_NULL;
		ext = 1;
	}
};

/** Structure for an SQL data tuple of fields (logical record) */
struct dtuple_t {
	ulint		info_bits;	/*!< info bits of an index record:
					the default is 0; this field is used
					if an index record is built from
					a data tuple */
	ulint		n_fields;	/*!< number of fields in dtuple */
	ulint		n_fields_cmp;	/*!< number of fields which should
					be used in comparison services
					of rem0cmp.*; the index search
					is performed by comparing only these
					fields, others are ignored; the
					default value in dtuple creation is
					the same value as n_fields */
	dfield_t*	fields;		/*!< fields */
	ulint		n_v_fields;	/*!< number of virtual fields */
	dfield_t*	v_fields;	/*!< fields on virtual column */
	UT_LIST_NODE_T(dtuple_t) tuple_list;
					/*!< data tuples can be linked into a
					list using this field */
#ifdef UNIV_DEBUG
	ulint		magic_n;	/*!< magic number, used in
					debug assertions */
/** Value of dtuple_t::magic_n */
# define		DATA_TUPLE_MAGIC_N	65478679
#endif /* UNIV_DEBUG */

	/** Trim the tail of an index tuple before insert or update.
	After instant ADD COLUMN, if the last fields of a clustered index tuple
<<<<<<< HEAD
	match the metadata, there will be no need to store them.
=======
	match the default values that were explicitly specified or implied
	during ADD COLUMN, there will be no need to store them.
>>>>>>> 4a246fec
	NOTE: A page latch in the index must be held, so that the index
	may not lose 'instantness' before the trimmed tuple has been
	inserted or updated.
	@param[in]	index	index possibly with instantly added columns */
	void trim(const dict_index_t& index);

	/** @return whether this is a hidden metadata record
	for instant ALTER TABLE (not only ADD COLUMN) */
	bool is_new_default_row() const
	{
		return UNIV_UNLIKELY(info_bits == REC_INFO_DEFAULT_ROW_ALTER);
	}

	/**
	@param info_bits	the info_bits of a data tuple
	@return whether this is a hidden metadata record
	for instant ADD COLUMN or ALTER TABLE */
	static bool is_default_row(ulint info_bits)
	{
		return UNIV_UNLIKELY((info_bits & ~REC_INFO_DELETED_FLAG)
				     == REC_INFO_DEFAULT_ROW_ADD);
	}

	/** @return whether this is a hidden metadata record
	for instant ADD COLUMN or ALTER TABLE */
	bool is_default_row() const { return is_default_row(info_bits); }
};

/** A slot for a field in a big rec vector */
struct big_rec_field_t {

	/** Constructor.
	@param[in]	field_no_	the field number
	@param[in]	len_		the data length
	@param[in]	data_		the data */
	big_rec_field_t(ulint field_no_, ulint len_, const void* data_)
		: field_no(field_no_),
		  len(len_),
		  data(data_)
	{}

	ulint		field_no;	/*!< field number in record */
	ulint		len;		/*!< stored data length, in bytes */
	const void*	data;		/*!< stored data */
};

/** Storage format for overflow data in a big record, that is, a
clustered index record which needs external storage of data fields */
struct big_rec_t {
	mem_heap_t*	heap;		/*!< memory heap from which
					allocated */
	const ulint	capacity;	/*!< fields array size */
	ulint		n_fields;	/*!< number of stored fields */
	big_rec_field_t*fields;		/*!< stored fields */

	/** Constructor.
	@param[in]	max	the capacity of the array of fields. */
	explicit big_rec_t(const ulint max)
		: heap(0),
		  capacity(max),
		  n_fields(0),
		  fields(0)
	{}

	/** Append one big_rec_field_t object to the end of array of fields */
	void append(const big_rec_field_t& field)
	{
		ut_ad(n_fields < capacity);
		fields[n_fields] = field;
		n_fields++;
	}

	/** Allocate a big_rec_t object in the given memory heap, and for
	storing n_fld number of fields.
	@param[in]	heap	memory heap in which this object is allocated
	@param[in]	n_fld	maximum number of fields that can be stored in
			this object
	@return the allocated object */
	static big_rec_t* alloc(
		mem_heap_t*	heap,
		ulint		n_fld);
};

#include "data0data.ic"

#endif<|MERGE_RESOLUTION|>--- conflicted
+++ resolved
@@ -608,7 +608,7 @@
 		return false;
 	}
 
-	void init_new_default_blob(void* value, ulint val_len)
+	void init_metadata_blob(void* value, ulint val_len)
 	{
 		data = value;
 		len = val_len;
@@ -647,12 +647,8 @@
 
 	/** Trim the tail of an index tuple before insert or update.
 	After instant ADD COLUMN, if the last fields of a clustered index tuple
-<<<<<<< HEAD
-	match the metadata, there will be no need to store them.
-=======
 	match the default values that were explicitly specified or implied
 	during ADD COLUMN, there will be no need to store them.
->>>>>>> 4a246fec
 	NOTE: A page latch in the index must be held, so that the index
 	may not lose 'instantness' before the trimmed tuple has been
 	inserted or updated.
@@ -661,24 +657,24 @@
 
 	/** @return whether this is a hidden metadata record
 	for instant ALTER TABLE (not only ADD COLUMN) */
-	bool is_new_default_row() const
+	bool is_alter_metadata() const
 	{
-		return UNIV_UNLIKELY(info_bits == REC_INFO_DEFAULT_ROW_ALTER);
+		return UNIV_UNLIKELY(info_bits == REC_INFO_METADATA_ALTER);
 	}
 
 	/**
 	@param info_bits	the info_bits of a data tuple
 	@return whether this is a hidden metadata record
 	for instant ADD COLUMN or ALTER TABLE */
-	static bool is_default_row(ulint info_bits)
+	static bool is_metadata(ulint info_bits)
 	{
 		return UNIV_UNLIKELY((info_bits & ~REC_INFO_DELETED_FLAG)
-				     == REC_INFO_DEFAULT_ROW_ADD);
+				     == REC_INFO_METADATA_ADD);
 	}
 
 	/** @return whether this is a hidden metadata record
 	for instant ADD COLUMN or ALTER TABLE */
-	bool is_default_row() const { return is_default_row(info_bits); }
+	bool is_metadata() const { return is_metadata(info_bits); }
 };
 
 /** A slot for a field in a big rec vector */
