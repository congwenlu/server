/*****************************************************************************

Copyright (c) 1996, 2011, Innobase Oy. All Rights Reserved.

This program is free software; you can redistribute it and/or modify it under
the terms of the GNU General Public License as published by the Free Software
Foundation; version 2 of the License.

This program is distributed in the hope that it will be useful, but WITHOUT
ANY WARRANTY; without even the implied warranty of MERCHANTABILITY or FITNESS
FOR A PARTICULAR PURPOSE. See the GNU General Public License for more details.

You should have received a copy of the GNU General Public License along with
this program; if not, write to the Free Software Foundation, Inc., 59 Temple
Place, Suite 330, Boston, MA 02111-1307 USA

*****************************************************************************/

/**************************************************//**
@file include/trx0sys.h
Transaction system

Created 3/26/1996 Heikki Tuuri
*******************************************************/

#ifndef trx0sys_h
#define trx0sys_h

#include "univ.i"

#include "trx0types.h"
#include "fsp0types.h"
#include "fil0fil.h"
#include "buf0buf.h"
#ifndef UNIV_HOTBACKUP
#include "mtr0mtr.h"
#include "ut0byte.h"
#include "mem0mem.h"
#include "sync0sync.h"
#include "ut0lst.h"
#include "ut0bh.h"
#include "read0types.h"
#include "page0types.h"

/** In a MySQL replication slave, in crash recovery we store the master log
file name and position here. */
/* @{ */
/** Master binlog file name */
extern char		trx_sys_mysql_master_log_name[];
/** Master binlog file position.  We have successfully got the updates
up to this position.  -1 means that no crash recovery was needed, or
there was no master log position info inside InnoDB.*/
extern ib_int64_t	trx_sys_mysql_master_log_pos;
/* @} */

/** If this MySQL server uses binary logging, after InnoDB has been inited
and if it has done a crash recovery, we store the binlog file name and position
here. */
/* @{ */
/** Binlog file name */
extern char		trx_sys_mysql_bin_log_name[];
/** Binlog file position, or -1 if unknown */
extern ib_int64_t	trx_sys_mysql_bin_log_pos;
/* @} */

/** The transaction system */
extern trx_sys_t*	trx_sys;

/** Doublewrite system */
extern trx_doublewrite_t*	trx_doublewrite;
/** The following is set to TRUE when we are upgrading from pre-4.1
format data files to the multiple tablespaces format data files */
extern ibool			trx_doublewrite_must_reset_space_ids;
/** Set to TRUE when the doublewrite buffer is being created */
extern ibool			trx_doublewrite_buf_is_being_created;
/** The following is TRUE when we are using the database in the
post-4.1 format, i.e., we have successfully upgraded, or have created
a new database installation */
extern ibool			trx_sys_multiple_tablespace_format;

/****************************************************************//**
Creates the doublewrite buffer to a new InnoDB installation. The header of the
doublewrite buffer is placed on the trx system header page. */
UNIV_INTERN
void
trx_sys_create_doublewrite_buf(void);
/*================================*/
/****************************************************************//**
At a database startup initializes the doublewrite buffer memory structure if
we already have a doublewrite buffer created in the data files. If we are
upgrading to an InnoDB version which supports multiple tablespaces, then this
function performs the necessary update operations. If we are in a crash
recovery, this function uses a possible doublewrite buffer to restore
half-written pages in the data files. */
UNIV_INTERN
void
trx_sys_doublewrite_init_or_restore_pages(
/*======================================*/
	ibool	restore_corrupt_pages);	/*!< in: TRUE=restore pages */
/****************************************************************//**
Marks the trx sys header when we have successfully upgraded to the >= 4.1.x
multiple tablespace format. */
UNIV_INTERN
void
trx_sys_mark_upgraded_to_multiple_tablespaces(void);
/*===============================================*/
/****************************************************************//**
Determines if a page number is located inside the doublewrite buffer.
@return TRUE if the location is inside the two blocks of the
doublewrite buffer */
UNIV_INTERN
ibool
trx_doublewrite_page_inside(
/*========================*/
	ulint	page_no);	/*!< in: page number */
/***************************************************************//**
Checks if a page address is the trx sys header page.
@return	TRUE if trx sys header page */
UNIV_INLINE
ibool
trx_sys_hdr_page(
/*=============*/
	ulint	space,	/*!< in: space */
	ulint	page_no);/*!< in: page number */
/*****************************************************************//**
Creates and initializes the central memory structures for the transaction
system. This is called when the database is started. */
UNIV_INTERN
void
trx_sys_init_at_db_start(void);
/*==========================*/
/*****************************************************************//**
Creates and initializes the transaction system at the database creation. */
UNIV_INTERN
void
trx_sys_create(void);
/*================*/
/****************************************************************//**
Looks for a free slot for a rollback segment in the trx system file copy.
@return	slot index or ULINT_UNDEFINED if not found */
UNIV_INTERN
ulint
trx_sysf_rseg_find_free(
/*====================*/
	mtr_t*		mtr);		/*!< in: mtr */
/***************************************************************//**
Gets the pointer in the nth slot of the rseg array.
@return	pointer to rseg object, NULL if slot not in use */
UNIV_INLINE
trx_rseg_t*
trx_sys_get_nth_rseg(
/*=================*/
	trx_sys_t*	sys,	/*!< in: trx system */
	ulint		n);	/*!< in: index of slot */
/***************************************************************//**
Sets the pointer in the nth slot of the rseg array. */
UNIV_INLINE
void
trx_sys_set_nth_rseg(
/*=================*/
	trx_sys_t*	sys,	/*!< in: trx system */
	ulint		n,	/*!< in: index of slot */
	trx_rseg_t*	rseg);	/*!< in: pointer to rseg object, NULL if slot
				not in use */
/**********************************************************************//**
Gets a pointer to the transaction system file copy and x-locks its page.
@return	pointer to system file copy, page x-locked */
UNIV_INLINE
trx_sysf_t*
trx_sysf_get(
/*=========*/
	mtr_t*	mtr);	/*!< in: mtr */
/*****************************************************************//**
Gets the space of the nth rollback segment slot in the trx system
file copy.
@return	space id */
UNIV_INLINE
ulint
trx_sysf_rseg_get_space(
/*====================*/
	trx_sysf_t*	sys_header,	/*!< in: trx sys file copy */
	ulint		i,		/*!< in: slot index == rseg id */
	mtr_t*		mtr);		/*!< in: mtr */
/*****************************************************************//**
Gets the page number of the nth rollback segment slot in the trx system
file copy.
@return	page number, FIL_NULL if slot unused */
UNIV_INLINE
ulint
trx_sysf_rseg_get_page_no(
/*======================*/
	trx_sysf_t*	sys_header,	/*!< in: trx sys file copy */
	ulint		i,		/*!< in: slot index == rseg id */
	mtr_t*		mtr);		/*!< in: mtr */
/*****************************************************************//**
Sets the space id of the nth rollback segment slot in the trx system
file copy. */
UNIV_INLINE
void
trx_sysf_rseg_set_space(
/*====================*/
	trx_sysf_t*	sys_header,	/*!< in: trx sys file copy */
	ulint		i,		/*!< in: slot index == rseg id */
	ulint		space,		/*!< in: space id */
	mtr_t*		mtr);		/*!< in: mtr */
/*****************************************************************//**
Sets the page number of the nth rollback segment slot in the trx system
file copy. */
UNIV_INLINE
void
trx_sysf_rseg_set_page_no(
/*======================*/
	trx_sysf_t*	sys_header,	/*!< in: trx sys file copy */
	ulint		i,		/*!< in: slot index == rseg id */
	ulint		page_no,	/*!< in: page number, FIL_NULL if
					the slot is reset to unused */
	mtr_t*		mtr);		/*!< in: mtr */
/*****************************************************************//**
Allocates a new transaction id.
@return	new, allocated trx id */
UNIV_INLINE
trx_id_t
trx_sys_get_new_trx_id(void);
/*========================*/
#endif /* !UNIV_HOTBACKUP */
/*****************************************************************//**
Writes a trx id to an index page. In case that the id size changes in
some future version, this function should be used instead of
mach_write_... */
UNIV_INLINE
void
trx_write_trx_id(
/*=============*/
	byte*		ptr,	/*!< in: pointer to memory where written */
	trx_id_t	id);	/*!< in: id */
#ifndef UNIV_HOTBACKUP
/*****************************************************************//**
Reads a trx id from an index page. In case that the id size changes in
some future version, this function should be used instead of
mach_read_...
@return	id */
UNIV_INLINE
trx_id_t
trx_read_trx_id(
/*============*/
	const byte*	ptr);	/*!< in: pointer to memory from where to read */
/****************************************************************//**
Looks for the trx handle with the given id in trx_list.
@return	the trx handle or NULL if not found */
UNIV_INLINE
trx_t*
trx_get_on_id(
/*==========*/
	trx_id_t	trx_id);/*!< in: trx id to search for */
/****************************************************************//**
Returns the minumum trx id in trx list. This is the smallest id for which
the trx can possibly be active. (But, you must look at the trx->conc_state to
find out if the minimum trx id transaction itself is active, or already
committed.)
@return	the minimum trx id, or trx_sys->max_trx_id if the trx list is empty */
UNIV_INLINE
trx_id_t
trx_list_get_min_trx_id(void);
/*=========================*/
/****************************************************************//**
Checks if a transaction with the given id is active.
@return	TRUE if active */
UNIV_INLINE
ibool
trx_is_active(
/*==========*/
	trx_id_t	trx_id);/*!< in: trx id of the transaction */
/****************************************************************//**
Checks that trx is in the trx list.
@return	TRUE if is in */
UNIV_INTERN
ibool
trx_in_trx_list(
/*============*/
<<<<<<< HEAD
	trx_t*	in_trx);/*!< in: trx */
/*****************************************************************//**
=======
			/* out: TRUE if is in */
	trx_t*	in_trx);/* in: trx */
#if defined UNIV_DEBUG || defined UNIV_BLOB_LIGHT_DEBUG
/********************************************************
Assert that a transaction is active. */
UNIV_INLINE
ibool
trx_assert_active(
/*==============*/
				/* out: TRUE */
	dulint	trx_id);	/* in: transaction identifier */
#endif /* UNIV_DEBUG || UNIV_BLOB_LIGHT_DEBUG */
/*********************************************************************
>>>>>>> 0f37ccb3
Updates the offset information about the end of the MySQL binlog entry
which corresponds to the transaction just being committed. In a MySQL
replication slave updates the latest master binlog position up to which
replication has proceeded. */
UNIV_INTERN
void
trx_sys_update_mysql_binlog_offset(
/*===============================*/
	const char*	file_name,/*!< in: MySQL log file name */
	ib_int64_t	offset,	/*!< in: position in that log file */
	ulint		field,	/*!< in: offset of the MySQL log info field in
				the trx sys header */
	mtr_t*		mtr);	/*!< in: mtr */
/*****************************************************************//**
Prints to stderr the MySQL binlog offset info in the trx system header if
the magic number shows it valid. */
UNIV_INTERN
void
trx_sys_print_mysql_binlog_offset(void);
/*===================================*/
/*****************************************************************//**
Prints to stderr the MySQL master log offset info in the trx system header if
the magic number shows it valid. */
UNIV_INTERN
void
trx_sys_print_mysql_master_log_pos(void);
/*====================================*/
/*****************************************************************//**
Initializes the tablespace tag system. */
UNIV_INTERN
void
trx_sys_file_format_init(void);
/*==========================*/
/*****************************************************************//**
Closes the tablespace tag system. */
UNIV_INTERN
void
trx_sys_file_format_close(void);
/*===========================*/
/********************************************************************//**
Tags the system table space with minimum format id if it has not been
tagged yet.
WARNING: This function is only called during the startup and AFTER the
redo log application during recovery has finished. */
UNIV_INTERN
void
trx_sys_file_format_tag_init(void);
/*==============================*/
#ifndef UNIV_HOTBACKUP
/*****************************************************************//**
Shutdown/Close the transaction system. */
UNIV_INTERN
void
trx_sys_close(void);
/*===============*/
#endif /* !UNIV_HOTBACKUP */
/*****************************************************************//**
Get the name representation of the file format from its id.
@return	pointer to the name */
UNIV_INTERN
const char*
trx_sys_file_format_id_to_name(
/*===========================*/
	const ulint	id);		/*!< in: id of the file format */
/*****************************************************************//**
Set the file format id unconditionally except if it's already the
same value.
@return	TRUE if value updated */
UNIV_INTERN
ibool
trx_sys_file_format_max_set(
/*========================*/
	ulint		format_id,	/*!< in: file format id */
	const char**	name);		/*!< out: max file format name or
					NULL if not needed. */
/*****************************************************************//**
Get the name representation of the file format from its id.
@return	pointer to the max format name */
UNIV_INTERN
const char*
trx_sys_file_format_max_get(void);
/*=============================*/
/*****************************************************************//**
Check for the max file format tag stored on disk.
@return	DB_SUCCESS or error code */
UNIV_INTERN
ulint
trx_sys_file_format_max_check(
/*==========================*/
	ulint		max_format_id);	/*!< in: the max format id to check */
/********************************************************************//**
Update the file format tag in the system tablespace only if the given
format id is greater than the known max id.
@return	TRUE if format_id was bigger than the known max id */
UNIV_INTERN
ibool
trx_sys_file_format_max_upgrade(
/*============================*/
	const char**	name,		/*!< out: max file format name */
	ulint		format_id);	/*!< in: file format identifier */
#else /* !UNIV_HOTBACKUP */
/*****************************************************************//**
Prints to stderr the MySQL binlog info in the system header if the
magic number shows it valid. */
UNIV_INTERN
void
trx_sys_print_mysql_binlog_offset_from_page(
/*========================================*/
	const byte*	page);	/*!< in: buffer containing the trx
				system header page, i.e., page number
				TRX_SYS_PAGE_NO in the tablespace */
/*****************************************************************//**
Reads the file format id from the first system table space file.
Even if the call succeeds and returns TRUE, the returned format id
may be ULINT_UNDEFINED signalling that the format id was not present
in the data file.
@return TRUE if call succeeds */
UNIV_INTERN
ibool
trx_sys_read_file_format_id(
/*========================*/
	const char *pathname,	/*!< in: pathname of the first system
				table space file */
	ulint *format_id);	/*!< out: file format of the system table
				space */
/*****************************************************************//**
Reads the file format id from the given per-table data file.
@return TRUE if call succeeds */
UNIV_INTERN
ibool
trx_sys_read_pertable_file_format_id(
/*=================================*/
	const char *pathname,	/*!< in: pathname of a per-table
				datafile */
	ulint *format_id);	/*!< out: file format of the per-table
				data file */
/*****************************************************************//**
Get the name representation of the file format from its id.
@return	pointer to the name */
UNIV_INTERN
const char*
trx_sys_file_format_id_to_name(
/*===========================*/
	const ulint	id);	/*!< in: id of the file format */

#endif /* !UNIV_HOTBACKUP */
/*********************************************************************
Creates the rollback segments */
UNIV_INTERN
void
trx_sys_create_rsegs(
/*=================*/
	ulint	n_rsegs);	/*!< number of rollback segments to create */

/* The automatically created system rollback segment has this id */
#define TRX_SYS_SYSTEM_RSEG_ID	0

/* Space id and page no where the trx system file copy resides */
#define	TRX_SYS_SPACE	0	/* the SYSTEM tablespace */
#include "fsp0fsp.h"
#define	TRX_SYS_PAGE_NO	FSP_TRX_SYS_PAGE_NO

/* The offset of the transaction system header on the page */
#define	TRX_SYS		FSEG_PAGE_DATA

/** Transaction system header */
/*------------------------------------------------------------- @{ */
#define	TRX_SYS_TRX_ID_STORE	0	/*!< the maximum trx id or trx
					number modulo
					TRX_SYS_TRX_ID_UPDATE_MARGIN
					written to a file page by any
					transaction; the assignment of
					transaction ids continues from
					this number rounded up by
					TRX_SYS_TRX_ID_UPDATE_MARGIN
					plus
					TRX_SYS_TRX_ID_UPDATE_MARGIN
					when the database is
					started */
#define TRX_SYS_FSEG_HEADER	8	/*!< segment header for the
					tablespace segment the trx
					system is created into */
#define	TRX_SYS_RSEGS		(8 + FSEG_HEADER_SIZE)
					/*!< the start of the array of
					rollback segment specification
					slots */
/*------------------------------------------------------------- @} */

/* Max number of rollback segments: the number of segment specification slots
in the transaction system array; rollback segment id must fit in one (signed)
byte, therefore 128; each slot is currently 8 bytes in size. If you want
to raise the level to 256 then you will need to fix some assertions that
impose the 7 bit restriction. e.g., mach_write_to_3() */
#define	TRX_SYS_N_RSEGS			128
/* Originally, InnoDB defined TRX_SYS_N_RSEGS as 256 but created only one
rollback segment.  It initialized some arrays with this number of entries.
We must remember this limit in order to keep file compatibility. */
#define TRX_SYS_OLD_N_RSEGS		256

/** Maximum length of MySQL binlog file name, in bytes.
@see trx_sys_mysql_master_log_name
@see trx_sys_mysql_bin_log_name */
#define TRX_SYS_MYSQL_LOG_NAME_LEN	512
/** Contents of TRX_SYS_MYSQL_LOG_MAGIC_N_FLD */
#define TRX_SYS_MYSQL_LOG_MAGIC_N	873422344

#if UNIV_PAGE_SIZE < 4096
# error "UNIV_PAGE_SIZE < 4096"
#endif
/** The offset of the MySQL replication info in the trx system header;
this contains the same fields as TRX_SYS_MYSQL_LOG_INFO below */
#define TRX_SYS_MYSQL_MASTER_LOG_INFO	(UNIV_PAGE_SIZE - 2000)

/** The offset of the MySQL binlog offset info in the trx system header */
#define TRX_SYS_MYSQL_LOG_INFO		(UNIV_PAGE_SIZE - 1000)
#define	TRX_SYS_MYSQL_LOG_MAGIC_N_FLD	0	/*!< magic number which is
						TRX_SYS_MYSQL_LOG_MAGIC_N
						if we have valid data in the
						MySQL binlog info */
#define TRX_SYS_MYSQL_LOG_OFFSET_HIGH	4	/*!< high 4 bytes of the offset
						within that file */
#define TRX_SYS_MYSQL_LOG_OFFSET_LOW	8	/*!< low 4 bytes of the offset
						within that file */
#define TRX_SYS_MYSQL_LOG_NAME		12	/*!< MySQL log file name */

/** Doublewrite buffer */
/* @{ */
/** The offset of the doublewrite buffer header on the trx system header page */
#define TRX_SYS_DOUBLEWRITE		(UNIV_PAGE_SIZE - 200)
/*-------------------------------------------------------------*/
#define TRX_SYS_DOUBLEWRITE_FSEG	0	/*!< fseg header of the fseg
						containing the doublewrite
						buffer */
#define TRX_SYS_DOUBLEWRITE_MAGIC	FSEG_HEADER_SIZE
						/*!< 4-byte magic number which
						shows if we already have
						created the doublewrite
						buffer */
#define TRX_SYS_DOUBLEWRITE_BLOCK1	(4 + FSEG_HEADER_SIZE)
						/*!< page number of the
						first page in the first
						sequence of 64
						(= FSP_EXTENT_SIZE) consecutive
						pages in the doublewrite
						buffer */
#define TRX_SYS_DOUBLEWRITE_BLOCK2	(8 + FSEG_HEADER_SIZE)
						/*!< page number of the
						first page in the second
						sequence of 64 consecutive
						pages in the doublewrite
						buffer */
#define TRX_SYS_DOUBLEWRITE_REPEAT	12	/*!< we repeat
						TRX_SYS_DOUBLEWRITE_MAGIC,
						TRX_SYS_DOUBLEWRITE_BLOCK1,
						TRX_SYS_DOUBLEWRITE_BLOCK2
						so that if the trx sys
						header is half-written
						to disk, we still may
						be able to recover the
						information */
/** If this is not yet set to TRX_SYS_DOUBLEWRITE_SPACE_ID_STORED_N,
we must reset the doublewrite buffer, because starting from 4.1.x the
space id of a data page is stored into
FIL_PAGE_ARCH_LOG_NO_OR_SPACE_NO. */
#define TRX_SYS_DOUBLEWRITE_SPACE_ID_STORED (24 + FSEG_HEADER_SIZE)

/*-------------------------------------------------------------*/
/** Contents of TRX_SYS_DOUBLEWRITE_MAGIC */
#define TRX_SYS_DOUBLEWRITE_MAGIC_N	536853855
/** Contents of TRX_SYS_DOUBLEWRITE_SPACE_ID_STORED */
#define TRX_SYS_DOUBLEWRITE_SPACE_ID_STORED_N 1783657386

/** Size of the doublewrite block in pages */
#define TRX_SYS_DOUBLEWRITE_BLOCK_SIZE	FSP_EXTENT_SIZE
/* @} */

#ifndef UNIV_HOTBACKUP
/** File format tag */
/* @{ */
/** The offset of the file format tag on the trx system header page
(TRX_SYS_PAGE_NO of TRX_SYS_SPACE) */
#define TRX_SYS_FILE_FORMAT_TAG		(UNIV_PAGE_SIZE - 16)

/** Contents of TRX_SYS_FILE_FORMAT_TAG when valid. The file format
identifier is added to this constant. */
#define TRX_SYS_FILE_FORMAT_TAG_MAGIC_N_LOW	3645922177UL
/** Contents of TRX_SYS_FILE_FORMAT_TAG+4 when valid */
#define TRX_SYS_FILE_FORMAT_TAG_MAGIC_N_HIGH	2745987765UL
/** Contents of TRX_SYS_FILE_FORMAT_TAG when valid. The file format
identifier is added to this 64-bit constant. */
#define TRX_SYS_FILE_FORMAT_TAG_MAGIC_N					\
	((ib_uint64_t) TRX_SYS_FILE_FORMAT_TAG_MAGIC_N_HIGH << 32	\
	 | TRX_SYS_FILE_FORMAT_TAG_MAGIC_N_LOW)
/* @} */

/** Doublewrite control struct */
struct trx_doublewrite_struct{
	mutex_t	mutex;		/*!< mutex protecting the first_free field and
				write_buf */
	ulint	block1;		/*!< the page number of the first
				doublewrite block (64 pages) */
	ulint	block2;		/*!< page number of the second block */
	ulint	first_free;	/*!< first free position in write_buf measured
				in units of UNIV_PAGE_SIZE */
	byte*	write_buf;	/*!< write buffer used in writing to the
				doublewrite buffer, aligned to an
				address divisible by UNIV_PAGE_SIZE
				(which is required by Windows aio) */
	byte*	write_buf_unaligned;
				/*!< pointer to write_buf, but unaligned */
	buf_page_t**
		buf_block_arr;	/*!< array to store pointers to the buffer
				blocks which have been cached to write_buf */
};

/** The transaction system central memory data structure; protected by the
kernel mutex */
struct trx_sys_struct{
	trx_id_t	max_trx_id;	/*!< The smallest number not yet
					assigned as a transaction id or
					transaction number */
	UT_LIST_BASE_NODE_T(trx_t) trx_list;
					/*!< List of active and committed in
					memory transactions, sorted on trx id,
					biggest first */
	UT_LIST_BASE_NODE_T(trx_t) mysql_trx_list;
					/*!< List of transactions created
					for MySQL */
	UT_LIST_BASE_NODE_T(trx_rseg_t) rseg_list;
					/*!< List of rollback segment
					objects */
	trx_rseg_t*	latest_rseg;	/*!< Latest rollback segment in the
					round-robin assignment of rollback
					segments to transactions */
	trx_rseg_t*	rseg_array[TRX_SYS_N_RSEGS];
					/*!< Pointer array to rollback
					segments; NULL if slot not in use */
	ulint		rseg_history_len;/*!< Length of the TRX_RSEG_HISTORY
					list (update undo logs for committed
					transactions), protected by
					rseg->mutex */
	UT_LIST_BASE_NODE_T(read_view_t) view_list;
					/*!< List of read views sorted
					on trx no, biggest first */
};

/** When a trx id which is zero modulo this number (which must be a power of
two) is assigned, the field TRX_SYS_TRX_ID_STORE on the transaction system
page is updated */
#define TRX_SYS_TRX_ID_WRITE_MARGIN	256
#endif /* !UNIV_HOTBACKUP */

#ifndef UNIV_NONINL
#include "trx0sys.ic"
#endif

#endif<|MERGE_RESOLUTION|>--- conflicted
+++ resolved
@@ -1,6 +1,6 @@
 /*****************************************************************************
 
-Copyright (c) 1996, 2011, Innobase Oy. All Rights Reserved.
+Copyright (c) 1996, 2011, Oracle and/or its affiliates. All Rights Reserved.
 
 This program is free software; you can redistribute it and/or modify it under
 the terms of the GNU General Public License as published by the Free Software
@@ -277,24 +277,17 @@
 ibool
 trx_in_trx_list(
 /*============*/
-<<<<<<< HEAD
 	trx_t*	in_trx);/*!< in: trx */
-/*****************************************************************//**
-=======
-			/* out: TRUE if is in */
-	trx_t*	in_trx);/* in: trx */
-#if defined UNIV_DEBUG || defined UNIV_BLOB_LIGHT_DEBUG
-/********************************************************
-Assert that a transaction is active. */
-UNIV_INLINE
-ibool
-trx_assert_active(
-/*==============*/
-				/* out: TRUE */
-	dulint	trx_id);	/* in: transaction identifier */
-#endif /* UNIV_DEBUG || UNIV_BLOB_LIGHT_DEBUG */
-/*********************************************************************
->>>>>>> 0f37ccb3
+/***********************************************************//**
+Assert that a transaction has been recovered.
+@return TRUE */
+UNIV_INLINE
+ibool
+trx_assert_recovered(
+/*=================*/
+	trx_id_t	trx_id)		/*!< in: transaction identifier */
+	__attribute__((warn_unused_result));
+/*****************************************************************//**
 Updates the offset information about the end of the MySQL binlog entry
 which corresponds to the transaction just being committed. In a MySQL
 replication slave updates the latest master binlog position up to which
