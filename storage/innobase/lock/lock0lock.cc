--- conflicted
+++ resolved
@@ -671,13 +671,7 @@
 	/* avoiding BF-BF conflict assert, if victim is already aborting
 	   or rolling back for replaying
 	*/
-<<<<<<< HEAD
-	wsrep_thd_LOCK(lock_rec2->trx->mysql_thd);
 	if (wsrep_thd_is_aborting(lock_rec2->trx->mysql_thd)) {
-		wsrep_thd_UNLOCK(lock_rec2->trx->mysql_thd);
-=======
-	if (wsrep_trx_is_aborting(lock_rec2->trx->mysql_thd))
->>>>>>> 251b5219
 		return;
 
 	mtr_t mtr;
