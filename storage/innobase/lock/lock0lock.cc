--- conflicted
+++ resolved
@@ -628,18 +628,13 @@
 	const lock_t* lock_rec2,
 	const trx_t* trx1)
 {
-<<<<<<< HEAD
 	ut_ad(!lock_rec1 || !lock_rec1->is_table());
 	ut_ad(!lock_rec2->is_table());
-=======
-	ut_ad(!lock_rec1 || lock_get_type_low(lock_rec1) == LOCK_REC);
-	ut_ad(lock_get_type_low(lock_rec2) == LOCK_REC);
 	ut_ad(lock_mutex_own());
 
 	/* Note that we are holding lock_sys->mutex, thus we should
 	not acquire THD::LOCK_thd_data mutex below to avoid mutexing
 	order violation. */
->>>>>>> ae7989ca
 
 	if (!trx1->is_wsrep() || !lock_rec2->trx->is_wsrep())
 		return;
@@ -747,14 +742,9 @@
 				index page: we know then that the lock
 				request is really for a 'gap' type lock */
 {
-<<<<<<< HEAD
 	ut_ad(trx);
 	ut_ad(!lock2->is_table());
-=======
-	ut_ad(trx && lock2);
-	ut_ad(lock_get_type_low(lock2) == LOCK_REC);
 	ut_ad(lock_mutex_own());
->>>>>>> ae7989ca
 
 	if (trx == lock2->trx
 	    || lock_mode_compatible(
@@ -5413,12 +5403,6 @@
 		return DB_SUCCESS;
 	}
 
-<<<<<<< HEAD
-	err = lock_rec_lock(false, gap_mode | mode,
-			    block, heap_no, index, thr);
-
-	ut_ad(lock_rec_queue_validate(false, id, rec, index, offsets));
-=======
 #ifdef WITH_WSREP
 	trx_t *trx= thr_get_trx(thr);
 	/* If transaction scanning an unique secondary key is wsrep
@@ -5431,16 +5415,14 @@
 	if (trx->is_wsrep() && wsrep_thd_is_BF(trx->mysql_thd, false))
 		trx->wsrep_UK_scan= true;
 #endif /* WITH_WSREP */
-
-	err = lock_rec_lock(FALSE, gap_mode | mode,
+	err = lock_rec_lock(false, gap_mode | mode,
 			    block, heap_no, index, thr);
 
 #ifdef WITH_WSREP
 	trx->wsrep_UK_scan= false;
 #endif /* WITH_WSREP */
 
-	ut_ad(lock_rec_queue_validate(FALSE, block, rec, index, offsets));
->>>>>>> ae7989ca
+	ut_ad(lock_rec_queue_validate(false, id, rec, index, offsets));
 
 	return(err);
 }
