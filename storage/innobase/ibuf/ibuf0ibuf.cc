--- conflicted
+++ resolved
@@ -2529,11 +2529,7 @@
 	when a slow shutdown is being executed. During a slow
 	shutdown, the insert buffer merge must be completed. */
 
-<<<<<<< HEAD
-	if (ibuf.empty && !srv_shutdown_state) {
-=======
-	if (ibuf->empty && srv_shutdown_state <= SRV_SHUTDOWN_INITIATED) {
->>>>>>> 68d9d512
+	if (ibuf.empty && srv_shutdown_state <= SRV_SHUTDOWN_INITIATED) {
 		return(0);
 #if defined UNIV_DEBUG || defined UNIV_IBUF_DEBUG
 	} else if (ibuf_debug) {
