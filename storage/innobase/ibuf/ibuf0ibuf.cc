--- conflicted
+++ resolved
@@ -862,14 +862,9 @@
 	mtr_t*			mtr)	/*!< in/out: mtr */
 {
 	page_t*	bitmap_page;
-<<<<<<< HEAD
+	buf_frame_t* frame;
 
 	ut_ad(mtr->is_named_space(block->page.id.space()));
-=======
-	ulint	space;
-	ulint	page_no;
-	buf_frame_t* frame;
->>>>>>> c13b5011
 
 	if (!block) {
 		return;
@@ -1051,21 +1046,11 @@
 	page_t*	bitmap_page;
 	ulint	after;
 
-<<<<<<< HEAD
-	ut_a(page_is_leaf(buf_block_get_frame(block)));
+	ut_a(block);
+	buf_frame_t* frame = buf_block_get_frame(block);
+	ut_a(frame);
+	ut_a(page_is_leaf(frame));
 	ut_a(block->page.size.is_compressed());
-=======
-	space = buf_block_get_space(block);
-	page_no = buf_block_get_page_no(block);
-	zip_size = buf_block_get_zip_size(block);
-
-	ut_a(block);
-
-	buf_frame_t* frame = buf_block_get_frame(block);
-
-	ut_a(frame && page_is_leaf(frame));
-	ut_a(zip_size);
->>>>>>> c13b5011
 
 	bitmap_page = ibuf_bitmap_get_map_page(block->page.id,
 					       block->page.size, mtr);
@@ -4589,51 +4574,8 @@
 				" run CHECK TABLE on your tables to determine"
 				" if they are corrupt after this.";
 
-<<<<<<< HEAD
 			ib::error() << "Please submit a detailed bug"
 				" report to http://bugs.mysql.com";
-=======
-			ibuf_mtr_start(&mtr);
-
-			fputs("  InnoDB: Dump of the ibuf bitmap page:\n",
-			      stderr);
-
-			bitmap_page = ibuf_bitmap_get_map_page(space, page_no,
-							       zip_size, &mtr);
-			if (bitmap_page == NULL)
-			{
-				fputs("InnoDB: cannot retrieve bitmap page\n",
-				      stderr);
-			} else {
-				buf_page_print(bitmap_page, 0,
-					       BUF_PAGE_PRINT_NO_CRASH);
-			}
-			ibuf_mtr_commit(&mtr);
-
-			fputs("\nInnoDB: Dump of the page:\n", stderr);
-
-			buf_page_print(block->frame, 0,
-				       BUF_PAGE_PRINT_NO_CRASH);
-
-			fprintf(stderr,
-				"InnoDB: Error: corruption in the tablespace."
-				" Bitmap shows insert\n"
-				"InnoDB: buffer records to page n:o %lu"
-				" though the page\n"
-				"InnoDB: type is %lu, which is"
-				" not an index leaf page!\n"
-				"InnoDB: We try to resolve the problem"
-				" by skipping the insert buffer\n"
-				"InnoDB: merge for this page."
-				" Please run CHECK TABLE on your tables\n"
-				"InnoDB: to determine if they are corrupt"
-				" after this.\n\n"
-				"InnoDB: Please submit a detailed bug report"
-				" to http://bugs.mysql.com\n\n",
-				(ulong) page_no,
-				(ulong)
-				fil_page_get_type(block->frame));
->>>>>>> c13b5011
 			ut_ad(0);
 		}
 	}
