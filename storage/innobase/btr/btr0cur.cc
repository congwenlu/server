/*****************************************************************************

Copyright (c) 1994, 2019, Oracle and/or its affiliates. All Rights Reserved.
Copyright (c) 2008, Google Inc.
Copyright (c) 2012, Facebook Inc.
Copyright (c) 2015, 2020, MariaDB Corporation.

Portions of this file contain modifications contributed and copyrighted by
Google, Inc. Those modifications are gratefully acknowledged and are described
briefly in the InnoDB documentation. The contributions by Google are
incorporated with their permission, and subject to the conditions contained in
the file COPYING.Google.

This program is free software; you can redistribute it and/or modify it under
the terms of the GNU General Public License as published by the Free Software
Foundation; version 2 of the License.

This program is distributed in the hope that it will be useful, but WITHOUT
ANY WARRANTY; without even the implied warranty of MERCHANTABILITY or FITNESS
FOR A PARTICULAR PURPOSE. See the GNU General Public License for more details.

You should have received a copy of the GNU General Public License along with
this program; if not, write to the Free Software Foundation, Inc.,
51 Franklin Street, Fifth Floor, Boston, MA 02110-1335 USA

*****************************************************************************/

/**************************************************//**
@file btr/btr0cur.cc
The index tree cursor

All changes that row operations make to a B-tree or the records
there must go through this module! Undo log records are written here
of every modify or insert of a clustered index record.

			NOTE!!!
To make sure we do not run out of disk space during a pessimistic
insert or update, we have to reserve 2 x the height of the index tree
many pages in the tablespace before we start the operation, because
if leaf splitting has been started, it is difficult to undo, except
by crashing the database and doing a roll-forward.

Created 10/16/1994 Heikki Tuuri
*******************************************************/

#include "btr0cur.h"
#include "row0upd.h"
#include "mtr0log.h"
#include "page0page.h"
#include "page0zip.h"
#include "rem0rec.h"
#include "rem0cmp.h"
#include "buf0lru.h"
#include "btr0btr.h"
#include "btr0sea.h"
#include "row0log.h"
#include "row0purge.h"
#include "row0upd.h"
#include "trx0rec.h"
#include "trx0roll.h"
#include "que0que.h"
#include "row0row.h"
#include "srv0srv.h"
#include "ibuf0ibuf.h"
#include "lock0lock.h"
#include "zlib.h"
#include "srv0start.h"
#include "mysql_com.h"
#include "dict0stats.h"

/** Buffered B-tree operation types, introduced as part of delete buffering. */
enum btr_op_t {
	BTR_NO_OP = 0,			/*!< Not buffered */
	BTR_INSERT_OP,			/*!< Insert, do not ignore UNIQUE */
	BTR_INSERT_IGNORE_UNIQUE_OP,	/*!< Insert, ignoring UNIQUE */
	BTR_DELETE_OP,			/*!< Purge a delete-marked record */
	BTR_DELMARK_OP			/*!< Mark a record for deletion */
};

/** Modification types for the B-tree operation.
    Note that the order must be DELETE, BOTH, INSERT !!
 */
enum btr_intention_t {
	BTR_INTENTION_DELETE,
	BTR_INTENTION_BOTH,
	BTR_INTENTION_INSERT
};

/** For the index->lock scalability improvement, only possibility of clear
performance regression observed was caused by grown huge history list length.
That is because the exclusive use of index->lock also worked as reserving
free blocks and read IO bandwidth with priority. To avoid huge glowing history
list as same level with previous implementation, prioritizes pessimistic tree
operations by purge as the previous, when it seems to be growing huge.

 Experimentally, the history list length starts to affect to performance
throughput clearly from about 100000. */
#define BTR_CUR_FINE_HISTORY_LENGTH	100000

/** Number of searches down the B-tree in btr_cur_search_to_nth_level(). */
Atomic_counter<ulint>	btr_cur_n_non_sea;
/** Old value of btr_cur_n_non_sea.  Copied by
srv_refresh_innodb_monitor_stats().  Referenced by
srv_printf_innodb_monitor(). */
ulint	btr_cur_n_non_sea_old;
#ifdef BTR_CUR_HASH_ADAPT
/** Number of successful adaptive hash index lookups in
btr_cur_search_to_nth_level(). */
ulint	btr_cur_n_sea;
/** Old value of btr_cur_n_sea.  Copied by
srv_refresh_innodb_monitor_stats().  Referenced by
srv_printf_innodb_monitor(). */
ulint	btr_cur_n_sea_old;
#endif /* BTR_CUR_HASH_ADAPT */

#ifdef UNIV_DEBUG
/* Flag to limit optimistic insert records */
uint	btr_cur_limit_optimistic_insert_debug;
#endif /* UNIV_DEBUG */

/** In the optimistic insert, if the insert does not fit, but this much space
can be released by page reorganize, then it is reorganized */
#define BTR_CUR_PAGE_REORGANIZE_LIMIT	(srv_page_size / 32)

/** The structure of a BLOB part header */
/* @{ */
/*--------------------------------------*/
#define BTR_BLOB_HDR_PART_LEN		0	/*!< BLOB part len on this
						page */
#define BTR_BLOB_HDR_NEXT_PAGE_NO	4	/*!< next BLOB part page no,
						FIL_NULL if none */
/*--------------------------------------*/
#define BTR_BLOB_HDR_SIZE		8	/*!< Size of a BLOB
						part header, in bytes */

/** Estimated table level stats from sampled value.
@param value sampled stats
@param index index being sampled
@param sample number of sampled rows
@param ext_size external stored data size
@param not_empty table not empty
@return estimated table wide stats from sampled value */
#define BTR_TABLE_STATS_FROM_SAMPLE(value, index, sample, ext_size, not_empty) \
	(((value) * static_cast<ib_uint64_t>(index->stat_n_leaf_pages) \
	  + (sample) - 1 + (ext_size) + (not_empty)) / ((sample) + (ext_size)))

/* @} */

/*******************************************************************//**
Marks all extern fields in a record as owned by the record. This function
should be called if the delete mark of a record is removed: a not delete
marked record always owns all its extern fields. */
static
void
btr_cur_unmark_extern_fields(
/*=========================*/
	buf_block_t*	block,	/*!< in/out: index page */
	rec_t*		rec,	/*!< in/out: record in a clustered index */
	dict_index_t*	index,	/*!< in: index of the page */
	const offset_t*	offsets,/*!< in: array returned by rec_get_offsets() */
	mtr_t*		mtr);	/*!< in: mtr, or NULL if not logged */
/*******************************************************************//**
Adds path information to the cursor for the current page, for which
the binary search has been performed. */
static
void
btr_cur_add_path_info(
/*==================*/
	btr_cur_t*	cursor,		/*!< in: cursor positioned on a page */
	ulint		height,		/*!< in: height of the page in tree;
					0 means leaf node */
	ulint		root_height);	/*!< in: root node height in tree */
/***********************************************************//**
Frees the externally stored fields for a record, if the field is mentioned
in the update vector. */
static
void
btr_rec_free_updated_extern_fields(
/*===============================*/
	dict_index_t*	index,	/*!< in: index of rec; the index tree MUST be
				X-latched */
	rec_t*		rec,	/*!< in: record */
	buf_block_t*	block,	/*!< in: index page of rec */
	const offset_t*	offsets,/*!< in: rec_get_offsets(rec, index) */
	const upd_t*	update,	/*!< in: update vector */
	bool		rollback,/*!< in: performing rollback? */
	mtr_t*		mtr);	/*!< in: mini-transaction handle which contains
				an X-latch to record page and to the tree */
/***********************************************************//**
Frees the externally stored fields for a record. */
static
void
btr_rec_free_externally_stored_fields(
/*==================================*/
	dict_index_t*	index,	/*!< in: index of the data, the index
				tree MUST be X-latched */
	rec_t*		rec,	/*!< in: record */
	const offset_t*	offsets,/*!< in: rec_get_offsets(rec, index) */
	buf_block_t*	block,	/*!< in: index page of rec */
	bool		rollback,/*!< in: performing rollback? */
	mtr_t*		mtr);	/*!< in: mini-transaction handle which contains
				an X-latch to record page and to the index
				tree */

/*==================== B-TREE SEARCH =========================*/

/** Latches the leaf page or pages requested.
@param[in]	block		leaf page where the search converged
@param[in]	latch_mode	BTR_SEARCH_LEAF, ...
@param[in]	cursor		cursor
@param[in]	mtr		mini-transaction
@return	blocks and savepoints which actually latched. */
btr_latch_leaves_t
btr_cur_latch_leaves(
	buf_block_t*		block,
	ulint			latch_mode,
	btr_cur_t*		cursor,
	mtr_t*			mtr)
{
	rw_lock_type_t	mode;
	uint32_t	left_page_no;
	uint32_t	right_page_no;
	buf_block_t*	get_block;
	bool		spatial;
	btr_latch_leaves_t latch_leaves = {{NULL, NULL, NULL}, {0, 0, 0}};

	compile_time_assert(int(MTR_MEMO_PAGE_S_FIX) == int(RW_S_LATCH));
	compile_time_assert(int(MTR_MEMO_PAGE_X_FIX) == int(RW_X_LATCH));
	compile_time_assert(int(MTR_MEMO_PAGE_SX_FIX) == int(RW_SX_LATCH));
	ut_ad(block->page.id.space() == cursor->index->table->space->id);

	spatial = dict_index_is_spatial(cursor->index) && cursor->rtr_info;
	ut_ad(buf_page_in_file(&block->page));

	switch (latch_mode) {
	case BTR_SEARCH_LEAF:
	case BTR_MODIFY_LEAF:
	case BTR_SEARCH_TREE:
		if (spatial) {
			cursor->rtr_info->tree_savepoints[RTR_MAX_LEVELS]
				= mtr_set_savepoint(mtr);
		}

		mode = latch_mode == BTR_MODIFY_LEAF ? RW_X_LATCH : RW_S_LATCH;
		latch_leaves.savepoints[1] = mtr_set_savepoint(mtr);
		get_block = btr_block_get(*cursor->index,
					  block->page.id.page_no(), mode,
					  true, mtr);
		latch_leaves.blocks[1] = get_block;
#ifdef UNIV_BTR_DEBUG
		ut_a(page_is_comp(get_block->frame)
		     == page_is_comp(block->frame));
#endif /* UNIV_BTR_DEBUG */
		if (spatial) {
			cursor->rtr_info->tree_blocks[RTR_MAX_LEVELS]
				= get_block;
		}

		return(latch_leaves);
	case BTR_MODIFY_TREE:
		/* It is exclusive for other operations which calls
		btr_page_set_prev() */
		ut_ad(mtr_memo_contains_flagged(
			      mtr,
			      dict_index_get_lock(cursor->index),
			      MTR_MEMO_X_LOCK | MTR_MEMO_SX_LOCK));
		/* x-latch also siblings from left to right */
		left_page_no = btr_page_get_prev(block->frame);

		if (left_page_no != FIL_NULL) {

			if (spatial) {
				cursor->rtr_info->tree_savepoints[
					RTR_MAX_LEVELS] = mtr_set_savepoint(mtr);
			}

			latch_leaves.savepoints[0] = mtr_set_savepoint(mtr);
			get_block = btr_block_get(
				*cursor->index, left_page_no, RW_X_LATCH,
				true, mtr);
			latch_leaves.blocks[0] = get_block;

			if (spatial) {
				cursor->rtr_info->tree_blocks[RTR_MAX_LEVELS]
					= get_block;
			}
		}

		if (spatial) {
			cursor->rtr_info->tree_savepoints[RTR_MAX_LEVELS + 1]
				= mtr_set_savepoint(mtr);
		}

		latch_leaves.savepoints[1] = mtr_set_savepoint(mtr);
		get_block = btr_block_get(
			*cursor->index, block->page.id.page_no(),
			RW_X_LATCH, true, mtr);
		latch_leaves.blocks[1] = get_block;

#ifdef UNIV_BTR_DEBUG
		/* Sanity check only after both the blocks are latched. */
		if (latch_leaves.blocks[0] != NULL) {
			ut_a(page_is_comp(latch_leaves.blocks[0]->frame)
			     == page_is_comp(block->frame));
			ut_a(btr_page_get_next(latch_leaves.blocks[0]->frame)
			     == block->page.id.page_no());
		}
		ut_a(page_is_comp(get_block->frame)
		     == page_is_comp(block->frame));
#endif /* UNIV_BTR_DEBUG */

		if (spatial) {
			cursor->rtr_info->tree_blocks[RTR_MAX_LEVELS + 1]
				= get_block;
		}

		right_page_no = btr_page_get_next(block->frame);

		if (right_page_no != FIL_NULL) {
			if (spatial) {
				cursor->rtr_info->tree_savepoints[
					RTR_MAX_LEVELS + 2] = mtr_set_savepoint(
								mtr);
			}
			latch_leaves.savepoints[2] = mtr_set_savepoint(mtr);
			get_block = btr_block_get(*cursor->index,
						  right_page_no, RW_X_LATCH,
						  true, mtr);
			latch_leaves.blocks[2] = get_block;
#ifdef UNIV_BTR_DEBUG
			ut_a(page_is_comp(get_block->frame)
			     == page_is_comp(block->frame));
			ut_a(btr_page_get_prev(get_block->frame)
			     == block->page.id.page_no());
#endif /* UNIV_BTR_DEBUG */
			if (spatial) {
				cursor->rtr_info->tree_blocks[
					RTR_MAX_LEVELS + 2] = get_block;
			}
		}

		return(latch_leaves);

	case BTR_SEARCH_PREV:
	case BTR_MODIFY_PREV:
		mode = latch_mode == BTR_SEARCH_PREV ? RW_S_LATCH : RW_X_LATCH;
		/* latch also left sibling */
		rw_lock_s_lock(&block->lock);
		left_page_no = btr_page_get_prev(block->frame);
		rw_lock_s_unlock(&block->lock);

		if (left_page_no != FIL_NULL) {
			latch_leaves.savepoints[0] = mtr_set_savepoint(mtr);
			get_block = btr_block_get(
				*cursor->index, left_page_no, mode,
				true, mtr);
			latch_leaves.blocks[0] = get_block;
			cursor->left_block = get_block;
#ifdef UNIV_BTR_DEBUG
			ut_a(page_is_comp(get_block->frame)
			     == page_is_comp(block->frame));
			ut_a(btr_page_get_next(get_block->frame)
			     == block->page.id.page_no());
#endif /* UNIV_BTR_DEBUG */
		}

		latch_leaves.savepoints[1] = mtr_set_savepoint(mtr);
		get_block = btr_block_get(*cursor->index,
					  block->page.id.page_no(), mode,
					  true, mtr);
		latch_leaves.blocks[1] = get_block;
#ifdef UNIV_BTR_DEBUG
		ut_a(page_is_comp(get_block->frame)
		     == page_is_comp(block->frame));
#endif /* UNIV_BTR_DEBUG */
		return(latch_leaves);
	case BTR_CONT_MODIFY_TREE:
		ut_ad(dict_index_is_spatial(cursor->index));
		return(latch_leaves);
	}

	ut_error;
	return(latch_leaves);
}

/** Load the instant ALTER TABLE metadata from the clustered index
when loading a table definition.
@param[in,out]	index	clustered index definition
@param[in,out]	mtr	mini-transaction
@return	error code
@retval	DB_SUCCESS	if no error occurred
@retval	DB_CORRUPTION	if any corruption was noticed */
static dberr_t btr_cur_instant_init_low(dict_index_t* index, mtr_t* mtr)
{
	ut_ad(index->is_primary());
	ut_ad(index->n_core_null_bytes == dict_index_t::NO_CORE_NULL_BYTES);
	ut_ad(index->table->supports_instant());
	ut_ad(index->table->is_readable());

	const fil_space_t* space = index->table->space;
	if (!space) {
unreadable:
		ib::error() << "Table " << index->table->name
			    << " has an unreadable root page";
		index->table->corrupted = true;
		return DB_CORRUPTION;
	}

	page_t* root = btr_root_get(index, mtr);

	if (!root || btr_cur_instant_root_init(index, root)) {
		goto unreadable;
	}

	ut_ad(index->n_core_null_bytes != dict_index_t::NO_CORE_NULL_BYTES);

	if (fil_page_get_type(root) == FIL_PAGE_INDEX) {
		ut_ad(!index->is_instant());
		return DB_SUCCESS;
	}

	btr_cur_t cur;
	/* Relax the assertion in rec_init_offsets(). */
	ut_ad(!index->in_instant_init);
	ut_d(index->in_instant_init = true);
	dberr_t err = btr_cur_open_at_index_side(true, index, BTR_SEARCH_LEAF,
						 &cur, 0, mtr);
	ut_d(index->in_instant_init = false);
	if (err != DB_SUCCESS) {
		index->table->corrupted = true;
		return err;
	}

	ut_ad(page_cur_is_before_first(&cur.page_cur));
	ut_ad(page_is_leaf(cur.page_cur.block->frame));

	page_cur_move_to_next(&cur.page_cur);

	const rec_t* rec = cur.page_cur.rec;
	const ulint comp = dict_table_is_comp(index->table);
	const ulint info_bits = rec_get_info_bits(rec, comp);

	if (page_rec_is_supremum(rec)
	    || !(info_bits & REC_INFO_MIN_REC_FLAG)) {
		if (!index->is_instant()) {
			/* The FIL_PAGE_TYPE_INSTANT and PAGE_INSTANT may be
			assigned even if instant ADD COLUMN was not
			committed. Changes to these page header fields are not
			undo-logged, but changes to the hidden metadata record
			are. If the server is killed and restarted, the page
			header fields could remain set even though no metadata
			record is present. */
			return DB_SUCCESS;
		}

		ib::error() << "Table " << index->table->name
			    << " is missing instant ALTER metadata";
		index->table->corrupted = true;
		return DB_CORRUPTION;
	}

	if ((info_bits & ~REC_INFO_DELETED_FLAG) != REC_INFO_MIN_REC_FLAG
	    || (comp && rec_get_status(rec) != REC_STATUS_INSTANT)) {
incompatible:
		ib::error() << "Table " << index->table->name
			<< " contains unrecognizable instant ALTER metadata";
		index->table->corrupted = true;
		return DB_CORRUPTION;
	}

	/* Read the metadata. We can get here on server restart
	or when the table was evicted from the data dictionary cache
	and is now being accessed again.

	Here, READ COMMITTED and REPEATABLE READ should be equivalent.
	Committing the ADD COLUMN operation would acquire
	MDL_EXCLUSIVE and LOCK_X|LOCK_TABLE, which would prevent any
	concurrent operations on the table, including table eviction
	from the cache. */

	if (info_bits & REC_INFO_DELETED_FLAG) {
		/* This metadata record includes a BLOB that identifies
		any dropped or reordered columns. */
		ulint trx_id_offset = index->trx_id_offset;
		/* If !index->trx_id_offset, the PRIMARY KEY contains
		variable-length columns. For the metadata record,
		variable-length columns should be written with zero
		length. However, before MDEV-21088 was fixed, for
		variable-length encoded PRIMARY KEY column of type
		CHAR, we wrote more than zero bytes. That is why we
		must determine the actual length of each PRIMARY KEY
		column.  The DB_TRX_ID will start right after any
		PRIMARY KEY columns. */
		ut_ad(index->n_uniq);

		/* We cannot invoke rec_get_offsets() before
		index->table->deserialise_columns(). Therefore,
		we must duplicate some logic here. */
		if (trx_id_offset) {
		} else if (index->table->not_redundant()) {
			/* The PRIMARY KEY contains variable-length columns.
			For the metadata record, variable-length columns are
			always written with zero length. The DB_TRX_ID will
			start right after any fixed-length columns. */

			/* OK, before MDEV-21088 was fixed, for
			variable-length encoded PRIMARY KEY column of
			type CHAR, we wrote more than zero bytes. In
			order to allow affected tables to be accessed,
			it would be nice to determine the actual
			length of each PRIMARY KEY column. However, to
			be able to do that, we should determine the
			size of the null-bit bitmap in the metadata
			record. And we cannot know that before reading
			the metadata BLOB, whose starting point we are
			trying to find here. (Although the PRIMARY KEY
			columns cannot be NULL, we would have to know
			where the lengths of variable-length PRIMARY KEY
			columns start.)

			So, unfortunately we cannot help users who
			were affected by MDEV-21088 on a ROW_FORMAT=COMPACT
			or ROW_FORMAT=DYNAMIC table. */

			for (uint i = index->n_uniq; i--; ) {
				trx_id_offset += index->fields[i].fixed_len;
			}
		} else if (rec_get_1byte_offs_flag(rec)) {
			trx_id_offset = rec_1_get_field_end_info(
				rec, index->n_uniq - 1);
			ut_ad(!(trx_id_offset & REC_1BYTE_SQL_NULL_MASK));
			trx_id_offset &= ~REC_1BYTE_SQL_NULL_MASK;
		} else {
			trx_id_offset = rec_2_get_field_end_info(
				rec, index->n_uniq - 1);
			ut_ad(!(trx_id_offset & REC_2BYTE_SQL_NULL_MASK));
			trx_id_offset &= ~REC_2BYTE_SQL_NULL_MASK;
		}

		const byte* ptr = rec + trx_id_offset
			+ (DATA_TRX_ID_LEN + DATA_ROLL_PTR_LEN);

		if (mach_read_from_4(ptr + BTR_EXTERN_LEN)) {
			goto incompatible;
		}

		uint len = mach_read_from_4(ptr + BTR_EXTERN_LEN + 4);
		if (!len
		    || mach_read_from_4(ptr + BTR_EXTERN_OFFSET)
		    != FIL_PAGE_DATA
		    || mach_read_from_4(ptr + BTR_EXTERN_SPACE_ID)
		    != space->id) {
			goto incompatible;
		}

		buf_block_t* block = buf_page_get(
			page_id_t(space->id,
				  mach_read_from_4(ptr + BTR_EXTERN_PAGE_NO)),
			0, RW_S_LATCH, mtr);
		buf_block_dbg_add_level(block, SYNC_EXTERN_STORAGE);
		if (fil_page_get_type(block->frame) != FIL_PAGE_TYPE_BLOB
		    || mach_read_from_4(&block->frame[FIL_PAGE_DATA
						      + BTR_BLOB_HDR_NEXT_PAGE_NO])
		    != FIL_NULL
		    || mach_read_from_4(&block->frame[FIL_PAGE_DATA
						      + BTR_BLOB_HDR_PART_LEN])
		    != len) {
			goto incompatible;
		}

		/* The unused part of the BLOB page should be zero-filled. */
		for (const byte* b = block->frame
		       + (FIL_PAGE_DATA + BTR_BLOB_HDR_SIZE) + len,
		       * const end = block->frame + srv_page_size
		       - BTR_EXTERN_LEN;
		     b < end; ) {
			if (*b++) {
				goto incompatible;
			}
		}

		if (index->table->deserialise_columns(
			    &block->frame[FIL_PAGE_DATA + BTR_BLOB_HDR_SIZE],
			    len)) {
			goto incompatible;
		}

		/* Proceed to initialize the default values of
		any instantly added columns. */
	}

	mem_heap_t* heap = NULL;
	offset_t* offsets = rec_get_offsets(rec, index, NULL, true,
					    ULINT_UNDEFINED, &heap);
	if (rec_offs_any_default(offsets)) {
inconsistent:
		mem_heap_free(heap);
		goto incompatible;
	}

	/* In fact, because we only ever append fields to the metadata
	record, it is also OK to perform READ UNCOMMITTED and
	then ignore any extra fields, provided that
	trx_sys.is_registered(DB_TRX_ID). */
	if (rec_offs_n_fields(offsets)
	    > ulint(index->n_fields) + !!index->table->instant
	    && !trx_sys.is_registered(current_trx(),
				      row_get_rec_trx_id(rec, index,
							 offsets))) {
		goto inconsistent;
	}

	for (unsigned i = index->n_core_fields; i < index->n_fields; i++) {
		dict_col_t* col = index->fields[i].col;
		const unsigned o = i + !!index->table->instant;
		ulint len;
		const byte* data = rec_get_nth_field(rec, offsets, o, &len);
		ut_ad(!col->is_added());
		ut_ad(!col->def_val.data);
		col->def_val.len = len;
		switch (len) {
		case UNIV_SQL_NULL:
			continue;
		case 0:
			col->def_val.data = field_ref_zero;
			continue;
		}
		ut_ad(len != UNIV_SQL_DEFAULT);
		if (!rec_offs_nth_extern(offsets, o)) {
			col->def_val.data = mem_heap_dup(
				index->table->heap, data, len);
		} else if (len < BTR_EXTERN_FIELD_REF_SIZE
			   || !memcmp(data + len - BTR_EXTERN_FIELD_REF_SIZE,
				      field_ref_zero,
				      BTR_EXTERN_FIELD_REF_SIZE)) {
			col->def_val.len = UNIV_SQL_DEFAULT;
			goto inconsistent;
		} else {
			col->def_val.data = btr_copy_externally_stored_field(
				&col->def_val.len, data,
				cur.page_cur.block->zip_size(),
				len, index->table->heap);
		}
	}

	mem_heap_free(heap);
	return DB_SUCCESS;
}

/** Load the instant ALTER TABLE metadata from the clustered index
when loading a table definition.
@param[in,out]	table	table definition from the data dictionary
@return	error code
@retval	DB_SUCCESS	if no error occurred */
dberr_t
btr_cur_instant_init(dict_table_t* table)
{
	mtr_t		mtr;
	dict_index_t*	index = dict_table_get_first_index(table);
	mtr.start();
	dberr_t	err = index
		? btr_cur_instant_init_low(index, &mtr)
		: DB_CORRUPTION;
	mtr.commit();
	return(err);
}

/** Initialize the n_core_null_bytes on first access to a clustered
index root page.
@param[in]	index	clustered index that is on its first access
@param[in]	page	clustered index root page
@return	whether the page is corrupted */
bool btr_cur_instant_root_init(dict_index_t* index, const page_t* page)
{
	ut_ad(!index->is_dummy);
	ut_ad(fil_page_index_page_check(page));
	ut_ad(!page_has_siblings(page));
	ut_ad(page_get_space_id(page) == index->table->space_id);
	ut_ad(page_get_page_no(page) == index->page);
	ut_ad(!page_is_comp(page) == !dict_table_is_comp(index->table));
	ut_ad(index->is_primary());
	ut_ad(!index->is_instant());
	ut_ad(index->table->supports_instant());
	/* This is normally executed as part of btr_cur_instant_init()
	when dict_load_table_one() is loading a table definition.
	Other threads should not access or modify the n_core_null_bytes,
	n_core_fields before dict_load_table_one() returns.

	This can also be executed during IMPORT TABLESPACE, where the
	table definition is exclusively locked. */

	switch (fil_page_get_type(page)) {
	default:
		ut_ad(!"wrong page type");
		return true;
	case FIL_PAGE_INDEX:
		/* The field PAGE_INSTANT is guaranteed 0 on clustered
		index root pages of ROW_FORMAT=COMPACT or
		ROW_FORMAT=DYNAMIC when instant ADD COLUMN is not used. */
		ut_ad(!page_is_comp(page) || !page_get_instant(page));
		index->n_core_null_bytes = UT_BITS_IN_BYTES(
			unsigned(index->n_nullable));
		return false;
	case FIL_PAGE_TYPE_INSTANT:
		break;
	}

	const uint16_t n = page_get_instant(page);

	if (n < index->n_uniq + DATA_ROLL_PTR) {
		/* The PRIMARY KEY (or hidden DB_ROW_ID) and
		DB_TRX_ID,DB_ROLL_PTR columns must always be present
		as 'core' fields. */
		return true;
	}

	if (n > REC_MAX_N_FIELDS) {
		return true;
	}

	index->n_core_fields = n;

	const rec_t* infimum = page_get_infimum_rec(page);
	const rec_t* supremum = page_get_supremum_rec(page);

	if (!memcmp(infimum, "infimum", 8)
	    && !memcmp(supremum, "supremum", 8)) {
		if (n > index->n_fields) {
			/* All fields, including those for instantly
			added columns, must be present in the
			data dictionary. */
			return true;
		}

		ut_ad(!index->is_dummy);
		ut_d(index->is_dummy = true);
		index->n_core_null_bytes = UT_BITS_IN_BYTES(
			index->get_n_nullable(n));
		ut_d(index->is_dummy = false);
		return false;
	}

	if (memcmp(infimum, field_ref_zero, 8)
	    || memcmp(supremum, field_ref_zero, 7)) {
		/* The infimum and supremum records must either contain
		the original strings, or they must be filled with zero
		bytes, except for the bytes that we have repurposed. */
		return true;
	}

	index->n_core_null_bytes = supremum[7];
	return index->n_core_null_bytes > 128;
}

/** Optimistically latches the leaf page or pages requested.
@param[in]	block		guessed buffer block
@param[in]	modify_clock	modify clock value
@param[in,out]	latch_mode	BTR_SEARCH_LEAF, ...
@param[in,out]	cursor		cursor
@param[in]	file		file name
@param[in]	line		line where called
@param[in]	mtr		mini-transaction
@return true if success */
bool
btr_cur_optimistic_latch_leaves(
	buf_block_t*	block,
	ib_uint64_t	modify_clock,
	ulint*		latch_mode,
	btr_cur_t*	cursor,
	const char*	file,
	unsigned	line,
	mtr_t*		mtr)
{
	rw_lock_type_t	mode;
	ulint		left_page_no;

	switch (*latch_mode) {
	case BTR_SEARCH_LEAF:
	case BTR_MODIFY_LEAF:
		return(buf_page_optimistic_get(*latch_mode, block,
				modify_clock, file, line, mtr));
	case BTR_SEARCH_PREV:
	case BTR_MODIFY_PREV:
		mode = *latch_mode == BTR_SEARCH_PREV
			? RW_S_LATCH : RW_X_LATCH;

		buf_page_mutex_enter(block);
		if (buf_block_get_state(block) != BUF_BLOCK_FILE_PAGE) {
			buf_page_mutex_exit(block);
			return(false);
		}
		/* pin the block not to be relocated */
		buf_block_buf_fix_inc(block, file, line);
		buf_page_mutex_exit(block);

		rw_lock_s_lock(&block->lock);
		if (block->modify_clock != modify_clock) {
			rw_lock_s_unlock(&block->lock);

			goto unpin_failed;
		}
		left_page_no = btr_page_get_prev(block->frame);
		rw_lock_s_unlock(&block->lock);

		cursor->left_block = left_page_no != FIL_NULL
			? btr_block_get(*cursor->index, left_page_no, mode,
					page_is_leaf(block->frame), mtr)
			: NULL;

		if (buf_page_optimistic_get(mode, block, modify_clock,
					    file, line, mtr)) {
			if (btr_page_get_prev(block->frame) == left_page_no) {
				buf_block_buf_fix_dec(block);
				*latch_mode = mode;
				return(true);
			} else {
				/* release the block */
				btr_leaf_page_release(block, mode, mtr);
			}
		}

		/* release the left block */
		if (cursor->left_block != NULL) {
			btr_leaf_page_release(cursor->left_block,
					      mode, mtr);
		}
unpin_failed:
		/* unpin the block */
		buf_block_buf_fix_dec(block);
		return(false);

	default:
		ut_error;
		return(false);
	}
}

/**
Gets intention in btr_intention_t from latch_mode, and cleares the intention
at the latch_mode.
@param latch_mode	in/out: pointer to latch_mode
@return intention for latching tree */
static
btr_intention_t
btr_cur_get_and_clear_intention(
	ulint	*latch_mode)
{
	btr_intention_t	intention;

	switch (*latch_mode & (BTR_LATCH_FOR_INSERT | BTR_LATCH_FOR_DELETE)) {
	case BTR_LATCH_FOR_INSERT:
		intention = BTR_INTENTION_INSERT;
		break;
	case BTR_LATCH_FOR_DELETE:
		intention = BTR_INTENTION_DELETE;
		break;
	default:
		/* both or unknown */
		intention = BTR_INTENTION_BOTH;
	}
	*latch_mode &= ulint(~(BTR_LATCH_FOR_INSERT | BTR_LATCH_FOR_DELETE));

	return(intention);
}

/**
Gets the desired latch type for the root leaf (root page is root leaf)
at the latch mode.
@param latch_mode	in: BTR_SEARCH_LEAF, ...
@return latch type */
static
rw_lock_type_t
btr_cur_latch_for_root_leaf(
	ulint	latch_mode)
{
	switch (latch_mode) {
	case BTR_SEARCH_LEAF:
	case BTR_SEARCH_TREE:
	case BTR_SEARCH_PREV:
		return(RW_S_LATCH);
	case BTR_MODIFY_LEAF:
	case BTR_MODIFY_TREE:
	case BTR_MODIFY_PREV:
		return(RW_X_LATCH);
	case BTR_CONT_MODIFY_TREE:
	case BTR_CONT_SEARCH_TREE:
		/* A root page should be latched already,
		and don't need to be latched here.
		fall through (RW_NO_LATCH) */
	case BTR_NO_LATCHES:
		return(RW_NO_LATCH);
	}

	ut_error;
	return(RW_NO_LATCH); /* avoid compiler warnings */
}

/** Detects whether the modifying record might need a modifying tree structure.
@param[in]	index		index
@param[in]	page		page
@param[in]	lock_intention	lock intention for the tree operation
@param[in]	rec		record (current node_ptr)
@param[in]	rec_size	size of the record or max size of node_ptr
@param[in]	zip_size	ROW_FORMAT=COMPRESSED page size, or 0
@param[in]	mtr		mtr
@return true if tree modification is needed */
static
bool
btr_cur_will_modify_tree(
	dict_index_t*	index,
	const page_t*	page,
	btr_intention_t	lock_intention,
	const rec_t*	rec,
	ulint		rec_size,
	ulint		zip_size,
	mtr_t*		mtr)
{
	ut_ad(!page_is_leaf(page));
	ut_ad(mtr_memo_contains_flagged(mtr, dict_index_get_lock(index),
					MTR_MEMO_X_LOCK | MTR_MEMO_SX_LOCK));

	/* Pessimistic delete of the first record causes delete & insert
	of node_ptr at upper level. And a subsequent page shrink is
	possible. It causes delete of node_ptr at the upper level.
	So we should pay attention also to 2nd record not only
	first record and last record. Because if the "delete & insert" are
	done for the different page, the 2nd record become
	first record and following compress might delete the record and causes
	the uppper level node_ptr modification. */

	const ulint n_recs = page_get_n_recs(page);

	if (lock_intention <= BTR_INTENTION_BOTH) {
		compile_time_assert(BTR_INTENTION_DELETE < BTR_INTENTION_BOTH);
		compile_time_assert(BTR_INTENTION_BOTH < BTR_INTENTION_INSERT);

		if (!page_has_siblings(page)) {
			return true;
		}

		ulint margin = rec_size;

		if (lock_intention == BTR_INTENTION_BOTH) {
			ulint	level = btr_page_get_level(page);

			/* This value is the worst expectation for the node_ptr
			records to be deleted from this page. It is used to
			expect whether the cursor position can be the left_most
			record in this page or not. */
			ulint   max_nodes_deleted = 0;

			/* By modifying tree operations from the under of this
			level, logically (2 ^ (level - 1)) opportunities to
			deleting records in maximum even unreally rare case. */
			if (level > 7) {
				/* TODO: adjust this practical limit. */
				max_nodes_deleted = 64;
			} else if (level > 0) {
				max_nodes_deleted = (ulint)1 << (level - 1);
			}
			/* check delete will cause. (BTR_INTENTION_BOTH
			or BTR_INTENTION_DELETE) */
			if (n_recs <= max_nodes_deleted * 2
			    || page_rec_is_first(rec, page)) {
				/* The cursor record can be the left most record
				in this page. */
				return true;
			}

			if (page_has_prev(page)
			    && page_rec_distance_is_at_most(
				    page_get_infimum_rec(page), rec,
				    max_nodes_deleted)) {
				return true;
			}

			if (page_has_next(page)
			    && page_rec_distance_is_at_most(
				    rec, page_get_supremum_rec(page),
				    max_nodes_deleted)) {
				return true;
			}

			/* Delete at leftmost record in a page causes delete
			& insert at its parent page. After that, the delete
			might cause btr_compress() and delete record at its
			parent page. Thus we should consider max deletes. */
			margin *= max_nodes_deleted;
		}

		/* Safe because we already have SX latch of the index tree */
		if (page_get_data_size(page)
		    < margin + BTR_CUR_PAGE_COMPRESS_LIMIT(index)) {
			return(true);
		}
	}

	if (lock_intention >= BTR_INTENTION_BOTH) {
		/* check insert will cause. BTR_INTENTION_BOTH
		or BTR_INTENTION_INSERT*/

		/* Once we invoke the btr_cur_limit_optimistic_insert_debug,
		we should check it here in advance, since the max allowable
		records in a page is limited. */
		LIMIT_OPTIMISTIC_INSERT_DEBUG(n_recs, return true);

		/* needs 2 records' space for the case the single split and
		insert cannot fit.
		page_get_max_insert_size_after_reorganize() includes space
		for page directory already */
		ulint	max_size
			= page_get_max_insert_size_after_reorganize(page, 2);

		if (max_size < BTR_CUR_PAGE_REORGANIZE_LIMIT + rec_size
		    || max_size < rec_size * 2) {
			return(true);
		}

		/* TODO: optimize this condition for ROW_FORMAT=COMPRESSED.
		This is based on the worst case, and we could invoke
		page_zip_available() on the block->page.zip. */
		/* needs 2 records' space also for worst compress rate. */
		if (zip_size
		    && page_zip_empty_size(index->n_fields, zip_size)
		    <= rec_size * 2 + page_get_data_size(page)
		    + page_dir_calc_reserved_space(n_recs + 2)) {
			return(true);
		}
	}

	return(false);
}

/** Detects whether the modifying record might need a opposite modification
to the intention.
@param[in]	page		page
@param[in]	lock_intention	lock intention for the tree operation
@param[in]	rec		record (current node_ptr)
@return	true if tree modification is needed */
static
bool
btr_cur_need_opposite_intention(
	const page_t*	page,
	btr_intention_t	lock_intention,
	const rec_t*	rec)
{
	switch (lock_intention) {
	case BTR_INTENTION_DELETE:
		return (page_has_prev(page) && page_rec_is_first(rec, page)) ||
			(page_has_next(page) && page_rec_is_last(rec, page));
	case BTR_INTENTION_INSERT:
		return page_has_next(page) && page_rec_is_last(rec, page);
	case BTR_INTENTION_BOTH:
		return(false);
	}

	ut_error;
	return(false);
}

/**
@param[in]	index b-tree
@return maximum size of a node pointer record in bytes */
static ulint btr_node_ptr_max_size(const dict_index_t* index)
{
	if (dict_index_is_ibuf(index)) {
		/* cannot estimate accurately */
		/* This is universal index for change buffer.
		The max size of the entry is about max key length * 2.
		(index key + primary key to be inserted to the index)
		(The max key length is UNIV_PAGE_SIZE / 16 * 3 at
		 ha_innobase::max_supported_key_length(),
		 considering MAX_KEY_LENGTH = 3072 at MySQL imposes
		 the 3500 historical InnoDB value for 16K page size case.)
		For the universal index, node_ptr contains most of the entry.
		And 512 is enough to contain ibuf columns and meta-data */
		return srv_page_size / 8 * 3 + 512;
	}

	/* Each record has page_no, length of page_no and header. */
	ulint comp = dict_table_is_comp(index->table);
	ulint rec_max_size = comp
		? REC_NODE_PTR_SIZE + 1 + REC_N_NEW_EXTRA_BYTES
		+ UT_BITS_IN_BYTES(index->n_nullable)
		: REC_NODE_PTR_SIZE + 2 + REC_N_OLD_EXTRA_BYTES
		+ 2 * index->n_fields;

	/* Compute the maximum possible record size. */
	for (ulint i = 0; i < dict_index_get_n_unique_in_tree(index); i++) {
		const dict_field_t*	field
			= dict_index_get_nth_field(index, i);
		const dict_col_t*	col
			= dict_field_get_col(field);
		ulint			field_max_size;
		ulint			field_ext_max_size;

		/* Determine the maximum length of the index field. */

		field_max_size = dict_col_get_fixed_size(col, comp);
		if (field_max_size) {
			/* dict_index_add_col() should guarantee this */
			ut_ad(!field->prefix_len
			      || field->fixed_len == field->prefix_len);
			/* Fixed lengths are not encoded
			in ROW_FORMAT=COMPACT. */
			rec_max_size += field_max_size;
			continue;
		}

		field_max_size = dict_col_get_max_size(col);
		if (UNIV_UNLIKELY(!field_max_size)) {
			switch (col->mtype) {
			case DATA_VARCHAR:
				if (!comp
				    && (!strcmp(index->table->name.m_name,
						"SYS_FOREIGN")
					|| !strcmp(index->table->name.m_name,
						   "SYS_FOREIGN_COLS"))) {
					break;
				}
				/* fall through */
			case DATA_VARMYSQL:
			case DATA_CHAR:
			case DATA_MYSQL:
				/* CHAR(0) and VARCHAR(0) are possible
				data type definitions in MariaDB.
				The InnoDB internal SQL parser maps
				CHAR to DATA_VARCHAR, so DATA_CHAR (or
				DATA_MYSQL) is only coming from the
				MariaDB SQL layer. */
				if (comp) {
					/* Add a length byte, because
					fixed-length empty field are
					encoded as variable-length.
					For ROW_FORMAT=REDUNDANT,
					these bytes were added to
					rec_max_size before this loop. */
					rec_max_size++;
				}
				continue;
			}

			/* SYS_FOREIGN.ID is defined as CHAR in the
			InnoDB internal SQL parser, which translates
			into the incorrect VARCHAR(0).  InnoDB does
			not enforce maximum lengths of columns, so
			that is why any data can be inserted in the
			first place.

			Likewise, SYS_FOREIGN.FOR_NAME,
			SYS_FOREIGN.REF_NAME, SYS_FOREIGN_COLS.ID, are
			defined as CHAR, and also they are part of a key. */

			ut_ad(!strcmp(index->table->name.m_name,
				      "SYS_FOREIGN")
			      || !strcmp(index->table->name.m_name,
					 "SYS_FOREIGN_COLS"));
			ut_ad(!comp);
			ut_ad(col->mtype == DATA_VARCHAR);

			rec_max_size += (srv_page_size == UNIV_PAGE_SIZE_MAX)
				? REDUNDANT_REC_MAX_DATA_SIZE
				: page_get_free_space_of_empty(FALSE) / 2;
		} else if (field_max_size == NAME_LEN && i == 1
			   && (!strcmp(index->table->name.m_name,
				       TABLE_STATS_NAME)
			       || !strcmp(index->table->name.m_name,
					  INDEX_STATS_NAME))) {
			ut_ad(!strcmp(field->name, "table_name"));
			/* Interpret "table_name" as VARCHAR(199) even
			if it was incorrectly defined as VARCHAR(64).
			While the caller of ha_innobase enforces the
			maximum length on any data written, the InnoDB
			internal SQL parser will happily write as much
			data as is provided. The purpose of this hack
			is to avoid InnoDB hangs after persistent
			statistics on partitioned tables are
			deleted. */
			field_max_size = 199 * SYSTEM_CHARSET_MBMAXLEN;
		}
		field_ext_max_size = field_max_size < 256 ? 1 : 2;

		if (field->prefix_len
		    && field->prefix_len < field_max_size) {
			field_max_size = field->prefix_len;
		}

		if (comp) {
			/* Add the extra size for ROW_FORMAT=COMPACT.
			For ROW_FORMAT=REDUNDANT, these bytes were
			added to rec_max_size before this loop. */
			rec_max_size += field_ext_max_size;
		}

		rec_max_size += field_max_size;
	}

	return rec_max_size;
}

/********************************************************************//**
Searches an index tree and positions a tree cursor on a given level.
NOTE: n_fields_cmp in tuple must be set so that it cannot be compared
to node pointer page number fields on the upper levels of the tree!
Note that if mode is PAGE_CUR_LE, which is used in inserts, then
cursor->up_match and cursor->low_match both will have sensible values.
If mode is PAGE_CUR_GE, then up_match will a have a sensible value.

If mode is PAGE_CUR_LE , cursor is left at the place where an insert of the
search tuple should be performed in the B-tree. InnoDB does an insert
immediately after the cursor. Thus, the cursor may end up on a user record,
or on a page infimum record. */
dberr_t
btr_cur_search_to_nth_level_func(
	dict_index_t*	index,	/*!< in: index */
	ulint		level,	/*!< in: the tree level of search */
	const dtuple_t*	tuple,	/*!< in: data tuple; NOTE: n_fields_cmp in
				tuple must be set so that it cannot get
				compared to the node ptr page number field! */
	page_cur_mode_t	mode,	/*!< in: PAGE_CUR_L, ...;
				Inserts should always be made using
				PAGE_CUR_LE to search the position! */
	ulint		latch_mode, /*!< in: BTR_SEARCH_LEAF, ..., ORed with
				at most one of BTR_INSERT, BTR_DELETE_MARK,
				BTR_DELETE, or BTR_ESTIMATE;
				cursor->left_block is used to store a pointer
				to the left neighbor page, in the cases
				BTR_SEARCH_PREV and BTR_MODIFY_PREV;
				NOTE that if ahi_latch, we might not have a
				cursor page latch, we assume that ahi_latch
				protects the record! */
	btr_cur_t*	cursor, /*!< in/out: tree cursor; the cursor page is
				s- or x-latched, but see also above! */
#ifdef BTR_CUR_HASH_ADAPT
	rw_lock_t*	ahi_latch,
				/*!< in: currently held btr_search_latch
				(in RW_S_LATCH mode), or NULL */
#endif /* BTR_CUR_HASH_ADAPT */
	const char*	file,	/*!< in: file name */
	unsigned	line,	/*!< in: line where called */
	mtr_t*		mtr,	/*!< in: mtr */
	ib_uint64_t	autoinc)/*!< in: PAGE_ROOT_AUTO_INC to be written
				(0 if none) */
{
	page_t*		page = NULL; /* remove warning */
	buf_block_t*	block;
	buf_block_t*	guess;
	ulint		height;
	ulint		up_match;
	ulint		up_bytes;
	ulint		low_match;
	ulint		low_bytes;
	ulint		rw_latch;
	page_cur_mode_t	page_mode;
	page_cur_mode_t	search_mode = PAGE_CUR_UNSUPP;
	ulint		buf_mode;
	ulint		estimate;
	ulint		node_ptr_max_size = srv_page_size / 2;
	page_cur_t*	page_cursor;
	btr_op_t	btr_op;
	ulint		root_height = 0; /* remove warning */
	dberr_t		err = DB_SUCCESS;

	btr_intention_t	lock_intention;
	bool		modify_external;
	buf_block_t*	tree_blocks[BTR_MAX_LEVELS];
	ulint		tree_savepoints[BTR_MAX_LEVELS];
	ulint		n_blocks = 0;
	ulint		n_releases = 0;
	bool		detected_same_key_root = false;

	bool		retrying_for_search_prev = false;
	ulint		leftmost_from_level = 0;
	buf_block_t**	prev_tree_blocks = NULL;
	ulint*		prev_tree_savepoints = NULL;
	ulint		prev_n_blocks = 0;
	ulint		prev_n_releases = 0;
	bool		need_path = true;
	bool		rtree_parent_modified = false;
	bool		mbr_adj = false;
	bool		found = false;

	DBUG_ENTER("btr_cur_search_to_nth_level");

#ifdef BTR_CUR_ADAPT
	btr_search_t*	info;
#endif /* BTR_CUR_ADAPT */
	mem_heap_t*	heap		= NULL;
	offset_t	offsets_[REC_OFFS_NORMAL_SIZE];
	offset_t*	offsets		= offsets_;
	offset_t	offsets2_[REC_OFFS_NORMAL_SIZE];
	offset_t*	offsets2	= offsets2_;
	rec_offs_init(offsets_);
	rec_offs_init(offsets2_);
	/* Currently, PAGE_CUR_LE is the only search mode used for searches
	ending to upper levels */

	ut_ad(level == 0 || mode == PAGE_CUR_LE
	      || RTREE_SEARCH_MODE(mode));
	ut_ad(dict_index_check_search_tuple(index, tuple));
	ut_ad(!dict_index_is_ibuf(index) || ibuf_inside(mtr));
	ut_ad(dtuple_check_typed(tuple));
	ut_ad(!(index->type & DICT_FTS));
	ut_ad(index->page != FIL_NULL);

	UNIV_MEM_INVALID(&cursor->up_match, sizeof cursor->up_match);
	UNIV_MEM_INVALID(&cursor->up_bytes, sizeof cursor->up_bytes);
	UNIV_MEM_INVALID(&cursor->low_match, sizeof cursor->low_match);
	UNIV_MEM_INVALID(&cursor->low_bytes, sizeof cursor->low_bytes);
#ifdef UNIV_DEBUG
	cursor->up_match = ULINT_UNDEFINED;
	cursor->low_match = ULINT_UNDEFINED;
#endif /* UNIV_DEBUG */

	ibool	s_latch_by_caller;

	s_latch_by_caller = latch_mode & BTR_ALREADY_S_LATCHED;

	ut_ad(!s_latch_by_caller
	      || srv_read_only_mode
	      || mtr_memo_contains_flagged(mtr,
					   dict_index_get_lock(index),
					   MTR_MEMO_S_LOCK
					   | MTR_MEMO_SX_LOCK));

	/* These flags are mutually exclusive, they are lumped together
	with the latch mode for historical reasons. It's possible for
	none of the flags to be set. */
	switch (UNIV_EXPECT(latch_mode
			    & (BTR_INSERT | BTR_DELETE | BTR_DELETE_MARK),
			    0)) {
	case 0:
		btr_op = BTR_NO_OP;
		break;
	case BTR_INSERT:
		btr_op = (latch_mode & BTR_IGNORE_SEC_UNIQUE)
			? BTR_INSERT_IGNORE_UNIQUE_OP
			: BTR_INSERT_OP;
		break;
	case BTR_DELETE:
		btr_op = BTR_DELETE_OP;
		ut_a(cursor->purge_node);
		break;
	case BTR_DELETE_MARK:
		btr_op = BTR_DELMARK_OP;
		break;
	default:
		/* only one of BTR_INSERT, BTR_DELETE, BTR_DELETE_MARK
		should be specified at a time */
		ut_error;
	}

	/* Operations on the insert buffer tree cannot be buffered. */
	ut_ad(btr_op == BTR_NO_OP || !dict_index_is_ibuf(index));
	/* Operations on the clustered index cannot be buffered. */
	ut_ad(btr_op == BTR_NO_OP || !dict_index_is_clust(index));
	/* Operations on the temporary table(indexes) cannot be buffered. */
	ut_ad(btr_op == BTR_NO_OP || !index->table->is_temporary());
	/* Operation on the spatial index cannot be buffered. */
	ut_ad(btr_op == BTR_NO_OP || !dict_index_is_spatial(index));

	estimate = latch_mode & BTR_ESTIMATE;

	lock_intention = btr_cur_get_and_clear_intention(&latch_mode);

	modify_external = latch_mode & BTR_MODIFY_EXTERNAL;

	/* Turn the flags unrelated to the latch mode off. */
	latch_mode = BTR_LATCH_MODE_WITHOUT_FLAGS(latch_mode);

	ut_ad(!modify_external || latch_mode == BTR_MODIFY_LEAF);

	ut_ad(!s_latch_by_caller
	      || latch_mode == BTR_SEARCH_LEAF
	      || latch_mode == BTR_SEARCH_TREE
	      || latch_mode == BTR_MODIFY_LEAF);

	ut_ad(autoinc == 0 || dict_index_is_clust(index));
	ut_ad(autoinc == 0
	      || latch_mode == BTR_MODIFY_TREE
	      || latch_mode == BTR_MODIFY_LEAF);
	ut_ad(autoinc == 0 || level == 0);

	cursor->flag = BTR_CUR_BINARY;
	cursor->index = index;

#ifndef BTR_CUR_ADAPT
	guess = NULL;
#else
	info = btr_search_get_info(index);

	if (!buf_pool_is_obsolete(info->withdraw_clock)) {
		guess = info->root_guess;
	} else {
		guess = NULL;
	}

#ifdef BTR_CUR_HASH_ADAPT

# ifdef UNIV_SEARCH_PERF_STAT
	info->n_searches++;
# endif
	if (autoinc == 0
	    && latch_mode <= BTR_MODIFY_LEAF
	    && info->last_hash_succ
# ifdef MYSQL_INDEX_DISABLE_AHI
	    && !index->disable_ahi
# endif
	    && !estimate
# ifdef PAGE_CUR_LE_OR_EXTENDS
	    && mode != PAGE_CUR_LE_OR_EXTENDS
# endif /* PAGE_CUR_LE_OR_EXTENDS */
	    && !dict_index_is_spatial(index)
	    /* If !ahi_latch, we do a dirty read of
	    btr_search_enabled below, and btr_search_guess_on_hash()
	    will have to check it again. */
	    && btr_search_enabled
	    && !modify_external
	    && !(tuple->info_bits & REC_INFO_MIN_REC_FLAG)
	    && btr_search_guess_on_hash(index, info, tuple, mode,
					latch_mode, cursor,
					ahi_latch, mtr)) {

		/* Search using the hash index succeeded */

		ut_ad(cursor->up_match != ULINT_UNDEFINED
		      || mode != PAGE_CUR_GE);
		ut_ad(cursor->up_match != ULINT_UNDEFINED
		      || mode != PAGE_CUR_LE);
		ut_ad(cursor->low_match != ULINT_UNDEFINED
		      || mode != PAGE_CUR_LE);
		btr_cur_n_sea++;

		DBUG_RETURN(err);
	}
# endif /* BTR_CUR_HASH_ADAPT */
#endif /* BTR_CUR_ADAPT */
	btr_cur_n_non_sea++;

	/* If the hash search did not succeed, do binary search down the
	tree */

#ifdef BTR_CUR_HASH_ADAPT
	if (ahi_latch) {
		/* Release possible search latch to obey latching order */
		rw_lock_s_unlock(ahi_latch);
	}
#endif /* BTR_CUR_HASH_ADAPT */

	/* Store the position of the tree latch we push to mtr so that we
	know how to release it when we have latched leaf node(s) */

	ulint savepoint = mtr_set_savepoint(mtr);

	rw_lock_type_t upper_rw_latch;

	switch (latch_mode) {
	case BTR_MODIFY_TREE:
		/* Most of delete-intended operations are purging.
		Free blocks and read IO bandwidth should be prior
		for them, when the history list is glowing huge. */
		if (lock_intention == BTR_INTENTION_DELETE
		    && trx_sys.rseg_history_len > BTR_CUR_FINE_HISTORY_LENGTH
			&& buf_get_n_pending_read_ios()) {
x_latch_index:
			mtr_x_lock_index(index, mtr);
		} else if (index->is_spatial()
			   && lock_intention <= BTR_INTENTION_BOTH) {
			/* X lock the if there is possibility of
			pessimistic delete on spatial index. As we could
			lock upward for the tree */
			goto x_latch_index;
		} else {
			mtr_sx_lock_index(index, mtr);
		}
		upper_rw_latch = RW_X_LATCH;
		break;
	case BTR_CONT_MODIFY_TREE:
	case BTR_CONT_SEARCH_TREE:
		/* Do nothing */
		ut_ad(srv_read_only_mode
		      || mtr_memo_contains_flagged(mtr,
						   dict_index_get_lock(index),
						   MTR_MEMO_X_LOCK
						   | MTR_MEMO_SX_LOCK));
		if (dict_index_is_spatial(index)
		    && latch_mode == BTR_CONT_MODIFY_TREE) {
			/* If we are about to locating parent page for split
			and/or merge operation for R-Tree index, X latch
			the parent */
			upper_rw_latch = RW_X_LATCH;
		} else {
			upper_rw_latch = RW_NO_LATCH;
		}
		break;
	default:
		if (!srv_read_only_mode) {
			if (s_latch_by_caller) {
				ut_ad(rw_lock_own(dict_index_get_lock(index),
				              RW_LOCK_S));
			} else if (!modify_external) {
				/* BTR_SEARCH_TREE is intended to be used with
				BTR_ALREADY_S_LATCHED */
				ut_ad(latch_mode != BTR_SEARCH_TREE);

				mtr_s_lock_index(index, mtr);
			} else {
				/* BTR_MODIFY_EXTERNAL needs to be excluded */
				mtr_sx_lock_index(index, mtr);
			}
			upper_rw_latch = RW_S_LATCH;
		} else {
			upper_rw_latch = RW_NO_LATCH;
		}
	}
	const rw_lock_type_t root_leaf_rw_latch = btr_cur_latch_for_root_leaf(
		latch_mode);

	page_cursor = btr_cur_get_page_cur(cursor);

	const ulint		zip_size = index->table->space->zip_size();

	/* Start with the root page. */
	page_id_t		page_id(index->table->space_id, index->page);

	if (root_leaf_rw_latch == RW_X_LATCH) {
		node_ptr_max_size = btr_node_ptr_max_size(index);
	}

	up_match = 0;
	up_bytes = 0;
	low_match = 0;
	low_bytes = 0;

	height = ULINT_UNDEFINED;

	/* We use these modified search modes on non-leaf levels of the
	B-tree. These let us end up in the right B-tree leaf. In that leaf
	we use the original search mode. */

	switch (mode) {
	case PAGE_CUR_GE:
		page_mode = PAGE_CUR_L;
		break;
	case PAGE_CUR_G:
		page_mode = PAGE_CUR_LE;
		break;
	default:
#ifdef PAGE_CUR_LE_OR_EXTENDS
		ut_ad(mode == PAGE_CUR_L || mode == PAGE_CUR_LE
		      || RTREE_SEARCH_MODE(mode)
		      || mode == PAGE_CUR_LE_OR_EXTENDS);
#else /* PAGE_CUR_LE_OR_EXTENDS */
		ut_ad(mode == PAGE_CUR_L || mode == PAGE_CUR_LE
		      || RTREE_SEARCH_MODE(mode));
#endif /* PAGE_CUR_LE_OR_EXTENDS */
		page_mode = mode;
		break;
	}

	/* Loop and search until we arrive at the desired level */
	btr_latch_leaves_t latch_leaves = {{NULL, NULL, NULL}, {0, 0, 0}};

search_loop:
	buf_mode = BUF_GET;
	rw_latch = RW_NO_LATCH;
	rtree_parent_modified = false;

	if (height != 0) {
		/* We are about to fetch the root or a non-leaf page. */
		if ((latch_mode != BTR_MODIFY_TREE || height == level)
		    && !retrying_for_search_prev) {
			/* If doesn't have SX or X latch of index,
			each pages should be latched before reading. */
			if (height == ULINT_UNDEFINED
			    && upper_rw_latch == RW_S_LATCH
			    && (modify_external || autoinc)) {
				/* needs sx-latch of root page
				for fseg operation or for writing
				PAGE_ROOT_AUTO_INC */
				rw_latch = RW_SX_LATCH;
			} else {
				rw_latch = upper_rw_latch;
			}
		}
	} else if (latch_mode <= BTR_MODIFY_LEAF) {
		rw_latch = latch_mode;

		if (btr_op != BTR_NO_OP
		    && ibuf_should_try(index, btr_op != BTR_INSERT_OP)) {

			/* Try to buffer the operation if the leaf
			page is not in the buffer pool. */

			buf_mode = btr_op == BTR_DELETE_OP
				? BUF_GET_IF_IN_POOL_OR_WATCH
				: BUF_GET_IF_IN_POOL;
		}
	}

retry_page_get:
	ut_ad(n_blocks < BTR_MAX_LEVELS);
	tree_savepoints[n_blocks] = mtr_set_savepoint(mtr);
	block = buf_page_get_gen(page_id, zip_size, rw_latch, guess,
				 buf_mode, file, line, mtr, &err,
				 height == 0 && !index->is_clust());
	tree_blocks[n_blocks] = block;

	/* Note that block==NULL signifies either an error or change
	buffering. */

	if (err != DB_SUCCESS) {
		ut_ad(block == NULL);
		if (err == DB_DECRYPTION_FAILED) {
			ib_push_warning((void *)NULL,
				DB_DECRYPTION_FAILED,
				"Table %s is encrypted but encryption service or"
				" used key_id is not available. "
				" Can't continue reading table.",
				index->table->name.m_name);
			index->table->file_unreadable = true;
		}

		goto func_exit;
	}

	if (block == NULL) {
		/* This must be a search to perform an insert/delete
		mark/ delete; try using the insert/delete buffer */

		ut_ad(height == 0);
		ut_ad(cursor->thr);

		switch (btr_op) {
		case BTR_INSERT_OP:
		case BTR_INSERT_IGNORE_UNIQUE_OP:
			ut_ad(buf_mode == BUF_GET_IF_IN_POOL);
			ut_ad(!dict_index_is_spatial(index));

			if (ibuf_insert(IBUF_OP_INSERT, tuple, index,
					page_id, zip_size, cursor->thr)) {

				cursor->flag = BTR_CUR_INSERT_TO_IBUF;

				goto func_exit;
			}
			break;

		case BTR_DELMARK_OP:
			ut_ad(buf_mode == BUF_GET_IF_IN_POOL);
			ut_ad(!dict_index_is_spatial(index));

			if (ibuf_insert(IBUF_OP_DELETE_MARK, tuple,
					index, page_id, zip_size,
					cursor->thr)) {

				cursor->flag = BTR_CUR_DEL_MARK_IBUF;

				goto func_exit;
			}

			break;

		case BTR_DELETE_OP:
			ut_ad(buf_mode == BUF_GET_IF_IN_POOL_OR_WATCH);
			ut_ad(!dict_index_is_spatial(index));

			if (!row_purge_poss_sec(cursor->purge_node,
						index, tuple)) {

				/* The record cannot be purged yet. */
				cursor->flag = BTR_CUR_DELETE_REF;
			} else if (ibuf_insert(IBUF_OP_DELETE, tuple,
					       index, page_id, zip_size,
					       cursor->thr)) {

				/* The purge was buffered. */
				cursor->flag = BTR_CUR_DELETE_IBUF;
			} else {
				/* The purge could not be buffered. */
				buf_pool_watch_unset(page_id);
				break;
			}

			buf_pool_watch_unset(page_id);
			goto func_exit;

		default:
			ut_error;
		}

		/* Insert to the insert/delete buffer did not succeed, we
		must read the page from disk. */

		buf_mode = BUF_GET;

		goto retry_page_get;
	}

	if (retrying_for_search_prev && height != 0) {
		/* also latch left sibling */
		ulint		left_page_no;
		buf_block_t*	get_block;

		ut_ad(rw_latch == RW_NO_LATCH);

		rw_latch = upper_rw_latch;

		rw_lock_s_lock(&block->lock);
		left_page_no = btr_page_get_prev(buf_block_get_frame(block));
		rw_lock_s_unlock(&block->lock);

		if (left_page_no != FIL_NULL) {
			ut_ad(prev_n_blocks < leftmost_from_level);

			prev_tree_savepoints[prev_n_blocks]
				= mtr_set_savepoint(mtr);
			get_block = buf_page_get_gen(
				page_id_t(page_id.space(), left_page_no),
				zip_size, rw_latch, NULL, buf_mode,
				file, line, mtr, &err);
			prev_tree_blocks[prev_n_blocks] = get_block;
			prev_n_blocks++;

			if (err != DB_SUCCESS) {
				if (err == DB_DECRYPTION_FAILED) {
					ib_push_warning((void *)NULL,
						DB_DECRYPTION_FAILED,
						"Table %s is encrypted but encryption service or"
						" used key_id is not available. "
						" Can't continue reading table.",
						index->table->name.m_name);
					index->table->file_unreadable = true;
				}

				goto func_exit;
			}

			/* BTR_MODIFY_TREE doesn't update prev/next_page_no,
			without their parent page's lock. So, not needed to
			retry here, because we have the parent page's lock. */
		}

		/* release RW_NO_LATCH page and lock with RW_S_LATCH */
		mtr_release_block_at_savepoint(
			mtr, tree_savepoints[n_blocks],
			tree_blocks[n_blocks]);

		tree_savepoints[n_blocks] = mtr_set_savepoint(mtr);
		block = buf_page_get_gen(page_id, zip_size,
					 rw_latch, NULL, buf_mode,
					 file, line, mtr, &err);
		tree_blocks[n_blocks] = block;

		if (err != DB_SUCCESS) {
			if (err == DB_DECRYPTION_FAILED) {
				ib_push_warning((void *)NULL,
					DB_DECRYPTION_FAILED,
					"Table %s is encrypted but encryption service or"
					" used key_id is not available. "
					" Can't continue reading table.",
					index->table->name.m_name);
				index->table->file_unreadable = true;
			}

			goto func_exit;
		}
	}

	page = buf_block_get_frame(block);

	if (height == ULINT_UNDEFINED
	    && page_is_leaf(page)
	    && rw_latch != RW_NO_LATCH
	    && rw_latch != root_leaf_rw_latch) {
		/* The root page is also a leaf page (root_leaf).
		We should reacquire the page, because the root page
		is latched differently from leaf pages. */
		ut_ad(root_leaf_rw_latch != RW_NO_LATCH);
		ut_ad(rw_latch == RW_S_LATCH || rw_latch == RW_SX_LATCH);
		ut_ad(rw_latch == RW_S_LATCH || modify_external || autoinc);
		ut_ad(!autoinc || root_leaf_rw_latch == RW_X_LATCH);

		ut_ad(n_blocks == 0);
		mtr_release_block_at_savepoint(
			mtr, tree_savepoints[n_blocks],
			tree_blocks[n_blocks]);

		upper_rw_latch = root_leaf_rw_latch;
		goto search_loop;
	}

	if (rw_latch != RW_NO_LATCH) {
#ifdef UNIV_ZIP_DEBUG
		const page_zip_des_t*	page_zip
			= buf_block_get_page_zip(block);
		ut_a(!page_zip || page_zip_validate(page_zip, page, index));
#endif /* UNIV_ZIP_DEBUG */

		buf_block_dbg_add_level(
			block, dict_index_is_ibuf(index)
			? SYNC_IBUF_TREE_NODE : SYNC_TREE_NODE);
	}

	ut_ad(fil_page_index_page_check(page));
	ut_ad(index->id == btr_page_get_index_id(page));

	if (height == ULINT_UNDEFINED) {
		/* We are in the root node */

		height = btr_page_get_level(page);
		root_height = height;
		cursor->tree_height = root_height + 1;

		if (dict_index_is_spatial(index)) {
			ut_ad(cursor->rtr_info);

			node_seq_t      seq_no = rtr_get_current_ssn_id(index);

			/* If SSN in memory is not initialized, fetch
			it from root page */
			if (seq_no < 1) {
				node_seq_t      root_seq_no;

				root_seq_no = page_get_ssn_id(page);

				mutex_enter(&(index->rtr_ssn.mutex));
				index->rtr_ssn.seq_no = root_seq_no + 1;
				mutex_exit(&(index->rtr_ssn.mutex));
			}

			/* Save the MBR */
			cursor->rtr_info->thr = cursor->thr;
			rtr_get_mbr_from_tuple(tuple, &cursor->rtr_info->mbr);
		}

#ifdef BTR_CUR_ADAPT
		if (block != guess) {
			info->root_guess = block;
			info->withdraw_clock = buf_withdraw_clock;
		}
#endif
	}

	if (height == 0) {
		if (rw_latch == RW_NO_LATCH) {
			latch_leaves = btr_cur_latch_leaves(
				block, latch_mode, cursor, mtr);
		}

		switch (latch_mode) {
		case BTR_MODIFY_TREE:
		case BTR_CONT_MODIFY_TREE:
		case BTR_CONT_SEARCH_TREE:
			break;
		default:
			if (!s_latch_by_caller
			    && !srv_read_only_mode
			    && !modify_external) {
				/* Release the tree s-latch */
				/* NOTE: BTR_MODIFY_EXTERNAL
				needs to keep tree sx-latch */
				mtr_release_s_latch_at_savepoint(
					mtr, savepoint,
					dict_index_get_lock(index));
			}

			/* release upper blocks */
			if (retrying_for_search_prev) {
				ut_ad(!autoinc);
				for (;
				     prev_n_releases < prev_n_blocks;
				     prev_n_releases++) {
					mtr_release_block_at_savepoint(
						mtr,
						prev_tree_savepoints[
							prev_n_releases],
						prev_tree_blocks[
							prev_n_releases]);
				}
			}

			for (; n_releases < n_blocks; n_releases++) {
				if (n_releases == 0
				    && (modify_external || autoinc)) {
					/* keep the root page latch */
					ut_ad(mtr_memo_contains_flagged(
						mtr, tree_blocks[n_releases],
						MTR_MEMO_PAGE_SX_FIX
						| MTR_MEMO_PAGE_X_FIX));
					continue;
				}

				mtr_release_block_at_savepoint(
					mtr, tree_savepoints[n_releases],
					tree_blocks[n_releases]);
			}
		}

		page_mode = mode;
	}

	if (dict_index_is_spatial(index)) {
		/* Remember the page search mode */
		search_mode = page_mode;

		/* Some adjustment on search mode, when the
		page search mode is PAGE_CUR_RTREE_LOCATE
		or PAGE_CUR_RTREE_INSERT, as we are searching
		with MBRs. When it is not the target level, we
		should search all sub-trees that "CONTAIN" the
		search range/MBR. When it is at the target
		level, the search becomes PAGE_CUR_LE */
		if (page_mode == PAGE_CUR_RTREE_LOCATE
		    && level == height) {
			if (level == 0) {
				page_mode = PAGE_CUR_LE;
			} else {
				page_mode = PAGE_CUR_RTREE_GET_FATHER;
			}
		}

		if (page_mode == PAGE_CUR_RTREE_INSERT) {
			page_mode = (level == height)
					? PAGE_CUR_LE
					: PAGE_CUR_RTREE_INSERT;

			ut_ad(!page_is_leaf(page) || page_mode == PAGE_CUR_LE);
		}

		/* "need_path" indicates if we need to tracking the parent
		pages, if it is not spatial comparison, then no need to
		track it */
		if (page_mode < PAGE_CUR_CONTAIN) {
			need_path = false;
		}

		up_match = 0;
		low_match = 0;

		if (latch_mode == BTR_MODIFY_TREE
		    || latch_mode == BTR_CONT_MODIFY_TREE
		    || latch_mode == BTR_CONT_SEARCH_TREE) {
			/* Tree are locked, no need for Page Lock to protect
			the "path" */
			cursor->rtr_info->need_page_lock = false;
		}
        }

	if (dict_index_is_spatial(index) && page_mode >= PAGE_CUR_CONTAIN) {
		ut_ad(need_path);
		found = rtr_cur_search_with_match(
			block, index, tuple, page_mode, page_cursor,
			cursor->rtr_info);

		/* Need to use BTR_MODIFY_TREE to do the MBR adjustment */
		if (search_mode == PAGE_CUR_RTREE_INSERT
		    && cursor->rtr_info->mbr_adj) {
			if (latch_mode & BTR_MODIFY_LEAF) {
				/* Parent MBR needs updated, should retry
				with BTR_MODIFY_TREE */
				goto func_exit;
			} else if (latch_mode & BTR_MODIFY_TREE) {
				rtree_parent_modified = true;
				cursor->rtr_info->mbr_adj = false;
				mbr_adj = true;
			} else {
				ut_ad(0);
			}
		}

		if (found && page_mode == PAGE_CUR_RTREE_GET_FATHER) {
			cursor->low_match =
				DICT_INDEX_SPATIAL_NODEPTR_SIZE + 1;
		}
#ifdef BTR_CUR_HASH_ADAPT
	} else if (height == 0 && btr_search_enabled
		   && !(tuple->info_bits & REC_INFO_MIN_REC_FLAG)
		   && !dict_index_is_spatial(index)) {
		/* The adaptive hash index is only used when searching
		for leaf pages (height==0), but not in r-trees.
		We only need the byte prefix comparison for the purpose
		of updating the adaptive hash index. */
		page_cur_search_with_match_bytes(
			block, index, tuple, page_mode, &up_match, &up_bytes,
			&low_match, &low_bytes, page_cursor);
#endif /* BTR_CUR_HASH_ADAPT */
	} else {
		/* Search for complete index fields. */
		up_bytes = low_bytes = 0;
		page_cur_search_with_match(
			block, index, tuple, page_mode, &up_match,
			&low_match, page_cursor,
			need_path ? cursor->rtr_info : NULL);
	}

	if (estimate) {
		btr_cur_add_path_info(cursor, height, root_height);
	}

	/* If this is the desired level, leave the loop */

	ut_ad(height == btr_page_get_level(page_cur_get_page(page_cursor)));

	/* Add Predicate lock if it is serializable isolation
	and only if it is in the search case */
	if (dict_index_is_spatial(index)
	    && cursor->rtr_info->need_prdt_lock
	    && mode != PAGE_CUR_RTREE_INSERT
	    && mode != PAGE_CUR_RTREE_LOCATE
	    && mode >= PAGE_CUR_CONTAIN) {
		trx_t*		trx = thr_get_trx(cursor->thr);
		lock_prdt_t	prdt;

		lock_mutex_enter();
		lock_init_prdt_from_mbr(
			&prdt, &cursor->rtr_info->mbr, mode,
			trx->lock.lock_heap);
		lock_mutex_exit();

		if (rw_latch == RW_NO_LATCH && height != 0) {
			rw_lock_s_lock(&(block->lock));
		}

		lock_prdt_lock(block, &prdt, index, LOCK_S,
			       LOCK_PREDICATE, cursor->thr);

		if (rw_latch == RW_NO_LATCH && height != 0) {
			rw_lock_s_unlock(&(block->lock));
		}
	}

	if (level != height) {

		const rec_t*	node_ptr;
		ut_ad(height > 0);

		height--;
		guess = NULL;

		node_ptr = page_cur_get_rec(page_cursor);

		offsets = rec_get_offsets(node_ptr, index, offsets, false,
					  ULINT_UNDEFINED, &heap);

		/* If the rec is the first or last in the page for
		pessimistic delete intention, it might cause node_ptr insert
		for the upper level. We should change the intention and retry.
		*/
		if (latch_mode == BTR_MODIFY_TREE
		    && btr_cur_need_opposite_intention(
			page, lock_intention, node_ptr)) {

need_opposite_intention:
			ut_ad(upper_rw_latch == RW_X_LATCH);

			if (n_releases > 0) {
				/* release root block */
				mtr_release_block_at_savepoint(
					mtr, tree_savepoints[0],
					tree_blocks[0]);
			}

			/* release all blocks */
			for (; n_releases <= n_blocks; n_releases++) {
				mtr_release_block_at_savepoint(
					mtr, tree_savepoints[n_releases],
					tree_blocks[n_releases]);
			}

			lock_intention = BTR_INTENTION_BOTH;

			page_id.set_page_no(index->page);
			up_match = 0;
			low_match = 0;
			height = ULINT_UNDEFINED;

			n_blocks = 0;
			n_releases = 0;

			goto search_loop;
		}

		if (dict_index_is_spatial(index)) {
			if (page_rec_is_supremum(node_ptr)) {
				cursor->low_match = 0;
				cursor->up_match = 0;
				goto func_exit;
			}

			/* If we are doing insertion or record locating,
			remember the tree nodes we visited */
			if (page_mode == PAGE_CUR_RTREE_INSERT
			    || (search_mode == PAGE_CUR_RTREE_LOCATE
			        && (latch_mode != BTR_MODIFY_LEAF))) {
				bool		add_latch = false;

				if (latch_mode == BTR_MODIFY_TREE
				    && rw_latch == RW_NO_LATCH) {
					ut_ad(mtr_memo_contains_flagged(
						mtr, dict_index_get_lock(index),
						MTR_MEMO_X_LOCK
						| MTR_MEMO_SX_LOCK));
					rw_lock_s_lock(&block->lock);
					add_latch = true;
				}

				/* Store the parent cursor location */
#ifdef UNIV_DEBUG
				ulint	num_stored = rtr_store_parent_path(
					block, cursor, latch_mode,
					height + 1, mtr);
#else
				rtr_store_parent_path(
					block, cursor, latch_mode,
					height + 1, mtr);
#endif

				if (page_mode == PAGE_CUR_RTREE_INSERT) {
					btr_pcur_t*     r_cursor =
						rtr_get_parent_cursor(
							cursor, height + 1,
							true);
					/* If it is insertion, there should
					be only one parent for each level
					traverse */
#ifdef UNIV_DEBUG
					ut_ad(num_stored == 1);
#endif

					node_ptr = btr_pcur_get_rec(r_cursor);

				}

				if (add_latch) {
					rw_lock_s_unlock(&block->lock);
				}

				ut_ad(!page_rec_is_supremum(node_ptr));
			}

			ut_ad(page_mode == search_mode
			      || (page_mode == PAGE_CUR_WITHIN
				  && search_mode == PAGE_CUR_RTREE_LOCATE));

			page_mode = search_mode;
		}

		/* If the first or the last record of the page
		or the same key value to the first record or last record,
		the another page might be choosen when BTR_CONT_MODIFY_TREE.
		So, the parent page should not released to avoiding deadlock
		with blocking the another search with the same key value. */
		if (!detected_same_key_root
		    && lock_intention == BTR_INTENTION_BOTH
		    && !dict_index_is_unique(index)
		    && latch_mode == BTR_MODIFY_TREE
		    && (up_match >= rec_offs_n_fields(offsets) - 1
			|| low_match >= rec_offs_n_fields(offsets) - 1)) {
			const rec_t*	first_rec = page_rec_get_next_const(
				page_get_infimum_rec(page));
			ulint		matched_fields;

			ut_ad(upper_rw_latch == RW_X_LATCH);

			if (node_ptr == first_rec
			    || page_rec_is_last(node_ptr, page)) {
				detected_same_key_root = true;
			} else {
				matched_fields = 0;

				offsets2 = rec_get_offsets(
					first_rec, index, offsets2,
					false, ULINT_UNDEFINED, &heap);
				cmp_rec_rec(node_ptr, first_rec,
					    offsets, offsets2, index, false,
					    &matched_fields);

				if (matched_fields
				    >= rec_offs_n_fields(offsets) - 1) {
					detected_same_key_root = true;
				} else {
					const rec_t*	last_rec;

					last_rec = page_rec_get_prev_const(
						page_get_supremum_rec(page));

					matched_fields = 0;

					offsets2 = rec_get_offsets(
						last_rec, index, offsets2,
						false, ULINT_UNDEFINED, &heap);
					cmp_rec_rec(
						node_ptr, last_rec,
						offsets, offsets2, index,
						false, &matched_fields);
					if (matched_fields
					    >= rec_offs_n_fields(offsets) - 1) {
						detected_same_key_root = true;
					}
				}
			}
		}

		/* If the page might cause modify_tree,
		we should not release the parent page's lock. */
		if (!detected_same_key_root
		    && latch_mode == BTR_MODIFY_TREE
		    && !btr_cur_will_modify_tree(
				index, page, lock_intention, node_ptr,
				node_ptr_max_size, zip_size, mtr)
		    && !rtree_parent_modified) {
			ut_ad(upper_rw_latch == RW_X_LATCH);
			ut_ad(n_releases <= n_blocks);

			/* we can release upper blocks */
			for (; n_releases < n_blocks; n_releases++) {
				if (n_releases == 0) {
					/* we should not release root page
					to pin to same block. */
					continue;
				}

				/* release unused blocks to unpin */
				mtr_release_block_at_savepoint(
					mtr, tree_savepoints[n_releases],
					tree_blocks[n_releases]);
			}
		}

		if (height == level
		    && latch_mode == BTR_MODIFY_TREE) {
			ut_ad(upper_rw_latch == RW_X_LATCH);
			/* we should sx-latch root page, if released already.
			It contains seg_header. */
			if (n_releases > 0) {
				mtr_block_sx_latch_at_savepoint(
					mtr, tree_savepoints[0],
					tree_blocks[0]);
			}

			/* x-latch the branch blocks not released yet. */
			for (ulint i = n_releases; i <= n_blocks; i++) {
				mtr_block_x_latch_at_savepoint(
					mtr, tree_savepoints[i],
					tree_blocks[i]);
			}
		}

		/* We should consider prev_page of parent page, if the node_ptr
		is the leftmost of the page. because BTR_SEARCH_PREV and
		BTR_MODIFY_PREV latches prev_page of the leaf page. */
		if ((latch_mode == BTR_SEARCH_PREV
		     || latch_mode == BTR_MODIFY_PREV)
		    && !retrying_for_search_prev) {
			/* block should be latched for consistent
			   btr_page_get_prev() */
			ut_ad(mtr_memo_contains_flagged(mtr, block,
				MTR_MEMO_PAGE_S_FIX
				| MTR_MEMO_PAGE_X_FIX));

			if (page_has_prev(page)
			    && page_rec_is_first(node_ptr, page)) {

				if (leftmost_from_level == 0) {
					leftmost_from_level = height + 1;
				}
			} else {
				leftmost_from_level = 0;
			}

			if (height == 0 && leftmost_from_level > 0) {
				/* should retry to get also prev_page
				from level==leftmost_from_level. */
				retrying_for_search_prev = true;

				prev_tree_blocks = static_cast<buf_block_t**>(
					ut_malloc_nokey(sizeof(buf_block_t*)
							* leftmost_from_level));

				prev_tree_savepoints = static_cast<ulint*>(
					ut_malloc_nokey(sizeof(ulint)
							* leftmost_from_level));

				/* back to the level (leftmost_from_level+1) */
				ulint	idx = n_blocks
					- (leftmost_from_level - 1);

				page_id.set_page_no(
					tree_blocks[idx]->page.id.page_no());

				for (ulint i = n_blocks
					       - (leftmost_from_level - 1);
				     i <= n_blocks; i++) {
					mtr_release_block_at_savepoint(
						mtr, tree_savepoints[i],
						tree_blocks[i]);
				}

				n_blocks -= (leftmost_from_level - 1);
				height = leftmost_from_level;
				ut_ad(n_releases == 0);

				/* replay up_match, low_match */
				up_match = 0;
				low_match = 0;
				rtr_info_t*	rtr_info	= need_path
					? cursor->rtr_info : NULL;

				for (ulint i = 0; i < n_blocks; i++) {
					page_cur_search_with_match(
						tree_blocks[i], index, tuple,
						page_mode, &up_match,
						&low_match, page_cursor,
						rtr_info);
				}

				goto search_loop;
			}
		}

		/* Go to the child node */
		page_id.set_page_no(
			btr_node_ptr_get_child_page_no(node_ptr, offsets));

		n_blocks++;

		if (UNIV_UNLIKELY(height == 0 && dict_index_is_ibuf(index))) {
			/* We're doing a search on an ibuf tree and we're one
			level above the leaf page. */

			ut_ad(level == 0);

			buf_mode = BUF_GET;
			rw_latch = RW_NO_LATCH;
			goto retry_page_get;
		}

		if (dict_index_is_spatial(index)
		    && page_mode >= PAGE_CUR_CONTAIN
		    && page_mode != PAGE_CUR_RTREE_INSERT) {
			ut_ad(need_path);
			rtr_node_path_t* path =
				cursor->rtr_info->path;

			if (!path->empty() && found) {
				ut_ad(path->back().page_no
				      == page_id.page_no());
				path->pop_back();
#ifdef UNIV_DEBUG
				if (page_mode == PAGE_CUR_RTREE_LOCATE
				    && (latch_mode != BTR_MODIFY_LEAF)) {
					btr_pcur_t*	cur
					= cursor->rtr_info->parent_path->back(
					  ).cursor;
					rec_t*	my_node_ptr
						= btr_pcur_get_rec(cur);

					offsets = rec_get_offsets(
						my_node_ptr, index, offsets,
						false, ULINT_UNDEFINED, &heap);

					ulint	my_page_no
					= btr_node_ptr_get_child_page_no(
						my_node_ptr, offsets);

					ut_ad(page_id.page_no() == my_page_no);
				}
#endif
			}
		}

		goto search_loop;
	} else if (!dict_index_is_spatial(index)
		   && latch_mode == BTR_MODIFY_TREE
		   && lock_intention == BTR_INTENTION_INSERT
		   && page_has_next(page)
		   && page_rec_is_last(page_cur_get_rec(page_cursor), page)) {

		/* btr_insert_into_right_sibling() might cause
		deleting node_ptr at upper level */

		guess = NULL;

		if (height == 0) {
			/* release the leaf pages if latched */
			for (uint i = 0; i < 3; i++) {
				if (latch_leaves.blocks[i] != NULL) {
					mtr_release_block_at_savepoint(
						mtr, latch_leaves.savepoints[i],
						latch_leaves.blocks[i]);
					latch_leaves.blocks[i] = NULL;
				}
			}
		}

		goto need_opposite_intention;
	}

	if (level != 0) {
		ut_ad(!autoinc);

		if (upper_rw_latch == RW_NO_LATCH) {
			ut_ad(latch_mode == BTR_CONT_MODIFY_TREE
			      || latch_mode == BTR_CONT_SEARCH_TREE);
			buf_block_t* child_block = btr_block_get(
				*index, page_id.page_no(),
				latch_mode == BTR_CONT_MODIFY_TREE
				? RW_X_LATCH : RW_SX_LATCH, false, mtr);
			btr_assert_not_corrupted(child_block, index);
		} else {
			ut_ad(mtr_memo_contains(mtr, block,
						static_cast<mtr_memo_type_t>
						(upper_rw_latch)));
			btr_assert_not_corrupted(block, index);

			if (s_latch_by_caller) {
				ut_ad(latch_mode == BTR_SEARCH_TREE);
				/* to exclude modifying tree operations
				should sx-latch the index. */
				ut_ad(mtr_memo_contains(
					mtr, dict_index_get_lock(index),
					MTR_MEMO_SX_LOCK));
				/* because has sx-latch of index,
				can release upper blocks. */
				for (; n_releases < n_blocks; n_releases++) {
					mtr_release_block_at_savepoint(
						mtr,
						tree_savepoints[n_releases],
						tree_blocks[n_releases]);
				}
			}
		}

		if (page_mode <= PAGE_CUR_LE) {
			cursor->low_match = low_match;
			cursor->up_match = up_match;
		}
	} else {
		cursor->low_match = low_match;
		cursor->low_bytes = low_bytes;
		cursor->up_match = up_match;
		cursor->up_bytes = up_bytes;

		if (autoinc) {
			page_set_autoinc(tree_blocks[0], autoinc, mtr, false);
		}

#ifdef BTR_CUR_HASH_ADAPT
		/* We do a dirty read of btr_search_enabled here.  We
		will properly check btr_search_enabled again in
		btr_search_build_page_hash_index() before building a
		page hash index, while holding search latch. */
		if (!btr_search_enabled) {
# ifdef MYSQL_INDEX_DISABLE_AHI
		} else if (index->disable_ahi) {
# endif
		} else if (tuple->info_bits & REC_INFO_MIN_REC_FLAG) {
			ut_ad(index->is_instant());
			/* This may be a search tuple for
			btr_pcur_restore_position(). */
			ut_ad(tuple->is_metadata()
			      || (tuple->is_metadata(tuple->info_bits
						     ^ REC_STATUS_INSTANT)));
		} else if (rec_is_metadata(btr_cur_get_rec(cursor), *index)) {
			/* Only user records belong in the adaptive
			hash index. */
		} else {
			btr_search_info_update(index, cursor);
		}
#endif /* BTR_CUR_HASH_ADAPT */
		ut_ad(cursor->up_match != ULINT_UNDEFINED
		      || mode != PAGE_CUR_GE);
		ut_ad(cursor->up_match != ULINT_UNDEFINED
		      || mode != PAGE_CUR_LE);
		ut_ad(cursor->low_match != ULINT_UNDEFINED
		      || mode != PAGE_CUR_LE);
	}

	/* For spatial index, remember  what blocks are still latched */
	if (dict_index_is_spatial(index)
	    && (latch_mode == BTR_MODIFY_TREE
		|| latch_mode == BTR_MODIFY_LEAF)) {
		for (ulint i = 0; i < n_releases; i++) {
			cursor->rtr_info->tree_blocks[i] = NULL;
			cursor->rtr_info->tree_savepoints[i] = 0;
		}

		for (ulint i = n_releases; i <= n_blocks; i++) {
			cursor->rtr_info->tree_blocks[i] = tree_blocks[i];
			cursor->rtr_info->tree_savepoints[i] = tree_savepoints[i];
		}
	}

func_exit:

	if (UNIV_LIKELY_NULL(heap)) {
		mem_heap_free(heap);
	}

	if (retrying_for_search_prev) {
		ut_free(prev_tree_blocks);
		ut_free(prev_tree_savepoints);
	}

	if (mbr_adj) {
		/* remember that we will need to adjust parent MBR */
		cursor->rtr_info->mbr_adj = true;
	}

#ifdef BTR_CUR_HASH_ADAPT
	if (ahi_latch) {
		rw_lock_s_lock(ahi_latch);
	}
#endif /* BTR_CUR_HASH_ADAPT */

	DBUG_RETURN(err);
}

/*****************************************************************//**
Opens a cursor at either end of an index. */
dberr_t
btr_cur_open_at_index_side_func(
/*============================*/
	bool		from_left,	/*!< in: true if open to the low end,
					false if to the high end */
	dict_index_t*	index,		/*!< in: index */
	ulint		latch_mode,	/*!< in: latch mode */
	btr_cur_t*	cursor,		/*!< in/out: cursor */
	ulint		level,		/*!< in: level to search for
					(0=leaf). */
	const char*	file,		/*!< in: file name */
	unsigned	line,		/*!< in: line where called */
	mtr_t*		mtr)		/*!< in/out: mini-transaction */
{
	page_cur_t*	page_cursor;
	ulint		node_ptr_max_size = srv_page_size / 2;
	ulint		height;
	ulint		root_height = 0; /* remove warning */
	rec_t*		node_ptr;
	ulint		estimate;
	btr_intention_t	lock_intention;
	buf_block_t*	tree_blocks[BTR_MAX_LEVELS];
	ulint		tree_savepoints[BTR_MAX_LEVELS];
	ulint		n_blocks = 0;
	ulint		n_releases = 0;
	mem_heap_t*	heap		= NULL;
	offset_t	offsets_[REC_OFFS_NORMAL_SIZE];
	offset_t*	offsets		= offsets_;
	dberr_t		err = DB_SUCCESS;

	rec_offs_init(offsets_);

	estimate = latch_mode & BTR_ESTIMATE;
	latch_mode &= ulint(~BTR_ESTIMATE);

	ut_ad(level != ULINT_UNDEFINED);

	bool	s_latch_by_caller;

	s_latch_by_caller = latch_mode & BTR_ALREADY_S_LATCHED;
	latch_mode &= ulint(~BTR_ALREADY_S_LATCHED);

	lock_intention = btr_cur_get_and_clear_intention(&latch_mode);

	ut_ad(!(latch_mode & BTR_MODIFY_EXTERNAL));

	/* This function doesn't need to lock left page of the leaf page */
	if (latch_mode == BTR_SEARCH_PREV) {
		latch_mode = BTR_SEARCH_LEAF;
	} else if (latch_mode == BTR_MODIFY_PREV) {
		latch_mode = BTR_MODIFY_LEAF;
	}

	/* Store the position of the tree latch we push to mtr so that we
	know how to release it when we have latched the leaf node */

	ulint savepoint = mtr_set_savepoint(mtr);

	rw_lock_type_t upper_rw_latch;

	switch (latch_mode) {
	case BTR_CONT_MODIFY_TREE:
	case BTR_CONT_SEARCH_TREE:
		upper_rw_latch = RW_NO_LATCH;
		break;
	case BTR_MODIFY_TREE:
		/* Most of delete-intended operations are purging.
		Free blocks and read IO bandwidth should be prior
		for them, when the history list is glowing huge. */
		if (lock_intention == BTR_INTENTION_DELETE
		    && trx_sys.rseg_history_len > BTR_CUR_FINE_HISTORY_LENGTH
		    && buf_get_n_pending_read_ios()) {
			mtr_x_lock_index(index, mtr);
		} else {
			mtr_sx_lock_index(index, mtr);
		}
		upper_rw_latch = RW_X_LATCH;
		break;
	default:
		ut_ad(!s_latch_by_caller
		      || mtr_memo_contains_flagged(mtr,
						 dict_index_get_lock(index),
						 MTR_MEMO_SX_LOCK
						 | MTR_MEMO_S_LOCK));
		if (!srv_read_only_mode) {
			if (!s_latch_by_caller) {
				/* BTR_SEARCH_TREE is intended to be used with
				BTR_ALREADY_S_LATCHED */
				ut_ad(latch_mode != BTR_SEARCH_TREE);

				mtr_s_lock_index(index, mtr);
			}
			upper_rw_latch = RW_S_LATCH;
		} else {
			upper_rw_latch = RW_NO_LATCH;
		}
	}

	const rw_lock_type_t root_leaf_rw_latch = btr_cur_latch_for_root_leaf(
		latch_mode);

	page_cursor = btr_cur_get_page_cur(cursor);
	cursor->index = index;

	page_id_t		page_id(index->table->space_id, index->page);
	const ulint		zip_size = index->table->space->zip_size();

	if (root_leaf_rw_latch == RW_X_LATCH) {
		node_ptr_max_size = btr_node_ptr_max_size(index);
	}

	height = ULINT_UNDEFINED;

	for (;;) {
		ut_ad(n_blocks < BTR_MAX_LEVELS);
		tree_savepoints[n_blocks] = mtr_set_savepoint(mtr);

		const ulint rw_latch = height
			&& (latch_mode != BTR_MODIFY_TREE || height == level)
			? upper_rw_latch : RW_NO_LATCH;
		buf_block_t* block = buf_page_get_gen(page_id, zip_size,
						      rw_latch, NULL, BUF_GET,
						      file, line, mtr, &err,
						      height == 0
						      && !index->is_clust());
		ut_ad((block != NULL) == (err == DB_SUCCESS));
		tree_blocks[n_blocks] = block;

		if (err != DB_SUCCESS) {
			if (err == DB_DECRYPTION_FAILED) {
				ib_push_warning((void *)NULL,
					DB_DECRYPTION_FAILED,
					"Table %s is encrypted but encryption service or"
					" used key_id is not available. "
					" Can't continue reading table.",
					index->table->name.m_name);
				index->table->file_unreadable = true;
			}

			goto exit_loop;
		}

		const page_t* page = buf_block_get_frame(block);

		if (height == ULINT_UNDEFINED
		    && page_is_leaf(page)
		    && rw_latch != RW_NO_LATCH
		    && rw_latch != root_leaf_rw_latch) {
			/* We should retry to get the page, because the root page
			is latched with different level as a leaf page. */
			ut_ad(root_leaf_rw_latch != RW_NO_LATCH);
			ut_ad(rw_latch == RW_S_LATCH);

			ut_ad(n_blocks == 0);
			mtr_release_block_at_savepoint(
				mtr, tree_savepoints[n_blocks],
				tree_blocks[n_blocks]);

			upper_rw_latch = root_leaf_rw_latch;
			continue;
		}

		ut_ad(fil_page_index_page_check(page));
		ut_ad(index->id == btr_page_get_index_id(page));

		if (height == ULINT_UNDEFINED) {
			/* We are in the root node */

			height = btr_page_get_level(page);
			root_height = height;
			ut_a(height >= level);
		} else {
			/* TODO: flag the index corrupted if this fails */
			ut_ad(height == btr_page_get_level(page));
		}

		if (height == 0) {
			if (rw_latch == RW_NO_LATCH) {
				btr_cur_latch_leaves(block, latch_mode,
						     cursor, mtr);
			}

			/* In versions <= 3.23.52 we had forgotten to
			release the tree latch here. If in an index
			scan we had to scan far to find a record
			visible to the current transaction, that could
			starve others waiting for the tree latch. */

			switch (latch_mode) {
			case BTR_MODIFY_TREE:
			case BTR_CONT_MODIFY_TREE:
			case BTR_CONT_SEARCH_TREE:
				break;
			default:
				if (UNIV_UNLIKELY(srv_read_only_mode)) {
					break;
				}
				if (!s_latch_by_caller) {
					/* Release the tree s-latch */
					mtr_release_s_latch_at_savepoint(
						mtr, savepoint, &index->lock);
				}

				/* release upper blocks */
				for (; n_releases < n_blocks; n_releases++) {
					mtr_release_block_at_savepoint(
						mtr,
						tree_savepoints[n_releases],
						tree_blocks[n_releases]);
				}
			}
		} else if (height == level /* height != 0 */
			   && UNIV_LIKELY(!srv_read_only_mode)) {
			/* We already have the block latched. */
			ut_ad(latch_mode == BTR_SEARCH_TREE);
			ut_ad(s_latch_by_caller);
			ut_ad(upper_rw_latch == RW_S_LATCH);
			ut_ad(mtr_memo_contains(mtr, block,
						MTR_MEMO_PAGE_S_FIX));

			if (s_latch_by_caller) {
				/* to exclude modifying tree operations
				should sx-latch the index. */
				ut_ad(mtr_memo_contains(mtr, &index->lock,
							MTR_MEMO_SX_LOCK));
				/* because has sx-latch of index,
				can release upper blocks. */
				for (; n_releases < n_blocks; n_releases++) {
					mtr_release_block_at_savepoint(
						mtr,
						tree_savepoints[n_releases],
						tree_blocks[n_releases]);
				}
			}
		}

		if (from_left) {
			page_cur_set_before_first(block, page_cursor);
		} else {
			page_cur_set_after_last(block, page_cursor);
		}

		if (height == level) {
			if (estimate) {
				btr_cur_add_path_info(cursor, height,
						      root_height);
			}

			break;
		}

		ut_ad(height > 0);

		if (from_left) {
			page_cur_move_to_next(page_cursor);
		} else {
			page_cur_move_to_prev(page_cursor);
		}

		if (estimate) {
			btr_cur_add_path_info(cursor, height, root_height);
		}

		height--;

		node_ptr = page_cur_get_rec(page_cursor);
		offsets = rec_get_offsets(node_ptr, cursor->index, offsets,
					  false, ULINT_UNDEFINED, &heap);

		/* If the rec is the first or last in the page for
		pessimistic delete intention, it might cause node_ptr insert
		for the upper level. We should change the intention and retry.
		*/
		if (latch_mode == BTR_MODIFY_TREE
		    && btr_cur_need_opposite_intention(
			page, lock_intention, node_ptr)) {

			ut_ad(upper_rw_latch == RW_X_LATCH);
			/* release all blocks */
			for (; n_releases <= n_blocks; n_releases++) {
				mtr_release_block_at_savepoint(
					mtr, tree_savepoints[n_releases],
					tree_blocks[n_releases]);
			}

			lock_intention = BTR_INTENTION_BOTH;

			page_id.set_page_no(dict_index_get_page(index));

			height = ULINT_UNDEFINED;

			n_blocks = 0;
			n_releases = 0;

			continue;
		}

		if (latch_mode == BTR_MODIFY_TREE
		    && !btr_cur_will_modify_tree(
				cursor->index, page, lock_intention, node_ptr,
				node_ptr_max_size, zip_size, mtr)) {
			ut_ad(upper_rw_latch == RW_X_LATCH);
			ut_ad(n_releases <= n_blocks);

			/* we can release upper blocks */
			for (; n_releases < n_blocks; n_releases++) {
				if (n_releases == 0) {
					/* we should not release root page
					to pin to same block. */
					continue;
				}

				/* release unused blocks to unpin */
				mtr_release_block_at_savepoint(
					mtr, tree_savepoints[n_releases],
					tree_blocks[n_releases]);
			}
		}

		if (height == level
		    && latch_mode == BTR_MODIFY_TREE) {
			ut_ad(upper_rw_latch == RW_X_LATCH);
			/* we should sx-latch root page, if released already.
			It contains seg_header. */
			if (n_releases > 0) {
				mtr_block_sx_latch_at_savepoint(
					mtr, tree_savepoints[0],
					tree_blocks[0]);
			}

			/* x-latch the branch blocks not released yet. */
			for (ulint i = n_releases; i <= n_blocks; i++) {
				mtr_block_x_latch_at_savepoint(
					mtr, tree_savepoints[i],
					tree_blocks[i]);
			}
		}

		/* Go to the child node */
		page_id.set_page_no(
			btr_node_ptr_get_child_page_no(node_ptr, offsets));

		n_blocks++;
	}

 exit_loop:
	if (heap) {
		mem_heap_free(heap);
	}

	return err;
}

/**********************************************************************//**
Positions a cursor at a randomly chosen position within a B-tree.
@return true if the index is available and we have put the cursor, false
if the index is unavailable */
bool
btr_cur_open_at_rnd_pos_func(
/*=========================*/
	dict_index_t*	index,		/*!< in: index */
	ulint		latch_mode,	/*!< in: BTR_SEARCH_LEAF, ... */
	btr_cur_t*	cursor,		/*!< in/out: B-tree cursor */
	const char*	file,		/*!< in: file name */
	unsigned	line,		/*!< in: line where called */
	mtr_t*		mtr)		/*!< in: mtr */
{
	page_cur_t*	page_cursor;
	ulint		node_ptr_max_size = srv_page_size / 2;
	ulint		height;
	rec_t*		node_ptr;
	btr_intention_t	lock_intention;
	buf_block_t*	tree_blocks[BTR_MAX_LEVELS];
	ulint		tree_savepoints[BTR_MAX_LEVELS];
	ulint		n_blocks = 0;
	ulint		n_releases = 0;
	mem_heap_t*	heap		= NULL;
	offset_t	offsets_[REC_OFFS_NORMAL_SIZE];
	offset_t*	offsets		= offsets_;
	rec_offs_init(offsets_);

	ut_ad(!index->is_spatial());

	lock_intention = btr_cur_get_and_clear_intention(&latch_mode);

	ut_ad(!(latch_mode & BTR_MODIFY_EXTERNAL));

	ulint savepoint = mtr_set_savepoint(mtr);

	rw_lock_type_t upper_rw_latch;

	switch (latch_mode) {
	case BTR_MODIFY_TREE:
		/* Most of delete-intended operations are purging.
		Free blocks and read IO bandwidth should be prior
		for them, when the history list is glowing huge. */
		if (lock_intention == BTR_INTENTION_DELETE
		    && trx_sys.rseg_history_len > BTR_CUR_FINE_HISTORY_LENGTH
		    && buf_get_n_pending_read_ios()) {
			mtr_x_lock_index(index, mtr);
		} else {
			mtr_sx_lock_index(index, mtr);
		}
		upper_rw_latch = RW_X_LATCH;
		break;
	case BTR_SEARCH_PREV:
	case BTR_MODIFY_PREV:
		/* This function doesn't support left uncle
		   page lock for left leaf page lock, when
		   needed. */
	case BTR_SEARCH_TREE:
	case BTR_CONT_MODIFY_TREE:
	case BTR_CONT_SEARCH_TREE:
		ut_ad(0);
		/* fall through */
	default:
		if (!srv_read_only_mode) {
			mtr_s_lock_index(index, mtr);
			upper_rw_latch = RW_S_LATCH;
		} else {
			upper_rw_latch = RW_NO_LATCH;
		}
	}

	DBUG_EXECUTE_IF("test_index_is_unavailable",
			return(false););

	if (index->page == FIL_NULL) {
		/* Since we don't hold index lock until just now, the index
		could be modified by others, for example, if this is a
		statistics updater for referenced table, it could be marked
		as unavailable by 'DROP TABLE' in the mean time, since
		we don't hold lock for statistics updater */
		return(false);
	}

	const rw_lock_type_t root_leaf_rw_latch = btr_cur_latch_for_root_leaf(
		latch_mode);

	page_cursor = btr_cur_get_page_cur(cursor);
	cursor->index = index;

	page_id_t		page_id(index->table->space_id, index->page);
	const ulint		zip_size = index->table->space->zip_size();
	dberr_t			err = DB_SUCCESS;

	if (root_leaf_rw_latch == RW_X_LATCH) {
		node_ptr_max_size = btr_node_ptr_max_size(index);
	}

	height = ULINT_UNDEFINED;

	for (;;) {
		page_t*		page;

		ut_ad(n_blocks < BTR_MAX_LEVELS);
		tree_savepoints[n_blocks] = mtr_set_savepoint(mtr);

		const rw_lock_type_t rw_latch = height
			&& latch_mode != BTR_MODIFY_TREE
			? upper_rw_latch : RW_NO_LATCH;
		buf_block_t* block = buf_page_get_gen(page_id, zip_size,
						      rw_latch, NULL, BUF_GET,
						      file, line, mtr, &err,
						      height == 0
						      && !index->is_clust());
		tree_blocks[n_blocks] = block;

		ut_ad((block != NULL) == (err == DB_SUCCESS));

		if (err != DB_SUCCESS) {
			if (err == DB_DECRYPTION_FAILED) {
				ib_push_warning((void *)NULL,
					DB_DECRYPTION_FAILED,
					"Table %s is encrypted but encryption service or"
					" used key_id is not available. "
					" Can't continue reading table.",
					index->table->name.m_name);
				index->table->file_unreadable = true;
			}

			break;
		}

		page = buf_block_get_frame(block);

		if (height == ULINT_UNDEFINED
		    && page_is_leaf(page)
		    && rw_latch != RW_NO_LATCH
		    && rw_latch != root_leaf_rw_latch) {
			/* We should retry to get the page, because the root page
			is latched with different level as a leaf page. */
			ut_ad(root_leaf_rw_latch != RW_NO_LATCH);
			ut_ad(rw_latch == RW_S_LATCH);

			ut_ad(n_blocks == 0);
			mtr_release_block_at_savepoint(
				mtr, tree_savepoints[n_blocks],
				tree_blocks[n_blocks]);

			upper_rw_latch = root_leaf_rw_latch;
			continue;
		}

		ut_ad(fil_page_index_page_check(page));
		ut_ad(index->id == btr_page_get_index_id(page));

		if (height == ULINT_UNDEFINED) {
			/* We are in the root node */

			height = btr_page_get_level(page);
		}

		if (height == 0) {
			if (rw_latch == RW_NO_LATCH
			    || srv_read_only_mode) {
				btr_cur_latch_leaves(block, latch_mode, cursor,
						     mtr);
			}

			/* btr_cur_open_at_index_side_func() and
			btr_cur_search_to_nth_level() release
			tree s-latch here.*/
			switch (latch_mode) {
			case BTR_MODIFY_TREE:
			case BTR_CONT_MODIFY_TREE:
			case BTR_CONT_SEARCH_TREE:
				break;
			default:
				/* Release the tree s-latch */
				if (!srv_read_only_mode) {
					mtr_release_s_latch_at_savepoint(
						mtr, savepoint,
						dict_index_get_lock(index));
				}

				/* release upper blocks */
				for (; n_releases < n_blocks; n_releases++) {
					mtr_release_block_at_savepoint(
						mtr,
						tree_savepoints[n_releases],
						tree_blocks[n_releases]);
				}
			}
		}

		page_cur_open_on_rnd_user_rec(block, page_cursor);

		if (height == 0) {

			break;
		}

		ut_ad(height > 0);

		height--;

		node_ptr = page_cur_get_rec(page_cursor);
		offsets = rec_get_offsets(node_ptr, cursor->index, offsets,
					  false, ULINT_UNDEFINED, &heap);

		/* If the rec is the first or last in the page for
		pessimistic delete intention, it might cause node_ptr insert
		for the upper level. We should change the intention and retry.
		*/
		if (latch_mode == BTR_MODIFY_TREE
		    && btr_cur_need_opposite_intention(
			page, lock_intention, node_ptr)) {

			ut_ad(upper_rw_latch == RW_X_LATCH);
			/* release all blocks */
			for (; n_releases <= n_blocks; n_releases++) {
				mtr_release_block_at_savepoint(
					mtr, tree_savepoints[n_releases],
					tree_blocks[n_releases]);
			}

			lock_intention = BTR_INTENTION_BOTH;

			page_id.set_page_no(dict_index_get_page(index));

			height = ULINT_UNDEFINED;

			n_blocks = 0;
			n_releases = 0;

			continue;
		}

		if (latch_mode == BTR_MODIFY_TREE
		    && !btr_cur_will_modify_tree(
				cursor->index, page, lock_intention, node_ptr,
				node_ptr_max_size, zip_size, mtr)) {
			ut_ad(upper_rw_latch == RW_X_LATCH);
			ut_ad(n_releases <= n_blocks);

			/* we can release upper blocks */
			for (; n_releases < n_blocks; n_releases++) {
				if (n_releases == 0) {
					/* we should not release root page
					to pin to same block. */
					continue;
				}

				/* release unused blocks to unpin */
				mtr_release_block_at_savepoint(
					mtr, tree_savepoints[n_releases],
					tree_blocks[n_releases]);
			}
		}

		if (height == 0
		    && latch_mode == BTR_MODIFY_TREE) {
			ut_ad(upper_rw_latch == RW_X_LATCH);
			/* we should sx-latch root page, if released already.
			It contains seg_header. */
			if (n_releases > 0) {
				mtr_block_sx_latch_at_savepoint(
					mtr, tree_savepoints[0],
					tree_blocks[0]);
			}

			/* x-latch the branch blocks not released yet. */
			for (ulint i = n_releases; i <= n_blocks; i++) {
				mtr_block_x_latch_at_savepoint(
					mtr, tree_savepoints[i],
					tree_blocks[i]);
			}
		}

		/* Go to the child node */
		page_id.set_page_no(
			btr_node_ptr_get_child_page_no(node_ptr, offsets));

		n_blocks++;
	}

	if (UNIV_LIKELY_NULL(heap)) {
		mem_heap_free(heap);
	}

	return err == DB_SUCCESS;
}

/*==================== B-TREE INSERT =========================*/

/*************************************************************//**
Inserts a record if there is enough space, or if enough space can
be freed by reorganizing. Differs from btr_cur_optimistic_insert because
no heuristics is applied to whether it pays to use CPU time for
reorganizing the page or not.

IMPORTANT: The caller will have to update IBUF_BITMAP_FREE
if this is a compressed leaf page in a secondary index.
This has to be done either within the same mini-transaction,
or by invoking ibuf_reset_free_bits() before mtr_commit().

@return pointer to inserted record if succeed, else NULL */
static MY_ATTRIBUTE((nonnull, warn_unused_result))
rec_t*
btr_cur_insert_if_possible(
/*=======================*/
	btr_cur_t*	cursor,	/*!< in: cursor on page after which to insert;
				cursor stays valid */
	const dtuple_t*	tuple,	/*!< in: tuple to insert; the size info need not
				have been stored to tuple */
	offset_t**	offsets,/*!< out: offsets on *rec */
	mem_heap_t**	heap,	/*!< in/out: pointer to memory heap, or NULL */
	ulint		n_ext,	/*!< in: number of externally stored columns */
	mtr_t*		mtr)	/*!< in/out: mini-transaction */
{
	page_cur_t*	page_cursor;
	rec_t*		rec;

	ut_ad(dtuple_check_typed(tuple));

	ut_ad(mtr_memo_contains(mtr, btr_cur_get_block(cursor),
			       MTR_MEMO_PAGE_X_FIX));
	page_cursor = btr_cur_get_page_cur(cursor);

	/* Now, try the insert */
	rec = page_cur_tuple_insert(page_cursor, tuple, cursor->index,
				    offsets, heap, n_ext, mtr);

	/* If the record did not fit, reorganize.
	For compressed pages, page_cur_tuple_insert()
	attempted this already. */
	if (!rec && !page_cur_get_page_zip(page_cursor)
	    && btr_page_reorganize(page_cursor, cursor->index, mtr)) {
		rec = page_cur_tuple_insert(
			page_cursor, tuple, cursor->index,
			offsets, heap, n_ext, mtr);
	}

	ut_ad(!rec || rec_offs_validate(rec, cursor->index, *offsets));
	return(rec);
}

/*************************************************************//**
For an insert, checks the locks and does the undo logging if desired.
@return DB_SUCCESS, DB_WAIT_LOCK, DB_FAIL, or error number */
UNIV_INLINE MY_ATTRIBUTE((warn_unused_result, nonnull(2,3,5,6)))
dberr_t
btr_cur_ins_lock_and_undo(
/*======================*/
	ulint		flags,	/*!< in: undo logging and locking flags: if
				not zero, the parameters index and thr
				should be specified */
	btr_cur_t*	cursor,	/*!< in: cursor on page after which to insert */
	dtuple_t*	entry,	/*!< in/out: entry to insert */
	que_thr_t*	thr,	/*!< in: query thread or NULL */
	mtr_t*		mtr,	/*!< in/out: mini-transaction */
	bool*		inherit)/*!< out: true if the inserted new record maybe
				should inherit LOCK_GAP type locks from the
				successor record */
{
	dict_index_t*	index;
	dberr_t		err = DB_SUCCESS;
	rec_t*		rec;
	roll_ptr_t	roll_ptr;

	/* Check if we have to wait for a lock: enqueue an explicit lock
	request if yes */

	rec = btr_cur_get_rec(cursor);
	index = cursor->index;

	ut_ad(!dict_index_is_online_ddl(index)
	      || dict_index_is_clust(index)
	      || (flags & BTR_CREATE_FLAG));
	ut_ad(mtr->is_named_space(index->table->space));

	/* Check if there is predicate or GAP lock preventing the insertion */
	if (!(flags & BTR_NO_LOCKING_FLAG)) {
		if (dict_index_is_spatial(index)) {
			lock_prdt_t	prdt;
			rtr_mbr_t	mbr;

			rtr_get_mbr_from_tuple(entry, &mbr);

			/* Use on stack MBR variable to test if a lock is
			needed. If so, the predicate (MBR) will be allocated
			from lock heap in lock_prdt_insert_check_and_lock() */
			lock_init_prdt_from_mbr(
				&prdt, &mbr, 0, NULL);

			err = lock_prdt_insert_check_and_lock(
				flags, rec, btr_cur_get_block(cursor),
				index, thr, mtr, &prdt);
			*inherit = false;
		} else {
			err = lock_rec_insert_check_and_lock(
				flags, rec, btr_cur_get_block(cursor),
				index, thr, mtr, inherit);
		}
	}

	if (err != DB_SUCCESS
	    || !(~flags | (BTR_NO_UNDO_LOG_FLAG | BTR_KEEP_SYS_FLAG))
	    || !dict_index_is_clust(index) || dict_index_is_ibuf(index)) {

		return(err);
	}

	if (flags & BTR_NO_UNDO_LOG_FLAG) {
		roll_ptr = roll_ptr_t(1) << ROLL_PTR_INSERT_FLAG_POS;
		if (!(flags & BTR_KEEP_SYS_FLAG)) {
upd_sys:
			dfield_t* r = dtuple_get_nth_field(
				entry, index->db_roll_ptr());
			ut_ad(r->len == DATA_ROLL_PTR_LEN);
			trx_write_roll_ptr(static_cast<byte*>(r->data),
					   roll_ptr);
		}
	} else {
		err = trx_undo_report_row_operation(thr, index, entry,
						    NULL, 0, NULL, NULL,
						    &roll_ptr);
		if (err == DB_SUCCESS) {
			goto upd_sys;
		}
	}

	return(err);
}

/**
Prefetch siblings of the leaf for the pessimistic operation.
@param block	leaf page */
static
void
btr_cur_prefetch_siblings(
	buf_block_t*	block)
{
	page_t*	page = buf_block_get_frame(block);

	ut_ad(page_is_leaf(page));

	ulint left_page_no = fil_page_get_prev(page);
	ulint right_page_no = fil_page_get_next(page);

	if (left_page_no != FIL_NULL) {
		buf_read_page_background(
			page_id_t(block->page.id.space(), left_page_no),
			block->zip_size(), false);
	}
	if (right_page_no != FIL_NULL) {
		buf_read_page_background(
			page_id_t(block->page.id.space(), right_page_no),
			block->zip_size(), false);
	}
}

/*************************************************************//**
Tries to perform an insert to a page in an index tree, next to cursor.
It is assumed that mtr holds an x-latch on the page. The operation does
not succeed if there is too little space on the page. If there is just
one record on the page, the insert will always succeed; this is to
prevent trying to split a page with just one record.
@return DB_SUCCESS, DB_WAIT_LOCK, DB_FAIL, or error number */
dberr_t
btr_cur_optimistic_insert(
/*======================*/
	ulint		flags,	/*!< in: undo logging and locking flags: if not
				zero, the parameters index and thr should be
				specified */
	btr_cur_t*	cursor,	/*!< in: cursor on page after which to insert;
				cursor stays valid */
	offset_t**	offsets,/*!< out: offsets on *rec */
	mem_heap_t**	heap,	/*!< in/out: pointer to memory heap */
	dtuple_t*	entry,	/*!< in/out: entry to insert */
	rec_t**		rec,	/*!< out: pointer to inserted record if
				succeed */
	big_rec_t**	big_rec,/*!< out: big rec vector whose fields have to
				be stored externally by the caller */
	ulint		n_ext,	/*!< in: number of externally stored columns */
	que_thr_t*	thr,	/*!< in/out: query thread; can be NULL if
				!(~flags
				& (BTR_NO_LOCKING_FLAG
				| BTR_NO_UNDO_LOG_FLAG)) */
	mtr_t*		mtr)	/*!< in/out: mini-transaction;
				if this function returns DB_SUCCESS on
				a leaf page of a secondary index in a
				compressed tablespace, the caller must
				mtr_commit(mtr) before latching
				any further pages */
{
	big_rec_t*	big_rec_vec	= NULL;
	dict_index_t*	index;
	page_cur_t*	page_cursor;
	buf_block_t*	block;
	page_t*		page;
	rec_t*		dummy;
	bool		leaf;
	bool		reorg;
	bool		inherit = true;
	ulint		rec_size;
	dberr_t		err;

	ut_ad(thr || !(~flags & (BTR_NO_LOCKING_FLAG | BTR_NO_UNDO_LOG_FLAG)));
	*big_rec = NULL;

	block = btr_cur_get_block(cursor);
	page = buf_block_get_frame(block);
	index = cursor->index;

	ut_ad(mtr_memo_contains(mtr, block, MTR_MEMO_PAGE_X_FIX));
	ut_ad(!dict_index_is_online_ddl(index)
	      || dict_index_is_clust(index)
	      || (flags & BTR_CREATE_FLAG));
	ut_ad(dtuple_check_typed(entry));

#ifdef UNIV_DEBUG_VALGRIND
	if (block->page.zip.data) {
		UNIV_MEM_ASSERT_RW(page, srv_page_size);
		UNIV_MEM_ASSERT_RW(block->page.zip.data,
				   block->zip_size());
	}
#endif /* UNIV_DEBUG_VALGRIND */

	leaf = page_is_leaf(page);

	if (UNIV_UNLIKELY(entry->is_alter_metadata())) {
		ut_ad(leaf);
		goto convert_big_rec;
	}

	/* Calculate the record size when entry is converted to a record */
	rec_size = rec_get_converted_size(index, entry, n_ext);

	if (page_zip_rec_needs_ext(rec_size, page_is_comp(page),
				   dtuple_get_n_fields(entry),
				   block->zip_size())) {
convert_big_rec:
		/* The record is so big that we have to store some fields
		externally on separate database pages */
		big_rec_vec = dtuple_convert_big_rec(index, 0, entry, &n_ext);

		if (UNIV_UNLIKELY(big_rec_vec == NULL)) {

			return(DB_TOO_BIG_RECORD);
		}

		rec_size = rec_get_converted_size(index, entry, n_ext);
	}

	if (block->page.zip.data && page_zip_is_too_big(index, entry)) {
		if (big_rec_vec != NULL) {
			dtuple_convert_back_big_rec(index, entry, big_rec_vec);
		}

		return(DB_TOO_BIG_RECORD);
	}

	LIMIT_OPTIMISTIC_INSERT_DEBUG(page_get_n_recs(page),
				      goto fail);

	if (block->page.zip.data && leaf
	    && (page_get_data_size(page) + rec_size
		>= dict_index_zip_pad_optimal_page_size(index))) {
		/* If compression padding tells us that insertion will
		result in too packed up page i.e.: which is likely to
		cause compression failure then don't do an optimistic
		insertion. */
fail:
		err = DB_FAIL;

		/* prefetch siblings of the leaf for the pessimistic
		operation, if the page is leaf. */
		if (page_is_leaf(page)) {
			btr_cur_prefetch_siblings(block);
		}
fail_err:

		if (big_rec_vec) {
			dtuple_convert_back_big_rec(index, entry, big_rec_vec);
		}

		return(err);
	}

	ulint	max_size = page_get_max_insert_size_after_reorganize(page, 1);

	if (page_has_garbage(page)) {
		if ((max_size < rec_size
		     || max_size < BTR_CUR_PAGE_REORGANIZE_LIMIT)
		    && page_get_n_recs(page) > 1
		    && page_get_max_insert_size(page, 1) < rec_size) {

			goto fail;
		}
	} else if (max_size < rec_size) {
		goto fail;
	}

	/* If there have been many consecutive inserts to the
	clustered index leaf page of an uncompressed table, check if
	we have to split the page to reserve enough free space for
	future updates of records. */

	if (leaf && !block->page.zip.data && dict_index_is_clust(index)
	    && page_get_n_recs(page) >= 2
	    && dict_index_get_space_reserve() + rec_size > max_size
	    && (btr_page_get_split_rec_to_right(cursor, &dummy)
		|| btr_page_get_split_rec_to_left(cursor))) {
		goto fail;
	}

	page_cursor = btr_cur_get_page_cur(cursor);

	DBUG_LOG("ib_cur",
		 "insert " << index->name << " (" << index->id << ") by "
		 << ib::hex(thr ? thr->graph->trx->id : 0)
		 << ' ' << rec_printer(entry).str());
	DBUG_EXECUTE_IF("do_page_reorganize",
			btr_page_reorganize(page_cursor, index, mtr););

	/* Now, try the insert */
	{
		const rec_t*	page_cursor_rec = page_cur_get_rec(page_cursor);

		/* Check locks and write to the undo log,
		if specified */
		err = btr_cur_ins_lock_and_undo(flags, cursor, entry,
						thr, mtr, &inherit);
		if (err != DB_SUCCESS) {
			goto fail_err;
		}

#ifdef UNIV_DEBUG
		if (!(flags & BTR_CREATE_FLAG)
		    && index->is_primary() && page_is_leaf(page)) {
			const dfield_t* trx_id = dtuple_get_nth_field(
				entry, dict_col_get_clust_pos(
					dict_table_get_sys_col(index->table,
							       DATA_TRX_ID),
					index));

			ut_ad(trx_id->len == DATA_TRX_ID_LEN);
			ut_ad(trx_id[1].len == DATA_ROLL_PTR_LEN);
			ut_ad(*static_cast<const byte*>
			      (trx_id[1].data) & 0x80);
			if (flags & BTR_NO_UNDO_LOG_FLAG) {
				ut_ad(!memcmp(trx_id->data, reset_trx_id,
					      DATA_TRX_ID_LEN));
			} else {
				ut_ad(thr->graph->trx->id);
				ut_ad(thr->graph->trx->id
				      == trx_read_trx_id(
					      static_cast<const byte*>(
						      trx_id->data)));
			}
		}
#endif

		*rec = page_cur_tuple_insert(
			page_cursor, entry, index, offsets, heap,
			n_ext, mtr);

		reorg = page_cursor_rec != page_cur_get_rec(page_cursor);
	}

	if (*rec) {
	} else if (block->page.zip.data) {
		ut_ad(!index->table->is_temporary());
		/* Reset the IBUF_BITMAP_FREE bits, because
		page_cur_tuple_insert() will have attempted page
		reorganize before failing. */
		if (leaf
		    && !dict_index_is_clust(index)) {
			ibuf_reset_free_bits(block);
		}

		goto fail;
	} else {
		ut_ad(!reorg);

		/* If the record did not fit, reorganize */
		if (!btr_page_reorganize(page_cursor, index, mtr)) {
			ut_ad(0);
			goto fail;
		}

		ut_ad(page_get_max_insert_size(page, 1) == max_size);

		reorg = TRUE;

		*rec = page_cur_tuple_insert(page_cursor, entry, index,
					     offsets, heap, n_ext, mtr);

		if (UNIV_UNLIKELY(!*rec)) {
			ib::fatal() <<  "Cannot insert tuple " << *entry
				<< "into index " << index->name
				<< " of table " << index->table->name
				<< ". Max size: " << max_size;
		}
	}

#ifdef BTR_CUR_HASH_ADAPT
	if (!leaf) {
# ifdef MYSQL_INDEX_DISABLE_AHI
	} else if (index->disable_ahi) {
# endif
	} else if (entry->info_bits & REC_INFO_MIN_REC_FLAG) {
		ut_ad(entry->is_metadata());
		ut_ad(index->is_instant());
		ut_ad(flags == BTR_NO_LOCKING_FLAG);
	} else {
		rw_lock_t* ahi_latch = btr_get_search_latch(index);
		if (!reorg && cursor->flag == BTR_CUR_HASH) {
			btr_search_update_hash_node_on_insert(
				cursor, ahi_latch);
		} else {
			btr_search_update_hash_on_insert(cursor, ahi_latch);
		}
	}
#endif /* BTR_CUR_HASH_ADAPT */

	if (!(flags & BTR_NO_LOCKING_FLAG) && inherit) {

		lock_update_insert(block, *rec);
	}

	if (leaf
	    && !dict_index_is_clust(index)
	    && !index->table->is_temporary()) {
		/* Update the free bits of the B-tree page in the
		insert buffer bitmap. */

		/* The free bits in the insert buffer bitmap must
		never exceed the free space on a page.  It is safe to
		decrement or reset the bits in the bitmap in a
		mini-transaction that is committed before the
		mini-transaction that affects the free space. */

		/* It is unsafe to increment the bits in a separately
		committed mini-transaction, because in crash recovery,
		the free bits could momentarily be set too high. */

		if (block->page.zip.data) {
			/* Update the bits in the same mini-transaction. */
			ibuf_update_free_bits_zip(block, mtr);
		} else {
			/* Decrement the bits in a separate
			mini-transaction. */
			ibuf_update_free_bits_if_full(
				block, max_size,
				rec_size + PAGE_DIR_SLOT_SIZE);
		}
	}

	*big_rec = big_rec_vec;

	return(DB_SUCCESS);
}

/*************************************************************//**
Performs an insert on a page of an index tree. It is assumed that mtr
holds an x-latch on the tree and on the cursor page. If the insert is
made on the leaf level, to avoid deadlocks, mtr must also own x-latches
to brothers of page, if those brothers exist.
@return DB_SUCCESS or error number */
dberr_t
btr_cur_pessimistic_insert(
/*=======================*/
	ulint		flags,	/*!< in: undo logging and locking flags: if not
				zero, the parameter thr should be
				specified; if no undo logging is specified,
				then the caller must have reserved enough
				free extents in the file space so that the
				insertion will certainly succeed */
	btr_cur_t*	cursor,	/*!< in: cursor after which to insert;
				cursor stays valid */
	offset_t**	offsets,/*!< out: offsets on *rec */
	mem_heap_t**	heap,	/*!< in/out: pointer to memory heap
				that can be emptied */
	dtuple_t*	entry,	/*!< in/out: entry to insert */
	rec_t**		rec,	/*!< out: pointer to inserted record if
				succeed */
	big_rec_t**	big_rec,/*!< out: big rec vector whose fields have to
				be stored externally by the caller */
	ulint		n_ext,	/*!< in: number of externally stored columns */
	que_thr_t*	thr,	/*!< in/out: query thread; can be NULL if
				!(~flags
				& (BTR_NO_LOCKING_FLAG
				| BTR_NO_UNDO_LOG_FLAG)) */
	mtr_t*		mtr)	/*!< in/out: mini-transaction */
{
	dict_index_t*	index		= cursor->index;
	big_rec_t*	big_rec_vec	= NULL;
	dberr_t		err;
	bool		inherit = false;
	bool		success;
	ulint		n_reserved	= 0;

	ut_ad(dtuple_check_typed(entry));
	ut_ad(thr || !(~flags & (BTR_NO_LOCKING_FLAG | BTR_NO_UNDO_LOG_FLAG)));

	*big_rec = NULL;

	ut_ad(mtr_memo_contains_flagged(
		      mtr, dict_index_get_lock(btr_cur_get_index(cursor)),
		      MTR_MEMO_X_LOCK | MTR_MEMO_SX_LOCK));
	ut_ad(mtr_memo_contains(mtr, btr_cur_get_block(cursor),
			       MTR_MEMO_PAGE_X_FIX));
	ut_ad(!dict_index_is_online_ddl(index)
	      || dict_index_is_clust(index)
	      || (flags & BTR_CREATE_FLAG));

	cursor->flag = BTR_CUR_BINARY;

	/* Check locks and write to undo log, if specified */

	err = btr_cur_ins_lock_and_undo(flags, cursor, entry,
					thr, mtr, &inherit);

	if (err != DB_SUCCESS) {

		return(err);
	}

	if (!(flags & BTR_NO_UNDO_LOG_FLAG)) {
		/* First reserve enough free space for the file segments
		of the index tree, so that the insert will not fail because
		of lack of space */

		ulint	n_extents = cursor->tree_height / 16 + 3;

		success = fsp_reserve_free_extents(&n_reserved,
						   index->table->space,
						   n_extents, FSP_NORMAL, mtr);
		if (!success) {
			return(DB_OUT_OF_FILE_SPACE);
		}
	}

	if (page_zip_rec_needs_ext(rec_get_converted_size(index, entry, n_ext),
				   index->table->not_redundant(),
				   dtuple_get_n_fields(entry),
				   btr_cur_get_block(cursor)->zip_size())
	    || UNIV_UNLIKELY(entry->is_alter_metadata()
			     && !dfield_is_ext(
				     dtuple_get_nth_field(
					     entry,
					     index->first_user_field())))) {
		/* The record is so big that we have to store some fields
		externally on separate database pages */

		if (UNIV_LIKELY_NULL(big_rec_vec)) {
			/* This should never happen, but we handle
			the situation in a robust manner. */
			ut_ad(0);
			dtuple_convert_back_big_rec(index, entry, big_rec_vec);
		}

		big_rec_vec = dtuple_convert_big_rec(index, 0, entry, &n_ext);

		if (big_rec_vec == NULL) {

			index->table->space->release_free_extents(n_reserved);
			return(DB_TOO_BIG_RECORD);
		}
	}

	if (dict_index_get_page(index)
	    == btr_cur_get_block(cursor)->page.id.page_no()) {

		/* The page is the root page */
		*rec = btr_root_raise_and_insert(
			flags, cursor, offsets, heap, entry, n_ext, mtr);
	} else {
		*rec = btr_page_split_and_insert(
			flags, cursor, offsets, heap, entry, n_ext, mtr);
	}

	if (*rec == NULL && os_has_said_disk_full) {
		return(DB_OUT_OF_FILE_SPACE);
	}

	ut_ad(page_rec_get_next(btr_cur_get_rec(cursor)) == *rec
	      || dict_index_is_spatial(index));

	if (!(flags & BTR_NO_LOCKING_FLAG)) {
		ut_ad(!index->table->is_temporary());
		if (dict_index_is_spatial(index)) {
			/* Do nothing */
		} else {
			/* The cursor might be moved to the other page
			and the max trx id field should be updated after
			the cursor was fixed. */
			if (!dict_index_is_clust(index)) {
				page_update_max_trx_id(
					btr_cur_get_block(cursor),
					btr_cur_get_page_zip(cursor),
					thr_get_trx(thr)->id, mtr);
			}

			if (!page_rec_is_infimum(btr_cur_get_rec(cursor))
			    || !page_has_prev(btr_cur_get_page(cursor))) {
				/* split and inserted need to call
				lock_update_insert() always. */
				inherit = true;
			}
		}
	}

	if (!page_is_leaf(btr_cur_get_page(cursor))) {
		ut_ad(!big_rec_vec);
	} else {
#ifdef BTR_CUR_HASH_ADAPT
# ifdef MYSQL_INDEX_DISABLE_AHI
		if (index->disable_ahi); else
# endif
		if (entry->info_bits & REC_INFO_MIN_REC_FLAG) {
			ut_ad(entry->is_metadata());
			ut_ad(index->is_instant());
			ut_ad(flags & BTR_NO_LOCKING_FLAG);
			ut_ad(!(flags & BTR_CREATE_FLAG));
		} else {
			btr_search_update_hash_on_insert(
				cursor, btr_get_search_latch(index));
		}
#endif /* BTR_CUR_HASH_ADAPT */
		if (inherit && !(flags & BTR_NO_LOCKING_FLAG)) {

			lock_update_insert(btr_cur_get_block(cursor), *rec);
		}
	}

	index->table->space->release_free_extents(n_reserved);
	*big_rec = big_rec_vec;

	return(DB_SUCCESS);
}

/*==================== B-TREE UPDATE =========================*/

/*************************************************************//**
For an update, checks the locks and does the undo logging.
@return DB_SUCCESS, DB_WAIT_LOCK, or error number */
UNIV_INLINE MY_ATTRIBUTE((warn_unused_result))
dberr_t
btr_cur_upd_lock_and_undo(
/*======================*/
	ulint		flags,	/*!< in: undo logging and locking flags */
	btr_cur_t*	cursor,	/*!< in: cursor on record to update */
	const offset_t*	offsets,/*!< in: rec_get_offsets() on cursor */
	const upd_t*	update,	/*!< in: update vector */
	ulint		cmpl_info,/*!< in: compiler info on secondary index
				updates */
	que_thr_t*	thr,	/*!< in: query thread
				(can be NULL if BTR_NO_LOCKING_FLAG) */
	mtr_t*		mtr,	/*!< in/out: mini-transaction */
	roll_ptr_t*	roll_ptr)/*!< out: roll pointer */
{
	dict_index_t*	index;
	const rec_t*	rec;
	dberr_t		err;

	ut_ad((thr != NULL) || (flags & BTR_NO_LOCKING_FLAG));

	rec = btr_cur_get_rec(cursor);
	index = cursor->index;

	ut_ad(rec_offs_validate(rec, index, offsets));
	ut_ad(mtr->is_named_space(index->table->space));

	if (!dict_index_is_clust(index)) {
		ut_ad(dict_index_is_online_ddl(index)
		      == !!(flags & BTR_CREATE_FLAG));

		/* We do undo logging only when we update a clustered index
		record */
		return(lock_sec_rec_modify_check_and_lock(
			       flags, btr_cur_get_block(cursor), rec,
			       index, thr, mtr));
	}

	/* Check if we have to wait for a lock: enqueue an explicit lock
	request if yes */

	if (!(flags & BTR_NO_LOCKING_FLAG)) {
		err = lock_clust_rec_modify_check_and_lock(
			flags, btr_cur_get_block(cursor), rec, index,
			offsets, thr);
		if (err != DB_SUCCESS) {
			return(err);
		}
	}

	/* Append the info about the update in the undo log */

	return((flags & BTR_NO_UNDO_LOG_FLAG)
	       ? DB_SUCCESS
	       : trx_undo_report_row_operation(
		       thr, index, NULL, update,
		       cmpl_info, rec, offsets, roll_ptr));
}

/** Copy DB_TRX_ID,DB_ROLL_PTR to the redo log.
@param[in]	index	clustered index
@param[in]	trx_id_t	DB_TRX_ID
@param[in]	roll_ptr	DB_ROLL_PTR
@param[in,out]	log_ptr		redo log buffer
@return current end of the redo log buffer */
static byte*
btr_cur_log_sys(
	const dict_index_t*	index,
	trx_id_t		trx_id,
	roll_ptr_t		roll_ptr,
	byte*			log_ptr)
{
	log_ptr += mach_write_compressed(log_ptr, index->db_trx_id());
	/* Yes, we are writing DB_ROLL_PTR,DB_TRX_ID in reverse order,
	after emitting the position of DB_TRX_ID in the index.
	This is how row_upd_write_sys_vals_to_log()
	originally worked, and it is part of the redo log format. */
	trx_write_roll_ptr(log_ptr, roll_ptr);
	log_ptr += DATA_ROLL_PTR_LEN;
	log_ptr += mach_u64_write_compressed(log_ptr, trx_id);

	return log_ptr;
}

/** Write DB_TRX_ID,DB_ROLL_PTR to a clustered index entry.
@param[in,out]	entry		clustered index entry
@param[in]	index		clustered index
@param[in]	trx_id		DB_TRX_ID
@param[in]	roll_ptr	DB_ROLL_PTR */
static void btr_cur_write_sys(
	dtuple_t*		entry,
	const dict_index_t*	index,
	trx_id_t		trx_id,
	roll_ptr_t		roll_ptr)
{
	dfield_t* t = dtuple_get_nth_field(entry, index->db_trx_id());
	ut_ad(t->len == DATA_TRX_ID_LEN);
	trx_write_trx_id(static_cast<byte*>(t->data), trx_id);
	dfield_t* r = dtuple_get_nth_field(entry, index->db_roll_ptr());
	ut_ad(r->len == DATA_ROLL_PTR_LEN);
	trx_write_roll_ptr(static_cast<byte*>(r->data), roll_ptr);
}

/***********************************************************//**
Writes a redo log record of updating a record in-place. */
void
btr_cur_update_in_place_log(
/*========================*/
	ulint		flags,		/*!< in: flags */
	const rec_t*	rec,		/*!< in: record */
	dict_index_t*	index,		/*!< in: index of the record */
	const upd_t*	update,		/*!< in: update vector */
	trx_id_t	trx_id,		/*!< in: transaction id */
	roll_ptr_t	roll_ptr,	/*!< in: roll ptr */
	mtr_t*		mtr)		/*!< in: mtr */
{
	byte*		log_ptr;
	const page_t*	page	= page_align(rec);
	ut_ad(flags < 256);
	ut_ad(!!page_is_comp(page) == dict_table_is_comp(index->table));

	log_ptr = mlog_open_and_write_index(mtr, rec, index, page_is_comp(page)
					    ? MLOG_COMP_REC_UPDATE_IN_PLACE
					    : MLOG_REC_UPDATE_IN_PLACE,
					    1 + DATA_ROLL_PTR_LEN + 14 + 2
					    + MLOG_BUF_MARGIN);

	if (!log_ptr) {
		/* Logging in mtr is switched off during crash recovery */
		return;
	}

	/* For secondary indexes, we could skip writing the dummy system fields
	to the redo log but we have to change redo log parsing of
	MLOG_REC_UPDATE_IN_PLACE/MLOG_COMP_REC_UPDATE_IN_PLACE or we have to add
	new redo log record. For now, just write dummy sys fields to the redo
	log if we are updating a secondary index record.
	*/
	mach_write_to_1(log_ptr, flags);
	log_ptr++;

	if (dict_index_is_clust(index)) {
		log_ptr = btr_cur_log_sys(index, trx_id, roll_ptr, log_ptr);
	} else {
		/* Dummy system fields for a secondary index */
		/* TRX_ID Position */
		log_ptr += mach_write_compressed(log_ptr, 0);
		/* ROLL_PTR */
		trx_write_roll_ptr(log_ptr, 0);
		log_ptr += DATA_ROLL_PTR_LEN;
		/* TRX_ID */
		log_ptr += mach_u64_write_compressed(log_ptr, 0);
	}

	mach_write_to_2(log_ptr, page_offset(rec));
	log_ptr += 2;

	row_upd_index_write_log(update, log_ptr, mtr);
}

/***********************************************************//**
Parses a redo log record of updating a record in-place.
@return end of log record or NULL */
const byte*
btr_cur_parse_update_in_place(
/*==========================*/
	const byte*	ptr,	/*!< in: buffer */
	const byte*	end_ptr,/*!< in: buffer end */
	page_t*		page,	/*!< in/out: page or NULL */
	page_zip_des_t*	page_zip,/*!< in/out: compressed page, or NULL */
	dict_index_t*	index)	/*!< in: index corresponding to page */
{
	ulint		flags;
	rec_t*		rec;
	upd_t*		update;
	ulint		pos;
	trx_id_t	trx_id;
	roll_ptr_t	roll_ptr;
	ulint		rec_offset;
	mem_heap_t*	heap;
	offset_t*	offsets;

	if (end_ptr < ptr + 1) {

		return(NULL);
	}

	flags = mach_read_from_1(ptr);
	ptr++;

	ptr = row_upd_parse_sys_vals(ptr, end_ptr, &pos, &trx_id, &roll_ptr);

	if (ptr == NULL) {

		return(NULL);
	}

	if (end_ptr < ptr + 2) {

		return(NULL);
	}

	rec_offset = mach_read_from_2(ptr);
	ptr += 2;

	ut_a(rec_offset <= srv_page_size);

	heap = mem_heap_create(256);

	ptr = row_upd_index_parse(ptr, end_ptr, heap, &update);

	if (!ptr || !page) {

		goto func_exit;
	}

	ut_a((ibool)!!page_is_comp(page) == dict_table_is_comp(index->table));
	rec = page + rec_offset;

	/* We do not need to reserve search latch, as the page is only
	being recovered, and there cannot be a hash index to it. */

	/* The function rtr_update_mbr_field_in_place() is generating
	these records on node pointer pages; therefore we have to
	check if this is a leaf page. */

	offsets = rec_get_offsets(rec, index, NULL,
				  flags != (BTR_NO_UNDO_LOG_FLAG
					    | BTR_NO_LOCKING_FLAG
					    | BTR_KEEP_SYS_FLAG)
				  || page_is_leaf(page),
				  ULINT_UNDEFINED, &heap);

	if (!(flags & BTR_KEEP_SYS_FLAG)) {
		row_upd_rec_sys_fields_in_recovery(rec, page_zip, offsets,
						   pos, trx_id, roll_ptr);
	}

	row_upd_rec_in_place(rec, index, offsets, update, page_zip);

func_exit:
	mem_heap_free(heap);

	return(ptr);
}

/*************************************************************//**
See if there is enough place in the page modification log to log
an update-in-place.

@retval false if out of space; IBUF_BITMAP_FREE will be reset
outside mtr if the page was recompressed
@retval true if enough place;

IMPORTANT: The caller will have to update IBUF_BITMAP_FREE if this is
a secondary index leaf page. This has to be done either within the
same mini-transaction, or by invoking ibuf_reset_free_bits() before
mtr_commit(mtr). */
bool
btr_cur_update_alloc_zip_func(
/*==========================*/
	page_zip_des_t*	page_zip,/*!< in/out: compressed page */
	page_cur_t*	cursor,	/*!< in/out: B-tree page cursor */
	dict_index_t*	index,	/*!< in: the index corresponding to cursor */
#ifdef UNIV_DEBUG
	offset_t*	offsets,/*!< in/out: offsets of the cursor record */
#endif /* UNIV_DEBUG */
	ulint		length,	/*!< in: size needed */
	bool		create,	/*!< in: true=delete-and-insert,
				false=update-in-place */
	mtr_t*		mtr)	/*!< in/out: mini-transaction */
{

	/* Have a local copy of the variables as these can change
	dynamically. */
	const page_t*	page = page_cur_get_page(cursor);

	ut_ad(page_zip == page_cur_get_page_zip(cursor));
	ut_ad(!dict_index_is_ibuf(index));
	ut_ad(rec_offs_validate(page_cur_get_rec(cursor), index, offsets));

	if (page_zip_available(page_zip, dict_index_is_clust(index),
			       length, create)) {
		return(true);
	}

	if (!page_zip->m_nonempty && !page_has_garbage(page)) {
		/* The page has been freshly compressed, so
		reorganizing it will not help. */
		return(false);
	}

	if (create && page_is_leaf(page)
	    && (length + page_get_data_size(page)
		>= dict_index_zip_pad_optimal_page_size(index))) {
		return(false);
	}

	if (!btr_page_reorganize(cursor, index, mtr)) {
		goto out_of_space;
	}

	rec_offs_make_valid(page_cur_get_rec(cursor), index,
			    page_is_leaf(page), offsets);

	/* After recompressing a page, we must make sure that the free
	bits in the insert buffer bitmap will not exceed the free
	space on the page.  Because this function will not attempt
	recompression unless page_zip_available() fails above, it is
	safe to reset the free bits if page_zip_available() fails
	again, below.  The free bits can safely be reset in a separate
	mini-transaction.  If page_zip_available() succeeds below, we
	can be sure that the btr_page_reorganize() above did not reduce
	the free space available on the page. */

	if (page_zip_available(page_zip, dict_index_is_clust(index),
			       length, create)) {
		return(true);
	}

out_of_space:
	ut_ad(rec_offs_validate(page_cur_get_rec(cursor), index, offsets));

	/* Out of space: reset the free bits. */
	if (!dict_index_is_clust(index)
	    && !index->table->is_temporary()
	    && page_is_leaf(page)) {
		ibuf_reset_free_bits(page_cur_get_block(cursor));
	}

	return(false);
}

/*************************************************************//**
Updates a record when the update causes no size changes in its fields.
We assume here that the ordering fields of the record do not change.
@return locking or undo log related error code, or
@retval DB_SUCCESS on success
@retval DB_ZIP_OVERFLOW if there is not enough space left
on the compressed page (IBUF_BITMAP_FREE was reset outside mtr) */
dberr_t
btr_cur_update_in_place(
/*====================*/
	ulint		flags,	/*!< in: undo logging and locking flags */
	btr_cur_t*	cursor,	/*!< in: cursor on the record to update;
				cursor stays valid and positioned on the
				same record */
	offset_t*	offsets,/*!< in/out: offsets on cursor->page_cur.rec */
	const upd_t*	update,	/*!< in: update vector */
	ulint		cmpl_info,/*!< in: compiler info on secondary index
				updates */
	que_thr_t*	thr,	/*!< in: query thread */
	trx_id_t	trx_id,	/*!< in: transaction id */
	mtr_t*		mtr)	/*!< in/out: mini-transaction; if this
				is a secondary index, the caller must
				mtr_commit(mtr) before latching any
				further pages */
{
	dict_index_t*	index;
	dberr_t		err;
	rec_t*		rec;
	roll_ptr_t	roll_ptr	= 0;
	ulint		was_delete_marked;

	ut_ad(page_is_leaf(cursor->page_cur.block->frame));
	rec = btr_cur_get_rec(cursor);
	index = cursor->index;
	ut_ad(rec_offs_validate(rec, index, offsets));
	ut_ad(!!page_rec_is_comp(rec) == dict_table_is_comp(index->table));
	ut_ad(trx_id > 0 || (flags & BTR_KEEP_SYS_FLAG));
	/* The insert buffer tree should never be updated in place. */
	ut_ad(!dict_index_is_ibuf(index));
	ut_ad(dict_index_is_online_ddl(index) == !!(flags & BTR_CREATE_FLAG)
	      || dict_index_is_clust(index));
	ut_ad(thr_get_trx(thr)->id == trx_id
	      || (flags & ulint(~(BTR_KEEP_POS_FLAG | BTR_KEEP_IBUF_BITMAP)))
	      == (BTR_NO_UNDO_LOG_FLAG | BTR_NO_LOCKING_FLAG
		  | BTR_CREATE_FLAG | BTR_KEEP_SYS_FLAG));
	ut_ad(fil_page_index_page_check(btr_cur_get_page(cursor)));
	ut_ad(btr_page_get_index_id(btr_cur_get_page(cursor)) == index->id);
	ut_ad(!(update->info_bits & REC_INFO_MIN_REC_FLAG));

	DBUG_LOG("ib_cur",
		 "update-in-place " << index->name << " (" << index->id
		 << ") by " << ib::hex(trx_id) << ": "
		 << rec_printer(rec, offsets).str());

	buf_block_t* block = btr_cur_get_block(cursor);
	page_zip_des_t*	page_zip = buf_block_get_page_zip(block);

	/* Check that enough space is available on the compressed page. */
	if (UNIV_LIKELY_NULL(page_zip)) {
		ut_ad(!index->table->is_temporary());

		if (!btr_cur_update_alloc_zip(
			    page_zip, btr_cur_get_page_cur(cursor),
			    index, offsets, rec_offs_size(offsets),
			    false, mtr)) {
			return(DB_ZIP_OVERFLOW);
		}

		rec = btr_cur_get_rec(cursor);
	}

	/* Do lock checking and undo logging */
	err = btr_cur_upd_lock_and_undo(flags, cursor, offsets,
					update, cmpl_info,
					thr, mtr, &roll_ptr);
	if (UNIV_UNLIKELY(err != DB_SUCCESS)) {
		/* We may need to update the IBUF_BITMAP_FREE
		bits after a reorganize that was done in
		btr_cur_update_alloc_zip(). */
		goto func_exit;
	}

	if (!(flags & BTR_KEEP_SYS_FLAG)) {
		row_upd_rec_sys_fields(rec, NULL, index, offsets,
				       thr_get_trx(thr), roll_ptr);
	}

	was_delete_marked = rec_get_deleted_flag(
		rec, page_is_comp(buf_block_get_frame(block)));
	/* In delete-marked records, DB_TRX_ID must always refer to an
	existing undo log record. */
	ut_ad(!was_delete_marked
	      || !dict_index_is_clust(index)
	      || row_get_rec_trx_id(rec, index, offsets));

#ifdef BTR_CUR_HASH_ADAPT
	{
		rw_lock_t* ahi_latch = block->index
			? btr_get_search_latch(index) : NULL;
		if (ahi_latch) {
			/* TO DO: Can we skip this if none of the fields
			index->search_info->curr_n_fields
			are being updated? */

			/* The function row_upd_changes_ord_field_binary
			does not work on a secondary index. */

			if (!dict_index_is_clust(index)
			    || row_upd_changes_ord_field_binary(
				    index, update, thr, NULL, NULL)) {
				ut_ad(!(update->info_bits
					& REC_INFO_MIN_REC_FLAG));
				/* Remove possible hash index pointer
				to this record */
				btr_search_update_hash_on_delete(cursor);
			}

			rw_lock_x_lock(ahi_latch);
		}

		assert_block_ahi_valid(block);
#endif /* BTR_CUR_HASH_ADAPT */

		row_upd_rec_in_place(rec, index, offsets, update, page_zip);

#ifdef BTR_CUR_HASH_ADAPT
		if (ahi_latch) {
			rw_lock_x_unlock(ahi_latch);
		}
	}
#endif /* BTR_CUR_HASH_ADAPT */

	btr_cur_update_in_place_log(flags, rec, index, update,
				    trx_id, roll_ptr, mtr);

	if (was_delete_marked
	    && !rec_get_deleted_flag(
		    rec, page_is_comp(buf_block_get_frame(block)))) {
		/* The new updated record owns its possible externally
		stored fields */

		btr_cur_unmark_extern_fields(block, rec, index, offsets, mtr);
	}

	ut_ad(err == DB_SUCCESS);

func_exit:
	if (page_zip
	    && !(flags & BTR_KEEP_IBUF_BITMAP)
	    && !dict_index_is_clust(index)
	    && page_is_leaf(buf_block_get_frame(block))) {
		/* Update the free bits in the insert buffer. */
		ut_ad(!index->table->is_temporary());
		ibuf_update_free_bits_zip(block, mtr);
	}

	return(err);
}

/** Trim a metadata record during the rollback of instant ALTER TABLE.
@param[in]	entry	metadata tuple
@param[in]	index	primary key
@param[in]	update	update vector for the rollback */
ATTRIBUTE_COLD
static void btr_cur_trim_alter_metadata(dtuple_t* entry,
					const dict_index_t* index,
					const upd_t* update)
{
	ut_ad(index->is_instant());
	ut_ad(update->is_alter_metadata());
	ut_ad(entry->is_alter_metadata());

	ut_ad(update->fields[0].field_no == index->first_user_field());
	ut_ad(update->fields[0].new_val.ext);
	ut_ad(update->fields[0].new_val.len == FIELD_REF_SIZE);
	ut_ad(entry->n_fields - 1 == index->n_fields);

	const byte* ptr = static_cast<const byte*>(
		update->fields[0].new_val.data);
	ut_ad(!mach_read_from_4(ptr + BTR_EXTERN_LEN));
	ut_ad(mach_read_from_4(ptr + BTR_EXTERN_LEN + 4) > 4);
	ut_ad(mach_read_from_4(ptr + BTR_EXTERN_OFFSET) == FIL_PAGE_DATA);
	ut_ad(mach_read_from_4(ptr + BTR_EXTERN_SPACE_ID)
	      == index->table->space->id);

	ulint n_fields = update->fields[1].field_no;
	ut_ad(n_fields <= index->n_fields);
	if (n_fields != index->n_uniq) {
		ut_ad(n_fields
		      >= index->n_core_fields);
		entry->n_fields = n_fields;
		return;
	}

	/* This is based on dict_table_t::deserialise_columns()
	and btr_cur_instant_init_low(). */
	mtr_t mtr;
	mtr.start();
	buf_block_t* block = buf_page_get(
		page_id_t(index->table->space->id,
			  mach_read_from_4(ptr + BTR_EXTERN_PAGE_NO)),
		0, RW_S_LATCH, &mtr);
	buf_block_dbg_add_level(block, SYNC_EXTERN_STORAGE);
	ut_ad(fil_page_get_type(block->frame) == FIL_PAGE_TYPE_BLOB);
	ut_ad(mach_read_from_4(&block->frame[FIL_PAGE_DATA
					     + BTR_BLOB_HDR_NEXT_PAGE_NO])
	      == FIL_NULL);
	ut_ad(mach_read_from_4(&block->frame[FIL_PAGE_DATA
					     + BTR_BLOB_HDR_PART_LEN])
	      == mach_read_from_4(ptr + BTR_EXTERN_LEN + 4));
	n_fields = mach_read_from_4(
		&block->frame[FIL_PAGE_DATA + BTR_BLOB_HDR_SIZE])
		+ index->first_user_field();
	/* Rollback should not increase the number of fields. */
	ut_ad(n_fields <= index->n_fields);
	ut_ad(n_fields + 1 <= entry->n_fields);
	/* dict_index_t::clear_instant_alter() cannot be invoked while
	rollback of an instant ALTER TABLE transaction is in progress
	for an is_alter_metadata() record. */
	ut_ad(n_fields >= index->n_core_fields);

	mtr.commit();
	entry->n_fields = n_fields + 1;
}

/** Trim an update tuple due to instant ADD COLUMN, if needed.
For normal records, the trailing instantly added fields that match
the initial default values are omitted.

For the special metadata record on a table on which instant
ADD COLUMN has already been executed, both ADD COLUMN and the
rollback of ADD COLUMN need to be handled specially.

@param[in,out]	entry	index entry
@param[in]	index	index
@param[in]	update	update vector
@param[in]	thr	execution thread */
static inline
void
btr_cur_trim(
	dtuple_t*		entry,
	const dict_index_t*	index,
	const upd_t*		update,
	const que_thr_t*	thr)
{
	if (!index->is_instant()) {
	} else if (UNIV_UNLIKELY(update->is_metadata())) {
		/* We are either updating a metadata record
		(instant ALTER TABLE on a table where instant ALTER was
		already executed) or rolling back such an operation. */
		ut_ad(!upd_get_nth_field(update, 0)->orig_len);
		ut_ad(entry->is_metadata());

		if (thr->graph->trx->in_rollback) {
			/* This rollback can occur either as part of
			ha_innobase::commit_inplace_alter_table() rolling
			back after a failed innobase_add_instant_try(),
			or as part of crash recovery. Either way, the
			table will be in the data dictionary cache, with
			the instantly added columns going to be removed
			later in the rollback. */
			ut_ad(index->table->cached);
			/* The DB_TRX_ID,DB_ROLL_PTR are always last,
			and there should be some change to roll back.
			The first field in the update vector is the
			first instantly added column logged by
			innobase_add_instant_try(). */
			ut_ad(update->n_fields > 2);
			if (update->is_alter_metadata()) {
				btr_cur_trim_alter_metadata(
					entry, index, update);
				return;
			}
			ut_ad(!entry->is_alter_metadata());

			ulint n_fields = upd_get_nth_field(update, 0)
				->field_no;
			ut_ad(n_fields + 1 >= entry->n_fields);
			entry->n_fields = n_fields;
		}
	} else {
		entry->trim(*index);
	}
}

/*************************************************************//**
Tries to update a record on a page in an index tree. It is assumed that mtr
holds an x-latch on the page. The operation does not succeed if there is too
little space on the page or if the update would result in too empty a page,
so that tree compression is recommended. We assume here that the ordering
fields of the record do not change.
@return error code, including
@retval DB_SUCCESS on success
@retval DB_OVERFLOW if the updated record does not fit
@retval DB_UNDERFLOW if the page would become too empty
@retval DB_ZIP_OVERFLOW if there is not enough space left
on the compressed page (IBUF_BITMAP_FREE was reset outside mtr) */
dberr_t
btr_cur_optimistic_update(
/*======================*/
	ulint		flags,	/*!< in: undo logging and locking flags */
	btr_cur_t*	cursor,	/*!< in: cursor on the record to update;
				cursor stays valid and positioned on the
				same record */
	offset_t**	offsets,/*!< out: offsets on cursor->page_cur.rec */
	mem_heap_t**	heap,	/*!< in/out: pointer to NULL or memory heap */
	const upd_t*	update,	/*!< in: update vector; this must also
				contain trx id and roll ptr fields */
	ulint		cmpl_info,/*!< in: compiler info on secondary index
				updates */
	que_thr_t*	thr,	/*!< in: query thread */
	trx_id_t	trx_id,	/*!< in: transaction id */
	mtr_t*		mtr)	/*!< in/out: mini-transaction; if this
				is a secondary index, the caller must
				mtr_commit(mtr) before latching any
				further pages */
{
	dict_index_t*	index;
	page_cur_t*	page_cursor;
	dberr_t		err;
	buf_block_t*	block;
	page_t*		page;
	page_zip_des_t*	page_zip;
	rec_t*		rec;
	ulint		max_size;
	ulint		new_rec_size;
	ulint		old_rec_size;
	ulint		max_ins_size = 0;
	dtuple_t*	new_entry;
	roll_ptr_t	roll_ptr;
	ulint		i;

	block = btr_cur_get_block(cursor);
	page = buf_block_get_frame(block);
	rec = btr_cur_get_rec(cursor);
	index = cursor->index;
	ut_ad(trx_id > 0 || (flags & BTR_KEEP_SYS_FLAG));
	ut_ad(!!page_rec_is_comp(rec) == dict_table_is_comp(index->table));
	ut_ad(mtr_memo_contains(mtr, block, MTR_MEMO_PAGE_X_FIX));
	/* This is intended only for leaf page updates */
	ut_ad(page_is_leaf(page));
	/* The insert buffer tree should never be updated in place. */
	ut_ad(!dict_index_is_ibuf(index));
	ut_ad(dict_index_is_online_ddl(index) == !!(flags & BTR_CREATE_FLAG)
	      || dict_index_is_clust(index));
	ut_ad(thr_get_trx(thr)->id == trx_id
	      || (flags & ulint(~(BTR_KEEP_POS_FLAG | BTR_KEEP_IBUF_BITMAP)))
	      == (BTR_NO_UNDO_LOG_FLAG | BTR_NO_LOCKING_FLAG
		  | BTR_CREATE_FLAG | BTR_KEEP_SYS_FLAG));
	ut_ad(fil_page_index_page_check(page));
	ut_ad(btr_page_get_index_id(page) == index->id);

	*offsets = rec_get_offsets(rec, index, *offsets, true,
				   ULINT_UNDEFINED, heap);
#if defined UNIV_DEBUG || defined UNIV_BLOB_LIGHT_DEBUG
	ut_a(!rec_offs_any_null_extern(rec, *offsets)
	     || trx_is_recv(thr_get_trx(thr)));
#endif /* UNIV_DEBUG || UNIV_BLOB_LIGHT_DEBUG */

	if (UNIV_LIKELY(!update->is_metadata())
	    && !row_upd_changes_field_size_or_external(index, *offsets,
						       update)) {

		/* The simplest and the most common case: the update does not
		change the size of any field and none of the updated fields is
		externally stored in rec or update, and there is enough space
		on the compressed page to log the update. */

		return(btr_cur_update_in_place(
			       flags, cursor, *offsets, update,
			       cmpl_info, thr, trx_id, mtr));
	}

	if (rec_offs_any_extern(*offsets)) {
any_extern:
		/* Externally stored fields are treated in pessimistic
		update */

		/* prefetch siblings of the leaf for the pessimistic
		operation. */
		btr_cur_prefetch_siblings(block);

		return(DB_OVERFLOW);
	}

	if (rec_is_metadata(rec, *index) && index->table->instant) {
		goto any_extern;
	}

	for (i = 0; i < upd_get_n_fields(update); i++) {
		if (dfield_is_ext(&upd_get_nth_field(update, i)->new_val)) {

			goto any_extern;
		}
	}

	DBUG_LOG("ib_cur",
		 "update " << index->name << " (" << index->id << ") by "
		 << ib::hex(trx_id) << ": "
		 << rec_printer(rec, *offsets).str());

	page_cursor = btr_cur_get_page_cur(cursor);

	if (!*heap) {
		*heap = mem_heap_create(
			rec_offs_size(*offsets)
			+ DTUPLE_EST_ALLOC(rec_offs_n_fields(*offsets)));
	}

	new_entry = row_rec_to_index_entry(rec, index, *offsets, *heap);
	ut_ad(!dtuple_get_n_ext(new_entry));

	/* The page containing the clustered index record
	corresponding to new_entry is latched in mtr.
	Thus the following call is safe. */
	row_upd_index_replace_new_col_vals_index_pos(new_entry, index, update,
						     *heap);
	btr_cur_trim(new_entry, index, update, thr);
	old_rec_size = rec_offs_size(*offsets);
	new_rec_size = rec_get_converted_size(index, new_entry, 0);

	page_zip = buf_block_get_page_zip(block);
#ifdef UNIV_ZIP_DEBUG
	ut_a(!page_zip || page_zip_validate(page_zip, page, index));
#endif /* UNIV_ZIP_DEBUG */

	if (page_zip) {
		ut_ad(!index->table->is_temporary());

		if (page_zip_rec_needs_ext(new_rec_size, page_is_comp(page),
					   dict_index_get_n_fields(index),
					   block->zip_size())) {
			goto any_extern;
		}

		if (!btr_cur_update_alloc_zip(
			    page_zip, page_cursor, index, *offsets,
			    new_rec_size, true, mtr)) {
			return(DB_ZIP_OVERFLOW);
		}

		rec = page_cur_get_rec(page_cursor);
	}

	/* We limit max record size to 16k even for 64k page size. */
	if (new_rec_size >= COMPRESSED_REC_MAX_DATA_SIZE ||
			(!dict_table_is_comp(index->table)
			 && new_rec_size >= REDUNDANT_REC_MAX_DATA_SIZE)) {
		err = DB_OVERFLOW;

		goto func_exit;
	}

	if (UNIV_UNLIKELY(new_rec_size
			  >= (page_get_free_space_of_empty(page_is_comp(page))
			      / 2))) {
		/* We may need to update the IBUF_BITMAP_FREE
		bits after a reorganize that was done in
		btr_cur_update_alloc_zip(). */
		err = DB_OVERFLOW;
		goto func_exit;
	}

	if (UNIV_UNLIKELY(page_get_data_size(page)
			  - old_rec_size + new_rec_size
			  < BTR_CUR_PAGE_COMPRESS_LIMIT(index))) {
		/* We may need to update the IBUF_BITMAP_FREE
		bits after a reorganize that was done in
		btr_cur_update_alloc_zip(). */

		/* The page would become too empty */
		err = DB_UNDERFLOW;
		goto func_exit;
	}

	/* We do not attempt to reorganize if the page is compressed.
	This is because the page may fail to compress after reorganization. */
	max_size = page_zip
		? page_get_max_insert_size(page, 1)
		: (old_rec_size
		   + page_get_max_insert_size_after_reorganize(page, 1));

	if (!page_zip) {
		max_ins_size = page_get_max_insert_size_after_reorganize(
				page, 1);
	}

	if (!(((max_size >= BTR_CUR_PAGE_REORGANIZE_LIMIT)
	       && (max_size >= new_rec_size))
	      || (page_get_n_recs(page) <= 1))) {

		/* We may need to update the IBUF_BITMAP_FREE
		bits after a reorganize that was done in
		btr_cur_update_alloc_zip(). */

		/* There was not enough space, or it did not pay to
		reorganize: for simplicity, we decide what to do assuming a
		reorganization is needed, though it might not be necessary */

		err = DB_OVERFLOW;
		goto func_exit;
	}

	/* Do lock checking and undo logging */
	err = btr_cur_upd_lock_and_undo(flags, cursor, *offsets,
					update, cmpl_info,
					thr, mtr, &roll_ptr);
	if (err != DB_SUCCESS) {
		/* We may need to update the IBUF_BITMAP_FREE
		bits after a reorganize that was done in
		btr_cur_update_alloc_zip(). */
		goto func_exit;
	}

	/* Ok, we may do the replacement. Store on the page infimum the
	explicit locks on rec, before deleting rec (see the comment in
	btr_cur_pessimistic_update). */
	if (!dict_table_is_locking_disabled(index->table)) {
		lock_rec_store_on_page_infimum(block, rec);
	}

	if (UNIV_UNLIKELY(update->is_metadata())) {
		ut_ad(new_entry->is_metadata());
		ut_ad(index->is_instant());
		/* This can be innobase_add_instant_try() performing a
		subsequent instant ADD COLUMN, or its rollback by
		row_undo_mod_clust_low(). */
		ut_ad(flags & BTR_NO_LOCKING_FLAG);
	} else {
		btr_search_update_hash_on_delete(cursor);
	}

	page_cur_delete_rec(page_cursor, index, *offsets, mtr);

	page_cur_move_to_prev(page_cursor);

	if (!(flags & BTR_KEEP_SYS_FLAG)) {
		btr_cur_write_sys(new_entry, index, trx_id, roll_ptr);
	}

	/* There are no externally stored columns in new_entry */
	rec = btr_cur_insert_if_possible(
		cursor, new_entry, offsets, heap, 0/*n_ext*/, mtr);
	ut_a(rec); /* <- We calculated above the insert would fit */

	if (UNIV_UNLIKELY(update->is_metadata())) {
		/* We must empty the PAGE_FREE list, because if this
		was a rollback, the shortened metadata record
		would have too many fields, and we would be unable to
		know the size of the freed record. */
		btr_page_reorganize(page_cursor, index, mtr);
	} else if (!dict_table_is_locking_disabled(index->table)) {
		/* Restore the old explicit lock state on the record */
		lock_rec_restore_from_page_infimum(block, rec, block);
	}

	page_cur_move_to_next(page_cursor);
	ut_ad(err == DB_SUCCESS);

func_exit:
	if (!(flags & BTR_KEEP_IBUF_BITMAP)
	    && !dict_index_is_clust(index)) {
		/* Update the free bits in the insert buffer. */
		if (page_zip) {
			ut_ad(!index->table->is_temporary());
			ibuf_update_free_bits_zip(block, mtr);
		} else if (!index->table->is_temporary()) {
			ibuf_update_free_bits_low(block, max_ins_size, mtr);
		}
	}

	if (err != DB_SUCCESS) {
		/* prefetch siblings of the leaf for the pessimistic
		operation. */
		btr_cur_prefetch_siblings(block);
	}

	return(err);
}

/*************************************************************//**
If, in a split, a new supremum record was created as the predecessor of the
updated record, the supremum record must inherit exactly the locks on the
updated record. In the split it may have inherited locks from the successor
of the updated record, which is not correct. This function restores the
right locks for the new supremum. */
static
void
btr_cur_pess_upd_restore_supremum(
/*==============================*/
	buf_block_t*	block,	/*!< in: buffer block of rec */
	const rec_t*	rec,	/*!< in: updated record */
	mtr_t*		mtr)	/*!< in: mtr */
{
	page_t*		page;
	buf_block_t*	prev_block;

	page = buf_block_get_frame(block);

	if (page_rec_get_next(page_get_infimum_rec(page)) != rec) {
		/* Updated record is not the first user record on its page */

		return;
	}

	const uint32_t	prev_page_no = btr_page_get_prev(page);

	const page_id_t	page_id(block->page.id.space(), prev_page_no);

	ut_ad(prev_page_no != FIL_NULL);
	prev_block = buf_page_get_with_no_latch(page_id, block->zip_size(),
						mtr);
#ifdef UNIV_BTR_DEBUG
	ut_a(btr_page_get_next(prev_block->frame) == block->page.id.page_no());
#endif /* UNIV_BTR_DEBUG */

	/* We must already have an x-latch on prev_block! */
	ut_ad(mtr_memo_contains(mtr, prev_block, MTR_MEMO_PAGE_X_FIX));

	lock_rec_reset_and_inherit_gap_locks(prev_block, block,
					     PAGE_HEAP_NO_SUPREMUM,
					     page_rec_get_heap_no(rec));
}

/*************************************************************//**
Performs an update of a record on a page of a tree. It is assumed
that mtr holds an x-latch on the tree and on the cursor page. If the
update is made on the leaf level, to avoid deadlocks, mtr must also
own x-latches to brothers of page, if those brothers exist. We assume
here that the ordering fields of the record do not change.
@return DB_SUCCESS or error code */
dberr_t
btr_cur_pessimistic_update(
/*=======================*/
	ulint		flags,	/*!< in: undo logging, locking, and rollback
				flags */
	btr_cur_t*	cursor,	/*!< in/out: cursor on the record to update;
				cursor may become invalid if *big_rec == NULL
				|| !(flags & BTR_KEEP_POS_FLAG) */
	offset_t**	offsets,/*!< out: offsets on cursor->page_cur.rec */
	mem_heap_t**	offsets_heap,
				/*!< in/out: pointer to memory heap
				that can be emptied */
	mem_heap_t*	entry_heap,
				/*!< in/out: memory heap for allocating
				big_rec and the index tuple */
	big_rec_t**	big_rec,/*!< out: big rec vector whose fields have to
				be stored externally by the caller */
	upd_t*		update,	/*!< in/out: update vector; this is allowed to
				also contain trx id and roll ptr fields.
				Non-updated columns that are moved offpage will
				be appended to this. */
	ulint		cmpl_info,/*!< in: compiler info on secondary index
				updates */
	que_thr_t*	thr,	/*!< in: query thread */
	trx_id_t	trx_id,	/*!< in: transaction id */
	mtr_t*		mtr)	/*!< in/out: mini-transaction; must be
				committed before latching any further pages */
{
	big_rec_t*	big_rec_vec	= NULL;
	big_rec_t*	dummy_big_rec;
	dict_index_t*	index;
	buf_block_t*	block;
	page_zip_des_t*	page_zip;
	rec_t*		rec;
	page_cur_t*	page_cursor;
	dberr_t		err;
	dberr_t		optim_err;
	roll_ptr_t	roll_ptr;
	ibool		was_first;
	ulint		n_reserved	= 0;
<<<<<<< HEAD
	ulint		n_ext;
=======
	ulint		max_ins_size	= 0;
>>>>>>> 25918576

	*offsets = NULL;
	*big_rec = NULL;

	block = btr_cur_get_block(cursor);
	page_zip = buf_block_get_page_zip(block);
	index = cursor->index;

	ut_ad(mtr_memo_contains_flagged(mtr, dict_index_get_lock(index),
					MTR_MEMO_X_LOCK |
					MTR_MEMO_SX_LOCK));
	ut_ad(mtr_memo_contains(mtr, block, MTR_MEMO_PAGE_X_FIX));
#ifdef UNIV_ZIP_DEBUG
	ut_a(!page_zip || page_zip_validate(page_zip, block->frame, index));
#endif /* UNIV_ZIP_DEBUG */
	ut_ad(!page_zip || !index->table->is_temporary());
	/* The insert buffer tree should never be updated in place. */
	ut_ad(!dict_index_is_ibuf(index));
	ut_ad(trx_id > 0
	      || (flags & BTR_KEEP_SYS_FLAG));
	ut_ad(dict_index_is_online_ddl(index) == !!(flags & BTR_CREATE_FLAG)
	      || dict_index_is_clust(index));
	ut_ad(thr_get_trx(thr)->id == trx_id
	      || (flags & ulint(~BTR_KEEP_POS_FLAG))
	      == (BTR_NO_UNDO_LOG_FLAG | BTR_NO_LOCKING_FLAG
		  | BTR_CREATE_FLAG | BTR_KEEP_SYS_FLAG));

	err = optim_err = btr_cur_optimistic_update(
		flags | BTR_KEEP_IBUF_BITMAP,
		cursor, offsets, offsets_heap, update,
		cmpl_info, thr, trx_id, mtr);

	switch (err) {
	case DB_ZIP_OVERFLOW:
	case DB_UNDERFLOW:
	case DB_OVERFLOW:
		break;
	default:
	err_exit:
		/* We suppressed this with BTR_KEEP_IBUF_BITMAP.
		For DB_ZIP_OVERFLOW, the IBUF_BITMAP_FREE bits were
		already reset by btr_cur_update_alloc_zip() if the
		page was recompressed. */
		if (page_zip
		    && optim_err != DB_ZIP_OVERFLOW
		    && !dict_index_is_clust(index)
		    && page_is_leaf(block->frame)) {
			ut_ad(!index->table->is_temporary());
			ibuf_update_free_bits_zip(block, mtr);
		}

		if (big_rec_vec != NULL) {
			dtuple_big_rec_free(big_rec_vec);
		}

		return(err);
	}

	rec = btr_cur_get_rec(cursor);
	ut_ad(rec_offs_validate(rec, index, *offsets));

	dtuple_t* new_entry;

	const bool is_metadata = rec_is_metadata(rec, *index);

	if (UNIV_UNLIKELY(is_metadata)) {
		ut_ad(update->is_metadata());
		ut_ad(flags & BTR_NO_LOCKING_FLAG);
		ut_ad(index->is_instant());
		new_entry = row_metadata_to_tuple(
			rec, index, *offsets, entry_heap,
			update->info_bits, !thr_get_trx(thr)->in_rollback);
		ut_ad(new_entry->n_fields
		      == ulint(index->n_fields)
		      + update->is_alter_metadata());
	} else {
		new_entry = row_rec_to_index_entry(rec, index, *offsets,
						   entry_heap);
	}

	/* The page containing the clustered index record
	corresponding to new_entry is latched in mtr.  If the
	clustered index record is delete-marked, then its externally
	stored fields cannot have been purged yet, because then the
	purge would also have removed the clustered index record
	itself.  Thus the following call is safe. */
	row_upd_index_replace_new_col_vals_index_pos(new_entry, index, update,
						     entry_heap);
	btr_cur_trim(new_entry, index, update, thr);

	/* We have to set appropriate extern storage bits in the new
	record to be inserted: we have to remember which fields were such */

	ut_ad(!page_is_comp(block->frame) || !rec_get_node_ptr_flag(rec));
	ut_ad(rec_offs_validate(rec, index, *offsets));

	if ((flags & BTR_NO_UNDO_LOG_FLAG)
	    && rec_offs_any_extern(*offsets)) {
		/* We are in a transaction rollback undoing a row
		update: we must free possible externally stored fields
		which got new values in the update, if they are not
		inherited values. They can be inherited if we have
		updated the primary key to another value, and then
		update it back again. */

		ut_ad(big_rec_vec == NULL);
		ut_ad(dict_index_is_clust(index));
		ut_ad(thr_get_trx(thr)->in_rollback);

		DEBUG_SYNC_C("blob_rollback_middle");

		btr_rec_free_updated_extern_fields(
			index, rec, block, *offsets, update, true, mtr);
	}

	ulint n_ext = index->is_primary() ? dtuple_get_n_ext(new_entry) : 0;

	if (page_zip_rec_needs_ext(
		    rec_get_converted_size(index, new_entry, n_ext),
		    page_is_comp(block->frame),
		    dict_index_get_n_fields(index),
		    block->zip_size())
	    || (UNIV_UNLIKELY(update->is_alter_metadata())
		&& !dfield_is_ext(dtuple_get_nth_field(
					  new_entry,
					  index->first_user_field())))) {
		big_rec_vec = dtuple_convert_big_rec(index, update, new_entry, &n_ext);
		if (UNIV_UNLIKELY(big_rec_vec == NULL)) {

			/* We cannot goto return_after_reservations,
			because we may need to update the
			IBUF_BITMAP_FREE bits, which was suppressed by
			BTR_KEEP_IBUF_BITMAP. */
#ifdef UNIV_ZIP_DEBUG
			ut_a(!page_zip
			     || page_zip_validate(page_zip, block->frame,
						  index));
#endif /* UNIV_ZIP_DEBUG */
			index->table->space->release_free_extents(n_reserved);
			err = DB_TOO_BIG_RECORD;
			goto err_exit;
		}

		ut_ad(page_is_leaf(block->frame));
		ut_ad(dict_index_is_clust(index));
		ut_ad(flags & BTR_KEEP_POS_FLAG);
	}

	/* Do lock checking and undo logging */
	err = btr_cur_upd_lock_and_undo(flags, cursor, *offsets,
					update, cmpl_info,
					thr, mtr, &roll_ptr);
	if (err != DB_SUCCESS) {
		goto err_exit;
	}

	if (optim_err == DB_OVERFLOW) {

		/* First reserve enough free space for the file segments
		of the index tree, so that the update will not fail because
		of lack of space */

		ulint	n_extents = cursor->tree_height / 16 + 3;

		if (!fsp_reserve_free_extents(
		            &n_reserved, index->table->space, n_extents,
		            flags & BTR_NO_UNDO_LOG_FLAG
		            ? FSP_CLEANING : FSP_NORMAL,
		            mtr)) {
			err = DB_OUT_OF_FILE_SPACE;
			goto err_exit;
		}
	}

	if (!(flags & BTR_KEEP_SYS_FLAG)) {
		btr_cur_write_sys(new_entry, index, trx_id, roll_ptr);
	}

	const ulint max_ins_size = page_zip
		? 0 : page_get_max_insert_size_after_reorganize(block->frame,
								1);

	if (UNIV_UNLIKELY(is_metadata)) {
		ut_ad(new_entry->is_metadata());
		ut_ad(index->is_instant());
		/* This can be innobase_add_instant_try() performing a
		subsequent instant ALTER TABLE, or its rollback by
		row_undo_mod_clust_low(). */
		ut_ad(flags & BTR_NO_LOCKING_FLAG);
	} else {
		btr_search_update_hash_on_delete(cursor);

		/* Store state of explicit locks on rec on the page
		infimum record, before deleting rec. The page infimum
		acts as a dummy carrier of the locks, taking care also
		of lock releases, before we can move the locks back on
		the actual record. There is a special case: if we are
		inserting on the root page and the insert causes a
		call of btr_root_raise_and_insert. Therefore we cannot
		in the lock system delete the lock structs set on the
		root page even if the root page carries just node
		pointers. */
		if (!dict_table_is_locking_disabled(index->table)) {
			lock_rec_store_on_page_infimum(block, rec);
		}
	}

#ifdef UNIV_ZIP_DEBUG
	ut_a(!page_zip || page_zip_validate(page_zip, block->frame, index));
#endif /* UNIV_ZIP_DEBUG */
	page_cursor = btr_cur_get_page_cur(cursor);

	page_cur_delete_rec(page_cursor, index, *offsets, mtr);

	page_cur_move_to_prev(page_cursor);

	rec = btr_cur_insert_if_possible(cursor, new_entry,
					 offsets, offsets_heap, n_ext, mtr);

	if (rec) {
		page_cursor->rec = rec;

		if (UNIV_UNLIKELY(is_metadata)) {
			/* We must empty the PAGE_FREE list, because if this
			was a rollback, the shortened metadata record
			would have too many fields, and we would be unable to
			know the size of the freed record. */
			btr_page_reorganize(page_cursor, index, mtr);
			rec = page_cursor->rec;
			rec_offs_make_valid(rec, index, true, *offsets);
		} else if (!dict_table_is_locking_disabled(index->table)) {
			lock_rec_restore_from_page_infimum(
				btr_cur_get_block(cursor), rec, block);
		}

		if (!rec_get_deleted_flag(rec, rec_offs_comp(*offsets))
		    || rec_is_alter_metadata(rec, *index)) {
			/* The new inserted record owns its possible externally
			stored fields */
			btr_cur_unmark_extern_fields(btr_cur_get_block(cursor),
						     rec, index, *offsets, mtr);
		} else {
			/* In delete-marked records, DB_TRX_ID must
			always refer to an existing undo log record. */
			ut_ad(row_get_rec_trx_id(rec, index, *offsets));
		}

		bool adjust = big_rec_vec && (flags & BTR_KEEP_POS_FLAG);
		ut_ad(!adjust || page_is_leaf(block->frame));

		if (btr_cur_compress_if_useful(cursor, adjust, mtr)) {
			if (adjust) {
				rec_offs_make_valid(page_cursor->rec, index,
						    true, *offsets);
			}
		} else if (!dict_index_is_clust(index)
			   && page_is_leaf(block->frame)) {
			/* Update the free bits in the insert buffer.
			This is the same block which was skipped by
			BTR_KEEP_IBUF_BITMAP. */
			if (page_zip) {
				ut_ad(!index->table->is_temporary());
				ibuf_update_free_bits_zip(block, mtr);
			} else if (!index->table->is_temporary()) {
				ibuf_update_free_bits_low(block, max_ins_size,
							  mtr);
			}
		}

		if (!srv_read_only_mode
		    && !big_rec_vec
		    && page_is_leaf(block->frame)
		    && !dict_index_is_online_ddl(index)) {

			mtr_memo_release(mtr, dict_index_get_lock(index),
					 MTR_MEMO_X_LOCK | MTR_MEMO_SX_LOCK);

			/* NOTE: We cannot release root block latch here, because it
			has segment header and already modified in most of cases.*/
		}

		err = DB_SUCCESS;
		goto return_after_reservations;
	} else {
		/* If the page is compressed and it initially
		compresses very well, and there is a subsequent insert
		of a badly-compressing record, it is possible for
		btr_cur_optimistic_update() to return DB_UNDERFLOW and
		btr_cur_insert_if_possible() to return FALSE. */
		ut_a(page_zip || optim_err != DB_UNDERFLOW);

		/* Out of space: reset the free bits.
		This is the same block which was skipped by
		BTR_KEEP_IBUF_BITMAP. */
		if (!dict_index_is_clust(index)
		    && !index->table->is_temporary()
		    && page_is_leaf(block->frame)) {
			ibuf_reset_free_bits(block);
		}
	}

	if (big_rec_vec != NULL) {
		ut_ad(page_is_leaf(block->frame));
		ut_ad(dict_index_is_clust(index));
		ut_ad(flags & BTR_KEEP_POS_FLAG);

		/* btr_page_split_and_insert() in
		btr_cur_pessimistic_insert() invokes
		mtr_memo_release(mtr, index->lock, MTR_MEMO_SX_LOCK).
		We must keep the index->lock when we created a
		big_rec, so that row_upd_clust_rec() can store the
		big_rec in the same mini-transaction. */

		ut_ad(mtr_memo_contains_flagged(mtr,
						dict_index_get_lock(index),
						MTR_MEMO_X_LOCK |
						MTR_MEMO_SX_LOCK));

		mtr_sx_lock_index(index, mtr);
	}

	/* Was the record to be updated positioned as the first user
	record on its page? */
	was_first = page_cur_is_before_first(page_cursor);

	/* Lock checks and undo logging were already performed by
	btr_cur_upd_lock_and_undo(). We do not try
	btr_cur_optimistic_insert() because
	btr_cur_insert_if_possible() already failed above. */

	err = btr_cur_pessimistic_insert(BTR_NO_UNDO_LOG_FLAG
					 | BTR_NO_LOCKING_FLAG
					 | BTR_KEEP_SYS_FLAG,
					 cursor, offsets, offsets_heap,
					 new_entry, &rec,
					 &dummy_big_rec, n_ext, NULL, mtr);
	ut_a(rec);
	ut_a(err == DB_SUCCESS);
	ut_a(dummy_big_rec == NULL);
	ut_ad(rec_offs_validate(rec, cursor->index, *offsets));
	page_cursor->rec = rec;

	/* Multiple transactions cannot simultaneously operate on the
	same temp-table in parallel.
	max_trx_id is ignored for temp tables because it not required
	for MVCC. */
	if (dict_index_is_sec_or_ibuf(index)
	    && !index->table->is_temporary()) {
		/* Update PAGE_MAX_TRX_ID in the index page header.
		It was not updated by btr_cur_pessimistic_insert()
		because of BTR_NO_LOCKING_FLAG. */
		page_update_max_trx_id(btr_cur_get_block(cursor),
				       btr_cur_get_page_zip(cursor),
				       trx_id, mtr);
	}

	if (!rec_get_deleted_flag(rec, rec_offs_comp(*offsets))) {
		/* The new inserted record owns its possible externally
		stored fields */
#ifdef UNIV_ZIP_DEBUG
		ut_a(!page_zip || page_zip_validate(page_zip, block->frame,
						    index));
#endif /* UNIV_ZIP_DEBUG */
		btr_cur_unmark_extern_fields(btr_cur_get_block(cursor), rec,
					     index, *offsets, mtr);
	} else {
		/* In delete-marked records, DB_TRX_ID must
		always refer to an existing undo log record. */
		ut_ad(row_get_rec_trx_id(rec, index, *offsets));
	}

	if (UNIV_UNLIKELY(is_metadata)) {
		/* We must empty the PAGE_FREE list, because if this
		was a rollback, the shortened metadata record
		would have too many fields, and we would be unable to
		know the size of the freed record. */
		btr_page_reorganize(page_cursor, index, mtr);
		rec = page_cursor->rec;
	} else if (!dict_table_is_locking_disabled(index->table)) {
		lock_rec_restore_from_page_infimum(
			btr_cur_get_block(cursor), rec, block);
	}

	/* If necessary, restore also the correct lock state for a new,
	preceding supremum record created in a page split. While the old
	record was nonexistent, the supremum might have inherited its locks
	from a wrong record. */

	if (!was_first && !dict_table_is_locking_disabled(index->table)) {
		btr_cur_pess_upd_restore_supremum(btr_cur_get_block(cursor),
						  rec, mtr);
	}

return_after_reservations:
#ifdef UNIV_ZIP_DEBUG
	ut_a(!page_zip || page_zip_validate(btr_cur_get_page_zip(cursor),
					    btr_cur_get_page(cursor), index));
#endif /* UNIV_ZIP_DEBUG */

	index->table->space->release_free_extents(n_reserved);
	*big_rec = big_rec_vec;
	return(err);
}

/*==================== B-TREE DELETE MARK AND UNMARK ===============*/

/****************************************************************//**
Writes the redo log record for delete marking or unmarking of an index
record. */
UNIV_INLINE
void
btr_cur_del_mark_set_clust_rec_log(
/*===============================*/
	rec_t*		rec,	/*!< in: record */
	dict_index_t*	index,	/*!< in: index of the record */
	trx_id_t	trx_id,	/*!< in: transaction id */
	roll_ptr_t	roll_ptr,/*!< in: roll ptr to the undo log record */
	mtr_t*		mtr)	/*!< in: mtr */
{
	byte*	log_ptr;

	ut_ad(!!page_rec_is_comp(rec) == dict_table_is_comp(index->table));
	ut_ad(mtr->is_named_space(index->table->space));

	log_ptr = mlog_open_and_write_index(mtr, rec, index,
					    page_rec_is_comp(rec)
					    ? MLOG_COMP_REC_CLUST_DELETE_MARK
					    : MLOG_REC_CLUST_DELETE_MARK,
					    1 + 1 + DATA_ROLL_PTR_LEN
					    + 14 + 2);

	if (!log_ptr) {
		/* Logging in mtr is switched off during crash recovery */
		return;
	}

	*log_ptr++ = 0;
	*log_ptr++ = 1;

	log_ptr = btr_cur_log_sys(index, trx_id, roll_ptr, log_ptr);
	mach_write_to_2(log_ptr, page_offset(rec));
	log_ptr += 2;

	mlog_close(mtr, log_ptr);
}

/****************************************************************//**
Parses the redo log record for delete marking or unmarking of a clustered
index record.
@return end of log record or NULL */
const byte*
btr_cur_parse_del_mark_set_clust_rec(
/*=================================*/
	const byte*	ptr,	/*!< in: buffer */
	const byte*	end_ptr,/*!< in: buffer end */
	page_t*		page,	/*!< in/out: page or NULL */
	page_zip_des_t*	page_zip,/*!< in/out: compressed page, or NULL */
	dict_index_t*	index)	/*!< in: index corresponding to page */
{
	ulint		flags;
	ulint		val;
	ulint		pos;
	trx_id_t	trx_id;
	roll_ptr_t	roll_ptr;
	ulint		offset;
	rec_t*		rec;

	ut_ad(!page
	      || !!page_is_comp(page) == dict_table_is_comp(index->table));

	if (end_ptr < ptr + 2) {

		return(NULL);
	}

	flags = mach_read_from_1(ptr);
	ptr++;
	val = mach_read_from_1(ptr);
	ptr++;

	ptr = row_upd_parse_sys_vals(ptr, end_ptr, &pos, &trx_id, &roll_ptr);

	if (ptr == NULL) {

		return(NULL);
	}

	if (end_ptr < ptr + 2) {

		return(NULL);
	}

	offset = mach_read_from_2(ptr);
	ptr += 2;

	ut_a(offset <= srv_page_size);

	/* In delete-marked records, DB_TRX_ID must
	always refer to an existing undo log record. */
	ut_ad(trx_id || (flags & BTR_KEEP_SYS_FLAG));

	if (page) {
		rec = page + offset;

		/* We do not need to reserve search latch, as the page
		is only being recovered, and there cannot be a hash index to
		it. Besides, these fields are being updated in place
		and the adaptive hash index does not depend on them. */

		btr_rec_set_deleted_flag(rec, page_zip, val);
		/* pos is the offset of DB_TRX_ID in the clustered index.
		Debug assertions may also access DB_ROLL_PTR at pos+1.
		Therefore, we must compute offsets for the first pos+2
		clustered index fields. */
		ut_ad(pos <= MAX_REF_PARTS);

		offset_t offsets[REC_OFFS_HEADER_SIZE + MAX_REF_PARTS + 2];
		rec_offs_init(offsets);
		mem_heap_t*	heap	= NULL;

		if (!(flags & BTR_KEEP_SYS_FLAG)) {
			row_upd_rec_sys_fields_in_recovery(
				rec, page_zip,
				rec_get_offsets(rec, index, offsets, true,
						pos + 2, &heap),
				pos, trx_id, roll_ptr);
		} else {
			/* In delete-marked records, DB_TRX_ID must
			always refer to an existing undo log record. */
			ut_ad(memcmp(rec_get_nth_field(
					     rec,
					     rec_get_offsets(rec, index,
							     offsets, true,
							     pos, &heap),
					     pos, &offset),
				     field_ref_zero, DATA_TRX_ID_LEN));
			ut_ad(offset == DATA_TRX_ID_LEN);
		}

		if (UNIV_LIKELY_NULL(heap)) {
			mem_heap_free(heap);
		}
	}

	return(ptr);
}

/***********************************************************//**
Marks a clustered index record deleted. Writes an undo log record to
undo log on this delete marking. Writes in the trx id field the id
of the deleting transaction, and in the roll ptr field pointer to the
undo log record created.
@return DB_SUCCESS, DB_LOCK_WAIT, or error number */
dberr_t
btr_cur_del_mark_set_clust_rec(
/*===========================*/
	buf_block_t*	block,	/*!< in/out: buffer block of the record */
	rec_t*		rec,	/*!< in/out: record */
	dict_index_t*	index,	/*!< in: clustered index of the record */
	const offset_t*	offsets,/*!< in: rec_get_offsets(rec) */
	que_thr_t*	thr,	/*!< in: query thread */
	const dtuple_t*	entry,	/*!< in: dtuple for the deleting record, also
				contains the virtual cols if there are any */
	mtr_t*		mtr)	/*!< in/out: mini-transaction */
{
	roll_ptr_t	roll_ptr;
	dberr_t		err;
	trx_t*		trx;

	ut_ad(dict_index_is_clust(index));
	ut_ad(rec_offs_validate(rec, index, offsets));
	ut_ad(!!page_rec_is_comp(rec) == dict_table_is_comp(index->table));
	ut_ad(buf_block_get_frame(block) == page_align(rec));
	ut_ad(page_rec_is_leaf(rec));
	ut_ad(mtr->is_named_space(index->table->space));

	if (rec_get_deleted_flag(rec, rec_offs_comp(offsets))) {
		/* We may already have delete-marked this record
		when executing an ON DELETE CASCADE operation. */
		ut_ad(row_get_rec_trx_id(rec, index, offsets)
		      == thr_get_trx(thr)->id);
		return(DB_SUCCESS);
	}

	err = lock_clust_rec_modify_check_and_lock(BTR_NO_LOCKING_FLAG, block,
						   rec, index, offsets, thr);

	if (err != DB_SUCCESS) {

		return(err);
	}

	err = trx_undo_report_row_operation(thr, index,
					    entry, NULL, 0, rec, offsets,
					    &roll_ptr);
	if (err != DB_SUCCESS) {

		return(err);
	}

	/* The search latch is not needed here, because
	the adaptive hash index does not depend on the delete-mark
	and the delete-mark is being updated in place. */

	page_zip_des_t* page_zip = buf_block_get_page_zip(block);

	btr_rec_set_deleted_flag(rec, page_zip, TRUE);

	trx = thr_get_trx(thr);

	DBUG_LOG("ib_cur",
		 "delete-mark clust " << index->table->name
		 << " (" << index->id << ") by "
		 << ib::hex(trx_get_id_for_print(trx)) << ": "
		 << rec_printer(rec, offsets).str());

	if (dict_index_is_online_ddl(index)) {
		row_log_table_delete(rec, index, offsets, NULL);
	}

	row_upd_rec_sys_fields(rec, page_zip, index, offsets, trx, roll_ptr);

	btr_cur_del_mark_set_clust_rec_log(rec, index, trx->id,
					   roll_ptr, mtr);

	return(err);
}

/****************************************************************//**
Writes the redo log record for a delete mark setting of a secondary
index record. */
UNIV_INLINE
void
btr_cur_del_mark_set_sec_rec_log(
/*=============================*/
	rec_t*		rec,	/*!< in: record */
	ibool		val,	/*!< in: value to set */
	mtr_t*		mtr)	/*!< in: mtr */
{
	byte*	log_ptr;
	ut_ad(val <= 1);

	log_ptr = mlog_open(mtr, 11 + 1 + 2);

	if (!log_ptr) {
		/* Logging in mtr is switched off during crash recovery:
		in that case mlog_open returns NULL */
		return;
	}

	log_ptr = mlog_write_initial_log_record_fast(
		rec, MLOG_REC_SEC_DELETE_MARK, log_ptr, mtr);
	mach_write_to_1(log_ptr, val);
	log_ptr++;

	mach_write_to_2(log_ptr, page_offset(rec));
	log_ptr += 2;

	mlog_close(mtr, log_ptr);
}

/****************************************************************//**
Parses the redo log record for delete marking or unmarking of a secondary
index record.
@return end of log record or NULL */
const byte*
btr_cur_parse_del_mark_set_sec_rec(
/*===============================*/
	const byte*	ptr,	/*!< in: buffer */
	const byte*	end_ptr,/*!< in: buffer end */
	page_t*		page,	/*!< in/out: page or NULL */
	page_zip_des_t*	page_zip)/*!< in/out: compressed page, or NULL */
{
	ulint	val;
	ulint	offset;
	rec_t*	rec;

	if (end_ptr < ptr + 3) {

		return(NULL);
	}

	val = mach_read_from_1(ptr);
	ptr++;

	offset = mach_read_from_2(ptr);
	ptr += 2;

	ut_a(offset <= srv_page_size);

	if (page) {
		rec = page + offset;

		/* We do not need to reserve search latch, as the page
		is only being recovered, and there cannot be a hash index to
		it. Besides, the delete-mark flag is being updated in place
		and the adaptive hash index does not depend on it. */

		btr_rec_set_deleted_flag(rec, page_zip, val);
	}

	return(ptr);
}

/***********************************************************//**
Sets a secondary index record delete mark to TRUE or FALSE.
@return DB_SUCCESS, DB_LOCK_WAIT, or error number */
dberr_t
btr_cur_del_mark_set_sec_rec(
/*=========================*/
	ulint		flags,	/*!< in: locking flag */
	btr_cur_t*	cursor,	/*!< in: cursor */
	ibool		val,	/*!< in: value to set */
	que_thr_t*	thr,	/*!< in: query thread */
	mtr_t*		mtr)	/*!< in/out: mini-transaction */
{
	buf_block_t*	block;
	rec_t*		rec;
	dberr_t		err;

	block = btr_cur_get_block(cursor);
	rec = btr_cur_get_rec(cursor);

	err = lock_sec_rec_modify_check_and_lock(flags,
						 btr_cur_get_block(cursor),
						 rec, cursor->index, thr, mtr);
	if (err != DB_SUCCESS) {

		return(err);
	}

	ut_ad(!!page_rec_is_comp(rec)
	      == dict_table_is_comp(cursor->index->table));

	DBUG_PRINT("ib_cur", ("delete-mark=%u sec %u:%u:%u in %s("
			      IB_ID_FMT ") by " TRX_ID_FMT,
			      unsigned(val),
			      block->page.id.space(), block->page.id.page_no(),
			      unsigned(page_rec_get_heap_no(rec)),
			      cursor->index->name(), cursor->index->id,
			      trx_get_id_for_print(thr_get_trx(thr))));

	/* We do not need to reserve search latch, as the
	delete-mark flag is being updated in place and the adaptive
	hash index does not depend on it. */
	btr_rec_set_deleted_flag(rec, buf_block_get_page_zip(block), val);

	btr_cur_del_mark_set_sec_rec_log(rec, val, mtr);

	return(DB_SUCCESS);
}

/***********************************************************//**
Sets a secondary index record's delete mark to the given value. This
function is only used by the insert buffer merge mechanism. */
void
btr_cur_set_deleted_flag_for_ibuf(
/*==============================*/
	rec_t*		rec,		/*!< in/out: record */
	page_zip_des_t*	page_zip,	/*!< in/out: compressed page
					corresponding to rec, or NULL
					when the tablespace is
					uncompressed */
	ibool		val,		/*!< in: value to set */
	mtr_t*		mtr)		/*!< in/out: mini-transaction */
{
	/* We do not need to reserve search latch, as the page
	has just been read to the buffer pool and there cannot be
	a hash index to it.  Besides, the delete-mark flag is being
	updated in place and the adaptive hash index does not depend
	on it. */

	btr_rec_set_deleted_flag(rec, page_zip, val);

	btr_cur_del_mark_set_sec_rec_log(rec, val, mtr);
}

/*==================== B-TREE RECORD REMOVE =========================*/

/*************************************************************//**
Tries to compress a page of the tree if it seems useful. It is assumed
that mtr holds an x-latch on the tree and on the cursor page. To avoid
deadlocks, mtr must also own x-latches to brothers of page, if those
brothers exist. NOTE: it is assumed that the caller has reserved enough
free extents so that the compression will always succeed if done!
@return TRUE if compression occurred */
ibool
btr_cur_compress_if_useful(
/*=======================*/
	btr_cur_t*	cursor,	/*!< in/out: cursor on the page to compress;
				cursor does not stay valid if !adjust and
				compression occurs */
	ibool		adjust,	/*!< in: TRUE if should adjust the
				cursor position even if compression occurs */
	mtr_t*		mtr)	/*!< in/out: mini-transaction */
{
	ut_ad(mtr_memo_contains_flagged(
		mtr, dict_index_get_lock(btr_cur_get_index(cursor)),
		MTR_MEMO_X_LOCK | MTR_MEMO_SX_LOCK));
	ut_ad(mtr_memo_contains(mtr, btr_cur_get_block(cursor),
			       MTR_MEMO_PAGE_X_FIX));

	if (cursor->index->is_spatial()) {
		const trx_t*	trx = cursor->rtr_info->thr
			? thr_get_trx(cursor->rtr_info->thr)
			: NULL;
		const buf_block_t* block = btr_cur_get_block(cursor);

		/* Check whether page lock prevents the compression */
		if (!lock_test_prdt_page_lock(trx, block->page.id.space(),
					      block->page.id.page_no())) {
			return(false);
		}
	}

	return(btr_cur_compress_recommendation(cursor, mtr)
	       && btr_compress(cursor, adjust, mtr));
}

/*******************************************************//**
Removes the record on which the tree cursor is positioned on a leaf page.
It is assumed that the mtr has an x-latch on the page where the cursor is
positioned, but no latch on the whole tree.
@return TRUE if success, i.e., the page did not become too empty */
ibool
btr_cur_optimistic_delete_func(
/*===========================*/
	btr_cur_t*	cursor,	/*!< in: cursor on leaf page, on the record to
				delete; cursor stays valid: if deletion
				succeeds, on function exit it points to the
				successor of the deleted record */
#ifdef UNIV_DEBUG
	ulint		flags,	/*!< in: BTR_CREATE_FLAG or 0 */
#endif /* UNIV_DEBUG */
	mtr_t*		mtr)	/*!< in: mtr; if this function returns
				TRUE on a leaf page of a secondary
				index, the mtr must be committed
				before latching any further pages */
{
	buf_block_t*	block;
	rec_t*		rec;
	mem_heap_t*	heap		= NULL;
	offset_t	offsets_[REC_OFFS_NORMAL_SIZE];
	offset_t*	offsets		= offsets_;
	ibool		no_compress_needed;
	rec_offs_init(offsets_);

	ut_ad(flags == 0 || flags == BTR_CREATE_FLAG);
	ut_ad(mtr_memo_contains(mtr, btr_cur_get_block(cursor),
				MTR_MEMO_PAGE_X_FIX));
	ut_ad(mtr->is_named_space(cursor->index->table->space));
	ut_ad(!cursor->index->is_dummy);

	/* This is intended only for leaf page deletions */

	block = btr_cur_get_block(cursor);

	ut_ad(block->page.id.space() == cursor->index->table->space->id);
	ut_ad(page_is_leaf(buf_block_get_frame(block)));
	ut_ad(!dict_index_is_online_ddl(cursor->index)
	      || dict_index_is_clust(cursor->index)
	      || (flags & BTR_CREATE_FLAG));

	rec = btr_cur_get_rec(cursor);

	if (UNIV_UNLIKELY(block->page.id.page_no() == cursor->index->page
			  && page_get_n_recs(block->frame) == 1
			  + (cursor->index->is_instant()
			     && !rec_is_metadata(rec, *cursor->index)))) {
		/* The whole index (and table) becomes logically empty.
		Empty the whole page. That is, if we are deleting the
		only user record, also delete the metadata record
		if one exists for instant ADD COLUMN (not generic ALTER TABLE).
		If we are deleting the metadata record and the
		table becomes empty, clean up the whole page. */
		dict_index_t* index = cursor->index;
		const rec_t* first_rec = page_rec_get_next_const(
			page_get_infimum_rec(block->frame));
		ut_ad(!index->is_instant()
		      || rec_is_metadata(first_rec, *index));
		const bool is_metadata = rec_is_metadata(rec, *index);
		/* We can remove the metadata when rolling back an
		instant ALTER TABLE operation, or when deleting the
		last user record on the page such that only metadata for
		instant ADD COLUMN (not generic ALTER TABLE) remains. */
		const bool empty_table = is_metadata
			|| !index->is_instant()
			|| (first_rec != rec
			    && rec_is_add_metadata(first_rec, *index));
		if (UNIV_LIKELY(empty_table)) {
			if (UNIV_LIKELY(!is_metadata)) {
				lock_update_delete(block, rec);
			}
			btr_page_empty(block, buf_block_get_page_zip(block),
				       index, 0, mtr);
			if (index->is_instant()) {
				/* MDEV-17383: free metadata BLOBs! */
				index->clear_instant_alter();
			}
			page_cur_set_after_last(block,
						btr_cur_get_page_cur(cursor));
			return true;
		}
	}

	offsets = rec_get_offsets(rec, cursor->index, offsets, true,
				  ULINT_UNDEFINED, &heap);

	no_compress_needed = !rec_offs_any_extern(offsets)
		&& btr_cur_can_delete_without_compress(
			cursor, rec_offs_size(offsets), mtr);

	if (no_compress_needed) {

		page_t*		page	= buf_block_get_frame(block);
		page_zip_des_t*	page_zip= buf_block_get_page_zip(block);

		if (UNIV_UNLIKELY(rec_get_info_bits(rec, page_rec_is_comp(rec))
				  & REC_INFO_MIN_REC_FLAG)) {
			/* This should be rolling back instant ADD COLUMN.
			If this is a recovered transaction, then
			index->is_instant() will hold until the
			insert into SYS_COLUMNS is rolled back. */
			ut_ad(cursor->index->table->supports_instant());
			ut_ad(cursor->index->is_primary());
			ut_ad(!page_zip);
			page_cur_delete_rec(btr_cur_get_page_cur(cursor),
					    cursor->index, offsets, mtr);
			/* We must empty the PAGE_FREE list, because
			after rollback, this deleted metadata record
			would have too many fields, and we would be
			unable to know the size of the freed record. */
			btr_page_reorganize(btr_cur_get_page_cur(cursor),
					    cursor->index, mtr);
			goto func_exit;
		} else {
			lock_update_delete(block, rec);

			btr_search_update_hash_on_delete(cursor);
		}

		if (page_zip) {
#ifdef UNIV_ZIP_DEBUG
			ut_a(page_zip_validate(page_zip, page, cursor->index));
#endif /* UNIV_ZIP_DEBUG */
			page_cur_delete_rec(btr_cur_get_page_cur(cursor),
					    cursor->index, offsets, mtr);
#ifdef UNIV_ZIP_DEBUG
			ut_a(page_zip_validate(page_zip, page, cursor->index));
#endif /* UNIV_ZIP_DEBUG */

			/* On compressed pages, the IBUF_BITMAP_FREE
			space is not affected by deleting (purging)
			records, because it is defined as the minimum
			of space available *without* reorganize, and
			space available in the modification log. */
		} else {
			const ulint	max_ins
				= page_get_max_insert_size_after_reorganize(
					page, 1);

			page_cur_delete_rec(btr_cur_get_page_cur(cursor),
					    cursor->index, offsets, mtr);

			/* The change buffer does not handle inserts
			into non-leaf pages, into clustered indexes,
			or into the change buffer. */
			if (!dict_index_is_clust(cursor->index)
			    && !cursor->index->table->is_temporary()
			    && !dict_index_is_ibuf(cursor->index)) {
				ibuf_update_free_bits_low(block, max_ins, mtr);
			}
		}
	} else {
		/* prefetch siblings of the leaf for the pessimistic
		operation. */
		btr_cur_prefetch_siblings(block);
	}

func_exit:
	if (UNIV_LIKELY_NULL(heap)) {
		mem_heap_free(heap);
	}

	return(no_compress_needed);
}

/*************************************************************//**
Removes the record on which the tree cursor is positioned. Tries
to compress the page if its fillfactor drops below a threshold
or if it is the only page on the level. It is assumed that mtr holds
an x-latch on the tree and on the cursor page. To avoid deadlocks,
mtr must also own x-latches to brothers of page, if those brothers
exist.
@return TRUE if compression occurred and FALSE if not or something
wrong. */
ibool
btr_cur_pessimistic_delete(
/*=======================*/
	dberr_t*	err,	/*!< out: DB_SUCCESS or DB_OUT_OF_FILE_SPACE;
				the latter may occur because we may have
				to update node pointers on upper levels,
				and in the case of variable length keys
				these may actually grow in size */
	ibool		has_reserved_extents, /*!< in: TRUE if the
				caller has already reserved enough free
				extents so that he knows that the operation
				will succeed */
	btr_cur_t*	cursor,	/*!< in: cursor on the record to delete;
				if compression does not occur, the cursor
				stays valid: it points to successor of
				deleted record on function exit */
	ulint		flags,	/*!< in: BTR_CREATE_FLAG or 0 */
	bool		rollback,/*!< in: performing rollback? */
	mtr_t*		mtr)	/*!< in: mtr */
{
	buf_block_t*	block;
	page_t*		page;
	page_zip_des_t*	page_zip;
	dict_index_t*	index;
	rec_t*		rec;
	ulint		n_reserved	= 0;
	bool		success;
	ibool		ret		= FALSE;
	mem_heap_t*	heap;
	offset_t*	offsets;
#ifdef UNIV_DEBUG
	bool		parent_latched	= false;
#endif /* UNIV_DEBUG */

	block = btr_cur_get_block(cursor);
	page = buf_block_get_frame(block);
	index = btr_cur_get_index(cursor);

	ut_ad(flags == 0 || flags == BTR_CREATE_FLAG);
	ut_ad(!dict_index_is_online_ddl(index)
	      || dict_index_is_clust(index)
	      || (flags & BTR_CREATE_FLAG));
	ut_ad(mtr_memo_contains_flagged(mtr, dict_index_get_lock(index),
					MTR_MEMO_X_LOCK
					| MTR_MEMO_SX_LOCK));
	ut_ad(mtr_memo_contains(mtr, block, MTR_MEMO_PAGE_X_FIX));
	ut_ad(mtr->is_named_space(index->table->space));
	ut_ad(!index->is_dummy);
	ut_ad(block->page.id.space() == index->table->space->id);

	if (!has_reserved_extents) {
		/* First reserve enough free space for the file segments
		of the index tree, so that the node pointer updates will
		not fail because of lack of space */

		ulint	n_extents = cursor->tree_height / 32 + 1;

		success = fsp_reserve_free_extents(&n_reserved,
						   index->table->space,
						   n_extents,
						   FSP_CLEANING, mtr);
		if (!success) {
			*err = DB_OUT_OF_FILE_SPACE;

			return(FALSE);
		}
	}

	heap = mem_heap_create(1024);
	rec = btr_cur_get_rec(cursor);
	page_zip = buf_block_get_page_zip(block);
#ifdef UNIV_ZIP_DEBUG
	ut_a(!page_zip || page_zip_validate(page_zip, page, index));
#endif /* UNIV_ZIP_DEBUG */

	offsets = rec_get_offsets(rec, index, NULL, page_is_leaf(page),
				  ULINT_UNDEFINED, &heap);

	if (rec_offs_any_extern(offsets)) {
		btr_rec_free_externally_stored_fields(index,
						      rec, offsets, block,
						      rollback, mtr);
#ifdef UNIV_ZIP_DEBUG
		ut_a(!page_zip || page_zip_validate(page_zip, page, index));
#endif /* UNIV_ZIP_DEBUG */
	}

	rec_t* next_rec = NULL;
	bool min_mark_next_rec = false;

	if (page_is_leaf(page)) {
		const bool is_metadata = rec_is_metadata(
			rec, page_rec_is_comp(rec));
		if (UNIV_UNLIKELY(is_metadata)) {
			/* This should be rolling back instant ALTER TABLE.
			If this is a recovered transaction, then
			index->is_instant() will hold until the
			insert into SYS_COLUMNS is rolled back. */
			ut_ad(rollback);
			ut_ad(index->table->supports_instant());
			ut_ad(index->is_primary());
		} else if (flags == 0) {
			lock_update_delete(block, rec);
		}

		if (block->page.id.page_no() != index->page) {
			if (page_get_n_recs(page) < 2) {
				goto discard_page;
			}
		} else if (page_get_n_recs(page) == 1
			   + (index->is_instant() && !is_metadata)) {
			/* The whole index (and table) becomes logically empty.
			Empty the whole page. That is, if we are deleting the
			only user record, also delete the metadata record
			if one exists for instant ADD COLUMN
			(not generic ALTER TABLE).
			If we are deleting the metadata record
			(in the rollback of instant ALTER TABLE) and the
			table becomes empty, clean up the whole page. */

			const rec_t* first_rec = page_rec_get_next_const(
				page_get_infimum_rec(page));
			ut_ad(!index->is_instant()
			      || rec_is_metadata(first_rec, *index));
			if (is_metadata || !index->is_instant()
			    || (first_rec != rec
				&& rec_is_add_metadata(first_rec, *index))) {
				btr_page_empty(block, page_zip, index, 0, mtr);
				if (index->is_instant()) {
					/* MDEV-17383: free metadata BLOBs! */
					index->clear_instant_alter();
				}
				page_cur_set_after_last(
					block,
					btr_cur_get_page_cur(cursor));
				ret = TRUE;
				goto return_after_reservations;
			}
		}

		if (UNIV_LIKELY(!is_metadata)) {
			btr_search_update_hash_on_delete(cursor);
		} else {
			page_cur_delete_rec(btr_cur_get_page_cur(cursor),
					    index, offsets, mtr);
			/* We must empty the PAGE_FREE list, because
			after rollback, this deleted metadata record
			would carry too many fields, and we would be
			unable to know the size of the freed record. */
			btr_page_reorganize(btr_cur_get_page_cur(cursor),
					    index, mtr);
			ut_ad(!ret);
			goto return_after_reservations;
		}
	} else if (UNIV_UNLIKELY(page_rec_is_first(rec, page))) {
		if (page_rec_is_last(rec, page)) {
discard_page:
			ut_ad(page_get_n_recs(page) == 1);
			/* If there is only one record, drop
			the whole page. */

			btr_discard_page(cursor, mtr);

			ret = TRUE;
			goto return_after_reservations;
		}

		next_rec = page_rec_get_next(rec);

		if (!page_has_prev(page)) {
			/* If we delete the leftmost node pointer on a
			non-leaf level, we must mark the new leftmost node
			pointer as the predefined minimum record */

			min_mark_next_rec = true;
		} else if (dict_index_is_spatial(index)) {
			/* For rtree, if delete the leftmost node pointer,
			we need to update parent page. */
			rtr_mbr_t	father_mbr;
			rec_t*		father_rec;
			btr_cur_t	father_cursor;
			offset_t*	offsets;
			bool		upd_ret;
			ulint		len;

			rtr_page_get_father_block(NULL, heap, index,
						  block, mtr, NULL,
						  &father_cursor);
			offsets = rec_get_offsets(
				btr_cur_get_rec(&father_cursor), index, NULL,
				false, ULINT_UNDEFINED, &heap);

			father_rec = btr_cur_get_rec(&father_cursor);
			rtr_read_mbr(rec_get_nth_field(
				father_rec, offsets, 0, &len), &father_mbr);

			upd_ret = rtr_update_mbr_field(&father_cursor, offsets,
						       NULL, page, &father_mbr,
						       next_rec, mtr);

			if (!upd_ret) {
				*err = DB_ERROR;

				mem_heap_free(heap);
				return(FALSE);
			}

			ut_d(parent_latched = true);
		} else {
			/* Otherwise, if we delete the leftmost node pointer
			on a page, we have to change the parent node pointer
			so that it is equal to the new leftmost node pointer
			on the page */
			btr_cur_t cursor;
			btr_page_get_father(index, block, mtr, &cursor);
			btr_cur_node_ptr_delete(&cursor, mtr);
			const ulint	level = btr_page_get_level(page);
			// FIXME: reuse the node_ptr from above
			dtuple_t*	node_ptr = dict_index_build_node_ptr(
				index, next_rec, block->page.id.page_no(),
				heap, level);

			btr_insert_on_non_leaf_level(
				flags, index, level + 1, node_ptr, mtr);

			ut_d(parent_latched = true);
		}
	}

	/* SPATIAL INDEX never use SX locks; we can allow page merges
	while holding X lock on the spatial index tree.
	Do not allow merges of non-leaf B-tree pages unless it is
	safe to do so. */
	{
		const bool allow_merge = page_is_leaf(page)
			|| dict_index_is_spatial(index)
			|| btr_cur_will_modify_tree(
				index, page, BTR_INTENTION_DELETE, rec,
				btr_node_ptr_max_size(index),
				block->zip_size(), mtr);
		page_cur_delete_rec(btr_cur_get_page_cur(cursor), index,
				    offsets, mtr);

		if (min_mark_next_rec) {
			btr_set_min_rec_mark(next_rec, *block, mtr);
		}

#ifdef UNIV_ZIP_DEBUG
		ut_a(!page_zip || page_zip_validate(page_zip, page, index));
#endif /* UNIV_ZIP_DEBUG */

		ut_ad(!parent_latched
		      || btr_check_node_ptr(index, block, mtr));

		if (!ret && btr_cur_compress_recommendation(cursor, mtr)) {
			if (UNIV_LIKELY(allow_merge)) {
				ret = btr_cur_compress_if_useful(
					cursor, FALSE, mtr);
			} else {
				ib::warn() << "Not merging page "
					   << block->page.id
					   << " in index " << index->name
					   << " of " << index->table->name;
				ut_ad(!"MDEV-14637");
			}
		}
	}

return_after_reservations:
	*err = DB_SUCCESS;

	mem_heap_free(heap);

	if (!srv_read_only_mode
	    && page_is_leaf(page)
	    && !dict_index_is_online_ddl(index)) {

		mtr_memo_release(mtr, dict_index_get_lock(index),
				 MTR_MEMO_X_LOCK | MTR_MEMO_SX_LOCK);

		/* NOTE: We cannot release root block latch here, because it
		has segment header and already modified in most of cases.*/
	}

	index->table->space->release_free_extents(n_reserved);
	return(ret);
}

/** Delete the node pointer in a parent page.
@param[in,out]	parent	cursor pointing to parent record
@param[in,out]	mtr	mini-transaction */
void btr_cur_node_ptr_delete(btr_cur_t* parent, mtr_t* mtr)
{
	ut_ad(mtr_memo_contains(mtr, btr_cur_get_block(parent),
				MTR_MEMO_PAGE_X_FIX));
	dberr_t err;
	ibool compressed = btr_cur_pessimistic_delete(&err, TRUE, parent,
						      BTR_CREATE_FLAG, false,
						      mtr);
	ut_a(err == DB_SUCCESS);
	if (!compressed) {
		btr_cur_compress_if_useful(parent, FALSE, mtr);
	}
}

/*******************************************************************//**
Adds path information to the cursor for the current page, for which
the binary search has been performed. */
static
void
btr_cur_add_path_info(
/*==================*/
	btr_cur_t*	cursor,		/*!< in: cursor positioned on a page */
	ulint		height,		/*!< in: height of the page in tree;
					0 means leaf node */
	ulint		root_height)	/*!< in: root node height in tree */
{
	btr_path_t*	slot;

	ut_a(cursor->path_arr);

	if (root_height >= BTR_PATH_ARRAY_N_SLOTS - 1) {
		/* Do nothing; return empty path */

		slot = cursor->path_arr;
		slot->nth_rec = ULINT_UNDEFINED;

		return;
	}

	if (height == 0) {
		/* Mark end of slots for path */
		slot = cursor->path_arr + root_height + 1;
		slot->nth_rec = ULINT_UNDEFINED;
	}

	slot = cursor->path_arr + (root_height - height);

	const buf_block_t* block = btr_cur_get_block(cursor);

	slot->nth_rec = page_rec_get_n_recs_before(btr_cur_get_rec(cursor));
	slot->n_recs = page_get_n_recs(block->frame);
	slot->page_no = block->page.id.page_no();
	slot->page_level = btr_page_get_level(block->frame);
}

/*******************************************************************//**
Estimate the number of rows between slot1 and slot2 for any level on a
B-tree. This function starts from slot1->page and reads a few pages to
the right, counting their records. If we reach slot2->page quickly then
we know exactly how many records there are between slot1 and slot2 and
we set is_n_rows_exact to TRUE. If we cannot reach slot2->page quickly
then we calculate the average number of records in the pages scanned
so far and assume that all pages that we did not scan up to slot2->page
contain the same number of records, then we multiply that average to
the number of pages between slot1->page and slot2->page (which is
n_rows_on_prev_level). In this case we set is_n_rows_exact to FALSE.
@return number of rows, not including the borders (exact or estimated) */
static
ha_rows
btr_estimate_n_rows_in_range_on_level(
/*==================================*/
	dict_index_t*	index,			/*!< in: index */
	btr_path_t*	slot1,			/*!< in: left border */
	btr_path_t*	slot2,			/*!< in: right border */
	ha_rows		n_rows_on_prev_level,	/*!< in: number of rows
						on the previous level for the
						same descend paths; used to
						determine the number of pages
						on this level */
	bool*		is_n_rows_exact)	/*!< out: TRUE if the returned
						value is exact i.e. not an
						estimation */
{
	ha_rows		n_rows = 0;
	uint		n_pages_read = 0;
	ulint		level;

	/* Assume by default that we will scan all pages between
	slot1->page_no and slot2->page_no. */
	*is_n_rows_exact = true;

	/* Add records from slot1->page_no which are to the right of
	the record which serves as a left border of the range, if any
	(we don't include the record itself in this count). */
	if (slot1->nth_rec <= slot1->n_recs) {
		n_rows += slot1->n_recs - slot1->nth_rec;
	}

	/* Add records from slot2->page_no which are to the left of
	the record which servers as a right border of the range, if any
	(we don't include the record itself in this count). */
	if (slot2->nth_rec > 1) {
		n_rows += slot2->nth_rec - 1;
	}

	/* Count the records in the pages between slot1->page_no and
	slot2->page_no (non inclusive), if any. */

	/* Do not read more than this number of pages in order not to hurt
	performance with this code which is just an estimation. If we read
	this many pages before reaching slot2->page_no then we estimate the
	average from the pages scanned so far. */
#	define N_PAGES_READ_LIMIT	10

	const fil_space_t*	space = index->table->space;
	page_id_t		page_id(space->id, slot1->page_no);
	const ulint		zip_size = space->zip_size();

	level = slot1->page_level;

	do {
		mtr_t		mtr;
		page_t*		page;
		buf_block_t*	block;
		dberr_t		err=DB_SUCCESS;

		mtr_start(&mtr);

		/* Fetch the page. Because we are not holding the
		index->lock, the tree may have changed and we may be
		attempting to read a page that is no longer part of
		the B-tree. We pass BUF_GET_POSSIBLY_FREED in order to
		silence a debug assertion about this. */
		block = buf_page_get_gen(page_id, zip_size, RW_S_LATCH,
					 NULL, BUF_GET_POSSIBLY_FREED,
					 __FILE__, __LINE__, &mtr, &err);

		ut_ad((block != NULL) == (err == DB_SUCCESS));

		if (err != DB_SUCCESS) {
			if (err == DB_DECRYPTION_FAILED) {
				ib_push_warning((void *)NULL,
					DB_DECRYPTION_FAILED,
					"Table %s is encrypted but encryption service or"
					" used key_id is not available. "
					" Can't continue reading table.",
					index->table->name.m_name);
				index->table->file_unreadable = true;
			}

			mtr_commit(&mtr);
			goto inexact;
		}

		page = buf_block_get_frame(block);

		/* It is possible that the tree has been reorganized in the
		meantime and this is a different page. If this happens the
		calculated estimate will be bogus, which is not fatal as
		this is only an estimate. We are sure that a page with
		page_no exists because InnoDB never frees pages, only
		reuses them. */
		if (!fil_page_index_page_check(page)
		    || btr_page_get_index_id(page) != index->id
		    || btr_page_get_level(page) != level) {

			/* The page got reused for something else */
			mtr_commit(&mtr);
			goto inexact;
		}

		/* It is possible but highly unlikely that the page was
		originally written by an old version of InnoDB that did
		not initialize FIL_PAGE_TYPE on other than B-tree pages.
		For example, this could be an almost-empty BLOB page
		that happens to contain the magic values in the fields
		that we checked above. */

		n_pages_read++;

		if (page_id.page_no() != slot1->page_no) {
			/* Do not count the records on slot1->page_no,
			we already counted them before this loop. */
			n_rows += page_get_n_recs(page);
		}

		page_id.set_page_no(btr_page_get_next(page));

		mtr_commit(&mtr);

		if (n_pages_read == N_PAGES_READ_LIMIT
		    || page_id.page_no() == FIL_NULL) {
			/* Either we read too many pages or
			we reached the end of the level without passing
			through slot2->page_no, the tree must have changed
			in the meantime */
			goto inexact;
		}

	} while (page_id.page_no() != slot2->page_no);

	return(n_rows);

inexact:

	*is_n_rows_exact = false;

	/* We did interrupt before reaching slot2->page */

	if (n_pages_read > 0) {
		/* The number of pages on this level is
		n_rows_on_prev_level, multiply it by the
		average number of recs per page so far */
		n_rows = n_rows_on_prev_level * n_rows / n_pages_read;
	} else {
		/* The tree changed before we could even
		start with slot1->page_no */
		n_rows = 10;
	}

	return(n_rows);
}

/** If the tree gets changed too much between the two dives for the left
and right boundary then btr_estimate_n_rows_in_range_low() will retry
that many times before giving up and returning the value stored in
rows_in_range_arbitrary_ret_val. */
static const unsigned	rows_in_range_max_retries = 4;

/** We pretend that a range has that many records if the tree keeps changing
for rows_in_range_max_retries retries while we try to estimate the records
in a given range. */
static const ha_rows	rows_in_range_arbitrary_ret_val = 10;

/** Estimates the number of rows in a given index range.
@param[in]	index		index
@param[in]	tuple1		range start, may also be empty tuple
@param[in]	mode1		search mode for range start
@param[in]	tuple2		range end, may also be empty tuple
@param[in]	mode2		search mode for range end
@param[in]	nth_attempt	if the tree gets modified too much while
we are trying to analyze it, then we will retry (this function will call
itself, incrementing this parameter)
@return estimated number of rows; if after rows_in_range_max_retries
retries the tree keeps changing, then we will just return
rows_in_range_arbitrary_ret_val as a result (if
nth_attempt >= rows_in_range_max_retries and the tree is modified between
the two dives). */
static
ha_rows
btr_estimate_n_rows_in_range_low(
	dict_index_t*	index,
	const dtuple_t*	tuple1,
	page_cur_mode_t	mode1,
	const dtuple_t*	tuple2,
	page_cur_mode_t	mode2,
	unsigned	nth_attempt)
{
	btr_path_t	path1[BTR_PATH_ARRAY_N_SLOTS];
	btr_path_t	path2[BTR_PATH_ARRAY_N_SLOTS];
	btr_cur_t	cursor;
	btr_path_t*	slot1;
	btr_path_t*	slot2;
	bool		diverged;
	bool		diverged_lot;
	ulint		divergence_level;
	ha_rows		n_rows;
	bool		is_n_rows_exact;
	ulint		i;
	mtr_t		mtr;
	ha_rows		table_n_rows;

	table_n_rows = dict_table_get_n_rows(index->table);

	/* Below we dive to the two records specified by tuple1 and tuple2 and
	we remember the entire dive paths from the tree root. The place where
	the tuple1 path ends on the leaf level we call "left border" of our
	interval and the place where the tuple2 path ends on the leaf level -
	"right border". We take care to either include or exclude the interval
	boundaries depending on whether <, <=, > or >= was specified. For
	example if "5 < x AND x <= 10" then we should not include the left
	boundary, but should include the right one. */

	mtr_start(&mtr);

	cursor.path_arr = path1;

	bool	should_count_the_left_border;

	if (dtuple_get_n_fields(tuple1) > 0) {

		btr_cur_search_to_nth_level(index, 0, tuple1, mode1,
					    BTR_SEARCH_LEAF | BTR_ESTIMATE,
					    &cursor, 0,
					    __FILE__, __LINE__, &mtr);

		ut_ad(!page_rec_is_infimum(btr_cur_get_rec(&cursor)));

		/* We should count the border if there are any records to
		match the criteria, i.e. if the maximum record on the tree is
		5 and x > 3 is specified then the cursor will be positioned at
		5 and we should count the border, but if x > 7 is specified,
		then the cursor will be positioned at 'sup' on the rightmost
		leaf page in the tree and we should not count the border. */
		should_count_the_left_border
			= !page_rec_is_supremum(btr_cur_get_rec(&cursor));
	} else {
		dberr_t err = DB_SUCCESS;

		err = btr_cur_open_at_index_side(true, index,
					   BTR_SEARCH_LEAF | BTR_ESTIMATE,
					   &cursor, 0, &mtr);

		if (err != DB_SUCCESS) {
			ib::warn() << " Error code: " << err
				   << " btr_estimate_n_rows_in_range_low "
				   << " called from file: "
				   << __FILE__ << " line: " << __LINE__
				   << " table: " << index->table->name
				   << " index: " << index->name;
		}

		ut_ad(page_rec_is_infimum(btr_cur_get_rec(&cursor)));

		/* The range specified is wihout a left border, just
		'x < 123' or 'x <= 123' and btr_cur_open_at_index_side()
		positioned the cursor on the infimum record on the leftmost
		page, which must not be counted. */
		should_count_the_left_border = false;
	}

	mtr_commit(&mtr);

	if (!index->is_readable()) {
		return 0;
	}

	mtr_start(&mtr);

	cursor.path_arr = path2;

	bool	should_count_the_right_border;

	if (dtuple_get_n_fields(tuple2) > 0) {

		btr_cur_search_to_nth_level(index, 0, tuple2, mode2,
					    BTR_SEARCH_LEAF | BTR_ESTIMATE,
					    &cursor, 0,
					    __FILE__, __LINE__, &mtr);

		const rec_t*	rec = btr_cur_get_rec(&cursor);

		ut_ad(!(mode2 == PAGE_CUR_L && page_rec_is_supremum(rec)));

		should_count_the_right_border
			= (mode2 == PAGE_CUR_LE /* if the range is '<=' */
			   /* and the record was found */
			   && cursor.low_match >= dtuple_get_n_fields(tuple2))
			|| (mode2 == PAGE_CUR_L /* or if the range is '<' */
			    /* and there are any records to match the criteria,
			    i.e. if the minimum record on the tree is 5 and
			    x < 7 is specified then the cursor will be
			    positioned at 5 and we should count the border, but
			    if x < 2 is specified, then the cursor will be
			    positioned at 'inf' and we should not count the
			    border */
			    && !page_rec_is_infimum(rec));
		/* Notice that for "WHERE col <= 'foo'" MySQL passes to
		ha_innobase::records_in_range():
		min_key=NULL (left-unbounded) which is expected
		max_key='foo' flag=HA_READ_AFTER_KEY (PAGE_CUR_G), which is
		unexpected - one would expect
		flag=HA_READ_KEY_OR_PREV (PAGE_CUR_LE). In this case the
		cursor will be positioned on the first record to the right of
		the requested one (can also be positioned on the 'sup') and
		we should not count the right border. */
	} else {
		dberr_t err = DB_SUCCESS;

		err = btr_cur_open_at_index_side(false, index,
					   BTR_SEARCH_LEAF | BTR_ESTIMATE,
					   &cursor, 0, &mtr);

		if (err != DB_SUCCESS) {
			ib::warn() << " Error code: " << err
				   << " btr_estimate_n_rows_in_range_low "
				   << " called from file: "
				   << __FILE__ << " line: " << __LINE__
				   << " table: " << index->table->name
				   << " index: " << index->name;
		}

		ut_ad(page_rec_is_supremum(btr_cur_get_rec(&cursor)));

		/* The range specified is wihout a right border, just
		'x > 123' or 'x >= 123' and btr_cur_open_at_index_side()
		positioned the cursor on the supremum record on the rightmost
		page, which must not be counted. */
		should_count_the_right_border = false;
	}

	mtr_commit(&mtr);

	/* We have the path information for the range in path1 and path2 */

	n_rows = 0;
	is_n_rows_exact = true;

	/* This becomes true when the two paths do not pass through the
	same pages anymore. */
	diverged = false;

	/* This becomes true when the paths are not the same or adjacent
	any more. This means that they pass through the same or
	neighboring-on-the-same-level pages only. */
	diverged_lot = false;

	/* This is the level where paths diverged a lot. */
	divergence_level = 1000000;

	for (i = 0; ; i++) {
		ut_ad(i < BTR_PATH_ARRAY_N_SLOTS);

		slot1 = path1 + i;
		slot2 = path2 + i;

		if (slot1->nth_rec == ULINT_UNDEFINED
		    || slot2->nth_rec == ULINT_UNDEFINED) {

			/* Here none of the borders were counted. For example,
			if on the leaf level we descended to:
			(inf, a, b, c, d, e, f, sup)
			         ^        ^
			       path1    path2
			then n_rows will be 2 (c and d). */

			if (is_n_rows_exact) {
				/* Only fiddle to adjust this off-by-one
				if the number is exact, otherwise we do
				much grosser adjustments below. */

				btr_path_t*	last1 = &path1[i - 1];
				btr_path_t*	last2 = &path2[i - 1];

				/* If both paths end up on the same record on
				the leaf level. */
				if (last1->page_no == last2->page_no
				    && last1->nth_rec == last2->nth_rec) {

					/* n_rows can be > 0 here if the paths
					were first different and then converged
					to the same record on the leaf level.
					For example:
					SELECT ... LIKE 'wait/synch/rwlock%'
					mode1=PAGE_CUR_GE,
					tuple1="wait/synch/rwlock"
					path1[0]={nth_rec=58, n_recs=58,
						  page_no=3, page_level=1}
					path1[1]={nth_rec=56, n_recs=55,
						  page_no=119, page_level=0}

					mode2=PAGE_CUR_G
					tuple2="wait/synch/rwlock"
					path2[0]={nth_rec=57, n_recs=57,
						  page_no=3, page_level=1}
					path2[1]={nth_rec=56, n_recs=55,
						  page_no=119, page_level=0} */

					/* If the range is such that we should
					count both borders, then avoid
					counting that record twice - once as a
					left border and once as a right
					border. */
					if (should_count_the_left_border
					    && should_count_the_right_border) {

						n_rows = 1;
					} else {
						/* Some of the borders should
						not be counted, e.g. [3,3). */
						n_rows = 0;
					}
				} else {
					if (should_count_the_left_border) {
						n_rows++;
					}

					if (should_count_the_right_border) {
						n_rows++;
					}
				}
			}

			if (i > divergence_level + 1 && !is_n_rows_exact) {
				/* In trees whose height is > 1 our algorithm
				tends to underestimate: multiply the estimate
				by 2: */

				n_rows = n_rows * 2;
			}

			DBUG_EXECUTE_IF("bug14007649", return(n_rows););

			/* Do not estimate the number of rows in the range
			to over 1 / 2 of the estimated rows in the whole
			table */

			if (n_rows > table_n_rows / 2 && !is_n_rows_exact) {

				n_rows = table_n_rows / 2;

				/* If there are just 0 or 1 rows in the table,
				then we estimate all rows are in the range */

				if (n_rows == 0) {
					n_rows = table_n_rows;
				}
			}

			return(n_rows);
		}

		if (!diverged && slot1->nth_rec != slot2->nth_rec) {

			/* If both slots do not point to the same page,
			this means that the tree must have changed between
			the dive for slot1 and the dive for slot2 at the
			beginning of this function. */
			if (slot1->page_no != slot2->page_no
			    || slot1->page_level != slot2->page_level) {

				/* If the tree keeps changing even after a
				few attempts, then just return some arbitrary
				number. */
				if (nth_attempt >= rows_in_range_max_retries) {
					return(rows_in_range_arbitrary_ret_val);
				}

				return btr_estimate_n_rows_in_range_low(
					index, tuple1, mode1,
					tuple2, mode2, nth_attempt + 1);
			}

			diverged = true;

			if (slot1->nth_rec < slot2->nth_rec) {
				/* We do not count the borders (nor the left
				nor the right one), thus "- 1". */
				n_rows = slot2->nth_rec - slot1->nth_rec - 1;

				if (n_rows > 0) {
					/* There is at least one row between
					the two borders pointed to by slot1
					and slot2, so on the level below the
					slots will point to non-adjacent
					pages. */
					diverged_lot = true;
					divergence_level = i;
				}
			} else {
				/* It is possible that
				slot1->nth_rec >= slot2->nth_rec
				if, for example, we have a single page
				tree which contains (inf, 5, 6, supr)
				and we select where x > 20 and x < 30;
				in this case slot1->nth_rec will point
				to the supr record and slot2->nth_rec
				will point to 6. */
				n_rows = 0;
				should_count_the_left_border = false;
				should_count_the_right_border = false;
			}

		} else if (diverged && !diverged_lot) {

			if (slot1->nth_rec < slot1->n_recs
			    || slot2->nth_rec > 1) {

				diverged_lot = true;
				divergence_level = i;

				n_rows = 0;

				if (slot1->nth_rec < slot1->n_recs) {
					n_rows += slot1->n_recs
						- slot1->nth_rec;
				}

				if (slot2->nth_rec > 1) {
					n_rows += slot2->nth_rec - 1;
				}
			}
		} else if (diverged_lot) {

			n_rows = btr_estimate_n_rows_in_range_on_level(
				index, slot1, slot2, n_rows,
				&is_n_rows_exact);
		}
	}
}

/** Estimates the number of rows in a given index range.
@param[in]	index	index
@param[in]	tuple1	range start, may also be empty tuple
@param[in]	mode1	search mode for range start
@param[in]	tuple2	range end, may also be empty tuple
@param[in]	mode2	search mode for range end
@return estimated number of rows */
ha_rows
btr_estimate_n_rows_in_range(
	dict_index_t*	index,
	const dtuple_t*	tuple1,
	page_cur_mode_t	mode1,
	const dtuple_t*	tuple2,
	page_cur_mode_t	mode2)
{
	return btr_estimate_n_rows_in_range_low(
		index, tuple1, mode1, tuple2, mode2, 1);
}

/*******************************************************************//**
Record the number of non_null key values in a given index for
each n-column prefix of the index where 1 <= n <= dict_index_get_n_unique(index).
The estimates are eventually stored in the array:
index->stat_n_non_null_key_vals[], which is indexed from 0 to n-1. */
static
void
btr_record_not_null_field_in_rec(
/*=============================*/
	ulint		n_unique,	/*!< in: dict_index_get_n_unique(index),
					number of columns uniquely determine
					an index entry */
	const offset_t*	offsets,	/*!< in: rec_get_offsets(rec, index),
					its size could be for all fields or
					that of "n_unique" */
	ib_uint64_t*	n_not_null)	/*!< in/out: array to record number of
					not null rows for n-column prefix */
{
	ulint	i;

	ut_ad(rec_offs_n_fields(offsets) >= n_unique);

	if (n_not_null == NULL) {
		return;
	}

	for (i = 0; i < n_unique; i++) {
		if (rec_offs_nth_sql_null(offsets, i)) {
			break;
		}

		n_not_null[i]++;
	}
}

/*******************************************************************//**
Estimates the number of different key values in a given index, for
each n-column prefix of the index where 1 <= n <= dict_index_get_n_unique(index).
The estimates are stored in the array index->stat_n_diff_key_vals[] (indexed
0..n_uniq-1) and the number of pages that were sampled is saved in
index->stat_n_sample_sizes[].
If innodb_stats_method is nulls_ignored, we also record the number of
non-null values for each prefix and stored the estimates in
array index->stat_n_non_null_key_vals.
@return true if the index is available and we get the estimated numbers,
false if the index is unavailable. */
bool
btr_estimate_number_of_different_key_vals(
/*======================================*/
	dict_index_t*	index)	/*!< in: index */
{
	btr_cur_t	cursor;
	page_t*		page;
	rec_t*		rec;
	ulint		n_cols;
	ib_uint64_t*	n_diff;
	ib_uint64_t*	n_not_null;
	ibool		stats_null_not_equal;
	uintmax_t	n_sample_pages=1; /* number of pages to sample */
	ulint		not_empty_flag	= 0;
	ulint		total_external_size = 0;
	ulint		i;
	ulint		j;
	uintmax_t	add_on;
	mtr_t		mtr;
	mem_heap_t*	heap		= NULL;
	offset_t*	offsets_rec	= NULL;
	offset_t*	offsets_next_rec = NULL;

	/* For spatial index, there is no such stats can be
	fetched. */
	if (dict_index_is_spatial(index)) {
		return(false);
	}

	n_cols = dict_index_get_n_unique(index);

	heap = mem_heap_create((sizeof *n_diff + sizeof *n_not_null)
			       * n_cols
			       + dict_index_get_n_fields(index)
			       * (sizeof *offsets_rec
				  + sizeof *offsets_next_rec));

	n_diff = (ib_uint64_t*) mem_heap_zalloc(
		heap, n_cols * sizeof(n_diff[0]));

	n_not_null = NULL;

	/* Check srv_innodb_stats_method setting, and decide whether we
	need to record non-null value and also decide if NULL is
	considered equal (by setting stats_null_not_equal value) */
	switch (srv_innodb_stats_method) {
	case SRV_STATS_NULLS_IGNORED:
		n_not_null = (ib_uint64_t*) mem_heap_zalloc(
			heap, n_cols * sizeof *n_not_null);
		/* fall through */

	case SRV_STATS_NULLS_UNEQUAL:
		/* for both SRV_STATS_NULLS_IGNORED and SRV_STATS_NULLS_UNEQUAL
		case, we will treat NULLs as unequal value */
		stats_null_not_equal = TRUE;
		break;

	case SRV_STATS_NULLS_EQUAL:
		stats_null_not_equal = FALSE;
		break;

	default:
		ut_error;
	}

	if (srv_stats_sample_traditional) {
		/* It makes no sense to test more pages than are contained
		in the index, thus we lower the number if it is too high */
		if (srv_stats_transient_sample_pages > index->stat_index_size) {
			if (index->stat_index_size > 0) {
				n_sample_pages = index->stat_index_size;
			}
		} else {
			n_sample_pages = srv_stats_transient_sample_pages;
		}
	} else {
		/* New logaritmic number of pages that are estimated.
		Number of pages estimated should be between 1 and
		index->stat_index_size.

		If we have only 0 or 1 index pages then we can only take 1
		sample. We have already initialized n_sample_pages to 1.

		So taking index size as I and sample as S and log(I)*S as L

		requirement 1) we want the out limit of the expression to not exceed I;
		requirement 2) we want the ideal pages to be at least S;
		so the current expression is min(I, max( min(S,I), L)

		looking for simplifications:

		case 1: assume S < I
		min(I, max( min(S,I), L) -> min(I , max( S, L))

		but since L=LOG2(I)*S and log2(I) >=1   L>S always so max(S,L) = L.

		so we have: min(I , L)

		case 2: assume I < S
		    min(I, max( min(S,I), L) -> min(I, max( I, L))

		case 2a: L > I
		    min(I, max( I, L)) -> min(I, L) -> I

		case 2b: when L < I
		    min(I, max( I, L))  ->  min(I, I ) -> I

		so taking all case2 paths is I, our expression is:
		n_pages = S < I? min(I,L) : I
                */
		if (index->stat_index_size > 1) {
			n_sample_pages = (srv_stats_transient_sample_pages < index->stat_index_size) ?
				ut_min(static_cast<ulint>(index->stat_index_size),
					static_cast<ulint>(log2(index->stat_index_size)*srv_stats_transient_sample_pages))
				: index->stat_index_size;

		}
	}

	/* Sanity check */
	ut_ad(n_sample_pages > 0 && n_sample_pages <= (index->stat_index_size <= 1 ? 1 : index->stat_index_size));

	/* We sample some pages in the index to get an estimate */

	for (i = 0; i < n_sample_pages; i++) {
		mtr_start(&mtr);

		bool	available;

		available = btr_cur_open_at_rnd_pos(index, BTR_SEARCH_LEAF,
						    &cursor, &mtr);

		if (!available) {
			mtr_commit(&mtr);
			mem_heap_free(heap);

			return(false);
		}

		/* Count the number of different key values for each prefix of
		the key on this index page. If the prefix does not determine
		the index record uniquely in the B-tree, then we subtract one
		because otherwise our algorithm would give a wrong estimate
		for an index where there is just one key value. */

		if (!index->is_readable()) {
			mtr_commit(&mtr);
			goto exit_loop;
		}

		page = btr_cur_get_page(&cursor);

		rec = page_rec_get_next(page_get_infimum_rec(page));
		const bool is_leaf = page_is_leaf(page);

		if (!page_rec_is_supremum(rec)) {
			not_empty_flag = 1;
			offsets_rec = rec_get_offsets(rec, index, offsets_rec,
						      is_leaf,
						      ULINT_UNDEFINED, &heap);

			if (n_not_null != NULL) {
				btr_record_not_null_field_in_rec(
					n_cols, offsets_rec, n_not_null);
			}
		}

		while (!page_rec_is_supremum(rec)) {
			ulint	matched_fields;
			rec_t*	next_rec = page_rec_get_next(rec);
			if (page_rec_is_supremum(next_rec)) {
				total_external_size +=
					btr_rec_get_externally_stored_len(
						rec, offsets_rec);
				break;
			}

			offsets_next_rec = rec_get_offsets(next_rec, index,
							   offsets_next_rec,
							   is_leaf,
							   ULINT_UNDEFINED,
							   &heap);

			cmp_rec_rec(rec, next_rec,
				    offsets_rec, offsets_next_rec,
				    index, stats_null_not_equal,
				    &matched_fields);

			for (j = matched_fields; j < n_cols; j++) {
				/* We add one if this index record has
				a different prefix from the previous */

				n_diff[j]++;
			}

			if (n_not_null != NULL) {
				btr_record_not_null_field_in_rec(
					n_cols, offsets_next_rec, n_not_null);
			}

			total_external_size
				+= btr_rec_get_externally_stored_len(
					rec, offsets_rec);

			rec = next_rec;
			/* Initialize offsets_rec for the next round
			and assign the old offsets_rec buffer to
			offsets_next_rec. */
			{
				offset_t* offsets_tmp = offsets_rec;
				offsets_rec = offsets_next_rec;
				offsets_next_rec = offsets_tmp;
			}
		}

		if (n_cols == dict_index_get_n_unique_in_tree(index)
		    && page_has_siblings(page)) {

			/* If there is more than one leaf page in the tree,
			we add one because we know that the first record
			on the page certainly had a different prefix than the
			last record on the previous index page in the
			alphabetical order. Before this fix, if there was
			just one big record on each clustered index page, the
			algorithm grossly underestimated the number of rows
			in the table. */

			n_diff[n_cols - 1]++;
		}

		mtr_commit(&mtr);
	}

exit_loop:
	/* If we saw k borders between different key values on
	n_sample_pages leaf pages, we can estimate how many
	there will be in index->stat_n_leaf_pages */

	/* We must take into account that our sample actually represents
	also the pages used for external storage of fields (those pages are
	included in index->stat_n_leaf_pages) */

	for (j = 0; j < n_cols; j++) {
		index->stat_n_diff_key_vals[j]
			= BTR_TABLE_STATS_FROM_SAMPLE(
				n_diff[j], index, n_sample_pages,
				total_external_size, not_empty_flag);

		/* If the tree is small, smaller than
		10 * n_sample_pages + total_external_size, then
		the above estimate is ok. For bigger trees it is common that we
		do not see any borders between key values in the few pages
		we pick. But still there may be n_sample_pages
		different key values, or even more. Let us try to approximate
		that: */

		add_on = index->stat_n_leaf_pages
			/ (10 * (n_sample_pages
				 + total_external_size));

		if (add_on > n_sample_pages) {
			add_on = n_sample_pages;
		}

		index->stat_n_diff_key_vals[j] += add_on;

		index->stat_n_sample_sizes[j] = n_sample_pages;

		/* Update the stat_n_non_null_key_vals[] with our
		sampled result. stat_n_non_null_key_vals[] is created
		and initialized to zero in dict_index_add_to_cache(),
		along with stat_n_diff_key_vals[] array */
		if (n_not_null != NULL) {
			index->stat_n_non_null_key_vals[j] =
				 BTR_TABLE_STATS_FROM_SAMPLE(
					n_not_null[j], index, n_sample_pages,
					total_external_size, not_empty_flag);
		}
	}

	mem_heap_free(heap);

	return(true);
}

/*================== EXTERNAL STORAGE OF BIG FIELDS ===================*/

/***********************************************************//**
Gets the offset of the pointer to the externally stored part of a field.
@return offset of the pointer to the externally stored part */
static
ulint
btr_rec_get_field_ref_offs(
/*=======================*/
	const offset_t*	offsets,/*!< in: array returned by rec_get_offsets() */
	ulint		n)	/*!< in: index of the external field */
{
	ulint	field_ref_offs;
	ulint	local_len;

	ut_a(rec_offs_nth_extern(offsets, n));
	field_ref_offs = rec_get_nth_field_offs(offsets, n, &local_len);
	ut_a(len_is_stored(local_len));
	ut_a(local_len >= BTR_EXTERN_FIELD_REF_SIZE);

	return(field_ref_offs + local_len - BTR_EXTERN_FIELD_REF_SIZE);
}

/** Gets a pointer to the externally stored part of a field.
@param rec record
@param offsets rec_get_offsets(rec)
@param n index of the externally stored field
@return pointer to the externally stored part */
#define btr_rec_get_field_ref(rec, offsets, n)			\
	((rec) + btr_rec_get_field_ref_offs(offsets, n))

/** Gets the externally stored size of a record, in units of a database page.
@param[in]	rec	record
@param[in]	offsets	array returned by rec_get_offsets()
@return externally stored part, in units of a database page */
ulint
btr_rec_get_externally_stored_len(
	const rec_t*	rec,
	const offset_t*	offsets)
{
	ulint	n_fields;
	ulint	total_extern_len = 0;
	ulint	i;

	ut_ad(!rec_offs_comp(offsets) || !rec_get_node_ptr_flag(rec));

	if (!rec_offs_any_extern(offsets)) {
		return(0);
	}

	n_fields = rec_offs_n_fields(offsets);

	for (i = 0; i < n_fields; i++) {
		if (rec_offs_nth_extern(offsets, i)) {

			ulint	extern_len = mach_read_from_4(
				btr_rec_get_field_ref(rec, offsets, i)
				+ BTR_EXTERN_LEN + 4);

			total_extern_len += ut_calc_align(
				extern_len, ulint(srv_page_size));
		}
	}

	return total_extern_len >> srv_page_size_shift;
}

/*******************************************************************//**
Sets the ownership bit of an externally stored field in a record. */
static
void
btr_cur_set_ownership_of_extern_field(
/*==================================*/
	buf_block_t*	block,	/*!< in/out: index page */
	rec_t*		rec,	/*!< in/out: clustered index record */
	dict_index_t*	index,	/*!< in: index of the page */
	const offset_t*	offsets,/*!< in: array returned by rec_get_offsets() */
	ulint		i,	/*!< in: field number */
	bool		val,	/*!< in: value to set */
	mtr_t*		mtr)	/*!< in: mtr, or NULL if not logged */
{
	byte*	data;
	ulint	local_len;
	ulint	byte_val;

	data = rec_get_nth_field(rec, offsets, i, &local_len);
	ut_ad(rec_offs_nth_extern(offsets, i));
	ut_a(local_len >= BTR_EXTERN_FIELD_REF_SIZE);

	local_len -= BTR_EXTERN_FIELD_REF_SIZE;

	byte_val = mach_read_from_1(data + local_len + BTR_EXTERN_LEN);

	if (val) {
		byte_val &= ~BTR_EXTERN_OWNER_FLAG;
	} else {
#if defined UNIV_DEBUG || defined UNIV_BLOB_LIGHT_DEBUG
		ut_a(!(byte_val & BTR_EXTERN_OWNER_FLAG));
#endif /* UNIV_DEBUG || UNIV_BLOB_LIGHT_DEBUG */
		byte_val |= BTR_EXTERN_OWNER_FLAG;
	}

	if (UNIV_LIKELY_NULL(block->page.zip.data)) {
		mach_write_to_1(data + local_len + BTR_EXTERN_LEN, byte_val);
		page_zip_write_blob_ptr(block, rec, index, offsets, i, mtr);
	} else {
		mtr->write<1,mtr_t::OPT>(*block,
					 data + local_len + BTR_EXTERN_LEN,
					 byte_val);
	}
}

/*******************************************************************//**
Marks non-updated off-page fields as disowned by this record. The ownership
must be transferred to the updated record which is inserted elsewhere in the
index tree. In purge only the owner of externally stored field is allowed
to free the field. */
void
btr_cur_disown_inherited_fields(
/*============================*/
	buf_block_t*	block,	/*!< in/out: index page */
	rec_t*		rec,	/*!< in/out: record in a clustered index */
	dict_index_t*	index,	/*!< in: index of the page */
	const offset_t*	offsets,/*!< in: array returned by rec_get_offsets() */
	const upd_t*	update,	/*!< in: update vector */
	mtr_t*		mtr)	/*!< in/out: mini-transaction */
{
	ulint	i;

	ut_ad(rec_offs_validate(rec, index, offsets));
	ut_ad(!rec_offs_comp(offsets) || !rec_get_node_ptr_flag(rec));
	ut_ad(rec_offs_any_extern(offsets));

	for (i = 0; i < rec_offs_n_fields(offsets); i++) {
		if (rec_offs_nth_extern(offsets, i)
		    && !upd_get_field_by_field_no(update, i, false)) {
			btr_cur_set_ownership_of_extern_field(
				block, rec, index, offsets, i, false, mtr);
		}
	}
}

/*******************************************************************//**
Marks all extern fields in a record as owned by the record. This function
should be called if the delete mark of a record is removed: a not delete
marked record always owns all its extern fields. */
static
void
btr_cur_unmark_extern_fields(
/*=========================*/
	buf_block_t*	block,	/*!< in/out: index page */
	rec_t*		rec,	/*!< in/out: record in a clustered index */
	dict_index_t*	index,	/*!< in: index of the page */
	const offset_t*	offsets,/*!< in: array returned by rec_get_offsets() */
	mtr_t*		mtr)	/*!< in: mtr, or NULL if not logged */
{
	ut_ad(!rec_offs_comp(offsets) || !rec_get_node_ptr_flag(rec));
	if (!rec_offs_any_extern(offsets)) {
		return;
	}

	const ulint n = rec_offs_n_fields(offsets);

	for (ulint i = 0; i < n; i++) {
		if (rec_offs_nth_extern(offsets, i)) {
			btr_cur_set_ownership_of_extern_field(
				block, rec, index, offsets, i, true, mtr);
		}
	}
}

/*******************************************************************//**
Returns the length of a BLOB part stored on the header page.
@return part length */
static
ulint
btr_blob_get_part_len(
/*==================*/
	const byte*	blob_header)	/*!< in: blob header */
{
	return(mach_read_from_4(blob_header + BTR_BLOB_HDR_PART_LEN));
}

/*******************************************************************//**
Returns the page number where the next BLOB part is stored.
@return page number or FIL_NULL if no more pages */
static
ulint
btr_blob_get_next_page_no(
/*======================*/
	const byte*	blob_header)	/*!< in: blob header */
{
	return(mach_read_from_4(blob_header + BTR_BLOB_HDR_NEXT_PAGE_NO));
}

/*******************************************************************//**
Deallocate a buffer block that was reserved for a BLOB part. */
static
void
btr_blob_free(
/*==========*/
	buf_block_t*	block,	/*!< in: buffer block */
	ibool		all,	/*!< in: TRUE=remove also the compressed page
				if there is one */
	mtr_t*		mtr)	/*!< in: mini-transaction to commit */
{
	buf_pool_t*	buf_pool = buf_pool_from_block(block);
	ulint		space = block->page.id.space();
	ulint		page_no	= block->page.id.page_no();

	ut_ad(mtr_memo_contains(mtr, block, MTR_MEMO_PAGE_X_FIX));

	mtr_commit(mtr);

	buf_pool_mutex_enter(buf_pool);

	/* Only free the block if it is still allocated to
	the same file page. */

	if (buf_block_get_state(block)
	    == BUF_BLOCK_FILE_PAGE
	    && block->page.id.space() == space
	    && block->page.id.page_no() == page_no) {

		if (!buf_LRU_free_page(&block->page, all)
		    && all && block->page.zip.data) {
			/* Attempt to deallocate the uncompressed page
			if the whole block cannot be deallocted. */

			buf_LRU_free_page(&block->page, false);
		}
	}

	buf_pool_mutex_exit(buf_pool);
}

/** Helper class used while writing blob pages, during insert or update. */
struct btr_blob_log_check_t {
	/** Persistent cursor on a clusterex index record with blobs. */
	btr_pcur_t*	m_pcur;
	/** Mini transaction holding the latches for m_pcur */
	mtr_t*		m_mtr;
	/** rec_get_offsets(rec, index); offset of clust_rec */
	const offset_t*	m_offsets;
	/** The block containing clustered record */
	buf_block_t**	m_block;
	/** The clustered record pointer */
	rec_t**		m_rec;
	/** The blob operation code */
	enum blob_op	m_op;

	/** Constructor
	@param[in]	pcur		persistent cursor on a clustered
					index record with blobs.
	@param[in]	mtr		mini-transaction holding latches for
					pcur.
	@param[in]	offsets		offsets of the clust_rec
	@param[in,out]	block		record block containing pcur record
	@param[in,out]	rec		the clustered record pointer
	@param[in]	op		the blob operation code */
	btr_blob_log_check_t(
		btr_pcur_t*	pcur,
		mtr_t*		mtr,
		const offset_t*	offsets,
		buf_block_t**	block,
		rec_t**		rec,
		enum blob_op	op)
		: m_pcur(pcur),
		  m_mtr(mtr),
		  m_offsets(offsets),
		  m_block(block),
		  m_rec(rec),
		  m_op(op)
	{
		ut_ad(rec_offs_validate(*m_rec, m_pcur->index(), m_offsets));
		ut_ad((*m_block)->frame == page_align(*m_rec));
		ut_ad(*m_rec == btr_pcur_get_rec(m_pcur));
	}

	/** Check if there is enough space in log file. Commit and re-start the
	mini transaction. */
	void check()
	{
		dict_index_t*	index = m_pcur->index();
		ulint		offs = 0;
		ulint		page_no = ULINT_UNDEFINED;
		FlushObserver*	observer = m_mtr->get_flush_observer();

		if (UNIV_UNLIKELY(m_op == BTR_STORE_INSERT_BULK)) {
			offs = page_offset(*m_rec);
			page_no = (*m_block)->page.id.page_no();
			buf_block_buf_fix_inc(*m_block, __FILE__, __LINE__);
		} else {
			btr_pcur_store_position(m_pcur, m_mtr);
		}
		m_mtr->commit();

		DEBUG_SYNC_C("blob_write_middle");

		log_free_check();

		DEBUG_SYNC_C("blob_write_middle_after_check");

		const mtr_log_t log_mode = m_mtr->get_log_mode();
		m_mtr->start();
		m_mtr->set_log_mode(log_mode);
		index->set_modified(*m_mtr);
		m_mtr->set_flush_observer(observer);

		if (UNIV_UNLIKELY(m_op == BTR_STORE_INSERT_BULK)) {
			m_pcur->btr_cur.page_cur.block = btr_block_get(
				*index, page_no, RW_X_LATCH, false, m_mtr);
			m_pcur->btr_cur.page_cur.rec
				= m_pcur->btr_cur.page_cur.block->frame
				+ offs;

			buf_block_buf_fix_dec(m_pcur->btr_cur.page_cur.block);
		} else {
			ut_ad(m_pcur->rel_pos == BTR_PCUR_ON);
			bool ret = btr_pcur_restore_position(
				BTR_MODIFY_LEAF | BTR_MODIFY_EXTERNAL,
				m_pcur, m_mtr);

			ut_a(ret);
		}

		*m_block	= btr_pcur_get_block(m_pcur);
		*m_rec		= btr_pcur_get_rec(m_pcur);

		rec_offs_make_valid(*m_rec, index, true,
				    const_cast<offset_t*>(m_offsets));

		ut_ad(m_mtr->memo_contains_page_flagged(
		      *m_rec,
		      MTR_MEMO_PAGE_X_FIX | MTR_MEMO_PAGE_SX_FIX));

		ut_ad((m_op == BTR_STORE_INSERT_BULK)
		      == !mtr_memo_contains_flagged(m_mtr, &index->lock,
						    MTR_MEMO_SX_LOCK
						    | MTR_MEMO_X_LOCK));
	}
};

/*******************************************************************//**
Stores the fields in big_rec_vec to the tablespace and puts pointers to
them in rec.  The extern flags in rec will have to be set beforehand.
The fields are stored on pages allocated from leaf node
file segment of the index tree.

TODO: If the allocation extends the tablespace, it will not be redo logged, in
any mini-transaction.  Tablespace extension should be redo-logged, so that
recovery will not fail when the big_rec was written to the extended portion of
the file, in case the file was somehow truncated in the crash.

@return DB_SUCCESS or DB_OUT_OF_FILE_SPACE */
dberr_t
btr_store_big_rec_extern_fields(
/*============================*/
	btr_pcur_t*	pcur,		/*!< in/out: a persistent cursor. if
					btr_mtr is restarted, then this can
					be repositioned. */
	offset_t*	offsets,	/*!< in/out: rec_get_offsets() on
					pcur. the "external storage" flags
					in offsets will correctly correspond
					to rec when this function returns */
	const big_rec_t*big_rec_vec,	/*!< in: vector containing fields
					to be stored externally */
	mtr_t*		btr_mtr,	/*!< in/out: mtr containing the
					latches to the clustered index. can be
					committed and restarted. */
	enum blob_op	op)		/*! in: operation code */
{
	ulint		rec_page_no;
	byte*		field_ref;
	ulint		extern_len;
	ulint		store_len;
	ulint		page_no;
	ulint		space_id;
	ulint		prev_page_no;
	ulint		hint_page_no;
	ulint		i;
	mtr_t		mtr;
	mtr_t		mtr_bulk;
	mem_heap_t*	heap = NULL;
	page_zip_des_t*	page_zip;
	z_stream	c_stream;
	dberr_t		error		= DB_SUCCESS;
	dict_index_t*	index		= pcur->index();
	buf_block_t*	rec_block	= btr_pcur_get_block(pcur);
	rec_t*		rec		= btr_pcur_get_rec(pcur);

	ut_ad(rec_offs_validate(rec, index, offsets));
	ut_ad(rec_offs_any_extern(offsets));
	ut_ad(op == BTR_STORE_INSERT_BULK
	      || mtr_memo_contains_flagged(btr_mtr, &index->lock,
					   MTR_MEMO_X_LOCK
					   | MTR_MEMO_SX_LOCK));
	ut_ad(mtr_memo_contains(btr_mtr, rec_block, MTR_MEMO_PAGE_X_FIX));
	ut_ad(buf_block_get_frame(rec_block) == page_align(rec));
	ut_a(dict_index_is_clust(index));

	btr_blob_log_check_t redo_log(pcur, btr_mtr, offsets, &rec_block,
				      &rec, op);
	page_zip = buf_block_get_page_zip(rec_block);
	space_id = rec_block->page.id.space();
	rec_page_no = rec_block->page.id.page_no();
	ut_a(fil_page_index_page_check(page_align(rec))
	     || op == BTR_STORE_INSERT_BULK);

	if (page_zip) {
		int	err;

		/* Zlib deflate needs 128 kilobytes for the default
		window size, plus 512 << memLevel, plus a few
		kilobytes for small objects.  We use reduced memLevel
		to limit the memory consumption, and preallocate the
		heap, hoping to avoid memory fragmentation. */
		heap = mem_heap_create(250000);
		page_zip_set_alloc(&c_stream, heap);

		err = deflateInit2(&c_stream, int(page_zip_level),
				   Z_DEFLATED, 15, 7, Z_DEFAULT_STRATEGY);
		ut_a(err == Z_OK);
	}

#if defined UNIV_DEBUG || defined UNIV_BLOB_LIGHT_DEBUG
	/* All pointers to externally stored columns in the record
	must either be zero or they must be pointers to inherited
	columns, owned by this record or an earlier record version. */
	for (i = 0; i < big_rec_vec->n_fields; i++) {
		field_ref = btr_rec_get_field_ref(
			rec, offsets, big_rec_vec->fields[i].field_no);

		ut_a(!(field_ref[BTR_EXTERN_LEN] & BTR_EXTERN_OWNER_FLAG));
		/* Either this must be an update in place,
		or the BLOB must be inherited, or the BLOB pointer
		must be zero (will be written in this function). */
		ut_a(op == BTR_STORE_UPDATE
		     || (field_ref[BTR_EXTERN_LEN] & BTR_EXTERN_INHERITED_FLAG)
		     || !memcmp(field_ref, field_ref_zero,
				BTR_EXTERN_FIELD_REF_SIZE));
	}
#endif /* UNIV_DEBUG || UNIV_BLOB_LIGHT_DEBUG */

	/* Space available in compressed page to carry blob data */
	const ulint	payload_size_zip = rec_block->physical_size()
		- FIL_PAGE_DATA;

	/* Space available in uncompressed page to carry blob data */
	const ulint	payload_size = payload_size_zip
		- (BTR_BLOB_HDR_SIZE + FIL_PAGE_DATA_END);

	/* We have to create a file segment to the tablespace
	for each field and put the pointer to the field in rec */

	for (i = 0; i < big_rec_vec->n_fields; i++) {
		const ulint field_no = big_rec_vec->fields[i].field_no;

		field_ref = btr_rec_get_field_ref(rec, offsets, field_no);
#if defined UNIV_DEBUG || defined UNIV_BLOB_LIGHT_DEBUG
		/* A zero BLOB pointer should have been initially inserted. */
		ut_a(!memcmp(field_ref, field_ref_zero,
			     BTR_EXTERN_FIELD_REF_SIZE));
#endif /* UNIV_DEBUG || UNIV_BLOB_LIGHT_DEBUG */
		extern_len = big_rec_vec->fields[i].len;
		UNIV_MEM_ASSERT_RW(big_rec_vec->fields[i].data,
				   extern_len);

		ut_a(extern_len > 0);

		prev_page_no = FIL_NULL;

		if (page_zip) {
			int	err = deflateReset(&c_stream);
			ut_a(err == Z_OK);

			c_stream.next_in = (Bytef*)
				big_rec_vec->fields[i].data;
			c_stream.avail_in = static_cast<uInt>(extern_len);
		}

		for (ulint blob_npages = 0;; ++blob_npages) {
			buf_block_t*	block;
			const ulint	commit_freq = 4;
			ulint		r_extents;

			ut_ad(page_align(field_ref) == page_align(rec));

			if (!(blob_npages % commit_freq)) {

				redo_log.check();

				field_ref = btr_rec_get_field_ref(
					rec, offsets, field_no);

				page_zip = buf_block_get_page_zip(rec_block);
				rec_page_no = rec_block->page.id.page_no();
			}

			mtr.start();
			index->set_modified(mtr);
			mtr.set_log_mode(btr_mtr->get_log_mode());
			mtr.set_flush_observer(btr_mtr->get_flush_observer());

			buf_page_get(rec_block->page.id,
				     rec_block->zip_size(), RW_X_LATCH, &mtr);

			if (prev_page_no == FIL_NULL) {
				hint_page_no = 1 + rec_page_no;
			} else {
				hint_page_no = prev_page_no + 1;
			}

			mtr_t	*alloc_mtr;

			if (UNIV_UNLIKELY(op == BTR_STORE_INSERT_BULK)) {
				mtr_bulk.start();
				mtr_bulk.set_spaces(mtr);
				alloc_mtr = &mtr_bulk;
			} else {
				alloc_mtr = &mtr;
			}

			if (!fsp_reserve_free_extents(&r_extents,
						      index->table->space, 1,
						      FSP_BLOB, alloc_mtr,
						      1)) {

				alloc_mtr->commit();
				error = DB_OUT_OF_FILE_SPACE;
				goto func_exit;
			}

			block = btr_page_alloc(index, hint_page_no, FSP_NO_DIR,
					       0, alloc_mtr, &mtr);

			index->table->space->release_free_extents(r_extents);

			if (UNIV_UNLIKELY(op == BTR_STORE_INSERT_BULK)) {
				mtr_bulk.commit();
			}

			ut_a(block != NULL);

			page_no = block->page.id.page_no();

			if (prev_page_no != FIL_NULL) {
				buf_block_t*	prev_block;

				prev_block = buf_page_get(
					page_id_t(space_id, prev_page_no),
					rec_block->zip_size(),
					RW_X_LATCH, &mtr);

				buf_block_dbg_add_level(prev_block,
							SYNC_EXTERN_STORAGE);

				if (page_zip) {
					mtr.write<4>(*prev_block,
						     prev_block->frame
						     + FIL_PAGE_NEXT,
						     page_no);
					memcpy_aligned<4>(
						buf_block_get_page_zip(
							prev_block)
						->data + FIL_PAGE_NEXT,
						prev_block->frame
						+ FIL_PAGE_NEXT, 4);
				} else {
					mtr.write<4>(*prev_block,
						     BTR_BLOB_HDR_NEXT_PAGE_NO
						     + FIL_PAGE_DATA
						     + prev_block->frame,
						     page_no);
				}
			} else if (dict_index_is_online_ddl(index)) {
				row_log_table_blob_alloc(index, page_no);
			}

			if (page_zip) {
				int		err;
				page_zip_des_t*	blob_page_zip;

				/* Write FIL_PAGE_TYPE to the redo log
				separately, before logging any other
				changes to the block, so that the debug
				assertions in
				recv_parse_or_apply_log_rec_body() can
				be made simpler.  Before InnoDB Plugin
				1.0.4, the initialization of
				FIL_PAGE_TYPE was logged as part of
				the mtr_t::memcpy() below. */

				mtr.write<2>(*block,
					     block->frame + FIL_PAGE_TYPE,
					     prev_page_no == FIL_NULL
					     ? FIL_PAGE_TYPE_ZBLOB
					     : FIL_PAGE_TYPE_ZBLOB2);

				c_stream.next_out = block->frame
					+ FIL_PAGE_DATA;
				c_stream.avail_out = static_cast<uInt>(
					payload_size_zip);

				err = deflate(&c_stream, Z_FINISH);
				ut_a(err == Z_OK || err == Z_STREAM_END);
				ut_a(err == Z_STREAM_END
				     || c_stream.avail_out == 0);

				compile_time_assert(FIL_PAGE_NEXT
						    == FIL_PAGE_PREV + 4);
				compile_time_assert(FIL_NULL == 0xffffffff);
				mtr.memset(block, FIL_PAGE_PREV, 8, 0xff);
				mtr.memcpy(*block,
					   FIL_PAGE_FILE_FLUSH_LSN_OR_KEY_VERSION,
					   page_zip_get_size(page_zip)
					   - FIL_PAGE_FILE_FLUSH_LSN_OR_KEY_VERSION
					   - c_stream.avail_out);
				/* Zero out the unused part of the page. */
				if (c_stream.avail_out) {
					mtr.memset(block,
						   page_zip_get_size(page_zip)
						   - c_stream.avail_out,
						   c_stream.avail_out, 0);
				}
				/* Copy the page to compressed storage,
				because it will be flushed to disk
				from there. */
				blob_page_zip = buf_block_get_page_zip(block);
				ut_ad(blob_page_zip);
				ut_ad(page_zip_get_size(blob_page_zip)
				      == page_zip_get_size(page_zip));
				memcpy(blob_page_zip->data, block->frame,
				       page_zip_get_size(page_zip));

				if (err == Z_OK && prev_page_no != FIL_NULL) {

					goto next_zip_page;
				}

				if (err == Z_STREAM_END) {
					mach_write_to_4(field_ref
							+ BTR_EXTERN_LEN, 0);
					mach_write_to_4(field_ref
							+ BTR_EXTERN_LEN + 4,
							c_stream.total_in);
				} else {
					memset(field_ref + BTR_EXTERN_LEN,
					       0, 8);
				}

				if (prev_page_no == FIL_NULL) {
					ut_ad(blob_npages == 0);
					mach_write_to_4(field_ref
							+ BTR_EXTERN_SPACE_ID,
							space_id);

					mach_write_to_4(field_ref
							+ BTR_EXTERN_PAGE_NO,
							page_no);

					mach_write_to_4(field_ref
							+ BTR_EXTERN_OFFSET,
							FIL_PAGE_NEXT);
				}

				/* We compress a page when finish bulk insert.*/
				if (UNIV_LIKELY(op != BTR_STORE_INSERT_BULK)) {
					page_zip_write_blob_ptr(
						rec_block, rec, index, offsets,
						field_no, &mtr);
				}

next_zip_page:
				prev_page_no = page_no;

				/* Commit mtr and release the
				uncompressed page frame to save memory. */
				btr_blob_free(block, FALSE, &mtr);

				if (err == Z_STREAM_END) {
					break;
				}
			} else {
				mtr.write<2>(*block, FIL_PAGE_TYPE
					     + block->frame,
					     FIL_PAGE_TYPE_BLOB);

				if (extern_len > payload_size) {
					store_len = payload_size;
				} else {
					store_len = extern_len;
				}

				mtr.memcpy(block,
					   FIL_PAGE_DATA + BTR_BLOB_HDR_SIZE,
					   (const byte*)
					   big_rec_vec->fields[i].data
					   + big_rec_vec->fields[i].len
					   - extern_len, store_len);
				mtr.write<4>(*block, BTR_BLOB_HDR_PART_LEN
					     + FIL_PAGE_DATA + block->frame,
					     store_len);
				compile_time_assert(FIL_NULL == 0xffffffff);
				mtr.memset(block, BTR_BLOB_HDR_NEXT_PAGE_NO
					   + FIL_PAGE_DATA, 4, 0xff);

				extern_len -= store_len;

				ut_ad(!mach_read_from_4(BTR_EXTERN_LEN
							+ field_ref));
				mtr.write<4>(*rec_block,
					     BTR_EXTERN_LEN + 4 + field_ref,
					     big_rec_vec->fields[i].len
					     - extern_len);

				if (prev_page_no == FIL_NULL) {
					ut_ad(blob_npages == 0);
					mtr.write<4,mtr_t::OPT>(
						*rec_block,
						field_ref + BTR_EXTERN_SPACE_ID,
						space_id);

					mtr.write<4>(*rec_block, field_ref
						     + BTR_EXTERN_PAGE_NO,
						     page_no);

					mtr.write<4>(*rec_block, field_ref
						     + BTR_EXTERN_OFFSET,
						     FIL_PAGE_DATA);
				}

				prev_page_no = page_no;

				mtr.commit();

				if (extern_len == 0) {
					break;
				}
			}
		}

		DBUG_EXECUTE_IF("btr_store_big_rec_extern",
				error = DB_OUT_OF_FILE_SPACE;
				goto func_exit;);

		rec_offs_make_nth_extern(offsets, field_no);
	}

func_exit:
	if (page_zip) {
		deflateEnd(&c_stream);
	}

	if (heap != NULL) {
		mem_heap_free(heap);
	}

#if defined UNIV_DEBUG || defined UNIV_BLOB_LIGHT_DEBUG
	/* All pointers to externally stored columns in the record
	must be valid. */
	for (i = 0; i < rec_offs_n_fields(offsets); i++) {
		if (!rec_offs_nth_extern(offsets, i)) {
			continue;
		}

		field_ref = btr_rec_get_field_ref(rec, offsets, i);

		/* The pointer must not be zero if the operation
		succeeded. */
		ut_a(0 != memcmp(field_ref, field_ref_zero,
				 BTR_EXTERN_FIELD_REF_SIZE)
		     || error != DB_SUCCESS);
		/* The column must not be disowned by this record. */
		ut_a(!(field_ref[BTR_EXTERN_LEN] & BTR_EXTERN_OWNER_FLAG));
	}
#endif /* UNIV_DEBUG || UNIV_BLOB_LIGHT_DEBUG */
	return(error);
}

/** Check the FIL_PAGE_TYPE on an uncompressed BLOB page.
@param[in]      block   uncompressed BLOB page
@param[in]      read    true=read, false=purge */
static void btr_check_blob_fil_page_type(const buf_block_t& block, bool read)
{
  uint16_t type= fil_page_get_type(block.frame);

  if (UNIV_LIKELY(type == FIL_PAGE_TYPE_BLOB))
    return;
  /* FIXME: take the tablespace as a parameter */
  if (fil_space_t *space= fil_space_acquire_silent(block.page.id.space()))
  {
    /* Old versions of InnoDB did not initialize FIL_PAGE_TYPE on BLOB
    pages.  Do not print anything about the type mismatch when reading
    a BLOB page that may be from old versions. */
    if (space->full_crc32() || DICT_TF_HAS_ATOMIC_BLOBS(space->flags))
    {
      ib::fatal() << "FIL_PAGE_TYPE=" << type
		  << (read ? " on BLOB read file " : " on BLOB purge file ")
		  << space->chain.start->name
		  << " page " << block.page.id.page_no();
    }
    space->release();
  }
}

/*******************************************************************//**
Frees the space in an externally stored field to the file space
management if the field in data is owned by the externally stored field,
in a rollback we may have the additional condition that the field must
not be inherited. */
void
btr_free_externally_stored_field(
/*=============================*/
	dict_index_t*	index,		/*!< in: index of the data, the index
					tree MUST be X-latched; if the tree
					height is 1, then also the root page
					must be X-latched! (this is relevant
					in the case this function is called
					from purge where 'data' is located on
					an undo log page, not an index
					page) */
	byte*		field_ref,	/*!< in/out: field reference */
	const rec_t*	rec,		/*!< in: record containing field_ref, for
					page_zip_write_blob_ptr(), or NULL */
	const offset_t*	offsets,	/*!< in: rec_get_offsets(rec, index),
					or NULL */
	buf_block_t*	block,		/*!< in/out: page of field_ref */
	ulint		i,		/*!< in: field number of field_ref;
					ignored if rec == NULL */
	bool		rollback,	/*!< in: performing rollback? */
	mtr_t*		local_mtr)	/*!< in: mtr
					containing the latch to data an an
					X-latch to the index tree */
{
	page_t*		page;
	const ulint	space_id	= mach_read_from_4(
		field_ref + BTR_EXTERN_SPACE_ID);
	const ulint	start_page	= mach_read_from_4(
		field_ref + BTR_EXTERN_PAGE_NO);
	ulint		page_no;
	ulint		next_page_no;
	mtr_t		mtr;

	ut_ad(index->is_primary());
	ut_ad(mtr_memo_contains_flagged(local_mtr, dict_index_get_lock(index),
					MTR_MEMO_X_LOCK | MTR_MEMO_SX_LOCK));
	ut_ad(mtr_memo_contains_page(local_mtr, field_ref,
				     MTR_MEMO_PAGE_X_FIX));
	ut_ad(!rec || rec_offs_validate(rec, index, offsets));
	ut_ad(!rec || field_ref == btr_rec_get_field_ref(rec, offsets, i));
	ut_ad(local_mtr->is_named_space(
		      page_get_space_id(page_align(field_ref))));

	if (UNIV_UNLIKELY(!memcmp(field_ref, field_ref_zero,
				  BTR_EXTERN_FIELD_REF_SIZE))) {
		/* In the rollback, we may encounter a clustered index
		record with some unwritten off-page columns. There is
		nothing to free then. */
		ut_a(rollback);
		return;
	}

	ut_ad(!(mach_read_from_4(field_ref + BTR_EXTERN_LEN)
	        & ~((BTR_EXTERN_OWNER_FLAG
	             | BTR_EXTERN_INHERITED_FLAG) << 24)));
	ut_ad(space_id == index->table->space->id);
	ut_ad(space_id == index->table->space_id);

	const ulint ext_zip_size = index->table->space->zip_size();
	const ulint rec_zip_size = rec ? ext_zip_size : 0;

	/* !rec holds in a call from purge when field_ref is in an undo page */
	ut_ad(rec || !block->page.zip.data);

	for (;;) {
#ifdef UNIV_DEBUG
		buf_block_t*	rec_block;
#endif /* UNIV_DEBUG */
		buf_block_t*	ext_block;

		mtr_start(&mtr);
		mtr.set_spaces(*local_mtr);
		mtr.set_log_mode(local_mtr->get_log_mode());

		ut_ad(!index->table->is_temporary()
		      || local_mtr->get_log_mode() == MTR_LOG_NO_REDO);

		const page_t*	p = page_align(field_ref);

		const page_id_t	page_id(page_get_space_id(p),
					page_get_page_no(p));

#ifdef UNIV_DEBUG
		rec_block =
#endif /* UNIV_DEBUG */
		buf_page_get(page_id, rec_zip_size, RW_X_LATCH, &mtr);

		buf_block_dbg_add_level(rec_block, SYNC_NO_ORDER_CHECK);
		page_no = mach_read_from_4(field_ref + BTR_EXTERN_PAGE_NO);

		if (/* There is no external storage data */
		    page_no == FIL_NULL
		    /* This field does not own the externally stored field */
		    || (mach_read_from_1(field_ref + BTR_EXTERN_LEN)
			& BTR_EXTERN_OWNER_FLAG)
		    /* Rollback and inherited field */
		    || (rollback
			&& (mach_read_from_1(field_ref + BTR_EXTERN_LEN)
			    & BTR_EXTERN_INHERITED_FLAG))) {

			/* Do not free */
			mtr_commit(&mtr);

			return;
		}

		if (page_no == start_page && dict_index_is_online_ddl(index)) {
			row_log_table_blob_free(index, start_page);
		}

		ext_block = buf_page_get(
			page_id_t(space_id, page_no), ext_zip_size,
			RW_X_LATCH, &mtr);

		buf_block_dbg_add_level(ext_block, SYNC_EXTERN_STORAGE);
		page = buf_block_get_frame(ext_block);

		if (ext_zip_size) {
			/* Note that page_zip will be NULL
			in row_purge_upd_exist_or_extern(). */
			switch (fil_page_get_type(page)) {
			case FIL_PAGE_TYPE_ZBLOB:
			case FIL_PAGE_TYPE_ZBLOB2:
				break;
			default:
				ut_error;
			}
			next_page_no = mach_read_from_4(page + FIL_PAGE_NEXT);

			btr_page_free(index, ext_block, &mtr, true);

			if (UNIV_LIKELY_NULL(block->page.zip.data)) {
				mach_write_to_4(field_ref + BTR_EXTERN_PAGE_NO,
						next_page_no);
				memset(field_ref + BTR_EXTERN_LEN, 0, 4);
				page_zip_write_blob_ptr(block, rec, index,
							offsets, i, &mtr);
			} else {
				mtr.write<4>(*block,
					     BTR_EXTERN_PAGE_NO + field_ref,
					     next_page_no);
				mtr.write<4,mtr_t::OPT>(*block,
							BTR_EXTERN_LEN + 4
							+ field_ref, 0U);
			}
		} else {
			ut_ad(!block->page.zip.data);
			btr_check_blob_fil_page_type(*ext_block, false);

			next_page_no = mach_read_from_4(
				page + FIL_PAGE_DATA
				+ BTR_BLOB_HDR_NEXT_PAGE_NO);
			btr_page_free(index, ext_block, &mtr, true);

			mtr.write<4>(*block, BTR_EXTERN_PAGE_NO + field_ref,
				     next_page_no);
			/* Zero out the BLOB length.  If the server
			crashes during the execution of this function,
			trx_rollback_all_recovered() could
			dereference the half-deleted BLOB, fetching a
			wrong prefix for the BLOB. */
			mtr.write<4,mtr_t::OPT>(*block,
						BTR_EXTERN_LEN + 4 + field_ref,
						0U);
		}

		/* Commit mtr and release the BLOB block to save memory. */
		btr_blob_free(ext_block, TRUE, &mtr);
	}
}

/***********************************************************//**
Frees the externally stored fields for a record. */
static
void
btr_rec_free_externally_stored_fields(
/*==================================*/
	dict_index_t*	index,	/*!< in: index of the data, the index
				tree MUST be X-latched */
	rec_t*		rec,	/*!< in/out: record */
	const offset_t*	offsets,/*!< in: rec_get_offsets(rec, index) */
	buf_block_t*	block,	/*!< in: index page of rec */
	bool		rollback,/*!< in: performing rollback? */
	mtr_t*		mtr)	/*!< in: mini-transaction handle which contains
				an X-latch to record page and to the index
				tree */
{
	ulint	n_fields;
	ulint	i;

	ut_ad(rec_offs_validate(rec, index, offsets));
	ut_ad(mtr_memo_contains_page(mtr, rec, MTR_MEMO_PAGE_X_FIX));
	ut_ad(index->is_primary());
	ut_ad(page_rec_is_leaf(rec));
	/* Free possible externally stored fields in the record */

	ut_ad(dict_table_is_comp(index->table) == !!rec_offs_comp(offsets));
	n_fields = rec_offs_n_fields(offsets);

	for (i = 0; i < n_fields; i++) {
		if (rec_offs_nth_extern(offsets, i)) {
			btr_free_externally_stored_field(
				index, btr_rec_get_field_ref(rec, offsets, i),
				rec, offsets, block, i, rollback, mtr);
		}
	}
}

/***********************************************************//**
Frees the externally stored fields for a record, if the field is mentioned
in the update vector. */
static
void
btr_rec_free_updated_extern_fields(
/*===============================*/
	dict_index_t*	index,	/*!< in: index of rec; the index tree MUST be
				X-latched */
	rec_t*		rec,	/*!< in/out: record */
	buf_block_t*	block,	/*!< in: index page of rec */
	const offset_t*	offsets,/*!< in: rec_get_offsets(rec, index) */
	const upd_t*	update,	/*!< in: update vector */
	bool		rollback,/*!< in: performing rollback? */
	mtr_t*		mtr)	/*!< in: mini-transaction handle which contains
				an X-latch to record page and to the tree */
{
	ulint	n_fields;
	ulint	i;

	ut_ad(rec_offs_validate(rec, index, offsets));
	ut_ad(mtr_memo_contains_page(mtr, rec, MTR_MEMO_PAGE_X_FIX));

	/* Free possible externally stored fields in the record */

	n_fields = upd_get_n_fields(update);

	for (i = 0; i < n_fields; i++) {
		const upd_field_t* ufield = upd_get_nth_field(update, i);

		if (rec_offs_nth_extern(offsets, ufield->field_no)) {
			ulint	len;
			byte*	data = rec_get_nth_field(
				rec, offsets, ufield->field_no, &len);
			ut_a(len >= BTR_EXTERN_FIELD_REF_SIZE);

			btr_free_externally_stored_field(
				index, data + len - BTR_EXTERN_FIELD_REF_SIZE,
				rec, offsets, block,
				ufield->field_no, rollback, mtr);
		}
	}
}

/*******************************************************************//**
Copies the prefix of an uncompressed BLOB.  The clustered index record
that points to this BLOB must be protected by a lock or a page latch.
@return number of bytes written to buf */
static
ulint
btr_copy_blob_prefix(
/*=================*/
	byte*		buf,	/*!< out: the externally stored part of
				the field, or a prefix of it */
	ulint		len,	/*!< in: length of buf, in bytes */
	ulint		space_id,/*!< in: space id of the BLOB pages */
	ulint		page_no,/*!< in: page number of the first BLOB page */
	ulint		offset)	/*!< in: offset on the first BLOB page */
{
	ulint	copied_len	= 0;

	for (;;) {
		mtr_t		mtr;
		buf_block_t*	block;
		const page_t*	page;
		const byte*	blob_header;
		ulint		part_len;
		ulint		copy_len;

		mtr_start(&mtr);

		block = buf_page_get(page_id_t(space_id, page_no),
				     0, RW_S_LATCH, &mtr);
		buf_block_dbg_add_level(block, SYNC_EXTERN_STORAGE);
		page = buf_block_get_frame(block);

		btr_check_blob_fil_page_type(*block, true);

		blob_header = page + offset;
		part_len = btr_blob_get_part_len(blob_header);
		copy_len = ut_min(part_len, len - copied_len);

		memcpy(buf + copied_len,
		       blob_header + BTR_BLOB_HDR_SIZE, copy_len);
		copied_len += copy_len;

		page_no = btr_blob_get_next_page_no(blob_header);

		mtr_commit(&mtr);

		if (page_no == FIL_NULL || copy_len != part_len) {
			UNIV_MEM_ASSERT_RW(buf, copied_len);
			return(copied_len);
		}

		/* On other BLOB pages except the first the BLOB header
		always is at the page data start: */

		offset = FIL_PAGE_DATA;

		ut_ad(copied_len <= len);
	}
}

/** Copies the prefix of a compressed BLOB.
The clustered index record that points to this BLOB must be protected
by a lock or a page latch.
@param[out]	buf		the externally stored part of the field,
or a prefix of it
@param[in]	len		length of buf, in bytes
@param[in]	zip_size	ROW_FORMAT=COMPRESSED page size
@param[in]	space_id	space id of the BLOB pages
@param[in]	offset		offset on the first BLOB page
@return number of bytes written to buf */
static
ulint
btr_copy_zblob_prefix(
	byte*			buf,
	ulint			len,
	ulint			zip_size,
	ulint			space_id,
	ulint			page_no,
	ulint			offset)
{
	ulint		page_type = FIL_PAGE_TYPE_ZBLOB;
	mem_heap_t*	heap;
	int		err;
	z_stream	d_stream;

	d_stream.next_out = buf;
	d_stream.avail_out = static_cast<uInt>(len);
	d_stream.next_in = Z_NULL;
	d_stream.avail_in = 0;

	/* Zlib inflate needs 32 kilobytes for the default
	window size, plus a few kilobytes for small objects. */
	heap = mem_heap_create(40000);
	page_zip_set_alloc(&d_stream, heap);

	ut_ad(zip_size);
	ut_ad(ut_is_2pow(zip_size));
	ut_ad(space_id);

	err = inflateInit(&d_stream);
	ut_a(err == Z_OK);

	for (;;) {
		buf_page_t*	bpage;
		ulint		next_page_no;

		/* There is no latch on bpage directly.  Instead,
		bpage is protected by the B-tree page latch that
		is being held on the clustered index record, or,
		in row_merge_copy_blobs(), by an exclusive table lock. */
		bpage = buf_page_get_zip(page_id_t(space_id, page_no),
					 zip_size);

		if (UNIV_UNLIKELY(!bpage)) {
			ib::error() << "Cannot load compressed BLOB "
				<< page_id_t(space_id, page_no);
			goto func_exit;
		}

		if (UNIV_UNLIKELY
		    (fil_page_get_type(bpage->zip.data) != page_type)) {

			ib::error() << "Unexpected type "
				<< fil_page_get_type(bpage->zip.data)
				<< " of compressed BLOB page "
				<< page_id_t(space_id, page_no);

			ut_ad(0);
			goto end_of_blob;
		}

		next_page_no = mach_read_from_4(bpage->zip.data + offset);

		if (UNIV_LIKELY(offset == FIL_PAGE_NEXT)) {
			/* When the BLOB begins at page header,
			the compressed data payload does not
			immediately follow the next page pointer. */
			offset = FIL_PAGE_DATA;
		} else {
			offset += 4;
		}

		d_stream.next_in = bpage->zip.data + offset;
		d_stream.avail_in = uInt(zip_size - offset);

		err = inflate(&d_stream, Z_NO_FLUSH);
		switch (err) {
		case Z_OK:
			if (!d_stream.avail_out) {
				goto end_of_blob;
			}
			break;
		case Z_STREAM_END:
			if (next_page_no == FIL_NULL) {
				goto end_of_blob;
			}
			/* fall through */
		default:
inflate_error:
			ib::error() << "inflate() of compressed BLOB page "
				<< page_id_t(space_id, page_no)
				<< " returned " << err
				<< " (" << d_stream.msg << ")";

		case Z_BUF_ERROR:
			goto end_of_blob;
		}

		if (next_page_no == FIL_NULL) {
			if (!d_stream.avail_in) {
				ib::error()
					<< "Unexpected end of compressed "
					<< "BLOB page "
					<< page_id_t(space_id, page_no);
			} else {
				err = inflate(&d_stream, Z_FINISH);
				switch (err) {
				case Z_STREAM_END:
				case Z_BUF_ERROR:
					break;
				default:
					goto inflate_error;
				}
			}

end_of_blob:
			buf_page_release_zip(bpage);
			goto func_exit;
		}

		buf_page_release_zip(bpage);

		/* On other BLOB pages except the first
		the BLOB header always is at the page header: */

		page_no = next_page_no;
		offset = FIL_PAGE_NEXT;
		page_type = FIL_PAGE_TYPE_ZBLOB2;
	}

func_exit:
	inflateEnd(&d_stream);
	mem_heap_free(heap);
	UNIV_MEM_ASSERT_RW(buf, d_stream.total_out);
	return(d_stream.total_out);
}

/** Copies the prefix of an externally stored field of a record.
The clustered index record that points to this BLOB must be protected
by a lock or a page latch.
@param[out]	buf		the externally stored part of the
field, or a prefix of it
@param[in]	len		length of buf, in bytes
@param[in]	zip_size	ROW_FORMAT=COMPRESSED page size, or 0
@param[in]	space_id	space id of the first BLOB page
@param[in]	page_no		page number of the first BLOB page
@param[in]	offset		offset on the first BLOB page
@return number of bytes written to buf */
static
ulint
btr_copy_externally_stored_field_prefix_low(
	byte*			buf,
	ulint			len,
	ulint			zip_size,
	ulint			space_id,
	ulint			page_no,
	ulint			offset)
{
	if (len == 0) {
		return(0);
	}

	if (zip_size) {
		return(btr_copy_zblob_prefix(buf, len, zip_size,
					     space_id, page_no, offset));
	} else {
		return(btr_copy_blob_prefix(buf, len, space_id,
					    page_no, offset));
	}
}

/** Copies the prefix of an externally stored field of a record.
The clustered index record must be protected by a lock or a page latch.
@param[out]	buf		the field, or a prefix of it
@param[in]	len		length of buf, in bytes
@param[in]	zip_size	ROW_FORMAT=COMPRESSED page size, or 0
@param[in]	data		'internally' stored part of the field
containing also the reference to the external part; must be protected by
a lock or a page latch
@param[in]	local_len	length of data, in bytes
@return the length of the copied field, or 0 if the column was being
or has been deleted */
ulint
btr_copy_externally_stored_field_prefix(
	byte*			buf,
	ulint			len,
	ulint			zip_size,
	const byte*		data,
	ulint			local_len)
{
	ulint	space_id;
	ulint	page_no;
	ulint	offset;

	ut_a(local_len >= BTR_EXTERN_FIELD_REF_SIZE);

	local_len -= BTR_EXTERN_FIELD_REF_SIZE;

	if (UNIV_UNLIKELY(local_len >= len)) {
		memcpy(buf, data, len);
		return(len);
	}

	memcpy(buf, data, local_len);
	data += local_len;

	ut_a(memcmp(data, field_ref_zero, BTR_EXTERN_FIELD_REF_SIZE));

	if (!mach_read_from_4(data + BTR_EXTERN_LEN + 4)) {
		/* The externally stored part of the column has been
		(partially) deleted.  Signal the half-deleted BLOB
		to the caller. */

		return(0);
	}

	space_id = mach_read_from_4(data + BTR_EXTERN_SPACE_ID);

	page_no = mach_read_from_4(data + BTR_EXTERN_PAGE_NO);

	offset = mach_read_from_4(data + BTR_EXTERN_OFFSET);

	return(local_len
	       + btr_copy_externally_stored_field_prefix_low(buf + local_len,
							     len - local_len,
							     zip_size,
							     space_id, page_no,
							     offset));
}

/** Copies an externally stored field of a record to mem heap.
The clustered index record must be protected by a lock or a page latch.
@param[out]	len		length of the whole field
@param[in]	data		'internally' stored part of the field
containing also the reference to the external part; must be protected by
a lock or a page latch
@param[in]	zip_size	ROW_FORMAT=COMPRESSED page size, or 0
@param[in]	local_len	length of data
@param[in,out]	heap		mem heap
@return the whole field copied to heap */
byte*
btr_copy_externally_stored_field(
	ulint*			len,
	const byte*		data,
	ulint			zip_size,
	ulint			local_len,
	mem_heap_t*		heap)
{
	ulint	space_id;
	ulint	page_no;
	ulint	offset;
	ulint	extern_len;
	byte*	buf;

	ut_a(local_len >= BTR_EXTERN_FIELD_REF_SIZE);

	local_len -= BTR_EXTERN_FIELD_REF_SIZE;

	space_id = mach_read_from_4(data + local_len + BTR_EXTERN_SPACE_ID);

	page_no = mach_read_from_4(data + local_len + BTR_EXTERN_PAGE_NO);

	offset = mach_read_from_4(data + local_len + BTR_EXTERN_OFFSET);

	/* Currently a BLOB cannot be bigger than 4 GB; we
	leave the 4 upper bytes in the length field unused */

	extern_len = mach_read_from_4(data + local_len + BTR_EXTERN_LEN + 4);

	buf = (byte*) mem_heap_alloc(heap, local_len + extern_len);

	memcpy(buf, data, local_len);
	*len = local_len
		+ btr_copy_externally_stored_field_prefix_low(buf + local_len,
							      extern_len,
							      zip_size,
							      space_id,
							      page_no, offset);

	return(buf);
}

/** Copies an externally stored field of a record to mem heap.
@param[in]	rec		record in a clustered index; must be
protected by a lock or a page latch
@param[in]	offset		array returned by rec_get_offsets()
@param[in]	zip_size	ROW_FORMAT=COMPRESSED page size, or 0
@param[in]	no		field number
@param[out]	len		length of the field
@param[in,out]	heap		mem heap
@return the field copied to heap, or NULL if the field is incomplete */
byte*
btr_rec_copy_externally_stored_field(
	const rec_t*		rec,
	const offset_t*		offsets,
	ulint			zip_size,
	ulint			no,
	ulint*			len,
	mem_heap_t*		heap)
{
	ulint		local_len;
	const byte*	data;

	ut_a(rec_offs_nth_extern(offsets, no));

	/* An externally stored field can contain some initial
	data from the field, and in the last 20 bytes it has the
	space id, page number, and offset where the rest of the
	field data is stored, and the data length in addition to
	the data stored locally. We may need to store some data
	locally to get the local record length above the 128 byte
	limit so that field offsets are stored in two bytes, and
	the extern bit is available in those two bytes. */

	data = rec_get_nth_field(rec, offsets, no, &local_len);

	ut_a(local_len >= BTR_EXTERN_FIELD_REF_SIZE);

	if (UNIV_UNLIKELY
	    (!memcmp(data + local_len - BTR_EXTERN_FIELD_REF_SIZE,
		     field_ref_zero, BTR_EXTERN_FIELD_REF_SIZE))) {
		/* The externally stored field was not written yet.
		This record should only be seen by
		recv_recovery_rollback_active() or any
		TRX_ISO_READ_UNCOMMITTED transactions. */
		return(NULL);
	}

	return(btr_copy_externally_stored_field(len, data,
						zip_size, local_len, heap));
}<|MERGE_RESOLUTION|>--- conflicted
+++ resolved
@@ -4823,11 +4823,6 @@
 	roll_ptr_t	roll_ptr;
 	ibool		was_first;
 	ulint		n_reserved	= 0;
-<<<<<<< HEAD
-	ulint		n_ext;
-=======
-	ulint		max_ins_size	= 0;
->>>>>>> 25918576
 
 	*offsets = NULL;
 	*big_rec = NULL;
