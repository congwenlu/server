--- conflicted
+++ resolved
@@ -328,23 +328,11 @@
 
 /** Set index->ref_count = 0 on all indexes of a table.
 @param[in,out]	table	table handler */
-static
-void
-btr_search_disable_ref_count(
-	dict_table_t*	table)
-{
-	dict_index_t*	index;
-
-<<<<<<< HEAD
-	ut_ad(mutex_own(&dict_sys.mutex));
-
-=======
->>>>>>> 3d0bb2b7
-	for (index = dict_table_get_first_index(table);
-	     index != NULL;
-	     index = dict_table_get_next_index(index)) {
-		index->search_info->ref_count = 0;
-	}
+static void btr_search_disable_ref_count(dict_table_t *table)
+{
+  for (dict_index_t *index= dict_table_get_first_index(table); index;
+       index= dict_table_get_next_index(index))
+    index->search_info->ref_count= 0;
 }
 
 /** Lazily free detached metadata when removing the last reference. */
@@ -1147,13 +1135,8 @@
 				     | RW_LOCK_FLAG_SX));
 	ut_ad(page_is_leaf(block->frame));
 
-<<<<<<< HEAD
-	/* We must not dereference index here, because it could be freed
+	/* We must not dereference block->index here, because it could be freed
 	if (index->table->n_ref_count == 0 && !mutex_own(&dict_sys.mutex)).
-=======
-	/* We must not dereference block->index here, because it could be freed
-	if (index->table->n_ref_count == 0 && !mutex_own(&dict_sys->mutex)).
->>>>>>> 3d0bb2b7
 	Determine the ahi_slot based on the block contents. */
 
 	const index_id_t	index_id
@@ -1896,13 +1879,9 @@
 				     n_bytes, index->id);
 	}
 
-<<<<<<< HEAD
+	bool locked = false;
+
 	if (!page_rec_is_infimum(rec) && !rec_is_metadata(rec, *index)) {
-=======
-	bool locked = false;
-
-	if (!page_rec_is_infimum(rec) && !rec_is_metadata(rec, index)) {
->>>>>>> 3d0bb2b7
 		offsets = rec_get_offsets(
 			rec, index, offsets, true,
 			btr_search_get_n_fields(n_fields, n_bytes), &heap);
