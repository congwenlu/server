/*****************************************************************************

Copyright (c) 1995, 2016, Oracle and/or its affiliates. All Rights Reserved.
Copyright (c) 2017, 2019, MariaDB Corporation.

This program is free software; you can redistribute it and/or modify it under
the terms of the GNU General Public License as published by the Free Software
Foundation; version 2 of the License.

This program is distributed in the hope that it will be useful, but WITHOUT
ANY WARRANTY; without even the implied warranty of MERCHANTABILITY or FITNESS
FOR A PARTICULAR PURPOSE. See the GNU General Public License for more details.

You should have received a copy of the GNU General Public License along with
this program; if not, write to the Free Software Foundation, Inc.,
51 Franklin Street, Fifth Floor, Boston, MA 02110-1335 USA

*****************************************************************************/

/******************************************************************//**
@file fsp/fsp0fsp.cc
File space management

Created 11/29/1995 Heikki Tuuri
***********************************************************************/

#include "fsp0fsp.h"
#include "buf0buf.h"
#include "fil0fil.h"
#include "fil0crypt.h"
#include "mtr0log.h"
#include "ut0byte.h"
#include "page0page.h"
#include "fut0fut.h"
#include "srv0srv.h"
#include "srv0start.h"
#include "ibuf0ibuf.h"
#include "btr0btr.h"
#include "btr0sea.h"
#include "dict0boot.h"
#include "log0log.h"
#include "dict0mem.h"
#include "fsp0types.h"

// JAN: MySQL 5.7 Encryption
// #include <my_aes.h>

typedef ulint page_no_t;

/** Return an extent to the free list of a space.
@param[in,out]	space		tablespace
@param[in]	offset		page number in the extent
@param[in,out]	mtr		mini-transaction */
MY_ATTRIBUTE((nonnull))
static
void
fsp_free_extent(
	fil_space_t*		space,
	page_no_t		offset,
	mtr_t*			mtr);

/********************************************************************//**
Marks a page used. The page must reside within the extents of the given
segment. */
static MY_ATTRIBUTE((nonnull))
void
fseg_mark_page_used(
/*================*/
	fseg_inode_t*	seg_inode,/*!< in: segment inode */
	page_no_t	page,	/*!< in: page offset */
	xdes_t*		descr,  /*!< in: extent descriptor */
	mtr_t*		mtr);	/*!< in/out: mini-transaction */

/** Returns the first extent descriptor for a segment.
We think of the extent lists of the segment catenated in the order
FSEG_FULL -> FSEG_NOT_FULL -> FSEG_FREE.
@param[in]	inode		segment inode
@param[in]	space		tablespace
@param[in,out]	mtr		mini-transaction
@return the first extent descriptor, or NULL if none */
MY_ATTRIBUTE((nonnull, warn_unused_result))
static
xdes_t*
fseg_get_first_extent(
	fseg_inode_t*		inode,
	const fil_space_t*	space,
	mtr_t*			mtr);

/** Put new extents to the free list if there are free extents above the free
limit. If an extent happens to contain an extent descriptor page, the extent
is put to the FSP_FREE_FRAG list with the page marked as used.
@param[in]	init_space	true if this is a single-table tablespace
and we are only initializing the first extent and the first bitmap pages;
then we will not allocate more extents
@param[in,out]	space		tablespace
@param[in,out]	header		tablespace header
@param[in,out]	mtr		mini-transaction */
static ATTRIBUTE_COLD
void
fsp_fill_free_list(
	bool		init_space,
	fil_space_t*	space,
	fsp_header_t*	header,
	mtr_t*		mtr);

/** Allocates a single free page from a segment.
This function implements the intelligent allocation strategy which tries
to minimize file space fragmentation.
@param[in,out]	space			tablespace
@param[in,out]	seg_inode		segment inode
@param[in]	hint			hint of which page would be desirable
@param[in]	direction		if the new page is needed because of
an index page split, and records are inserted there in order, into which
direction they go alphabetically: FSP_DOWN, FSP_UP, FSP_NO_DIR
@param[in]	rw_latch		RW_SX_LATCH, RW_X_LATCH
@param[in,out]	mtr			mini-transaction
@param[in,out]	init_mtr		mtr or another mini-transaction in
which the page should be initialized. If init_mtr != mtr, but the page is
already latched in mtr, do not initialize the page
@param[in]	has_done_reservation	TRUE if the space has already been
reserved, in this case we will never return NULL
@retval NULL	if no page could be allocated
@retval block	rw_lock_x_lock_count(&block->lock) == 1 if allocation succeeded
(init_mtr == mtr, or the page was not previously freed in mtr)
@retval block	(not allocated or initialized) otherwise */
static
buf_block_t*
fseg_alloc_free_page_low(
	fil_space_t*		space,
	fseg_inode_t*		seg_inode,
	ulint			hint,
	byte			direction,
	rw_lock_type_t		rw_latch,
	mtr_t*			mtr,
	mtr_t*			init_mtr
#ifdef UNIV_DEBUG
	, ibool			has_done_reservation
#endif /* UNIV_DEBUG */
)
	MY_ATTRIBUTE((warn_unused_result));

/** Gets a pointer to the space header and x-locks its page.
@param[in]	space		tablespace
@param[in,out]	mtr		mini-transaction
@return pointer to the space header, page x-locked */
inline fsp_header_t* fsp_get_space_header(const fil_space_t* space, mtr_t* mtr)
{
	buf_block_t*	block;
	fsp_header_t*	header;

	ut_ad(space->purpose != FIL_TYPE_LOG);

	block = buf_page_get(page_id_t(space->id, 0), space->zip_size(),
			     RW_SX_LATCH, mtr);
	header = FSP_HEADER_OFFSET + buf_block_get_frame(block);
	buf_block_dbg_add_level(block, SYNC_FSP_PAGE);

	ut_ad(space->id == mach_read_from_4(FSP_SPACE_ID + header));
	return(header);
}

/** Set the XDES_FREE_BIT of a page.
@tparam         free    desired value of XDES_FREE_BIT
@param[in,out]  descr   extent descriptor
@param[in]      offset  page offset within the extent
@param[in,out]  mtr     mini-transaction */
template<bool free>
inline void xdes_set_free(xdes_t *descr, ulint offset, mtr_t *mtr)
{
  ut_ad(mtr_memo_contains_page(mtr, descr, MTR_MEMO_PAGE_SX_FIX));
  ut_ad(offset < FSP_EXTENT_SIZE);
  compile_time_assert(XDES_BITS_PER_PAGE == 2);
  compile_time_assert(XDES_FREE_BIT == 0);
  compile_time_assert(XDES_CLEAN_BIT == 1);

  ulint index= XDES_BITS_PER_PAGE * offset;
  byte *b= &descr[XDES_BITMAP + (index >> 3)];
  /* xdes_init() should have set all XDES_CLEAN_BIT. */
  ut_ad(!(~*b & 0xaa));
  /* Clear or set XDES_FREE_BIT. */
  byte val= free
    ? *b | 1 << (index & 7)
    : *b & ~(1 << (index & 7));
  mlog_write_ulint(b, val, MLOG_1BYTE, mtr);
}

/**
Find a free page.
@param descr   extent descriptor
@param hint    page offset to start searching from (towards larger pages)
@return free page offset
@retval ULINT_UNDEFINED if no page is free */
inline ulint xdes_find_free(const xdes_t *descr, ulint hint= 0)
{
  ut_ad(hint < FSP_EXTENT_SIZE);
  for (ulint i= hint; i < FSP_EXTENT_SIZE; i++)
    if (xdes_is_free(descr, i))
      return i;
  for (ulint i= 0; i < hint; i++)
    if (xdes_is_free(descr, i))
      return i;
  return ULINT_UNDEFINED;
}

/**
Determine the number of used pages in a descriptor.
@param descr  file descriptor
@return number of pages used */
inline ulint xdes_get_n_used(const xdes_t *descr)
{
  ulint count= 0;

  for (ulint i= 0; i < FSP_EXTENT_SIZE; ++i)
    if (!xdes_is_free(descr, i))
      count++;

  return count;
}

/**
Determine whether a file extent is full.
@param descr  file descriptor
@return whether all pages have been allocated */
inline bool xdes_is_full(const xdes_t *descr)
{
  return FSP_EXTENT_SIZE == xdes_get_n_used(descr);
}

/**********************************************************************//**
Sets the state of an xdes. */
UNIV_INLINE
void
xdes_set_state(
/*===========*/
	xdes_t*	descr,	/*!< in/out: descriptor */
	ulint	state,	/*!< in: state to set */
	mtr_t*	mtr)	/*!< in/out: mini-transaction */
{
	ut_ad(descr && mtr);
	ut_ad(state >= XDES_FREE);
	ut_ad(state <= XDES_FSEG);
	ut_ad(mtr_memo_contains_page(mtr, descr, MTR_MEMO_PAGE_SX_FIX));

	mlog_write_ulint(descr + XDES_STATE, state, MLOG_4BYTES, mtr);
}

/**********************************************************************//**
Gets the state of an xdes.
@return state */
UNIV_INLINE
ulint
xdes_get_state(
/*===========*/
	const xdes_t*	descr,	/*!< in: descriptor */
	mtr_t*		mtr)	/*!< in/out: mini-transaction */
{
	ulint	state;

	ut_ad(descr && mtr);
	ut_ad(mtr_memo_contains_page(mtr, descr, MTR_MEMO_PAGE_SX_FIX));

	state = mach_read_from_4(descr + XDES_STATE);
	ut_ad(state - 1 < XDES_FSEG);
	return(state);
}

/**********************************************************************//**
Inits an extent descriptor to the free and clean state. */
UNIV_INLINE
void
xdes_init(
/*======*/
	xdes_t*	descr,	/*!< in: descriptor */
	mtr_t*	mtr)	/*!< in/out: mini-transaction */
{
	ut_ad(mtr_memo_contains_page(mtr, descr, MTR_MEMO_PAGE_SX_FIX));
	mlog_memset(descr + XDES_BITMAP, XDES_SIZE - XDES_BITMAP, 0xff, mtr);
	xdes_set_state(descr, XDES_FREE, mtr);
}

/** Get pointer to a the extent descriptor of a page.
@param[in,out]	sp_header	tablespace header page, x-latched
@param[in]	space		tablespace
@param[in]	offset		page offset
@param[in,out]	mtr		mini-transaction
@param[in]	init_space	whether the tablespace is being initialized
@param[out]	desc_block	descriptor block, or NULL if it is
the same as the tablespace header
@return pointer to the extent descriptor, NULL if the page does not
exist in the space or if the offset exceeds free limit */
UNIV_INLINE MY_ATTRIBUTE((warn_unused_result))
xdes_t*
xdes_get_descriptor_with_space_hdr(
	fsp_header_t*		sp_header,
	const fil_space_t*	space,
	page_no_t		offset,
	mtr_t*			mtr,
	bool			init_space = false,
	buf_block_t**		desc_block = NULL)
{
	ulint	limit;
	ulint	size;
	ulint	descr_page_no;
	page_t*	descr_page;
	ut_ad(mtr_memo_contains(mtr, &space->latch, MTR_MEMO_X_LOCK));
	ut_ad(mtr_memo_contains_page(mtr, sp_header, MTR_MEMO_PAGE_SX_FIX));
	ut_ad(page_offset(sp_header) == FSP_HEADER_OFFSET);
	/* Read free limit and space size */
	limit = mach_read_from_4(sp_header + FSP_FREE_LIMIT);
	size  = mach_read_from_4(sp_header + FSP_SIZE);
	ut_ad(limit == space->free_limit
	      || (space->free_limit == 0
		  && (init_space
		      || space->purpose == FIL_TYPE_TEMPORARY
		      || (srv_startup_is_before_trx_rollback_phase
			  && (space->id == TRX_SYS_SPACE
			      || srv_is_undo_tablespace(space->id))))));
	ut_ad(size == space->size_in_header);

	if ((offset >= size) || (offset >= limit)) {
		return(NULL);
	}

	const ulint zip_size = space->zip_size();

	descr_page_no = xdes_calc_descriptor_page(zip_size, offset);

	buf_block_t*		block;

	if (descr_page_no == 0) {
		/* It is on the space header page */

		descr_page = page_align(sp_header);
		block = NULL;
	} else {
		block = buf_page_get(
			page_id_t(space->id, descr_page_no), zip_size,
			RW_SX_LATCH, mtr);

		buf_block_dbg_add_level(block, SYNC_FSP_PAGE);

		descr_page = buf_block_get_frame(block);
	}

	if (desc_block != NULL) {
		*desc_block = block;
	}

	return(descr_page + XDES_ARR_OFFSET
	       + XDES_SIZE * xdes_calc_descriptor_index(zip_size, offset));
}

/** Get the extent descriptor of a page.
The page where the extent descriptor resides is x-locked. If the page
offset is equal to the free limit of the space, we will add new
extents from above the free limit to the space free list, if not free
limit == space size. This adding is necessary to make the descriptor
defined, as they are uninitialized above the free limit.
@param[in]	space		tablespace
@param[in]	offset		page offset; if equal to the free limit, we
try to add new extents to the space free list
@param[in,out]	mtr		mini-transaction
@return the extent descriptor */
MY_ATTRIBUTE((warn_unused_result))
static
xdes_t*
xdes_get_descriptor(const fil_space_t* space, page_no_t offset, mtr_t* mtr)
{
	buf_block_t*	block;
	fsp_header_t*	sp_header;

	block = buf_page_get(page_id_t(space->id, 0), space->zip_size(),
			     RW_SX_LATCH, mtr);

	buf_block_dbg_add_level(block, SYNC_FSP_PAGE);

	sp_header = FSP_HEADER_OFFSET + buf_block_get_frame(block);
	return(xdes_get_descriptor_with_space_hdr(
		       sp_header, space, offset, mtr));
}

/** Get the extent descriptor of a page.
The page where the extent descriptor resides is x-locked. If the page
offset is equal to the free limit of the space, we will add new
extents from above the free limit to the space free list, if not free
limit == space size. This adding is necessary to make the descriptor
defined, as they are uninitialized above the free limit.
@param[in]	space		tablespace
@param[in]	page		descriptor page offset
@param[in]	offset		page offset
@param[in,out]	mtr		mini-transaction
@return	the extent descriptor
@retval	NULL	if the descriptor is not available */
MY_ATTRIBUTE((warn_unused_result))
static
const xdes_t*
xdes_get_descriptor_const(
	const fil_space_t*	space,
	page_no_t		page,
	page_no_t		offset,
	mtr_t*			mtr)
{
	ut_ad(mtr_memo_contains(mtr, &space->latch, MTR_MEMO_S_LOCK));
	ut_ad(offset < space->free_limit);
	ut_ad(offset < space->size_in_header);

	const ulint zip_size = space->zip_size();

	if (buf_block_t* block = buf_page_get(page_id_t(space->id, page),
					      zip_size, RW_S_LATCH, mtr)) {
		buf_block_dbg_add_level(block, SYNC_FSP_PAGE);

		ut_ad(page != 0 || space->free_limit == mach_read_from_4(
			      FSP_FREE_LIMIT + FSP_HEADER_OFFSET
			      + block->frame));
		ut_ad(page != 0 || space->size_in_header == mach_read_from_4(
			      FSP_SIZE + FSP_HEADER_OFFSET
			      + block->frame));

		return(block->frame + XDES_ARR_OFFSET + XDES_SIZE
		       * xdes_calc_descriptor_index(zip_size, offset));
	}

	return(NULL);
}

/** Get a pointer to the extent descriptor. The page where the
extent descriptor resides is x-locked.
@param[in]	space		tablespace
@param[in]	lst_node	file address of the list node
				contained in the descriptor
@param[in,out]	mtr		mini-transaction
@return pointer to the extent descriptor */
MY_ATTRIBUTE((nonnull, warn_unused_result))
UNIV_INLINE
xdes_t*
xdes_lst_get_descriptor(
	const fil_space_t*	space,
	fil_addr_t		lst_node,
	mtr_t*			mtr)
{
	ut_ad(mtr_memo_contains(mtr, &space->latch, MTR_MEMO_X_LOCK));
	return fut_get_ptr(space->id, space->zip_size(),
			   lst_node, RW_SX_LATCH, mtr)
		- XDES_FLST_NODE;
}

/********************************************************************//**
Returns page offset of the first page in extent described by a descriptor.
@return offset of the first page in extent */
UNIV_INLINE
ulint
xdes_get_offset(
/*============*/
	const xdes_t*	descr)	/*!< in: extent descriptor */
{
	ut_ad(descr);

	return(page_get_page_no(page_align(descr))
	       + ((page_offset(descr) - XDES_ARR_OFFSET) / XDES_SIZE)
	       * FSP_EXTENT_SIZE);
}

/** Initialize a file page whose prior contents should be ignored.
@param[in,out]	block	buffer pool block */
void fsp_apply_init_file_page(buf_block_t* block)
{
	page_t*		page	= buf_block_get_frame(block);

	memset(page, 0, srv_page_size);

	mach_write_to_4(page + FIL_PAGE_OFFSET, block->page.id.page_no());
	mach_write_to_4(page + FIL_PAGE_ARCH_LOG_NO_OR_SPACE_ID,
			block->page.id.space());

	if (page_zip_des_t* page_zip= buf_block_get_page_zip(block)) {
		memset(page_zip->data, 0, page_zip_get_size(page_zip));
		memcpy(page_zip->data + FIL_PAGE_OFFSET,
		       page + FIL_PAGE_OFFSET, 4);
		memcpy(page_zip->data + FIL_PAGE_ARCH_LOG_NO_OR_SPACE_ID,
		       page + FIL_PAGE_ARCH_LOG_NO_OR_SPACE_ID, 4);
	}
}

#ifdef UNIV_DEBUG
/** Assert that the mini-transaction is compatible with
updating an allocation bitmap page.
@param[in]	mtr	mini-transaction */
void fil_space_t::modify_check(const mtr_t& mtr) const
{
	switch (mtr.get_log_mode()) {
	case MTR_LOG_SHORT_INSERTS:
	case MTR_LOG_NONE:
		/* These modes are only allowed within a non-bitmap page
		when there is a higher-level redo log record written. */
		ut_ad(purpose == FIL_TYPE_TABLESPACE
		      || purpose == FIL_TYPE_TEMPORARY);
		break;
	case MTR_LOG_NO_REDO:
		ut_ad(purpose == FIL_TYPE_TEMPORARY
		      || purpose == FIL_TYPE_IMPORT
		      || redo_skipped_count);
		return;
	case MTR_LOG_ALL:
		/* We may only write redo log for a persistent
		tablespace. */
		ut_ad(purpose == FIL_TYPE_TABLESPACE);
		ut_ad(mtr.is_named_space(id));
		return;
	}

	ut_ad(!"invalid log mode");
}
#endif

/**********************************************************************//**
Writes the space id and flags to a tablespace header.  The flags contain
row type, physical/compressed page size, and logical/uncompressed page
size of the tablespace. */
void
fsp_header_init_fields(
/*===================*/
	page_t*	page,		/*!< in/out: first page in the space */
	ulint	space_id,	/*!< in: space id */
	ulint	flags)		/*!< in: tablespace flags (FSP_SPACE_FLAGS) */
{
	flags &= ~FSP_FLAGS_MEM_MASK;
	ut_a(fil_space_t::is_valid_flags(flags, space_id));

	mach_write_to_4(FSP_HEADER_OFFSET + FSP_SPACE_ID + page,
			space_id);
	mach_write_to_4(FSP_HEADER_OFFSET + FSP_SPACE_FLAGS + page,
			flags);
}

/** Initialize a tablespace header.
@param[in,out]	space	tablespace
@param[in]	size	current size in blocks
@param[in,out]	mtr	mini-transaction */
void fsp_header_init(fil_space_t* space, ulint size, mtr_t* mtr)
{
	const page_id_t page_id(space->id, 0);
	const ulint zip_size = space->zip_size();

	mtr_x_lock(&space->latch, mtr);
	buf_block_t* block = buf_page_create(page_id, zip_size, mtr);
	buf_page_get(page_id, zip_size, RW_SX_LATCH, mtr);
	buf_block_dbg_add_level(block, SYNC_FSP_PAGE);

	space->size_in_header = size;
	space->free_len = 0;
	space->free_limit = 0;

	/* The prior contents of the file page should be ignored */

	fsp_init_file_page(space, block, mtr);

	mlog_write_ulint(block->frame + FIL_PAGE_TYPE, FIL_PAGE_TYPE_FSP_HDR,
			 MLOG_2BYTES, mtr);

	mlog_write_ulint(FSP_HEADER_OFFSET + FSP_SPACE_ID + block->frame,
			 space->id, MLOG_4BYTES, mtr);
	ut_ad(0 == mach_read_from_4(FSP_HEADER_OFFSET + FSP_NOT_USED
				    + block->frame));
	mlog_write_ulint(FSP_HEADER_OFFSET + FSP_SIZE + block->frame, size,
			 MLOG_4BYTES, mtr);
	ut_ad(0 == mach_read_from_4(FSP_HEADER_OFFSET + FSP_FREE_LIMIT
				    + block->frame));
	mlog_write_ulint(FSP_HEADER_OFFSET + FSP_SPACE_FLAGS + block->frame,
			 space->flags & ~FSP_FLAGS_MEM_MASK,
			 MLOG_4BYTES, mtr);
	ut_ad(0 == mach_read_from_4(FSP_HEADER_OFFSET + FSP_FRAG_N_USED
				    + block->frame));

	flst_init(block, FSP_HEADER_OFFSET + FSP_FREE, mtr);
	flst_init(block, FSP_HEADER_OFFSET + FSP_FREE_FRAG, mtr);
	flst_init(block, FSP_HEADER_OFFSET + FSP_FULL_FRAG, mtr);
	flst_init(block, FSP_HEADER_OFFSET + FSP_SEG_INODES_FULL, mtr);
	flst_init(block, FSP_HEADER_OFFSET + FSP_SEG_INODES_FREE, mtr);

	mlog_write_ull(FSP_HEADER_OFFSET + FSP_SEG_ID + block->frame, 1, mtr);

	fsp_fill_free_list(!is_system_tablespace(space->id),
			   space, FSP_HEADER_OFFSET + block->frame, mtr);

	/* Write encryption metadata to page 0 if tablespace is
	encrypted or encryption is disabled by table option. */
	if (space->crypt_data &&
	    (space->crypt_data->should_encrypt() ||
	     space->crypt_data->not_encrypted())) {
		space->crypt_data->write_page0(space, block->frame, mtr);
	}
}

/**********************************************************************//**
Reads the space id from the first page of a tablespace.
@return space id, ULINT UNDEFINED if error */
ulint
fsp_header_get_space_id(
/*====================*/
	const page_t*	page)	/*!< in: first page of a tablespace */
{
	ulint	fsp_id;
	ulint	id;

	fsp_id = mach_read_from_4(FSP_HEADER_OFFSET + page + FSP_SPACE_ID);

	id = mach_read_from_4(page + FIL_PAGE_ARCH_LOG_NO_OR_SPACE_ID);

	DBUG_EXECUTE_IF("fsp_header_get_space_id_failure",
			id = ULINT_UNDEFINED;);

	if (id != fsp_id) {
		ib::error() << "Space ID in fsp header is " << fsp_id
			<< ", but in the page header it is " << id << ".";
		return(ULINT_UNDEFINED);
	}

	return(id);
}

/** Try to extend a single-table tablespace so that a page would fit in the
data file.
@param[in,out]	space	tablespace
@param[in]	page_no	page number
@param[in,out]	header	tablespace header
@param[in,out]	mtr	mini-transaction
@return true if success */
static ATTRIBUTE_COLD __attribute__((warn_unused_result))
bool
fsp_try_extend_data_file_with_pages(
	fil_space_t*	space,
	ulint		page_no,
	fsp_header_t*	header,
	mtr_t*		mtr)
{
	bool	success;
	ulint	size;

	ut_a(!is_system_tablespace(space->id));
	ut_d(space->modify_check(*mtr));

	size = mach_read_from_4(header + FSP_SIZE);
	ut_ad(size == space->size_in_header);

	ut_a(page_no >= size);

	success = fil_space_extend(space, page_no + 1);
	/* The size may be less than we wanted if we ran out of disk space. */
	mlog_write_ulint(header + FSP_SIZE, space->size, MLOG_4BYTES, mtr);
	space->size_in_header = space->size;

	return(success);
}

/** Calculate the number of physical pages in an extent for this file.
@param[in]	physical_size	page_size of the datafile
@return number of pages in an extent for this file */
inline ulint fsp_get_extent_size_in_pages(ulint physical_size)
{
	return (FSP_EXTENT_SIZE << srv_page_size_shift) / physical_size;
}


/** Calculate the number of pages to extend a datafile.
We extend single-table tablespaces first one extent at a time,
but 4 at a time for bigger tablespaces. It is not enough to extend always
by one extent, because we need to add at least one extent to FSP_FREE.
A single extent descriptor page will track many extents. And the extent
that uses its extent descriptor page is put onto the FSP_FREE_FRAG list.
Extents that do not use their extent descriptor page are added to FSP_FREE.
The physical page size is used to determine how many extents are tracked
on one extent descriptor page. See xdes_calc_descriptor_page().
@param[in]	physical_size	page size in data file
@param[in]	size		current number of pages in the datafile
@return number of pages to extend the file. */
static ulint fsp_get_pages_to_extend_ibd(ulint physical_size, ulint size)
{
	ulint extent_size = fsp_get_extent_size_in_pages(physical_size);
	/* The threshold is set at 32MiB except when the physical page
	size is small enough that it must be done sooner. */
	ulint threshold = std::min(32 * extent_size, physical_size);

	if (size >= threshold) {
		/* Below in fsp_fill_free_list() we assume
		that we add at most FSP_FREE_ADD extents at
		a time */
		extent_size *= FSP_FREE_ADD;
	}

	return extent_size;
}

/** Try to extend the last data file of a tablespace if it is auto-extending.
@param[in,out]	space	tablespace
@param[in,out]	header	tablespace header
@param[in,out]	mtr	mini-transaction
@return	number of pages added
@retval	0 if the tablespace was not extended */
ATTRIBUTE_COLD __attribute__((nonnull))
static
ulint
fsp_try_extend_data_file(fil_space_t* space, fsp_header_t* header, mtr_t* mtr)
{
	ulint	size;		/* current number of pages in the datafile */
	ulint	size_increase;	/* number of pages to extend this file */
	const char* OUT_OF_SPACE_MSG =
		"ran out of space. Please add another file or use"
		" 'autoextend' for the last file in setting";

	ut_d(space->modify_check(*mtr));

	if (space->id == TRX_SYS_SPACE
	    && !srv_sys_space.can_auto_extend_last_file()) {

		/* We print the error message only once to avoid
		spamming the error log. Note that we don't need
		to reset the flag to false as dealing with this
		error requires server restart. */
		if (!srv_sys_space.get_tablespace_full_status()) {
			ib::error() << "The InnoDB system tablespace "
				<< OUT_OF_SPACE_MSG
				<< " innodb_data_file_path.";
			srv_sys_space.set_tablespace_full_status(true);
		}
		return(0);
	} else if (space->id == SRV_TMP_SPACE_ID
		   && !srv_tmp_space.can_auto_extend_last_file()) {

		/* We print the error message only once to avoid
		spamming the error log. Note that we don't need
		to reset the flag to false as dealing with this
		error requires server restart. */
		if (!srv_tmp_space.get_tablespace_full_status()) {
			ib::error() << "The InnoDB temporary tablespace "
				<< OUT_OF_SPACE_MSG
				<< " innodb_temp_data_file_path.";
			srv_tmp_space.set_tablespace_full_status(true);
		}
		return(0);
	}

	size = mach_read_from_4(header + FSP_SIZE);
	ut_ad(size == space->size_in_header);

	const ulint ps = space->physical_size();

	switch (space->id) {
	case TRX_SYS_SPACE:
		size_increase = srv_sys_space.get_increment();
		break;
	case SRV_TMP_SPACE_ID:
		size_increase = srv_tmp_space.get_increment();
		break;
	default:
		ulint extent_pages = fsp_get_extent_size_in_pages(ps);
		if (size < extent_pages) {
			/* Let us first extend the file to extent_size */
			if (!fsp_try_extend_data_file_with_pages(
				    space, extent_pages - 1, header, mtr)) {
				return(0);
			}

			size = extent_pages;
		}

		size_increase = fsp_get_pages_to_extend_ibd(ps, size);
	}

	if (size_increase == 0) {
		return(0);
	}

	if (!fil_space_extend(space, size + size_increase)) {
		return(0);
	}

	/* We ignore any fragments of a full megabyte when storing the size
	to the space header */

	space->size_in_header = ut_2pow_round(space->size, (1024 * 1024) / ps);

	mlog_write_ulint(
		header + FSP_SIZE, space->size_in_header, MLOG_4BYTES, mtr);

	return(size_increase);
}

/** Reset the page type.
Data files created before MySQL 5.1.48 may contain garbage in FIL_PAGE_TYPE.
In MySQL 3.23.53, only undo log pages and index pages were tagged.
Any other pages were written with uninitialized bytes in FIL_PAGE_TYPE.
@param[in]	block	block with invalid FIL_PAGE_TYPE
@param[in]	type	expected page type
@param[in,out]	mtr	mini-transaction */
ATTRIBUTE_COLD
void fil_block_reset_type(const buf_block_t& block, ulint type, mtr_t* mtr)
{
	ib::info()
		<< "Resetting invalid page " << block.page.id << " type "
		<< fil_page_get_type(block.frame) << " to " << type << ".";
	mlog_write_ulint(block.frame + FIL_PAGE_TYPE, type, MLOG_2BYTES, mtr);
}

/** Put new extents to the free list if there are free extents above the free
limit. If an extent happens to contain an extent descriptor page, the extent
is put to the FSP_FREE_FRAG list with the page marked as used.
@param[in]	init_space	true if this is a single-table tablespace
and we are only initializing the first extent and the first bitmap pages;
then we will not allocate more extents
@param[in,out]	space		tablespace
@param[in,out]	header		tablespace header
@param[in,out]	mtr		mini-transaction */
static
void
fsp_fill_free_list(
	bool		init_space,
	fil_space_t*	space,
	fsp_header_t*	header,
	mtr_t*		mtr)
{
	ulint	limit;
	ulint	size;
	xdes_t*	descr;
	ulint	count		= 0;
	ulint	frag_n_used;
	ulint	i;

	ut_ad(page_offset(header) == FSP_HEADER_OFFSET);
	ut_d(space->modify_check(*mtr));

	/* Check if we can fill free list from above the free list limit */
	size = mach_read_from_4(header + FSP_SIZE);
	limit = mach_read_from_4(header + FSP_FREE_LIMIT);

	ut_ad(size == space->size_in_header);
	ut_ad(limit == space->free_limit);

	const ulint zip_size = space->zip_size();

	if (size < limit + FSP_EXTENT_SIZE * FSP_FREE_ADD) {
		bool	skip_resize	= init_space;
		switch (space->id) {
		case TRX_SYS_SPACE:
			skip_resize = !srv_sys_space.can_auto_extend_last_file();
			break;
		case SRV_TMP_SPACE_ID:
			skip_resize = !srv_tmp_space.can_auto_extend_last_file();
			break;
		}

		if (!skip_resize) {
			fsp_try_extend_data_file(space, header, mtr);
			size = space->size_in_header;
		}
	}

	i = limit;

	while ((init_space && i < 1)
	       || ((i + FSP_EXTENT_SIZE <= size) && (count < FSP_FREE_ADD))) {

		const bool init_xdes = 0
			== ut_2pow_remainder(i, ulint(space->physical_size()));

		space->free_limit = i + FSP_EXTENT_SIZE;
		mlog_write_ulint(header + FSP_FREE_LIMIT, i + FSP_EXTENT_SIZE,
				 MLOG_4BYTES, mtr);

		if (init_xdes) {

			buf_block_t*	block;

			/* We are going to initialize a new descriptor page
			and a new ibuf bitmap page: the prior contents of the
			pages should be ignored. */

			if (i > 0) {
				const page_id_t	page_id(space->id, i);

				block = buf_page_create(
					page_id, zip_size, mtr);

				buf_page_get(
					page_id, zip_size, RW_SX_LATCH, mtr);

				buf_block_dbg_add_level(block, SYNC_FSP_PAGE);

				fsp_init_file_page(space, block, mtr);
				mlog_write_ulint(buf_block_get_frame(block)
						 + FIL_PAGE_TYPE,
						 FIL_PAGE_TYPE_XDES,
						 MLOG_2BYTES, mtr);
			}

			/* Initialize the ibuf bitmap page in a separate
			mini-transaction because it is low in the latching
			order, and we must be able to release its latch.
			Note: Insert-Buffering is disabled for tables that
			reside in the temp-tablespace. */
			if (space->purpose != FIL_TYPE_TEMPORARY) {
				mtr_t	ibuf_mtr;

				mtr_start(&ibuf_mtr);
				ibuf_mtr.set_named_space(space);

				const page_id_t	page_id(
					space->id,
					i + FSP_IBUF_BITMAP_OFFSET);

				block = buf_page_create(
					page_id, zip_size, &ibuf_mtr);

				buf_page_get(
					page_id, zip_size, RW_SX_LATCH,
					&ibuf_mtr);

				buf_block_dbg_add_level(block, SYNC_FSP_PAGE);

				fsp_init_file_page(space, block, &ibuf_mtr);
				mlog_write_ulint(block->frame + FIL_PAGE_TYPE,
						 FIL_PAGE_IBUF_BITMAP,
						 MLOG_2BYTES, &ibuf_mtr);
				mtr_commit(&ibuf_mtr);
			}
		}

		buf_block_t*	desc_block = NULL;
		descr = xdes_get_descriptor_with_space_hdr(
			header, space, i, mtr, init_space, &desc_block);
		if (desc_block != NULL) {
			fil_block_check_type(
				*desc_block, FIL_PAGE_TYPE_XDES, mtr);
		}
		xdes_init(descr, mtr);

		if (UNIV_UNLIKELY(init_xdes)) {

			/* The first page in the extent is a descriptor page
			and the second is an ibuf bitmap page: mark them
			used */

			xdes_set_free<false>(descr, 0, mtr);
			xdes_set_free<false>(descr, FSP_IBUF_BITMAP_OFFSET,
					     mtr);
			xdes_set_state(descr, XDES_FREE_FRAG, mtr);

			flst_add_last(header + FSP_FREE_FRAG,
				      descr + XDES_FLST_NODE, mtr);
			frag_n_used = mach_read_from_4(
				header + FSP_FRAG_N_USED);
			mlog_write_ulint(header + FSP_FRAG_N_USED,
					 frag_n_used + 2, MLOG_4BYTES, mtr);
		} else {
			flst_add_last(header + FSP_FREE,
				      descr + XDES_FLST_NODE, mtr);
			count++;
		}

		i += FSP_EXTENT_SIZE;
	}

	space->free_len += count;
}

/** Allocates a new free extent.
@param[in,out]	space		tablespace
@param[in]	hint		hint of which extent would be desirable: any
page offset in the extent goes; the hint must not be > FSP_FREE_LIMIT
@param[in,out]	mtr		mini-transaction
@return extent descriptor, NULL if cannot be allocated */
static
xdes_t*
fsp_alloc_free_extent(
	fil_space_t*		space,
	ulint			hint,
	mtr_t*			mtr)
{
	fsp_header_t*	header;
	fil_addr_t	first;
	xdes_t*		descr;
	buf_block_t*	desc_block = NULL;

	header = fsp_get_space_header(space, mtr);

	descr = xdes_get_descriptor_with_space_hdr(
		header, space, hint, mtr, false, &desc_block);

	if (desc_block != NULL) {
		fil_block_check_type(*desc_block, FIL_PAGE_TYPE_XDES, mtr);
	}

	if (descr && (xdes_get_state(descr, mtr) == XDES_FREE)) {
		/* Ok, we can take this extent */
	} else {
		/* Take the first extent in the free list */
		first = flst_get_first(header + FSP_FREE, mtr);

		if (fil_addr_is_null(first)) {
			fsp_fill_free_list(false, space, header, mtr);

			first = flst_get_first(header + FSP_FREE, mtr);
		}

		if (fil_addr_is_null(first)) {

			return(NULL);	/* No free extents left */
		}

		descr = xdes_lst_get_descriptor(space, first, mtr);
	}

	flst_remove(header + FSP_FREE, descr + XDES_FLST_NODE, mtr);
	space->free_len--;

	return(descr);
}

/**********************************************************************//**
Allocates a single free page from a space. */
static MY_ATTRIBUTE((nonnull))
void
fsp_alloc_from_free_frag(
/*=====================*/
	fsp_header_t*	header,	/*!< in/out: tablespace header */
	xdes_t*		descr,	/*!< in/out: extent descriptor */
	ulint		bit,	/*!< in: slot to allocate in the extent */
	mtr_t*		mtr)	/*!< in/out: mini-transaction */
{
	ulint		frag_n_used;

	ut_ad(xdes_get_state(descr, mtr) == XDES_FREE_FRAG);
	ut_a(xdes_is_free(descr, bit));
	xdes_set_free<false>(descr, bit, mtr);

	/* Update the FRAG_N_USED field */
	frag_n_used = mach_read_from_4(header + FSP_FRAG_N_USED);
	frag_n_used++;
	mlog_write_ulint(header + FSP_FRAG_N_USED, frag_n_used, MLOG_4BYTES,
			 mtr);
	if (xdes_is_full(descr)) {
		/* The fragment is full: move it to another list */
		flst_remove(header + FSP_FREE_FRAG, descr + XDES_FLST_NODE,
			    mtr);
		xdes_set_state(descr, XDES_FULL_FRAG, mtr);

		flst_add_last(header + FSP_FULL_FRAG, descr + XDES_FLST_NODE,
			      mtr);
		mlog_write_ulint(header + FSP_FRAG_N_USED,
				 frag_n_used - FSP_EXTENT_SIZE, MLOG_4BYTES,
				 mtr);
	}
}

/** Gets a buffer block for an allocated page.
NOTE: If init_mtr != mtr, the block will only be initialized if it was
not previously x-latched. It is assumed that the block has been
x-latched only by mtr, and freed in mtr in that case.
@param[in,out]	space		tablespace
@param[in]	offset		page number of the allocated page
@param[in]	rw_latch	RW_SX_LATCH, RW_X_LATCH
@param[in,out]	mtr		mini-transaction of the allocation
@param[in,out]	init_mtr	mini-transaction for initializing the page
@return block, initialized if init_mtr==mtr
or rw_lock_x_lock_count(&block->lock) == 1 */
static
buf_block_t*
fsp_page_create(
	fil_space_t*		space,
	page_no_t		offset,
	rw_lock_type_t		rw_latch,
	mtr_t*			mtr,
	mtr_t*			init_mtr)
{
	buf_block_t*	block = buf_page_create(page_id_t(space->id, offset),
						space->zip_size(), init_mtr);

	ut_d(bool latched = mtr_memo_contains_flagged(mtr, block,
						      MTR_MEMO_PAGE_X_FIX
						      | MTR_MEMO_PAGE_SX_FIX));

	ut_ad(rw_latch == RW_X_LATCH || rw_latch == RW_SX_LATCH);

	/* Mimic buf_page_get(), but avoid the buf_pool->page_hash lookup. */
	if (rw_latch == RW_X_LATCH) {
		rw_lock_x_lock(&block->lock);
	} else {
		rw_lock_sx_lock(&block->lock);
	}

	buf_block_buf_fix_inc(block, __FILE__, __LINE__);
	mtr_memo_push(init_mtr, block, rw_latch == RW_X_LATCH
		      ? MTR_MEMO_PAGE_X_FIX : MTR_MEMO_PAGE_SX_FIX);

	if (init_mtr == mtr
	    || (rw_latch == RW_X_LATCH
		? rw_lock_get_x_lock_count(&block->lock) == 1
		: rw_lock_get_sx_lock_count(&block->lock) == 1)) {

		/* Initialize the page, unless it was already
		SX-latched in mtr. (In this case, we would want to
		allocate another page that has not been freed in mtr.) */
		ut_ad(init_mtr == mtr || !latched);
		fsp_init_file_page(space, block, init_mtr);
	}

	return(block);
}

/** Allocates a single free page from a space.
The page is marked as used.
@param[in,out]	space		tablespace
@param[in]	hint		hint of which page would be desirable
@param[in]	rw_latch	RW_SX_LATCH, RW_X_LATCH
@param[in,out]	mtr		mini-transaction
@param[in,out]	init_mtr	mini-transaction in which the page should be
initialized (may be the same as mtr)
@retval NULL	if no page could be allocated
@retval block	rw_lock_x_lock_count(&block->lock) == 1 if allocation succeeded
(init_mtr == mtr, or the page was not previously freed in mtr)
@retval block	(not allocated or initialized) otherwise */
static MY_ATTRIBUTE((warn_unused_result, nonnull))
buf_block_t*
fsp_alloc_free_page(
	fil_space_t*		space,
	ulint			hint,
	rw_lock_type_t		rw_latch,
	mtr_t*			mtr,
	mtr_t*			init_mtr)
{
	fsp_header_t*	header;
	fil_addr_t	first;
	xdes_t*		descr;
	ulint		free;
	const ulint	space_id = space->id;

	ut_d(space->modify_check(*mtr));
	header = fsp_get_space_header(space, mtr);

	/* Get the hinted descriptor */
	descr = xdes_get_descriptor_with_space_hdr(header, space, hint, mtr);

	if (descr && (xdes_get_state(descr, mtr) == XDES_FREE_FRAG)) {
		/* Ok, we can take this extent */
	} else {
		/* Else take the first extent in free_frag list */
		first = flst_get_first(header + FSP_FREE_FRAG, mtr);

		if (fil_addr_is_null(first)) {
			/* There are no partially full fragments: allocate
			a free extent and add it to the FREE_FRAG list. NOTE
			that the allocation may have as a side-effect that an
			extent containing a descriptor page is added to the
			FREE_FRAG list. But we will allocate our page from the
			the free extent anyway. */

			descr = fsp_alloc_free_extent(space, hint, mtr);

			if (descr == NULL) {
				/* No free space left */

				return(NULL);
			}

			xdes_set_state(descr, XDES_FREE_FRAG, mtr);
			flst_add_last(header + FSP_FREE_FRAG,
				      descr + XDES_FLST_NODE, mtr);
		} else {
			descr = xdes_lst_get_descriptor(space, first, mtr);
		}

		/* Reset the hint */
		hint = 0;
	}

	/* Now we have in descr an extent with at least one free page. Look
	for a free page in the extent. */

	free = xdes_find_free(descr, hint % FSP_EXTENT_SIZE);
	if (free == ULINT_UNDEFINED) {

		ut_print_buf(stderr, ((byte*) descr) - 500, 1000);
		putc('\n', stderr);

		ut_error;
	}

	page_no_t page_no = xdes_get_offset(descr) + free;

	page_no_t space_size = mach_read_from_4(header + FSP_SIZE);
	ut_ad(space_size == space->size_in_header
	      || (space_id == TRX_SYS_SPACE
		  && srv_startup_is_before_trx_rollback_phase));

	if (space_size <= page_no) {
		/* It must be that we are extending a single-table tablespace
		whose size is still < 64 pages */

		ut_a(!is_system_tablespace(space_id));
		if (page_no >= FSP_EXTENT_SIZE) {
			ib::error() << "Trying to extend a single-table"
				" tablespace " << space << " , by single"
				" page(s) though the space size " << space_size
				<< ". Page no " << page_no << ".";
			return(NULL);
		}

		if (!fsp_try_extend_data_file_with_pages(space, page_no,
							 header, mtr)) {
			/* No disk space left */
			return(NULL);
		}
	}

	fsp_alloc_from_free_frag(header, descr, free, mtr);
	return fsp_page_create(space, page_no, rw_latch, mtr, init_mtr);
}

/** Frees a single page of a space.
The page is marked as free and clean.
@param[in,out]	space		tablespace
@param[in]	offset		page number
@param[in]	log		whether to write MLOG_INIT_FREE_PAGE record
@param[in,out]	mtr		mini-transaction */
static void fsp_free_page(fil_space_t* space, page_no_t offset,
			  bool log, mtr_t* mtr)
{
	fsp_header_t*	header;
	xdes_t*		descr;
	ulint		state;
	ulint		frag_n_used;

	ut_ad(mtr);
	ut_d(space->modify_check(*mtr));

	/* fprintf(stderr, "Freeing page %lu in space %lu\n", page, space); */

	header = fsp_get_space_header(space, mtr);

	descr = xdes_get_descriptor_with_space_hdr(
		header, space, offset, mtr);

	state = xdes_get_state(descr, mtr);

	if (UNIV_UNLIKELY(state != XDES_FREE_FRAG
			  && state != XDES_FULL_FRAG)) {
		ib::error() << "File space extent descriptor of page "
			<< page_id_t(space->id, offset)
			<< " has state " << state;
		/* Crash in debug version, so that we get a core dump
		of this corruption. */
		ut_ad(0);

		if (state == XDES_FREE) {
			/* We put here some fault tolerance: if the page
			is already free, return without doing anything! */

			return;
		}

		ut_error;
	}

	if (xdes_is_free(descr, offset % FSP_EXTENT_SIZE)) {
		ib::error() << "File space extent descriptor of page "
			<< page_id_t(space->id, offset)
			<< " says it is free.";
		/* Crash in debug version, so that we get a core dump
		of this corruption. */
		ut_ad(0);

		/* We put here some fault tolerance: if the page
		is already free, return without doing anything! */

		return;
	}

	if (UNIV_UNLIKELY(!log)) {
		/* The last page freed in BtrBulk::finish() must be
		written with redo logging disabled for the page
		itself. The modifications of the allocation data
		structures are covered by redo log. */
	} else if (byte* log_ptr = mlog_open(mtr, 11)) {
		log_ptr = mlog_write_initial_log_record_low(
			MLOG_INIT_FREE_PAGE, space->id, offset, log_ptr, mtr);
		mlog_close(mtr, log_ptr);
	}

	const ulint	bit = offset % FSP_EXTENT_SIZE;

<<<<<<< HEAD
	xdes_set_free<true>(descr, bit, mtr);
=======
	xdes_set_bit(descr, XDES_FREE_BIT, bit, TRUE, mtr);
	/* xdes_init() should have set all XDES_CLEAN_BIT */
	ut_ad(xdes_get_bit(descr, XDES_CLEAN_BIT, bit));
>>>>>>> 0308de94

	frag_n_used = mach_read_from_4(header + FSP_FRAG_N_USED);

	if (state == XDES_FULL_FRAG) {
		/* The fragment was full: move it to another list */
		flst_remove(header + FSP_FULL_FRAG, descr + XDES_FLST_NODE,
			    mtr);
		xdes_set_state(descr, XDES_FREE_FRAG, mtr);
		flst_add_last(header + FSP_FREE_FRAG, descr + XDES_FLST_NODE,
			      mtr);
		mlog_write_ulint(header + FSP_FRAG_N_USED,
				 frag_n_used + FSP_EXTENT_SIZE - 1,
				 MLOG_4BYTES, mtr);
	} else {
		ut_a(frag_n_used > 0);
		mlog_write_ulint(header + FSP_FRAG_N_USED, frag_n_used - 1,
				 MLOG_4BYTES, mtr);
	}

	if (!xdes_get_n_used(descr)) {
		/* The extent has become free: move it to another list */
		flst_remove(header + FSP_FREE_FRAG, descr + XDES_FLST_NODE,
			    mtr);
		fsp_free_extent(space, offset, mtr);
	}
}

/** Return an extent to the free list of a space.
@param[in,out]	space		tablespace
@param[in]	offset		page number in the extent
@param[in,out]	mtr		mini-transaction */
static void fsp_free_extent(fil_space_t* space, page_no_t offset, mtr_t* mtr)
{
	fsp_header_t*	header;
	xdes_t*		descr;

	ut_ad(mtr_memo_contains(mtr, &space->latch, MTR_MEMO_X_LOCK));

	header = fsp_get_space_header(space, mtr);

	descr = xdes_get_descriptor_with_space_hdr(
		header, space, offset, mtr);

	ut_a(xdes_get_state(descr, mtr) != XDES_FREE);

	xdes_init(descr, mtr);

	flst_add_last(header + FSP_FREE, descr + XDES_FLST_NODE, mtr);
	space->free_len++;
}

/** @return Number of segment inodes which fit on a single page */
inline ulint FSP_SEG_INODES_PER_PAGE(ulint physical_size)
{
	return (physical_size - FSEG_ARR_OFFSET - 10) / FSEG_INODE_SIZE;
}

/** Returns the nth inode slot on an inode page.
@param[in]	page		segment inode page
@param[in]	i		inode index on page
@return segment inode */
#define fsp_seg_inode_page_get_nth_inode(page, i)	\
	FSEG_ARR_OFFSET + FSEG_INODE_SIZE * i + page

/** Looks for a used segment inode on a segment inode page.
@param[in]	page		segment inode page
@param[in]	physical_size	page size
@return segment inode index, or ULINT_UNDEFINED if not found */
static
ulint
fsp_seg_inode_page_find_used(const page_t* page, ulint physical_size)
{
	for (ulint i = 0; i < FSP_SEG_INODES_PER_PAGE(physical_size); i++) {
		if (!mach_read_from_8(
			    FSEG_ID
			    + fsp_seg_inode_page_get_nth_inode(page, i))) {
			continue;
		}
		/* This is used */
		ut_ad(FSEG_MAGIC_N_VALUE == mach_read_from_4(
			      FSEG_MAGIC_N
			      + fsp_seg_inode_page_get_nth_inode(page, i)));
		return i;
	}

	return(ULINT_UNDEFINED);
}

/** Looks for an unused segment inode on a segment inode page.
@param[in]	page		segment inode page
@param[in]	i		search forward starting from this index
@param[in]	physical_size	page size
@return segment inode index, or ULINT_UNDEFINED if not found */
static
ulint
fsp_seg_inode_page_find_free(const page_t* page, ulint i, ulint physical_size)
{
	for (; i < FSP_SEG_INODES_PER_PAGE(physical_size); i++) {
		if (!mach_read_from_8(
			    FSEG_ID
			    + fsp_seg_inode_page_get_nth_inode(page, i))) {
			/* This is unused */
			return i;
		}

		ut_ad(FSEG_MAGIC_N_VALUE == mach_read_from_4(
			      FSEG_MAGIC_N
			      + fsp_seg_inode_page_get_nth_inode(page, i)));
	}

	return ULINT_UNDEFINED;
}

/** Allocate a file segment inode page.
@param[in,out]	space		tablespace
@param[in,out]	space_header	tablespace header
@param[in,out]	mtr		mini-transaction
@return whether the allocation succeeded */
MY_ATTRIBUTE((nonnull, warn_unused_result))
static
bool
fsp_alloc_seg_inode_page(
	fil_space_t*	space,
	fsp_header_t*	space_header,
	mtr_t*		mtr)
{
	buf_block_t*	block;

	ut_ad(page_offset(space_header) == FSP_HEADER_OFFSET);
	ut_ad(page_get_space_id(page_align(space_header)) == space->id);

	block = fsp_alloc_free_page(space, 0, RW_SX_LATCH, mtr, mtr);

	if (block == NULL) {

		return(false);
	}

	buf_block_dbg_add_level(block, SYNC_FSP_PAGE);
	ut_ad(rw_lock_get_sx_lock_count(&block->lock) == 1);

	mlog_write_ulint(block->frame + FIL_PAGE_TYPE, FIL_PAGE_INODE,
			 MLOG_2BYTES, mtr);

#ifdef UNIV_DEBUG
	const byte* inode = FSEG_ID + FSEG_ARR_OFFSET + block->frame;
	for (ulint i = FSP_SEG_INODES_PER_PAGE(space->physical_size()); i--;
	     inode += FSEG_INODE_SIZE) {
		ut_ad(!mach_read_from_8(inode));
	}
#endif

	flst_add_last(
		space_header + FSP_SEG_INODES_FREE,
		block->frame + FSEG_INODE_PAGE_NODE, mtr);

	return(true);
}

/** Allocate a file segment inode.
@param[in,out]	space		tablespace
@param[in,out]	space_header	tablespace header
@param[in,out]	mtr		mini-transaction
@return segment inode
@retval NULL if not enough space */
MY_ATTRIBUTE((nonnull, warn_unused_result))
static
fseg_inode_t*
fsp_alloc_seg_inode(
	fil_space_t*	space,
	fsp_header_t*	space_header,
	mtr_t*		mtr)
{
	buf_block_t*	block;
	page_t*		page;
	fseg_inode_t*	inode;

	ut_ad(page_offset(space_header) == FSP_HEADER_OFFSET);

	/* Allocate a new segment inode page if needed. */
	if (flst_get_len(space_header + FSP_SEG_INODES_FREE) == 0
	    && !fsp_alloc_seg_inode_page(space, space_header, mtr)) {
		return(NULL);
	}
	const page_id_t		page_id(
		space->id,
		flst_get_first(space_header + FSP_SEG_INODES_FREE, mtr).page);

	block = buf_page_get(page_id, space->zip_size(), RW_SX_LATCH, mtr);
	buf_block_dbg_add_level(block, SYNC_FSP_PAGE);
	fil_block_check_type(*block, FIL_PAGE_INODE, mtr);

	page = buf_block_get_frame(block);

	const ulint physical_size = space->physical_size();

	ulint n = fsp_seg_inode_page_find_free(page, 0, physical_size);

	ut_a(n < FSP_SEG_INODES_PER_PAGE(physical_size));

	inode = fsp_seg_inode_page_get_nth_inode(page, n);

	if (ULINT_UNDEFINED == fsp_seg_inode_page_find_free(page, n + 1,
							    physical_size)) {
		/* There are no other unused headers left on the page: move it
		to another list */

		flst_remove(space_header + FSP_SEG_INODES_FREE,
			    page + FSEG_INODE_PAGE_NODE, mtr);

		flst_add_last(space_header + FSP_SEG_INODES_FULL,
			      page + FSEG_INODE_PAGE_NODE, mtr);
	}

	ut_ad(!mach_read_from_8(inode + FSEG_ID)
	      || mach_read_from_4(inode + FSEG_MAGIC_N) == FSEG_MAGIC_N_VALUE);
	return(inode);
}

/** Frees a file segment inode.
@param[in,out]	space		tablespace
@param[in,out]	inode		segment inode
@param[in,out]	mtr		mini-transaction */
static void fsp_free_seg_inode(
	fil_space_t*		space,
	fseg_inode_t*		inode,
	mtr_t*			mtr)
{
	page_t*		page;
	fsp_header_t*	space_header;

	ut_d(space->modify_check(*mtr));

	page = page_align(inode);

	space_header = fsp_get_space_header(space, mtr);

	ut_ad(mach_read_from_4(inode + FSEG_MAGIC_N) == FSEG_MAGIC_N_VALUE);

	const ulint physical_size = space->physical_size();

	if (ULINT_UNDEFINED
	    == fsp_seg_inode_page_find_free(page, 0, physical_size)) {

		/* Move the page to another list */

		flst_remove(space_header + FSP_SEG_INODES_FULL,
			    page + FSEG_INODE_PAGE_NODE, mtr);

		flst_add_last(space_header + FSP_SEG_INODES_FREE,
			      page + FSEG_INODE_PAGE_NODE, mtr);
	}

	mlog_write_ull(inode + FSEG_ID, 0, mtr);
	mlog_write_ulint(inode + FSEG_MAGIC_N, 0xfa051ce3, MLOG_4BYTES, mtr);

	if (ULINT_UNDEFINED
	    == fsp_seg_inode_page_find_used(page, physical_size)) {

		/* There are no other used headers left on the page: free it */

		flst_remove(space_header + FSP_SEG_INODES_FREE,
			    page + FSEG_INODE_PAGE_NODE, mtr);

		fsp_free_page(space, page_get_page_no(page), true, mtr);
	}
}

/** Returns the file segment inode, page x-latched.
@param[in]	header		segment header
@param[in]	space		space id
@param[in]	zip_size	ROW_FORMAT=COMPRESSED page size, or 0
@param[in,out]	mtr		mini-transaction
@param[out]	block		inode block, or NULL to ignore
@return segment inode, page x-latched; NULL if the inode is free */
static
fseg_inode_t*
fseg_inode_try_get(
	fseg_header_t*		header,
	ulint			space,
	ulint			zip_size,
	mtr_t*			mtr,
	buf_block_t**		block)
{
	fil_addr_t	inode_addr;
	fseg_inode_t*	inode;

	inode_addr.page = mach_read_from_4(header + FSEG_HDR_PAGE_NO);
	inode_addr.boffset = mach_read_from_2(header + FSEG_HDR_OFFSET);
	ut_ad(space == mach_read_from_4(header + FSEG_HDR_SPACE));

	inode = fut_get_ptr(space, zip_size, inode_addr, RW_SX_LATCH, mtr,
			    block);

	if (UNIV_UNLIKELY(!mach_read_from_8(inode + FSEG_ID))) {

		inode = NULL;
	} else {
		ut_ad(mach_read_from_4(inode + FSEG_MAGIC_N)
		      == FSEG_MAGIC_N_VALUE);
	}

	return(inode);
}

/** Returns the file segment inode, page x-latched.
@param[in]	header		segment header
@param[in]	space		space id
@param[in]	zip_size	ROW_FORMAT=COMPRESSED page size, or 0
@param[in,out]	mtr		mini-transaction
@param[out]	block		inode block
@return segment inode, page x-latched */
static
fseg_inode_t*
fseg_inode_get(
	fseg_header_t*		header,
	ulint			space,
	ulint			zip_size,
	mtr_t*			mtr,
	buf_block_t**		block = NULL)
{
	fseg_inode_t*	inode
		= fseg_inode_try_get(header, space, zip_size, mtr, block);
	ut_a(inode);
	return(inode);
}

/**********************************************************************//**
Gets the page number from the nth fragment page slot.
@return page number, FIL_NULL if not in use */
UNIV_INLINE
ulint
fseg_get_nth_frag_page_no(
/*======================*/
	fseg_inode_t*	inode,	/*!< in: segment inode */
	ulint		n,	/*!< in: slot index */
	mtr_t*		mtr MY_ATTRIBUTE((unused)))
				/*!< in/out: mini-transaction */
{
	ut_ad(inode && mtr);
	ut_ad(n < FSEG_FRAG_ARR_N_SLOTS);
	ut_ad(mtr_memo_contains_page(mtr, inode, MTR_MEMO_PAGE_SX_FIX));
	ut_ad(mach_read_from_4(inode + FSEG_MAGIC_N) == FSEG_MAGIC_N_VALUE);
	return(mach_read_from_4(inode + FSEG_FRAG_ARR
				+ n * FSEG_FRAG_SLOT_SIZE));
}

/**********************************************************************//**
Sets the page number in the nth fragment page slot. */
UNIV_INLINE
void
fseg_set_nth_frag_page_no(
/*======================*/
	fseg_inode_t*	inode,	/*!< in: segment inode */
	ulint		n,	/*!< in: slot index */
	ulint		page_no,/*!< in: page number to set */
	mtr_t*		mtr)	/*!< in/out: mini-transaction */
{
	ut_ad(inode && mtr);
	ut_ad(n < FSEG_FRAG_ARR_N_SLOTS);
	ut_ad(mtr_memo_contains_page(mtr, inode, MTR_MEMO_PAGE_SX_FIX));
	ut_ad(mach_read_from_4(inode + FSEG_MAGIC_N) == FSEG_MAGIC_N_VALUE);

	mlog_write_ulint(inode + FSEG_FRAG_ARR + n * FSEG_FRAG_SLOT_SIZE,
			 page_no, MLOG_4BYTES, mtr);
}

/**********************************************************************//**
Finds a fragment page slot which is free.
@return slot index; ULINT_UNDEFINED if none found */
static
ulint
fseg_find_free_frag_page_slot(
/*==========================*/
	fseg_inode_t*	inode,	/*!< in: segment inode */
	mtr_t*		mtr)	/*!< in/out: mini-transaction */
{
	ulint	i;
	ulint	page_no;

	ut_ad(inode && mtr);

	for (i = 0; i < FSEG_FRAG_ARR_N_SLOTS; i++) {
		page_no = fseg_get_nth_frag_page_no(inode, i, mtr);

		if (page_no == FIL_NULL) {

			return(i);
		}
	}

	return(ULINT_UNDEFINED);
}

/**********************************************************************//**
Finds a fragment page slot which is used and last in the array.
@return slot index; ULINT_UNDEFINED if none found */
static
ulint
fseg_find_last_used_frag_page_slot(
/*===============================*/
	fseg_inode_t*	inode,	/*!< in: segment inode */
	mtr_t*		mtr)	/*!< in/out: mini-transaction */
{
	ulint	i;
	ulint	page_no;

	ut_ad(inode && mtr);

	for (i = 0; i < FSEG_FRAG_ARR_N_SLOTS; i++) {
		page_no = fseg_get_nth_frag_page_no(
			inode, FSEG_FRAG_ARR_N_SLOTS - i - 1, mtr);

		if (page_no != FIL_NULL) {

			return(FSEG_FRAG_ARR_N_SLOTS - i - 1);
		}
	}

	return(ULINT_UNDEFINED);
}

/**********************************************************************//**
Calculates reserved fragment page slots.
@return number of fragment pages */
static
ulint
fseg_get_n_frag_pages(
/*==================*/
	fseg_inode_t*	inode,	/*!< in: segment inode */
	mtr_t*		mtr)	/*!< in/out: mini-transaction */
{
	ulint	i;
	ulint	count	= 0;

	ut_ad(inode && mtr);

	for (i = 0; i < FSEG_FRAG_ARR_N_SLOTS; i++) {
		if (FIL_NULL != fseg_get_nth_frag_page_no(inode, i, mtr)) {
			count++;
		}
	}

	return(count);
}

/**********************************************************************//**
Creates a new segment.
@return the block where the segment header is placed, x-latched, NULL
if could not create segment because of lack of space */
buf_block_t*
fseg_create(
	fil_space_t* space, /*!< in,out: tablespace */
	ulint	page,	/*!< in: page where the segment header is placed: if
			this is != 0, the page must belong to another segment,
			if this is 0, a new page will be allocated and it
			will belong to the created segment */
	ulint	byte_offset, /*!< in: byte offset of the created segment header
			on the page */
	mtr_t*	mtr,
   	bool	has_done_reservation) /*!< in: whether the caller
			has already done the reservation for the pages with
			fsp_reserve_free_extents (at least 2 extents: one for
			the inode and the other for the segment) then there is
			no need to do the check for this individual
			operation */
{
	fsp_header_t*	space_header;
	fseg_inode_t*	inode;
	ib_id_t		seg_id;
	buf_block_t*	block	= 0; /* remove warning */
	fseg_header_t*	header	= 0; /* remove warning */
	ulint		n_reserved;

	DBUG_ENTER("fseg_create");

	ut_ad(mtr);
	ut_ad(byte_offset + FSEG_HEADER_SIZE
	      <= srv_page_size - FIL_PAGE_DATA_END);

	mtr_x_lock(&space->latch, mtr);
	ut_d(space->modify_check(*mtr));

	if (page != 0) {
		block = buf_page_get(page_id_t(space->id, page),
				     space->zip_size(),
				     RW_SX_LATCH, mtr);

		header = byte_offset + buf_block_get_frame(block);

		const ulint	type = space->id == TRX_SYS_SPACE
			&& page == TRX_SYS_PAGE_NO
			? FIL_PAGE_TYPE_TRX_SYS
			: FIL_PAGE_TYPE_SYS;

		fil_block_check_type(*block, type, mtr);
	}

	if (!has_done_reservation
	    && !fsp_reserve_free_extents(&n_reserved, space, 2,
					 FSP_NORMAL, mtr)) {
		DBUG_RETURN(NULL);
	}

	space_header = fsp_get_space_header(space, mtr);

	inode = fsp_alloc_seg_inode(space, space_header, mtr);

	if (inode == NULL) {
		goto funct_exit;
	}

	/* Read the next segment id from space header and increment the
	value in space header */

	seg_id = mach_read_from_8(space_header + FSP_SEG_ID);

	mlog_write_ull(space_header + FSP_SEG_ID, seg_id + 1, mtr);
	mlog_write_ull(inode + FSEG_ID, seg_id, mtr);
	ut_ad(!mach_read_from_4(inode + FSEG_NOT_FULL_N_USED));

	flst_init(inode + FSEG_FREE, mtr);
	flst_init(inode + FSEG_NOT_FULL, mtr);
	flst_init(inode + FSEG_FULL, mtr);

	mlog_write_ulint(inode + FSEG_MAGIC_N, FSEG_MAGIC_N_VALUE,
			 MLOG_4BYTES, mtr);
	compile_time_assert(FSEG_FRAG_SLOT_SIZE == 4);
	compile_time_assert(FIL_NULL == 0xffffffff);
	mlog_memset(inode + FSEG_FRAG_ARR,
		    FSEG_FRAG_SLOT_SIZE * FSEG_FRAG_ARR_N_SLOTS, 0xff, mtr);

	if (page == 0) {
		block = fseg_alloc_free_page_low(space,
						 inode, 0, FSP_UP, RW_SX_LATCH,
						 mtr, mtr
#ifdef UNIV_DEBUG
						 , has_done_reservation
#endif /* UNIV_DEBUG */
						 );

		/* The allocation cannot fail if we have already reserved a
		space for the page. */
		ut_ad(!has_done_reservation || block != NULL);

		if (block == NULL) {
			fsp_free_seg_inode(space, inode, mtr);
			goto funct_exit;
		}

		ut_ad(rw_lock_get_sx_lock_count(&block->lock) == 1);

		header = byte_offset + buf_block_get_frame(block);
		mlog_write_ulint(buf_block_get_frame(block) + FIL_PAGE_TYPE,
				 FIL_PAGE_TYPE_SYS, MLOG_2BYTES, mtr);
	}

	mlog_write_ulint(header + FSEG_HDR_OFFSET,
			 page_offset(inode), MLOG_2BYTES, mtr);

	mlog_write_ulint(header + FSEG_HDR_PAGE_NO,
			 page_get_page_no(page_align(inode)),
			 MLOG_4BYTES, mtr);

	mlog_write_ulint(header + FSEG_HDR_SPACE, space->id, MLOG_4BYTES, mtr);

funct_exit:
	if (!has_done_reservation) {
		space->release_free_extents(n_reserved);
	}

	DBUG_RETURN(block);
}

/**********************************************************************//**
Calculates the number of pages reserved by a segment, and how many pages are
currently used.
@return number of reserved pages */
static
ulint
fseg_n_reserved_pages_low(
/*======================*/
	fseg_inode_t*	inode,	/*!< in: segment inode */
	ulint*		used,	/*!< out: number of pages used (not
				more than reserved) */
	mtr_t*		mtr)	/*!< in/out: mini-transaction */
{
	ulint	ret;

	ut_ad(inode && used && mtr);
	ut_ad(mtr_memo_contains_page(mtr, inode, MTR_MEMO_PAGE_SX_FIX));

	*used = mach_read_from_4(inode + FSEG_NOT_FULL_N_USED)
		+ FSP_EXTENT_SIZE * flst_get_len(inode + FSEG_FULL)
		+ fseg_get_n_frag_pages(inode, mtr);

	ret = fseg_get_n_frag_pages(inode, mtr)
		+ FSP_EXTENT_SIZE * flst_get_len(inode + FSEG_FREE)
		+ FSP_EXTENT_SIZE * flst_get_len(inode + FSEG_NOT_FULL)
		+ FSP_EXTENT_SIZE * flst_get_len(inode + FSEG_FULL);

	return(ret);
}

/**********************************************************************//**
Calculates the number of pages reserved by a segment, and how many pages are
currently used.
@return number of reserved pages */
ulint
fseg_n_reserved_pages(
/*==================*/
	fseg_header_t*	header,	/*!< in: segment header */
	ulint*		used,	/*!< out: number of pages used (<= reserved) */
	mtr_t*		mtr)	/*!< in/out: mini-transaction */
{
	ulint		ret;
	fseg_inode_t*	inode;
	ulint		space_id;
	fil_space_t*	space;

	space_id = page_get_space_id(page_align(header));
	space = mtr_x_lock_space(space_id, mtr);

	inode = fseg_inode_get(header, space_id, space->zip_size(), mtr);

	ret = fseg_n_reserved_pages_low(inode, used, mtr);

	return(ret);
}

/** Tries to fill the free list of a segment with consecutive free extents.
This happens if the segment is big enough to allow extents in the free list,
the free list is empty, and the extents can be allocated consecutively from
the hint onward.
@param[in]	inode		segment inode
@param[in]	space		tablespace
@param[in]	hint		hint which extent would be good as the first
extent
@param[in,out]	mtr		mini-transaction */
static
void
fseg_fill_free_list(
	fseg_inode_t*		inode,
	fil_space_t*		space,
	ulint			hint,
	mtr_t*			mtr)
{
	xdes_t*	descr;
	ulint	i;
	ib_id_t	seg_id;
	ulint	reserved;
	ulint	used;

	ut_ad(inode && mtr);
	ut_ad(!((page_offset(inode) - FSEG_ARR_OFFSET) % FSEG_INODE_SIZE));
	ut_d(space->modify_check(*mtr));

	reserved = fseg_n_reserved_pages_low(inode, &used, mtr);

	if (reserved < FSEG_FREE_LIST_LIMIT * FSP_EXTENT_SIZE) {

		/* The segment is too small to allow extents in free list */

		return;
	}

	if (flst_get_len(inode + FSEG_FREE) > 0) {
		/* Free list is not empty */

		return;
	}

	for (i = 0; i < FSEG_FREE_LIST_MAX_LEN; i++) {
		descr = xdes_get_descriptor(space, hint, mtr);

		if ((descr == NULL)
		    || (XDES_FREE != xdes_get_state(descr, mtr))) {

			/* We cannot allocate the desired extent: stop */

			return;
		}

		descr = fsp_alloc_free_extent(space, hint, mtr);

		xdes_set_state(descr, XDES_FSEG, mtr);

		seg_id = mach_read_from_8(inode + FSEG_ID);
		ut_ad(mach_read_from_4(inode + FSEG_MAGIC_N)
		      == FSEG_MAGIC_N_VALUE);
		mlog_write_ull(descr + XDES_ID, seg_id, mtr);

		flst_add_last(inode + FSEG_FREE, descr + XDES_FLST_NODE, mtr);
		hint += FSP_EXTENT_SIZE;
	}
}

/** Allocates a free extent for the segment: looks first in the free list of
the segment, then tries to allocate from the space free list.
NOTE that the extent returned still resides in the segment free list, it is
not yet taken off it!
@param[in]	inode		segment inode
@param[in,out]	space		tablespace
@param[in,out]	mtr		mini-transaction
@retval NULL	if no page could be allocated
@retval block	rw_lock_x_lock_count(&block->lock) == 1 if allocation succeeded
(init_mtr == mtr, or the page was not previously freed in mtr)
@retval block	(not allocated or initialized) otherwise */
static
xdes_t*
fseg_alloc_free_extent(
	fseg_inode_t*		inode,
	fil_space_t*		space,
	mtr_t*			mtr)
{
	xdes_t*		descr;
	ib_id_t		seg_id;
	fil_addr_t	first;

	ut_ad(!((page_offset(inode) - FSEG_ARR_OFFSET) % FSEG_INODE_SIZE));
	ut_ad(mach_read_from_4(inode + FSEG_MAGIC_N) == FSEG_MAGIC_N_VALUE);
	ut_d(space->modify_check(*mtr));

	if (flst_get_len(inode + FSEG_FREE) > 0) {
		/* Segment free list is not empty, allocate from it */

		first = flst_get_first(inode + FSEG_FREE, mtr);

		descr = xdes_lst_get_descriptor(space, first, mtr);
	} else {
		/* Segment free list was empty, allocate from space */
		descr = fsp_alloc_free_extent(space, 0, mtr);

		if (descr == NULL) {

			return(NULL);
		}

		seg_id = mach_read_from_8(inode + FSEG_ID);

		xdes_set_state(descr, XDES_FSEG, mtr);
		mlog_write_ull(descr + XDES_ID, seg_id, mtr);
		flst_add_last(inode + FSEG_FREE, descr + XDES_FLST_NODE, mtr);

		/* Try to fill the segment free list */
		fseg_fill_free_list(inode, space,
				    xdes_get_offset(descr) + FSP_EXTENT_SIZE,
				    mtr);
	}

	return(descr);
}

/** Allocates a single free page from a segment.
This function implements the intelligent allocation strategy which tries to
minimize file space fragmentation.
@param[in,out]	space			tablespace
@param[in,out]	seg_inode		segment inode
@param[in]	hint			hint of which page would be desirable
@param[in]	direction		if the new page is needed because of
an index page split, and records are inserted there in order, into which
direction they go alphabetically: FSP_DOWN, FSP_UP, FSP_NO_DIR
@param[in]	rw_latch		RW_SX_LATCH, RW_X_LATCH
@param[in,out]	mtr			mini-transaction
@param[in,out]	init_mtr		mtr or another mini-transaction in
which the page should be initialized. If init_mtr != mtr, but the page is
already latched in mtr, do not initialize the page
@param[in]	has_done_reservation	TRUE if the space has already been
reserved, in this case we will never return NULL
@retval NULL	if no page could be allocated
@retval block	rw_lock_x_lock_count(&block->lock) == 1 if allocation succeeded
(init_mtr == mtr, or the page was not previously freed in mtr)
@retval block	(not allocated or initialized) otherwise */
static
buf_block_t*
fseg_alloc_free_page_low(
	fil_space_t*		space,
	fseg_inode_t*		seg_inode,
	ulint			hint,
	byte			direction,
	rw_lock_type_t		rw_latch,
	mtr_t*			mtr,
	mtr_t*			init_mtr
#ifdef UNIV_DEBUG
	, ibool			has_done_reservation
#endif /* UNIV_DEBUG */
)
{
	fsp_header_t*	space_header;
	ib_id_t		seg_id;
	ulint		used;
	ulint		reserved;
	xdes_t*		descr;		/*!< extent of the hinted page */
	ulint		ret_page;	/*!< the allocated page offset, FIL_NULL
					if could not be allocated */
	xdes_t*		ret_descr;	/*!< the extent of the allocated page */
	ulint		n;
	const ulint	space_id	= space->id;

	ut_ad((direction >= FSP_UP) && (direction <= FSP_NO_DIR));
	ut_ad(mach_read_from_4(seg_inode + FSEG_MAGIC_N)
	      == FSEG_MAGIC_N_VALUE);
	ut_ad(!((page_offset(seg_inode) - FSEG_ARR_OFFSET) % FSEG_INODE_SIZE));
	seg_id = mach_read_from_8(seg_inode + FSEG_ID);

	ut_ad(seg_id);
	ut_d(space->modify_check(*mtr));
	ut_ad(fil_page_get_type(page_align(seg_inode)) == FIL_PAGE_INODE);

	reserved = fseg_n_reserved_pages_low(seg_inode, &used, mtr);

	space_header = fsp_get_space_header(space, mtr);

	descr = xdes_get_descriptor_with_space_hdr(space_header, space,
						   hint, mtr);
	if (descr == NULL) {
		/* Hint outside space or too high above free limit: reset
		hint */
		/* The file space header page is always allocated. */
		hint = 0;
		descr = xdes_get_descriptor(space, hint, mtr);
	}

	/* In the big if-else below we look for ret_page and ret_descr */
	/*-------------------------------------------------------------*/
	if ((xdes_get_state(descr, mtr) == XDES_FSEG)
	    && mach_read_from_8(descr + XDES_ID) == seg_id
	    && xdes_is_free(descr, hint % FSP_EXTENT_SIZE)) {
take_hinted_page:
		/* 1. We can take the hinted page
		=================================*/
		ret_descr = descr;
		ret_page = hint;
		/* Skip the check for extending the tablespace. If the
		page hint were not within the size of the tablespace,
		we would have got (descr == NULL) above and reset the hint. */
		goto got_hinted_page;
		/*-----------------------------------------------------------*/
	} else if (xdes_get_state(descr, mtr) == XDES_FREE
		   && reserved - used < reserved / FSEG_FILLFACTOR
		   && used >= FSEG_FRAG_LIMIT) {

		/* 2. We allocate the free extent from space and can take
		=========================================================
		the hinted page
		===============*/
		ret_descr = fsp_alloc_free_extent(space, hint, mtr);

		ut_a(ret_descr == descr);

		xdes_set_state(ret_descr, XDES_FSEG, mtr);
		mlog_write_ull(ret_descr + XDES_ID, seg_id, mtr);
		flst_add_last(seg_inode + FSEG_FREE,
			      ret_descr + XDES_FLST_NODE, mtr);

		/* Try to fill the segment free list */
		fseg_fill_free_list(seg_inode, space,
				    hint + FSP_EXTENT_SIZE, mtr);
		goto take_hinted_page;
		/*-----------------------------------------------------------*/
	} else if ((direction != FSP_NO_DIR)
		   && ((reserved - used) < reserved / FSEG_FILLFACTOR)
		   && (used >= FSEG_FRAG_LIMIT)
		   && (!!(ret_descr
			  = fseg_alloc_free_extent(seg_inode, space, mtr)))) {

		/* 3. We take any free extent (which was already assigned above
		===============================================================
		in the if-condition to ret_descr) and take the lowest or
		========================================================
		highest page in it, depending on the direction
		==============================================*/
		ret_page = xdes_get_offset(ret_descr);

		if (direction == FSP_DOWN) {
			ret_page += FSP_EXTENT_SIZE - 1;
		}
		ut_ad(!has_done_reservation || ret_page != FIL_NULL);
		/*-----------------------------------------------------------*/
	} else if ((xdes_get_state(descr, mtr) == XDES_FSEG)
		   && mach_read_from_8(descr + XDES_ID) == seg_id
		   && (!xdes_is_full(descr))) {

		/* 4. We can take the page from the same extent as the
		======================================================
		hinted page (and the extent already belongs to the
		==================================================
		segment)
		========*/
		ret_descr = descr;
		ret_page = xdes_get_offset(ret_descr)
			+ xdes_find_free(ret_descr, hint % FSP_EXTENT_SIZE);
		ut_ad(!has_done_reservation || ret_page != FIL_NULL);
		/*-----------------------------------------------------------*/
	} else if (reserved - used > 0) {
		/* 5. We take any unused page from the segment
		==============================================*/
		fil_addr_t	first;

		if (flst_get_len(seg_inode + FSEG_NOT_FULL) > 0) {
			first = flst_get_first(seg_inode + FSEG_NOT_FULL,
					       mtr);
		} else if (flst_get_len(seg_inode + FSEG_FREE) > 0) {
			first = flst_get_first(seg_inode + FSEG_FREE, mtr);
		} else {
			ut_ad(!has_done_reservation);
			return(NULL);
		}

		ret_descr = xdes_lst_get_descriptor(space, first, mtr);
		ret_page = xdes_get_offset(ret_descr)
			+ xdes_find_free(ret_descr);
		ut_ad(!has_done_reservation || ret_page != FIL_NULL);
		/*-----------------------------------------------------------*/
	} else if (used < FSEG_FRAG_LIMIT) {
		/* 6. We allocate an individual page from the space
		===================================================*/
		buf_block_t* block = fsp_alloc_free_page(
			space, hint, rw_latch, mtr, init_mtr);

		ut_ad(!has_done_reservation || block != NULL);

		if (block != NULL) {
			/* Put the page in the fragment page array of the
			segment */
			n = fseg_find_free_frag_page_slot(seg_inode, mtr);
			ut_a(n != ULINT_UNDEFINED);

			fseg_set_nth_frag_page_no(
				seg_inode, n, block->page.id.page_no(),
				mtr);
		}

		/* fsp_alloc_free_page() invoked fsp_init_file_page()
		already. */
		return(block);
		/*-----------------------------------------------------------*/
	} else {
		/* 7. We allocate a new extent and take its first page
		======================================================*/
		ret_descr = fseg_alloc_free_extent(seg_inode, space, mtr);

		if (ret_descr == NULL) {
			ret_page = FIL_NULL;
			ut_ad(!has_done_reservation);
		} else {
			ret_page = xdes_get_offset(ret_descr);
			ut_ad(!has_done_reservation || ret_page != FIL_NULL);
		}
	}

	if (ret_page == FIL_NULL) {
		/* Page could not be allocated */

		ut_ad(!has_done_reservation);
		return(NULL);
	}

	if (space->size <= ret_page && !is_system_tablespace(space_id)) {
		/* It must be that we are extending a single-table
		tablespace whose size is still < 64 pages */

		if (ret_page >= FSP_EXTENT_SIZE) {
			ib::error() << "Error (2): trying to extend"
			" a single-table tablespace " << space_id
			<< " by single page(s) though the"
			<< " space size " << space->size
			<< ". Page no " << ret_page << ".";
			ut_ad(!has_done_reservation);
			return(NULL);
		}

		if (!fsp_try_extend_data_file_with_pages(
			    space, ret_page, space_header, mtr)) {
			/* No disk space left */
			ut_ad(!has_done_reservation);
			return(NULL);
		}
	}

got_hinted_page:
	/* ret_descr == NULL if the block was allocated from free_frag
	(XDES_FREE_FRAG) */
	if (ret_descr != NULL) {
		/* At this point we know the extent and the page offset.
		The extent is still in the appropriate list (FSEG_NOT_FULL
		or FSEG_FREE), and the page is not yet marked as used. */

		ut_ad(xdes_get_descriptor(space, ret_page, mtr) == ret_descr);
		ut_ad(xdes_is_free(ret_descr, ret_page % FSP_EXTENT_SIZE));

		fseg_mark_page_used(seg_inode, ret_page, ret_descr, mtr);
	}

	return fsp_page_create(space, ret_page, rw_latch, mtr, init_mtr);
}

/**********************************************************************//**
Allocates a single free page from a segment. This function implements
the intelligent allocation strategy which tries to minimize file space
fragmentation.
@retval NULL if no page could be allocated
@retval block, rw_lock_x_lock_count(&block->lock) == 1 if allocation succeeded
(init_mtr == mtr, or the page was not previously freed in mtr)
@retval block (not allocated or initialized) otherwise */
buf_block_t*
fseg_alloc_free_page_general(
/*=========================*/
	fseg_header_t*	seg_header,/*!< in/out: segment header */
	ulint		hint,	/*!< in: hint of which page would be
				desirable */
	byte		direction,/*!< in: if the new page is needed because
				of an index page split, and records are
				inserted there in order, into which
				direction they go alphabetically: FSP_DOWN,
				FSP_UP, FSP_NO_DIR */
	ibool		has_done_reservation, /*!< in: TRUE if the caller has
				already done the reservation for the page
				with fsp_reserve_free_extents, then there
				is no need to do the check for this individual
				page */
	mtr_t*		mtr,	/*!< in/out: mini-transaction */
	mtr_t*		init_mtr)/*!< in/out: mtr or another mini-transaction
				in which the page should be initialized.
				If init_mtr!=mtr, but the page is already
				latched in mtr, do not initialize the page. */
{
	fseg_inode_t*	inode;
	ulint		space_id;
	fil_space_t*	space;
	buf_block_t*	iblock;
	buf_block_t*	block;
	ulint		n_reserved;

	space_id = page_get_space_id(page_align(seg_header));
	space = mtr_x_lock_space(space_id, mtr);
	inode = fseg_inode_get(seg_header, space_id, space->zip_size(),
			       mtr, &iblock);
	fil_block_check_type(*iblock, FIL_PAGE_INODE, mtr);

	if (!has_done_reservation
	    && !fsp_reserve_free_extents(&n_reserved, space, 2,
					 FSP_NORMAL, mtr)) {
		return(NULL);
	}

	block = fseg_alloc_free_page_low(space,
					 inode, hint, direction,
					 RW_X_LATCH, mtr, init_mtr
#ifdef UNIV_DEBUG
					 , has_done_reservation
#endif /* UNIV_DEBUG */
					 );

	/* The allocation cannot fail if we have already reserved a
	space for the page. */
	ut_ad(!has_done_reservation || block != NULL);

	if (!has_done_reservation) {
		space->release_free_extents(n_reserved);
	}

	return(block);
}

/** Check that we have at least n_pages frag pages free in the first extent
of a single-table tablespace, and they are also physically initialized to
the data file. That is we have already extended the data file so that those
pages are inside the data file. If not, this function extends the tablespace
with pages.
@param[in,out]	space		tablespace
@param[in,out]	space_header	tablespace header, x-latched
@param[in]	size		size of the tablespace in pages,
must be less than FSP_EXTENT_SIZE
@param[in,out]	mtr		mini-transaction
@param[in]	n_pages		number of pages to reserve
@return true if there were at least n_pages free pages, or we were able
to extend */
static
bool
fsp_reserve_free_pages(
	fil_space_t*	space,
	fsp_header_t*	space_header,
	ulint		size,
	mtr_t*		mtr,
	ulint		n_pages)
{
	xdes_t*	descr;
	ulint	n_used;

	ut_a(!is_system_tablespace(space->id));
	ut_a(size < FSP_EXTENT_SIZE);

	descr = xdes_get_descriptor_with_space_hdr(
		space_header, space, 0, mtr);
	n_used = xdes_get_n_used(descr);

	ut_a(n_used <= size);

	return(size >= n_used + n_pages
	       || fsp_try_extend_data_file_with_pages(
		       space, n_used + n_pages - 1, space_header, mtr));
}

/** Reserves free pages from a tablespace. All mini-transactions which may
use several pages from the tablespace should call this function beforehand
and reserve enough free extents so that they certainly will be able
to do their operation, like a B-tree page split, fully. Reservations
must be released with function fil_space_t::release_free_extents()!

The alloc_type below has the following meaning: FSP_NORMAL means an
operation which will probably result in more space usage, like an
insert in a B-tree; FSP_UNDO means allocation to undo logs: if we are
deleting rows, then this allocation will in the long run result in
less space usage (after a purge); FSP_CLEANING means allocation done
in a physical record delete (like in a purge) or other cleaning operation
which will result in less space usage in the long run. We prefer the latter
two types of allocation: when space is scarce, FSP_NORMAL allocations
will not succeed, but the latter two allocations will succeed, if possible.
The purpose is to avoid dead end where the database is full but the
user cannot free any space because these freeing operations temporarily
reserve some space.

Single-table tablespaces whose size is < FSP_EXTENT_SIZE pages are a special
case. In this function we would liberally reserve several extents for
every page split or merge in a B-tree. But we do not want to waste disk space
if the table only occupies < FSP_EXTENT_SIZE pages. That is why we apply
different rules in that special case, just ensuring that there are n_pages
free pages available.

@param[out]	n_reserved	number of extents actually reserved; if we
				return true and the tablespace size is <
				FSP_EXTENT_SIZE pages, then this can be 0,
				otherwise it is n_ext
@param[in,out]	space		tablespace
@param[in]	n_ext		number of extents to reserve
@param[in]	alloc_type	page reservation type (FSP_BLOB, etc)
@param[in,out]	mtr		the mini transaction
@param[in]	n_pages		for small tablespaces (tablespace size is
				less than FSP_EXTENT_SIZE), number of free
				pages to reserve.
@return true if we were able to make the reservation */
bool
fsp_reserve_free_extents(
	ulint*		n_reserved,
	fil_space_t*	space,
	ulint		n_ext,
	fsp_reserve_t	alloc_type,
	mtr_t*		mtr,
	ulint		n_pages)
{
	fsp_header_t*	space_header;
	ulint		n_free_list_ext;
	ulint		free_limit;
	ulint		size;
	ulint		n_free;
	ulint		n_free_up;
	ulint		reserve;
	size_t		total_reserved = 0;

	ut_ad(mtr);
	*n_reserved = n_ext;

	mtr_x_lock(&space->latch, mtr);
	const ulint physical_size = space->physical_size();

	space_header = fsp_get_space_header(space, mtr);
try_again:
	size = mach_read_from_4(space_header + FSP_SIZE);
	ut_ad(size == space->size_in_header);

	if (size < FSP_EXTENT_SIZE && n_pages < FSP_EXTENT_SIZE / 2) {
		/* Use different rules for small single-table tablespaces */
		*n_reserved = 0;
		return(fsp_reserve_free_pages(space, space_header, size,
					      mtr, n_pages));
	}

	n_free_list_ext = flst_get_len(space_header + FSP_FREE);
	ut_ad(space->free_len == n_free_list_ext);

	free_limit = mach_read_from_4(space_header + FSP_FREE_LIMIT);
	ut_ad(space->free_limit == free_limit);

	/* Below we play safe when counting free extents above the free limit:
	some of them will contain extent descriptor pages, and therefore
	will not be free extents */

	if (size >= free_limit) {
		n_free_up = (size - free_limit) / FSP_EXTENT_SIZE;
	} else {
		ut_ad(alloc_type == FSP_BLOB);
		n_free_up = 0;
	}

	if (n_free_up > 0) {
		n_free_up--;
		n_free_up -= n_free_up / (physical_size / FSP_EXTENT_SIZE);
	}

	n_free = n_free_list_ext + n_free_up;

	switch (alloc_type) {
	case FSP_NORMAL:
		/* We reserve 1 extent + 0.5 % of the space size to undo logs
		and 1 extent + 0.5 % to cleaning operations; NOTE: this source
		code is duplicated in the function below! */

		reserve = 2 + ((size / FSP_EXTENT_SIZE) * 2) / 200;

		if (n_free <= reserve + n_ext) {

			goto try_to_extend;
		}
		break;
	case FSP_UNDO:
		/* We reserve 0.5 % of the space size to cleaning operations */

		reserve = 1 + ((size / FSP_EXTENT_SIZE) * 1) / 200;

		if (n_free <= reserve + n_ext) {

			goto try_to_extend;
		}
		break;
	case FSP_CLEANING:
	case FSP_BLOB:
		reserve = 0;
		break;
	default:
		ut_error;
	}

	if (space->reserve_free_extents(n_free, n_ext)) {
		return(true);
	}
try_to_extend:
	if (ulint n = fsp_try_extend_data_file(space, space_header, mtr)) {
		total_reserved += n;
		goto try_again;
	}

	return(false);
}

/********************************************************************//**
Marks a page used. The page must reside within the extents of the given
segment. */
static MY_ATTRIBUTE((nonnull))
void
fseg_mark_page_used(
/*================*/
	fseg_inode_t*	seg_inode,/*!< in: segment inode */
	ulint		page,	/*!< in: page offset */
	xdes_t*		descr,  /*!< in: extent descriptor */
	mtr_t*		mtr)	/*!< in/out: mini-transaction */
{
	ulint	not_full_n_used;

	ut_ad(fil_page_get_type(page_align(seg_inode)) == FIL_PAGE_INODE);
	ut_ad(!((page_offset(seg_inode) - FSEG_ARR_OFFSET) % FSEG_INODE_SIZE));
	ut_ad(mach_read_from_4(seg_inode + FSEG_MAGIC_N)
	      == FSEG_MAGIC_N_VALUE);
	ut_ad(!memcmp(seg_inode + FSEG_ID, descr + XDES_ID, 4));

	if (!xdes_get_n_used(descr)) {
		/* We move the extent from the free list to the
		NOT_FULL list */
		flst_remove(seg_inode + FSEG_FREE, descr + XDES_FLST_NODE,
			    mtr);
		flst_add_last(seg_inode + FSEG_NOT_FULL,
			      descr + XDES_FLST_NODE, mtr);
	}

	ut_ad(xdes_is_free(descr, page % FSP_EXTENT_SIZE));

	/* We mark the page as used */
	xdes_set_free<false>(descr, page % FSP_EXTENT_SIZE, mtr);

	not_full_n_used = mach_read_from_4(seg_inode + FSEG_NOT_FULL_N_USED);
	not_full_n_used++;
	mlog_write_ulint(seg_inode + FSEG_NOT_FULL_N_USED, not_full_n_used,
			 MLOG_4BYTES, mtr);
	if (xdes_is_full(descr)) {
		/* We move the extent from the NOT_FULL list to the
		FULL list */
		flst_remove(seg_inode + FSEG_NOT_FULL,
			    descr + XDES_FLST_NODE, mtr);
		flst_add_last(seg_inode + FSEG_FULL,
			      descr + XDES_FLST_NODE, mtr);

		mlog_write_ulint(seg_inode + FSEG_NOT_FULL_N_USED,
				 not_full_n_used - FSP_EXTENT_SIZE,
				 MLOG_4BYTES, mtr);
	}
}

/** Frees a single page of a segment.
@param[in]	seg_inode	segment inode
@param[in,out]	space		tablespace
@param[in]	offset		page number
@param[in]	ahi		whether we may need to drop the adaptive
hash index
@param[in]	log		whether to write MLOG_INIT_FREE_PAGE record
@param[in,out]	mtr		mini-transaction */
static
void
fseg_free_page_low(
	fseg_inode_t*		seg_inode,
	fil_space_t*		space,
	page_no_t		offset,
#ifdef BTR_CUR_HASH_ADAPT
	bool			ahi,
#endif /* BTR_CUR_HASH_ADAPT */
	bool			log,
	mtr_t*			mtr)
{
	xdes_t*	descr;
	ulint	not_full_n_used;
	ulint	state;
	ib_id_t	descr_id;
	ib_id_t	seg_id;

	ut_ad(seg_inode != NULL);
	ut_ad(mtr != NULL);
	ut_ad(mach_read_from_4(seg_inode + FSEG_MAGIC_N)
	      == FSEG_MAGIC_N_VALUE);
	ut_ad(!((page_offset(seg_inode) - FSEG_ARR_OFFSET) % FSEG_INODE_SIZE));
	ut_d(space->modify_check(*mtr));
#ifdef BTR_CUR_HASH_ADAPT
	/* Drop search system page hash index if the page is found in
	the pool and is hashed */

	if (ahi) {
		btr_search_drop_page_hash_when_freed(
			page_id_t(space->id, offset));
	}
#endif /* BTR_CUR_HASH_ADAPT */

	descr = xdes_get_descriptor(space, offset, mtr);

	if (xdes_is_free(descr, offset % FSP_EXTENT_SIZE)) {
		ib::fatal() << "InnoDB is trying to free page "
			<< page_id_t(space->id, offset)
			<< " though it is already marked as free in the"
			" tablespace! The tablespace free space info is"
			" corrupt. You may need to dump your tables and"
			" recreate the whole database!"
			<< FORCE_RECOVERY_MSG;
	}

	state = xdes_get_state(descr, mtr);

	if (state != XDES_FSEG) {
		/* The page is in the fragment pages of the segment */
		for (ulint i = 0;; i++) {
			if (fseg_get_nth_frag_page_no(seg_inode, i, mtr)
			    != offset) {
				continue;
			}

			compile_time_assert(FIL_NULL == 0xffffffff);
			mlog_memset(seg_inode + FSEG_FRAG_ARR
				    + i * FSEG_FRAG_SLOT_SIZE, 4, 0xff, mtr);
			break;
		}

		fsp_free_page(space, offset, log, mtr);
		return;
	}

	/* If we get here, the page is in some extent of the segment */

	descr_id = mach_read_from_8(descr + XDES_ID);
	seg_id = mach_read_from_8(seg_inode + FSEG_ID);

	if (UNIV_UNLIKELY(descr_id != seg_id)) {
		fputs("InnoDB: Dump of the tablespace extent descriptor: ",
		      stderr);
		ut_print_buf(stderr, descr, 40);
		fputs("\nInnoDB: Dump of the segment inode: ", stderr);
		ut_print_buf(stderr, seg_inode, 40);
		putc('\n', stderr);

		ib::fatal() << "InnoDB is trying to free page "
			<< page_id_t(space->id, offset)
			<< ", which does not belong to segment " << descr_id
			<< " but belongs to segment " << seg_id << "."
			<< FORCE_RECOVERY_MSG;
	}

	not_full_n_used = mach_read_from_4(seg_inode + FSEG_NOT_FULL_N_USED);
	if (xdes_is_full(descr)) {
		/* The fragment is full: move it to another list */
		flst_remove(seg_inode + FSEG_FULL,
			    descr + XDES_FLST_NODE, mtr);
		flst_add_last(seg_inode + FSEG_NOT_FULL,
			      descr + XDES_FLST_NODE, mtr);
		mlog_write_ulint(seg_inode + FSEG_NOT_FULL_N_USED,
				 not_full_n_used + FSP_EXTENT_SIZE - 1,
				 MLOG_4BYTES, mtr);
	} else {
		ut_a(not_full_n_used > 0);
		mlog_write_ulint(seg_inode + FSEG_NOT_FULL_N_USED,
				 not_full_n_used - 1, MLOG_4BYTES, mtr);
	}

	const ulint	bit = offset % FSP_EXTENT_SIZE;

<<<<<<< HEAD
	xdes_set_free<true>(descr, bit, mtr);
=======
	xdes_set_bit(descr, XDES_FREE_BIT, bit, TRUE, mtr);
	/* xdes_init() should have set all XDES_CLEAN_BIT */
	ut_ad(xdes_get_bit(descr, XDES_CLEAN_BIT, bit));
>>>>>>> 0308de94

	if (!xdes_get_n_used(descr)) {
		/* The extent has become free: free it to space */
		flst_remove(seg_inode + FSEG_NOT_FULL,
			    descr + XDES_FLST_NODE, mtr);
		fsp_free_extent(space, offset, mtr);
	}
}

#ifndef BTR_CUR_HASH_ADAPT
# define fseg_free_page_low(inode, space, offset, ahi, log, mtr)	\
	fseg_free_page_low(inode, space, offset, log, mtr)
#endif /* !BTR_CUR_HASH_ADAPT */

/** Free a page in a file segment.
@param[in,out]	seg_header	file segment header
@param[in,out]	space		tablespace
@param[in]	offset		page number
@param[in]	ahi		whether we may need to drop the adaptive
hash index
@param[in]	log		whether to write MLOG_INIT_FREE_PAGE record
@param[in,out]	mtr		mini-transaction */
void
fseg_free_page_func(
	fseg_header_t*	seg_header,
	fil_space_t*	space,
	ulint		offset,
#ifdef BTR_CUR_HASH_ADAPT
	bool		ahi,
#endif /* BTR_CUR_HASH_ADAPT */
	bool		log,
	mtr_t*		mtr)
{
	DBUG_ENTER("fseg_free_page");
	fseg_inode_t*		seg_inode;
	buf_block_t*		iblock;
	mtr_x_lock(&space->latch, mtr);

	DBUG_LOG("fseg_free_page", "space_id: " << space->id
		 << ", page_no: " << offset);

	seg_inode = fseg_inode_get(seg_header, space->id, space->zip_size(),
				   mtr,
				   &iblock);
	fil_block_check_type(*iblock, FIL_PAGE_INODE, mtr);

	fseg_free_page_low(seg_inode, space, offset, ahi, log, mtr);

	ut_d(buf_page_set_file_page_was_freed(page_id_t(space->id, offset)));

	DBUG_VOID_RETURN;
}

/** Determine whether a page is free.
@param[in,out]	space	tablespace
@param[in]	page	page number
@return whether the page is marked as free */
bool
fseg_page_is_free(fil_space_t* space, unsigned page)
{
	bool		is_free;
	mtr_t		mtr;
	page_no_t	dpage = xdes_calc_descriptor_page(space->zip_size(),
							  page);

	mtr.start();
	mtr_s_lock(&space->latch, &mtr);

	if (page >= space->free_limit || page >= space->size_in_header) {
		is_free = true;
	} else if (const xdes_t* descr = xdes_get_descriptor_const(
			   space, dpage, page, &mtr)) {
		is_free = xdes_is_free(descr, page % FSP_EXTENT_SIZE);
	} else {
		is_free = true;
	}
	mtr.commit();

	return(is_free);
}

/** Free an extent of a segment to the space free list.
@param[in,out]	seg_inode	segment inode
@param[in,out]	space		tablespace
@param[in]	page		page number in the extent
@param[in]	ahi		whether we may need to drop
				the adaptive hash index
@param[in,out]	mtr		mini-transaction */
MY_ATTRIBUTE((nonnull))
static
void
fseg_free_extent(
	fseg_inode_t*		seg_inode,
	fil_space_t*		space,
	ulint			page,
#ifdef BTR_CUR_HASH_ADAPT
	bool			ahi,
#endif /* BTR_CUR_HASH_ADAPT */
	mtr_t*			mtr)
{
	ulint	first_page_in_extent;
	xdes_t*	descr;
	ulint	not_full_n_used;
	ulint	descr_n_used;

	ut_ad(mtr != NULL);

	descr = xdes_get_descriptor(space, page, mtr);

	ut_a(xdes_get_state(descr, mtr) == XDES_FSEG);
	ut_a(!memcmp(descr + XDES_ID, seg_inode + FSEG_ID, 8));
	ut_ad(mach_read_from_4(seg_inode + FSEG_MAGIC_N)
	      == FSEG_MAGIC_N_VALUE);
	ut_d(space->modify_check(*mtr));

	first_page_in_extent = page - (page % FSP_EXTENT_SIZE);

#ifdef BTR_CUR_HASH_ADAPT
	if (ahi) {
		for (ulint i = 0; i < FSP_EXTENT_SIZE; i++) {
			if (!xdes_is_free(descr, i)) {
				/* Drop search system page hash index
				if the page is found in the pool and
				is hashed */

				btr_search_drop_page_hash_when_freed(
					page_id_t(space->id,
						  first_page_in_extent + i));
			}
		}
	}
#endif /* BTR_CUR_HASH_ADAPT */

	if (xdes_is_full(descr)) {
		flst_remove(seg_inode + FSEG_FULL,
			    descr + XDES_FLST_NODE, mtr);
	} else if (!xdes_get_n_used(descr)) {
		flst_remove(seg_inode + FSEG_FREE,
			    descr + XDES_FLST_NODE, mtr);
	} else {
		flst_remove(seg_inode + FSEG_NOT_FULL,
			    descr + XDES_FLST_NODE, mtr);

		not_full_n_used = mach_read_from_4(FSEG_NOT_FULL_N_USED
						   + seg_inode);
		descr_n_used = xdes_get_n_used(descr);
		ut_a(not_full_n_used >= descr_n_used);
		mlog_write_ulint(seg_inode + FSEG_NOT_FULL_N_USED,
				 not_full_n_used - descr_n_used,
				 MLOG_4BYTES, mtr);
	}

	fsp_free_extent(space, page, mtr);

#ifdef UNIV_DEBUG
	for (ulint i = 0; i < FSP_EXTENT_SIZE; i++) {

		buf_page_set_file_page_was_freed(
			page_id_t(space->id, first_page_in_extent + i));
	}
#endif /* UNIV_DEBUG */
}

#ifndef BTR_CUR_HASH_ADAPT
# define fseg_free_extent(inode, space, page, ahi, mtr)	\
	fseg_free_extent(inode, space, page, mtr)
#endif /* !BTR_CUR_HASH_ADAPT */

/**********************************************************************//**
Frees part of a segment. This function can be used to free a segment by
repeatedly calling this function in different mini-transactions. Doing
the freeing in a single mini-transaction might result in too big a
mini-transaction.
@return TRUE if freeing completed */
ibool
fseg_free_step_func(
	fseg_header_t*	header,	/*!< in, own: segment header; NOTE: if the header
				resides on the first page of the frag list
				of the segment, this pointer becomes obsolete
				after the last freeing step */
#ifdef BTR_CUR_HASH_ADAPT
	bool		ahi,	/*!< in: whether we may need to drop
				the adaptive hash index */
#endif /* BTR_CUR_HASH_ADAPT */
	mtr_t*		mtr)	/*!< in/out: mini-transaction */
{
	ulint		n;
	ulint		page;
	xdes_t*		descr;
	fseg_inode_t*	inode;
	ulint		space_id;
	ulint		header_page;

	DBUG_ENTER("fseg_free_step");

	space_id = page_get_space_id(page_align(header));
	header_page = page_get_page_no(page_align(header));

	fil_space_t*		space = mtr_x_lock_space(space_id, mtr);

	descr = xdes_get_descriptor(space, header_page, mtr);

	/* Check that the header resides on a page which has not been
	freed yet */

	ut_a(!xdes_is_free(descr, header_page % FSP_EXTENT_SIZE));
	buf_block_t*		iblock;
	const ulint zip_size = space->zip_size();
	inode = fseg_inode_try_get(header, space_id, zip_size, mtr, &iblock);

	if (inode == NULL) {
		ib::info() << "Double free of inode from "
			<< page_id_t(space_id, header_page);
		DBUG_RETURN(TRUE);
	}

	fil_block_check_type(*iblock, FIL_PAGE_INODE, mtr);
	descr = fseg_get_first_extent(inode, space, mtr);

	if (descr != NULL) {
		/* Free the extent held by the segment */
		page = xdes_get_offset(descr);
		fseg_free_extent(inode, space, page, ahi, mtr);
		DBUG_RETURN(FALSE);
	}

	/* Free a frag page */
	n = fseg_find_last_used_frag_page_slot(inode, mtr);

	if (n == ULINT_UNDEFINED) {
		/* Freeing completed: free the segment inode */
		fsp_free_seg_inode(space, inode, mtr);

		DBUG_RETURN(TRUE);
	}

	fseg_free_page_low(
		inode, space,
		fseg_get_nth_frag_page_no(inode, n, mtr),
		ahi, true, mtr);

	n = fseg_find_last_used_frag_page_slot(inode, mtr);

	if (n == ULINT_UNDEFINED) {
		/* Freeing completed: free the segment inode */
		fsp_free_seg_inode(space, inode, mtr);

		DBUG_RETURN(TRUE);
	}

	DBUG_RETURN(FALSE);
}

/**********************************************************************//**
Frees part of a segment. Differs from fseg_free_step because this function
leaves the header page unfreed.
@return TRUE if freeing completed, except the header page */
ibool
fseg_free_step_not_header_func(
	fseg_header_t*	header,	/*!< in: segment header which must reside on
				the first fragment page of the segment */
#ifdef BTR_CUR_HASH_ADAPT
	bool		ahi,	/*!< in: whether we may need to drop
				the adaptive hash index */
#endif /* BTR_CUR_HASH_ADAPT */
	mtr_t*		mtr)	/*!< in/out: mini-transaction */
{
	ulint		n;
	ulint		page;
	xdes_t*		descr;
	fseg_inode_t*	inode;
	ulint		space_id;
	ulint		page_no;

	space_id = page_get_space_id(page_align(header));
	ut_ad(mtr->is_named_space(space_id));

	fil_space_t*		space = mtr_x_lock_space(space_id, mtr);
	buf_block_t*		iblock;

	inode = fseg_inode_get(header, space_id, space->zip_size(), mtr,
			       &iblock);
	fil_block_check_type(*iblock, FIL_PAGE_INODE, mtr);

	descr = fseg_get_first_extent(inode, space, mtr);

	if (descr != NULL) {
		/* Free the extent held by the segment */
		page = xdes_get_offset(descr);

		fseg_free_extent(inode, space, page, ahi, mtr);

		return(FALSE);
	}

	/* Free a frag page */

	n = fseg_find_last_used_frag_page_slot(inode, mtr);

	if (n == ULINT_UNDEFINED) {
		ut_error;
	}

	page_no = fseg_get_nth_frag_page_no(inode, n, mtr);

	if (page_no == page_get_page_no(page_align(header))) {

		return(TRUE);
	}

	fseg_free_page_low(inode, space, page_no, ahi, true, mtr);

	return(FALSE);
}

/** Returns the first extent descriptor for a segment.
We think of the extent lists of the segment catenated in the order
FSEG_FULL -> FSEG_NOT_FULL -> FSEG_FREE.
@param[in]	inode		segment inode
@param[in]	space		tablespace
@param[in,out]	mtr		mini-transaction
@return the first extent descriptor, or NULL if none */
MY_ATTRIBUTE((nonnull, warn_unused_result))
static
xdes_t*
fseg_get_first_extent(
	fseg_inode_t*		inode,
	const fil_space_t*	space,
	mtr_t*			mtr)
{
	fil_addr_t	first;

	ut_ad(space->id == page_get_space_id(page_align(inode)));
	ut_ad(mach_read_from_4(inode + FSEG_MAGIC_N) == FSEG_MAGIC_N_VALUE);

	if (flst_get_len(inode + FSEG_FULL) > 0) {

		first = flst_get_first(inode + FSEG_FULL, mtr);

	} else if (flst_get_len(inode + FSEG_NOT_FULL) > 0) {

		first = flst_get_first(inode + FSEG_NOT_FULL, mtr);

	} else if (flst_get_len(inode + FSEG_FREE) > 0) {

		first = flst_get_first(inode + FSEG_FREE, mtr);
	} else {
		return(NULL);
	}

	ut_ad(first.page != FIL_NULL);

	return(first.page == FIL_NULL ? NULL
	       : xdes_lst_get_descriptor(space, first, mtr));
}

#ifdef UNIV_BTR_PRINT
/*******************************************************************//**
Writes info of a segment. */
static
void
fseg_print_low(
/*===========*/
	fseg_inode_t*	inode, /*!< in: segment inode */
	mtr_t*		mtr)	/*!< in/out: mini-transaction */
{
	ulint	space;
	ulint	n_used;
	ulint	n_frag;
	ulint	n_free;
	ulint	n_not_full;
	ulint	n_full;
	ulint	reserved;
	ulint	used;
	ulint	page_no;
	ib_id_t	seg_id;

	ut_ad(mtr_memo_contains_page(mtr, inode, MTR_MEMO_PAGE_SX_FIX));
	space = page_get_space_id(page_align(inode));
	page_no = page_get_page_no(page_align(inode));

	reserved = fseg_n_reserved_pages_low(inode, &used, mtr);

	seg_id = mach_read_from_8(inode + FSEG_ID);
	n_used = mach_read_from_4(inode + FSEG_NOT_FULL_N_USED);
	n_frag = fseg_get_n_frag_pages(inode, mtr);
	n_free = flst_get_len(inode + FSEG_FREE);
	n_not_full = flst_get_len(inode + FSEG_NOT_FULL);
	n_full = flst_get_len(inode + FSEG_FULL);

	ib::info() << "SEGMENT id " << seg_id
		<< " space " << space << ";"
		<< " page " << page_no << ";"
		<< " res " << reserved << " used " << used << ";"
		<< " full ext " << n_full << ";"
		<< " fragm pages " << n_frag << ";"
		<< " free extents " << n_free << ";"
		<< " not full extents " << n_not_full << ": pages " << n_used;

	ut_ad(mach_read_from_4(inode + FSEG_MAGIC_N) == FSEG_MAGIC_N_VALUE);
}

/*******************************************************************//**
Writes info of a segment. */
void
fseg_print(
/*=======*/
	fseg_header_t*	header, /*!< in: segment header */
	mtr_t*		mtr)	/*!< in/out: mini-transaction */
{
	fseg_inode_t*	inode;
	ulint		space_id;

	space_id = page_get_space_id(page_align(header));
	const fil_space_t*	space = mtr_x_lock_space(space_id, mtr);

	inode = fseg_inode_get(header, space_id, space->zip_size(), mtr);

	fseg_print_low(inode, mtr);
}
#endif /* UNIV_BTR_PRINT */

#ifdef UNIV_DEBUG
std::ostream &fseg_header::to_stream(std::ostream &out) const
{
  out << "[fseg_header_t: space="
      << mach_read_from_4(m_header + FSEG_HDR_SPACE)
      << ", page=" << mach_read_from_4(m_header + FSEG_HDR_PAGE_NO)
      << ", offset=" << mach_read_from_2(m_header + FSEG_HDR_OFFSET) << "]";
  return out;
}
#endif /* UNIV_DEBUG */<|MERGE_RESOLUTION|>--- conflicted
+++ resolved
@@ -1288,13 +1288,7 @@
 
 	const ulint	bit = offset % FSP_EXTENT_SIZE;
 
-<<<<<<< HEAD
 	xdes_set_free<true>(descr, bit, mtr);
-=======
-	xdes_set_bit(descr, XDES_FREE_BIT, bit, TRUE, mtr);
-	/* xdes_init() should have set all XDES_CLEAN_BIT */
-	ut_ad(xdes_get_bit(descr, XDES_CLEAN_BIT, bit));
->>>>>>> 0308de94
 
 	frag_n_used = mach_read_from_4(header + FSP_FRAG_N_USED);
 
@@ -2704,13 +2698,7 @@
 
 	const ulint	bit = offset % FSP_EXTENT_SIZE;
 
-<<<<<<< HEAD
 	xdes_set_free<true>(descr, bit, mtr);
-=======
-	xdes_set_bit(descr, XDES_FREE_BIT, bit, TRUE, mtr);
-	/* xdes_init() should have set all XDES_CLEAN_BIT */
-	ut_ad(xdes_get_bit(descr, XDES_CLEAN_BIT, bit));
->>>>>>> 0308de94
 
 	if (!xdes_get_n_used(descr)) {
 		/* The extent has become free: free it to space */
