/*****************************************************************************

Copyright (c) 1995, 2016, Oracle and/or its affiliates. All Rights Reserved.
Copyright (c) 2017, 2020, MariaDB Corporation.

This program is free software; you can redistribute it and/or modify it under
the terms of the GNU General Public License as published by the Free Software
Foundation; version 2 of the License.

This program is distributed in the hope that it will be useful, but WITHOUT
ANY WARRANTY; without even the implied warranty of MERCHANTABILITY or FITNESS
FOR A PARTICULAR PURPOSE. See the GNU General Public License for more details.

You should have received a copy of the GNU General Public License along with
this program; if not, write to the Free Software Foundation, Inc.,
51 Franklin Street, Fifth Floor, Boston, MA 02110-1335 USA

*****************************************************************************/

/******************************************************************//**
@file fsp/fsp0fsp.cc
File space management

Created 11/29/1995 Heikki Tuuri
***********************************************************************/

#include "fsp0fsp.h"
#include "buf0buf.h"
#include "fil0fil.h"
#include "fil0crypt.h"
#include "mtr0log.h"
#include "ut0byte.h"
#include "page0page.h"
#include "fut0fut.h"
#include "srv0srv.h"
#include "srv0start.h"
#include "ibuf0ibuf.h"
#include "btr0btr.h"
#include "btr0sea.h"
#include "dict0boot.h"
#include "log0log.h"
#include "dict0mem.h"
#include "fsp0types.h"

// JAN: MySQL 5.7 Encryption
// #include <my_aes.h>

typedef uint32_t page_no_t;

/** Return an extent to the free list of a space.
@param[in,out]	space		tablespace
@param[in]	offset		page number in the extent
@param[in,out]	mtr		mini-transaction */
MY_ATTRIBUTE((nonnull))
static
void
fsp_free_extent(
	fil_space_t*		space,
	page_no_t		offset,
	mtr_t*			mtr);

/** Returns the first extent descriptor for a segment.
We think of the extent lists of the segment catenated in the order
FSEG_FULL -> FSEG_NOT_FULL -> FSEG_FREE.
@param[in]	inode		segment inode
@param[in]	space		tablespace
@param[in,out]	mtr		mini-transaction
@return the first extent descriptor, or NULL if none */
MY_ATTRIBUTE((nonnull, warn_unused_result))
static
xdes_t*
fseg_get_first_extent(
	fseg_inode_t*		inode,
	const fil_space_t*	space,
	mtr_t*			mtr);

/** Put new extents to the free list if there are free extents above the free
limit. If an extent happens to contain an extent descriptor page, the extent
is put to the FSP_FREE_FRAG list with the page marked as used.
@param[in]	init_space	true if this is a single-table tablespace
and we are only initializing the first extent and the first bitmap pages;
then we will not allocate more extents
@param[in,out]	space		tablespace
@param[in,out]	header		tablespace header
@param[in,out]	mtr		mini-transaction */
static ATTRIBUTE_COLD
void
fsp_fill_free_list(
	bool		init_space,
	fil_space_t*	space,
	buf_block_t*	header,
	mtr_t*		mtr);

/** Allocates a single free page from a segment.
This function implements the intelligent allocation strategy which tries to
minimize file space fragmentation.
@param[in,out]	space			tablespace
@param[in,out]	seg_inode		segment inode
@param[in,out]	iblock			segment inode page
@param[in]	hint			hint of which page would be desirable
@param[in]	direction		if the new page is needed because of
an index page split, and records are inserted there in order, into which
direction they go alphabetically: FSP_DOWN, FSP_UP, FSP_NO_DIR
@param[in,out]	mtr			mini-transaction
@param[in,out]	init_mtr		mtr or another mini-transaction in
which the page should be initialized.
@retval NULL	if no page could be allocated */
static
buf_block_t*
fseg_alloc_free_page_low(
	fil_space_t*		space,
	fseg_inode_t*		seg_inode,
	buf_block_t*		iblock,
	uint32_t		hint,
	byte			direction,
#ifdef UNIV_DEBUG
	bool			has_done_reservation,
	/*!< whether the space has already been reserved */
#endif /* UNIV_DEBUG */
	mtr_t*			mtr,
	mtr_t*			init_mtr)
	MY_ATTRIBUTE((warn_unused_result));

/** Get the tablespace header block, SX-latched
@param[in]      space           tablespace
@param[in,out]  mtr             mini-transaction
@return pointer to the space header, page x-locked */
inline buf_block_t *fsp_get_header(const fil_space_t *space, mtr_t *mtr)
{
 buf_block_t *block= buf_page_get(page_id_t(space->id, 0), space->zip_size(),
                                  RW_SX_LATCH, mtr);
 ut_ad(space->id == mach_read_from_4(FSP_HEADER_OFFSET + FSP_SPACE_ID +
                                     block->frame));
 return block;
}

/** Set the XDES_FREE_BIT of a page.
@tparam         free    desired value of XDES_FREE_BIT
@param[in]      block   extent descriptor block
@param[in,out]  descr   extent descriptor
@param[in]      offset  page offset within the extent
@param[in,out]  mtr     mini-transaction */
template<bool free>
inline void xdes_set_free(const buf_block_t &block, xdes_t *descr,
                          ulint offset, mtr_t *mtr)
{
  ut_ad(mtr->memo_contains_flagged(&block, MTR_MEMO_PAGE_SX_FIX |
                                   MTR_MEMO_PAGE_X_FIX));
  ut_ad(offset < FSP_EXTENT_SIZE);
  ut_ad(page_align(descr) == block.frame);
  compile_time_assert(XDES_BITS_PER_PAGE == 2);
  compile_time_assert(XDES_FREE_BIT == 0);
  compile_time_assert(XDES_CLEAN_BIT == 1);

  ulint index= XDES_BITS_PER_PAGE * offset;
  byte *b= &descr[XDES_BITMAP + (index >> 3)];
  /* xdes_init() should have set all XDES_CLEAN_BIT. */
  ut_ad(!(~*b & 0xaa));
  /* Clear or set XDES_FREE_BIT. */
  byte val= free
    ? static_cast<byte>(*b | 1 << (index & 7))
    : static_cast<byte>(*b & ~(1 << (index & 7)));
  mtr->write<1>(block, b, val);
}

/**
Find a free page.
@param descr   extent descriptor
@param hint    page offset to start searching from (towards larger pages)
@return free page offset
@retval FIL_NULL if no page is free */
inline uint32_t xdes_find_free(const xdes_t *descr, uint32_t hint= 0)
{
  const uint32_t extent_size= FSP_EXTENT_SIZE;
  ut_ad(hint < extent_size);
  for (uint32_t i= hint; i < extent_size; i++)
    if (xdes_is_free(descr, i))
      return i;
  for (uint32_t i= 0; i < hint; i++)
    if (xdes_is_free(descr, i))
      return i;
  return FIL_NULL;
}

/**
Determine the number of used pages in a descriptor.
@param descr  file descriptor
@return number of pages used */
inline uint32_t xdes_get_n_used(const xdes_t *descr)
{
  uint32_t count= 0;

  for (uint32_t i= FSP_EXTENT_SIZE; i--; )
    if (!xdes_is_free(descr, i))
      count++;

  return count;
}

/**
Determine whether a file extent is full.
@param descr  file descriptor
@return whether all pages have been allocated */
inline bool xdes_is_full(const xdes_t *descr)
{
  return FSP_EXTENT_SIZE == xdes_get_n_used(descr);
}

/** Set the state of an extent descriptor.
@param[in]      block   extent descriptor block
@param[in,out]  descr   extent descriptor
@param[in]      state   the state
@param[in,out]  mtr     mini-transaction */
inline void xdes_set_state(const buf_block_t &block, xdes_t *descr,
			   byte state, mtr_t *mtr)
{
  ut_ad(descr && mtr);
  ut_ad(state >= XDES_FREE);
  ut_ad(state <= XDES_FSEG);
  ut_ad(mtr->memo_contains_flagged(&block, MTR_MEMO_PAGE_SX_FIX |
                                   MTR_MEMO_PAGE_X_FIX));
  ut_ad(page_align(descr) == block.frame);
  ut_ad(mach_read_from_4(descr + XDES_STATE) <= XDES_FSEG);
  mtr->write<1>(block, XDES_STATE + 3 + descr, state);
}

/**********************************************************************//**
Gets the state of an xdes.
@return state */
UNIV_INLINE
ulint
xdes_get_state(
/*===========*/
	const xdes_t*	descr)	/*!< in: descriptor */
{
	ulint	state;

	ut_ad(descr);
	state = mach_read_from_4(descr + XDES_STATE);
	ut_ad(state - 1 < XDES_FSEG);
	return(state);
}

/**********************************************************************//**
Inits an extent descriptor to the free and clean state. */
inline void xdes_init(const buf_block_t &block, xdes_t *descr, mtr_t *mtr)
{
  ut_ad(mtr->memo_contains_flagged(&block, MTR_MEMO_PAGE_SX_FIX |
                                   MTR_MEMO_PAGE_X_FIX));
  mtr->memset(&block, uint16_t(descr - block.frame) + XDES_BITMAP,
              XDES_SIZE - XDES_BITMAP, 0xff);
  xdes_set_state(block, descr, XDES_FREE, mtr);
}

/** Mark a page used in an extent descriptor.
@param[in,out]  seg_inode       segment inode
@param[in,out]  iblock          segment inode page
@param[in]      page            page number
@param[in,out]  descr           extent descriptor
@param[in,out]  xdes            extent descriptor page
@param[in,out]  mtr             mini-transaction */
static MY_ATTRIBUTE((nonnull))
void
fseg_mark_page_used(fseg_inode_t *seg_inode, buf_block_t *iblock,
                    ulint page, xdes_t *descr, buf_block_t *xdes, mtr_t *mtr)
{
  ut_ad(fil_page_get_type(iblock->frame) == FIL_PAGE_INODE);
  ut_ad(!((page_offset(seg_inode) - FSEG_ARR_OFFSET) % FSEG_INODE_SIZE));
  ut_ad(mach_read_from_4(seg_inode + FSEG_MAGIC_N) == FSEG_MAGIC_N_VALUE);
  ut_ad(!memcmp(seg_inode + FSEG_ID, descr + XDES_ID, 4));

  const uint16_t xoffset= uint16_t(descr - xdes->frame + XDES_FLST_NODE);
  const uint16_t ioffset= uint16_t(seg_inode - iblock->frame);

  if (!xdes_get_n_used(descr))
  {
    /* We move the extent from the free list to the NOT_FULL list */
    flst_remove(iblock, uint16_t(FSEG_FREE + ioffset), xdes, xoffset, mtr);
    flst_add_last(iblock, uint16_t(FSEG_NOT_FULL + ioffset),
                  xdes, xoffset, mtr);
  }

  ut_ad(xdes_is_free(descr, page % FSP_EXTENT_SIZE));

  /* We mark the page as used */
  xdes_set_free<false>(*xdes, descr, page % FSP_EXTENT_SIZE, mtr);

  byte* p_not_full= seg_inode + FSEG_NOT_FULL_N_USED;
  const uint32_t not_full_n_used= mach_read_from_4(p_not_full) + 1;
  mtr->write<4>(*iblock, p_not_full, not_full_n_used);
  if (xdes_is_full(descr))
  {
    /* We move the extent from the NOT_FULL list to the FULL list */
    flst_remove(iblock, uint16_t(FSEG_NOT_FULL + ioffset), xdes, xoffset, mtr);
    flst_add_last(iblock, uint16_t(FSEG_FULL + ioffset), xdes, xoffset, mtr);
    mtr->write<4>(*iblock, seg_inode + FSEG_NOT_FULL_N_USED,
                  not_full_n_used - FSP_EXTENT_SIZE);
  }
}

/** Get pointer to a the extent descriptor of a page.
@param[in,out]	sp_header	tablespace header page, x-latched
@param[in]	space		tablespace
@param[in]	offset		page offset
@param[out]	desc_block	descriptor block
@param[in,out]	mtr		mini-transaction
@param[in]	init_space	whether the tablespace is being initialized
@return pointer to the extent descriptor, NULL if the page does not
exist in the space or if the offset exceeds free limit */
UNIV_INLINE MY_ATTRIBUTE((warn_unused_result))
xdes_t*
xdes_get_descriptor_with_space_hdr(
	buf_block_t*		header,
	const fil_space_t*	space,
	page_no_t		offset,
	buf_block_t**		desc_block,
	mtr_t*			mtr,
	bool			init_space = false)
{
	ut_ad(space->is_owner());
	ut_ad(mtr->memo_contains_flagged(header, MTR_MEMO_PAGE_SX_FIX
					 | MTR_MEMO_PAGE_X_FIX));
	/* Read free limit and space size */
	uint32_t limit = mach_read_from_4(FSP_HEADER_OFFSET + FSP_FREE_LIMIT
					  + header->frame);
	uint32_t size  = mach_read_from_4(FSP_HEADER_OFFSET + FSP_SIZE
					  + header->frame);
	ut_ad(limit == space->free_limit
	      || (space->free_limit == 0
		  && (init_space
		      || space->purpose == FIL_TYPE_TEMPORARY
		      || (srv_startup_is_before_trx_rollback_phase
			  && (space->id == TRX_SYS_SPACE
			      || srv_is_undo_tablespace(space->id))))));
	ut_ad(size == space->size_in_header);

	if ((offset >= size) || (offset >= limit)) {
		return(NULL);
	}

	const unsigned zip_size = space->zip_size();

	uint32_t descr_page_no = xdes_calc_descriptor_page(zip_size, offset);

	buf_block_t* block = header;

	if (descr_page_no) {
		block = buf_page_get(
			page_id_t(space->id, descr_page_no), zip_size,
			RW_SX_LATCH, mtr);
	}

	if (desc_block != NULL) {
		*desc_block = block;
	}

	return XDES_ARR_OFFSET + XDES_SIZE
		* xdes_calc_descriptor_index(zip_size, offset)
		+ block->frame;
}

/** Get the extent descriptor of a page.
The page where the extent descriptor resides is x-locked. If the page
offset is equal to the free limit of the space, we will add new
extents from above the free limit to the space free list, if not free
limit == space size. This adding is necessary to make the descriptor
defined, as they are uninitialized above the free limit.
@param[in]	space		tablespace
@param[in]	offset		page offset; if equal to the free limit, we
try to add new extents to the space free list
@param[out]	xdes		extent descriptor page
@param[in,out]	mtr		mini-transaction
@return the extent descriptor */
static xdes_t* xdes_get_descriptor(const fil_space_t *space, page_no_t offset,
                                   buf_block_t **xdes, mtr_t *mtr)
{
  buf_block_t *block= buf_page_get(page_id_t(space->id, 0), space->zip_size(),
                                   RW_SX_LATCH, mtr);
  return xdes_get_descriptor_with_space_hdr(block, space, offset, xdes, mtr);
}

/** Get the extent descriptor of a page.
The page where the extent descriptor resides is x-locked. If the page
offset is equal to the free limit of the space, we will add new
extents from above the free limit to the space free list, if not free
limit == space size. This adding is necessary to make the descriptor
defined, as they are uninitialized above the free limit.
@param[in]	space		tablespace
@param[in]	page		descriptor page offset
@param[in]	offset		page offset
@param[in,out]	mtr		mini-transaction
@return	the extent descriptor
@retval	NULL	if the descriptor is not available */
MY_ATTRIBUTE((warn_unused_result))
static
const xdes_t*
xdes_get_descriptor_const(
	const fil_space_t*	space,
	page_no_t		page,
	page_no_t		offset,
	mtr_t*			mtr)
{
	ut_ad(mtr->memo_contains(*space, true));
	ut_ad(offset < space->free_limit);
	ut_ad(offset < space->size_in_header);

	const ulint zip_size = space->zip_size();

	if (buf_block_t* block = buf_page_get(page_id_t(space->id, page),
					      zip_size, RW_S_LATCH, mtr)) {
		ut_ad(page != 0 || space->free_limit == mach_read_from_4(
			      FSP_FREE_LIMIT + FSP_HEADER_OFFSET
			      + block->frame));
		ut_ad(page != 0 || space->size_in_header == mach_read_from_4(
			      FSP_SIZE + FSP_HEADER_OFFSET
			      + block->frame));

		return(block->frame + XDES_ARR_OFFSET + XDES_SIZE
		       * xdes_calc_descriptor_index(zip_size, offset));
	}

	return(NULL);
}

/** Get a pointer to the extent descriptor. The page where the
extent descriptor resides is x-locked.
@param[in]	space		tablespace
@param[in]	lst_node	file address of the list node
				contained in the descriptor
@param[out]	block		extent descriptor block
@param[in,out]	mtr		mini-transaction
@return pointer to the extent descriptor */
MY_ATTRIBUTE((nonnull, warn_unused_result))
UNIV_INLINE
xdes_t*
xdes_lst_get_descriptor(
	const fil_space_t*	space,
	fil_addr_t		lst_node,
	buf_block_t**		block,
	mtr_t*			mtr)
{
	ut_ad(mtr->memo_contains(*space));
	return fut_get_ptr(space->id, space->zip_size(),
			   lst_node, RW_SX_LATCH, mtr, block)
		- XDES_FLST_NODE;
}

/********************************************************************//**
Returns page offset of the first page in extent described by a descriptor.
@return offset of the first page in extent */
static uint32_t xdes_get_offset(const xdes_t *descr)
{
  ut_ad(descr);
  return page_get_page_no(page_align(descr)) +
    uint32_t(((page_offset(descr) - XDES_ARR_OFFSET) / XDES_SIZE) *
             FSP_EXTENT_SIZE);
}

/** Initialize a file page whose prior contents should be ignored.
@param[in,out]	block	buffer pool block */
void fsp_apply_init_file_page(buf_block_t *block)
{
  memset_aligned<UNIV_PAGE_SIZE_MIN>(block->frame, 0, srv_page_size);
  const page_id_t id(block->page.id());

  mach_write_to_4(block->frame + FIL_PAGE_OFFSET, id.page_no());
  if (log_sys.is_physical())
    memset_aligned<8>(block->frame + FIL_PAGE_PREV, 0xff, 8);
  mach_write_to_4(block->frame + FIL_PAGE_ARCH_LOG_NO_OR_SPACE_ID, id.space());
  if (page_zip_des_t* page_zip= buf_block_get_page_zip(block))
  {
    memset_aligned<UNIV_ZIP_SIZE_MIN>(page_zip->data, 0,
                                      page_zip_get_size(page_zip));
    static_assert(FIL_PAGE_OFFSET == 4, "compatibility");
    memcpy_aligned<4>(page_zip->data + FIL_PAGE_OFFSET,
                      block->frame + FIL_PAGE_OFFSET, 4);
    if (log_sys.is_physical())
      memset_aligned<8>(page_zip->data + FIL_PAGE_PREV, 0xff, 8);
    static_assert(FIL_PAGE_ARCH_LOG_NO_OR_SPACE_ID % 4 == 2,
                  "not perfect alignment");
    memcpy_aligned<2>(page_zip->data + FIL_PAGE_ARCH_LOG_NO_OR_SPACE_ID,
                      block->frame + FIL_PAGE_ARCH_LOG_NO_OR_SPACE_ID, 4);
  }
}

#ifdef UNIV_DEBUG
/** Assert that the mini-transaction is compatible with
updating an allocation bitmap page.
@param[in]	mtr	mini-transaction */
void fil_space_t::modify_check(const mtr_t& mtr) const
{
	switch (mtr.get_log_mode()) {
	case MTR_LOG_NONE:
		/* These modes are only allowed within a non-bitmap page
		when there is a higher-level redo log record written. */
		ut_ad(purpose == FIL_TYPE_TABLESPACE
		      || purpose == FIL_TYPE_TEMPORARY);
		break;
	case MTR_LOG_NO_REDO:
		ut_ad(purpose == FIL_TYPE_TEMPORARY
		      || purpose == FIL_TYPE_IMPORT);
		return;
	case MTR_LOG_ALL:
		/* We may only write redo log for a persistent
		tablespace. */
		ut_ad(purpose == FIL_TYPE_TABLESPACE);
		ut_ad(mtr.is_named_space(id));
		return;
	}

	ut_ad("invalid log mode" == 0);
}
#endif

/**********************************************************************//**
Writes the space id and flags to a tablespace header.  The flags contain
row type, physical/compressed page size, and logical/uncompressed page
size of the tablespace. */
void
fsp_header_init_fields(
/*===================*/
	page_t*	page,		/*!< in/out: first page in the space */
	ulint	space_id,	/*!< in: space id */
	ulint	flags)		/*!< in: tablespace flags (FSP_SPACE_FLAGS) */
{
	flags &= ~FSP_FLAGS_MEM_MASK;
	ut_a(fil_space_t::is_valid_flags(flags, space_id));

	mach_write_to_4(FSP_HEADER_OFFSET + FSP_SPACE_ID + page,
			space_id);
	mach_write_to_4(FSP_HEADER_OFFSET + FSP_SPACE_FLAGS + page,
			flags);
}

/** Initialize a tablespace header.
@param[in,out]	space	tablespace
@param[in]	size	current size in blocks
@param[in,out]	mtr	mini-transaction */
void fsp_header_init(fil_space_t* space, uint32_t size, mtr_t* mtr)
{
	const page_id_t page_id(space->id, 0);
	const ulint zip_size = space->zip_size();

	buf_block_t *free_block = buf_LRU_get_free_block(false);

	mtr->x_lock_space(space);

	buf_block_t* block = buf_page_create(space, 0, zip_size, mtr,
					     free_block);
	if (UNIV_UNLIKELY(block != free_block)) {
		buf_pool.free_block(free_block);
	}

	space->size_in_header = size;
	space->free_len = 0;
	space->free_limit = 0;

	/* The prior contents of the file page should be ignored */

	fsp_init_file_page(space, block, mtr);

	mtr->write<2>(*block, block->frame + FIL_PAGE_TYPE,
		      FIL_PAGE_TYPE_FSP_HDR);

	mtr->write<4,mtr_t::MAYBE_NOP>(*block, FSP_HEADER_OFFSET + FSP_SPACE_ID
				       + block->frame, space->id);
	ut_ad(0 == mach_read_from_4(FSP_HEADER_OFFSET + FSP_NOT_USED
				    + block->frame));
	/* recv_sys_t::parse() expects to find a WRITE record that
	covers all 4 bytes. Therefore, we must specify mtr_t::FORCED
	in order to avoid optimizing away any unchanged most
	significant bytes of FSP_SIZE. */
	mtr->write<4,mtr_t::FORCED>(*block, FSP_HEADER_OFFSET + FSP_SIZE
				   + block->frame, size);
	ut_ad(0 == mach_read_from_4(FSP_HEADER_OFFSET + FSP_FREE_LIMIT
				    + block->frame));
	if (auto f = space->flags & ~FSP_FLAGS_MEM_MASK) {
		mtr->write<4,mtr_t::FORCED>(*block,
					    FSP_HEADER_OFFSET + FSP_SPACE_FLAGS
					    + block->frame, f);
	}
	ut_ad(0 == mach_read_from_4(FSP_HEADER_OFFSET + FSP_FRAG_N_USED
				    + block->frame));

	flst_init(block, FSP_HEADER_OFFSET + FSP_FREE, mtr);
	flst_init(block, FSP_HEADER_OFFSET + FSP_FREE_FRAG, mtr);
	flst_init(block, FSP_HEADER_OFFSET + FSP_FULL_FRAG, mtr);
	flst_init(block, FSP_HEADER_OFFSET + FSP_SEG_INODES_FULL, mtr);
	flst_init(block, FSP_HEADER_OFFSET + FSP_SEG_INODES_FREE, mtr);

	mtr->write<8>(*block, FSP_HEADER_OFFSET + FSP_SEG_ID + block->frame,
		      1U);

	fsp_fill_free_list(!is_system_tablespace(space->id),
			   space, block, mtr);

	/* Write encryption metadata to page 0 if tablespace is
	encrypted or encryption is disabled by table option. */
	if (space->crypt_data &&
	    (space->crypt_data->should_encrypt() ||
	     space->crypt_data->not_encrypted())) {
		space->crypt_data->write_page0(block, mtr);
	}
}

/** Try to extend a single-table tablespace so that a page would fit in the
data file.
@param[in,out]	space	tablespace
@param[in]	page_no	page number
@param[in,out]	header	tablespace header
@param[in,out]	mtr	mini-transaction
@return true if success */
static ATTRIBUTE_COLD __attribute__((warn_unused_result))
bool
fsp_try_extend_data_file_with_pages(
	fil_space_t*	space,
	uint32_t	page_no,
	buf_block_t*	header,
	mtr_t*		mtr)
{
	bool	success;
	ulint	size;

	ut_a(!is_system_tablespace(space->id));
	ut_d(space->modify_check(*mtr));

	size = mach_read_from_4(FSP_HEADER_OFFSET + FSP_SIZE + header->frame);
	ut_ad(size == space->size_in_header);

	ut_a(page_no >= size);

	success = fil_space_extend(space, page_no + 1);
	/* The size may be less than we wanted if we ran out of disk space. */
	/* recv_sys_t::parse() expects to find a WRITE record that
	covers all 4 bytes. Therefore, we must specify mtr_t::FORCED
	in order to avoid optimizing away any unchanged most
	significant bytes of FSP_SIZE. */
	mtr->write<4,mtr_t::FORCED>(*header, FSP_HEADER_OFFSET + FSP_SIZE
				    + header->frame, space->size);
	space->size_in_header = space->size;

	return(success);
}

/** Calculate the number of physical pages in an extent for this file.
@param[in]	physical_size	page_size of the datafile
@return number of pages in an extent for this file */
inline uint32_t fsp_get_extent_size_in_pages(ulint physical_size)
{
  return uint32_t((FSP_EXTENT_SIZE << srv_page_size_shift) / physical_size);
}


/** Calculate the number of pages to extend a datafile.
We extend single-table tablespaces first one extent at a time,
but 4 at a time for bigger tablespaces. It is not enough to extend always
by one extent, because we need to add at least one extent to FSP_FREE.
A single extent descriptor page will track many extents. And the extent
that uses its extent descriptor page is put onto the FSP_FREE_FRAG list.
Extents that do not use their extent descriptor page are added to FSP_FREE.
The physical page size is used to determine how many extents are tracked
on one extent descriptor page. See xdes_calc_descriptor_page().
@param[in]	physical_size	page size in data file
@param[in]	size		current number of pages in the datafile
@return number of pages to extend the file. */
static uint32_t fsp_get_pages_to_extend_ibd(unsigned physical_size,
					    uint32_t size)
{
	uint32_t extent_size = fsp_get_extent_size_in_pages(physical_size);
	/* The threshold is set at 32MiB except when the physical page
	size is small enough that it must be done sooner. */
	uint32_t threshold = std::min(32 * extent_size, physical_size);

	if (size >= threshold) {
		/* Below in fsp_fill_free_list() we assume
		that we add at most FSP_FREE_ADD extents at
		a time */
		extent_size *= FSP_FREE_ADD;
	}

	return extent_size;
}

/** Try to extend the last data file of a tablespace if it is auto-extending.
@param[in,out]	space	tablespace
@param[in,out]	header	tablespace header
@param[in,out]	mtr	mini-transaction
@return	number of pages added
@retval	0 if the tablespace was not extended */
ATTRIBUTE_COLD __attribute__((nonnull))
static
ulint
fsp_try_extend_data_file(fil_space_t *space, buf_block_t *header, mtr_t *mtr)
{
	const char* OUT_OF_SPACE_MSG =
		"ran out of space. Please add another file or use"
		" 'autoextend' for the last file in setting";

	ut_d(space->modify_check(*mtr));

	if (space->id == TRX_SYS_SPACE
	    && !srv_sys_space.can_auto_extend_last_file()) {

		/* We print the error message only once to avoid
		spamming the error log. Note that we don't need
		to reset the flag to false as dealing with this
		error requires server restart. */
		if (!srv_sys_space.get_tablespace_full_status()) {
			ib::error() << "The InnoDB system tablespace "
				<< OUT_OF_SPACE_MSG
				<< " innodb_data_file_path.";
			srv_sys_space.set_tablespace_full_status(true);
		}
		return(0);
	} else if (space->id == SRV_TMP_SPACE_ID
		   && !srv_tmp_space.can_auto_extend_last_file()) {

		/* We print the error message only once to avoid
		spamming the error log. Note that we don't need
		to reset the flag to false as dealing with this
		error requires server restart. */
		if (!srv_tmp_space.get_tablespace_full_status()) {
			ib::error() << "The InnoDB temporary tablespace "
				<< OUT_OF_SPACE_MSG
				<< " innodb_temp_data_file_path.";
			srv_tmp_space.set_tablespace_full_status(true);
		}
		return(0);
	}

	uint32_t size = mach_read_from_4(FSP_HEADER_OFFSET + FSP_SIZE
					 + header->frame);
	ut_ad(size == space->size_in_header);
	uint32_t size_increase;

	const unsigned ps = space->physical_size();

	switch (space->id) {
	case TRX_SYS_SPACE:
		size_increase = srv_sys_space.get_increment();
		break;
	case SRV_TMP_SPACE_ID:
		size_increase = srv_tmp_space.get_increment();
		break;
	default:
		uint32_t extent_pages = fsp_get_extent_size_in_pages(ps);
		if (size < extent_pages) {
			/* Let us first extend the file to extent_size */
			if (!fsp_try_extend_data_file_with_pages(
				    space, extent_pages - 1, header, mtr)) {
				return(0);
			}

			size = extent_pages;
		}

		size_increase = fsp_get_pages_to_extend_ibd(ps, size);
	}

	if (size_increase == 0) {
		return(0);
	}

	if (!fil_space_extend(space, size + size_increase)) {
		return(0);
	}

	/* We ignore any fragments of a full megabyte when storing the size
	to the space header */

	space->size_in_header = ut_2pow_round(space->size, (1024 * 1024) / ps);

	/* recv_sys_t::parse() expects to find a WRITE record that
	covers all 4 bytes. Therefore, we must specify mtr_t::FORCED
	in order to avoid optimizing away any unchanged most
	significant bytes of FSP_SIZE. */
	mtr->write<4,mtr_t::FORCED>(*header, FSP_HEADER_OFFSET + FSP_SIZE
				    + header->frame, space->size_in_header);

	return(size_increase);
}

/** Reset the page type.
Data files created before MySQL 5.1.48 may contain garbage in FIL_PAGE_TYPE.
In MySQL 3.23.53, only undo log pages and index pages were tagged.
Any other pages were written with uninitialized bytes in FIL_PAGE_TYPE.
@param[in]	block	block with invalid FIL_PAGE_TYPE
@param[in]	type	expected page type
@param[in,out]	mtr	mini-transaction */
ATTRIBUTE_COLD
void fil_block_reset_type(const buf_block_t& block, ulint type, mtr_t* mtr)
{
	ib::info()
		<< "Resetting invalid page " << block.page.id() << " type "
		<< fil_page_get_type(block.frame) << " to " << type << ".";
	mtr->write<2>(block, block.frame + FIL_PAGE_TYPE, type);
}

/** Put new extents to the free list if there are free extents above the free
limit. If an extent happens to contain an extent descriptor page, the extent
is put to the FSP_FREE_FRAG list with the page marked as used.
@param[in]	init_space	true if this is a single-table tablespace
and we are only initializing the first extent and the first bitmap pages;
then we will not allocate more extents
@param[in,out]	space		tablespace
@param[in,out]	header		tablespace header
@param[in,out]	mtr		mini-transaction */
static
void
fsp_fill_free_list(
	bool		init_space,
	fil_space_t*	space,
	buf_block_t*	header,
	mtr_t*		mtr)
{
	ut_d(space->modify_check(*mtr));

	/* Check if we can fill free list from above the free list limit */
	uint32_t size = mach_read_from_4(FSP_HEADER_OFFSET + FSP_SIZE
					 + header->frame);
	uint32_t limit = mach_read_from_4(FSP_HEADER_OFFSET + FSP_FREE_LIMIT
					  + header->frame);

	ut_ad(size == space->size_in_header);
	ut_ad(limit == space->free_limit);

	const ulint zip_size = space->zip_size();

	if (size < limit + FSP_EXTENT_SIZE * FSP_FREE_ADD) {
		bool	skip_resize	= init_space;
		switch (space->id) {
		case TRX_SYS_SPACE:
			skip_resize = !srv_sys_space.can_auto_extend_last_file();
			break;
		case SRV_TMP_SPACE_ID:
			skip_resize = !srv_tmp_space.can_auto_extend_last_file();
			break;
		}

		if (!skip_resize) {
			fsp_try_extend_data_file(space, header, mtr);
			size = space->size_in_header;
		}
	}

	uint32_t count = 0;

	for (uint32_t i = limit, extent_size = FSP_EXTENT_SIZE,
		     physical_size = space->physical_size();
	     (init_space && i < 1)
		     || (i + extent_size <= size && count < FSP_FREE_ADD);
	     i += extent_size) {
		const bool init_xdes = !ut_2pow_remainder(i, physical_size);

		space->free_limit = i + extent_size;
		mtr->write<4>(*header, FSP_HEADER_OFFSET + FSP_FREE_LIMIT
			      + header->frame, i + extent_size);

		if (init_xdes) {

			buf_block_t*	block;

			/* We are going to initialize a new descriptor page
			and a new ibuf bitmap page: the prior contents of the
			pages should be ignored. */

			if (i > 0) {
				buf_block_t *f= buf_LRU_get_free_block(false);
				block= buf_page_create(
					space, static_cast<uint32_t>(i),
					zip_size, mtr, f);
				if (UNIV_UNLIKELY(block != f)) {
					buf_pool.free_block(f);
				}
				fsp_init_file_page(space, block, mtr);
				mtr->write<2>(*block,
					      FIL_PAGE_TYPE + block->frame,
					      FIL_PAGE_TYPE_XDES);
			}

			if (space->purpose != FIL_TYPE_TEMPORARY) {
				buf_block_t *f= buf_LRU_get_free_block(false);
				block = buf_page_create(
					space,
					static_cast<uint32_t>(
						i + FSP_IBUF_BITMAP_OFFSET),
					zip_size, mtr, f);
				if (UNIV_UNLIKELY(block != f)) {
					buf_pool.free_block(f);
				}
				fsp_init_file_page(space, block, mtr);
				mtr->write<2>(*block,
					      block->frame + FIL_PAGE_TYPE,
					      FIL_PAGE_IBUF_BITMAP);
			}
		}

		buf_block_t* xdes = nullptr;
		xdes_t*	descr = xdes_get_descriptor_with_space_hdr(
			header, space, i, &xdes, mtr, init_space);
		if (xdes != header && !space->full_crc32()) {
			fil_block_check_type(*xdes, FIL_PAGE_TYPE_XDES, mtr);
		}
		xdes_init(*xdes, descr, mtr);
		const uint16_t xoffset= static_cast<uint16_t>(
			descr - xdes->frame + XDES_FLST_NODE);

		if (UNIV_UNLIKELY(init_xdes)) {

			/* The first page in the extent is a descriptor page
			and the second is an ibuf bitmap page: mark them
			used */

			xdes_set_free<false>(*xdes, descr, 0, mtr);
			xdes_set_free<false>(*xdes, descr,
					     FSP_IBUF_BITMAP_OFFSET, mtr);
			xdes_set_state(*xdes, descr, XDES_FREE_FRAG, mtr);

			flst_add_last(header,
				      FSP_HEADER_OFFSET + FSP_FREE_FRAG,
				      xdes, xoffset, mtr);
			byte* n_used = FSP_HEADER_OFFSET + FSP_FRAG_N_USED
				+ header->frame;
			mtr->write<4>(*header, n_used,
				      2U + mach_read_from_4(n_used));
		} else {
			flst_add_last(header, FSP_HEADER_OFFSET + FSP_FREE,
				      xdes, xoffset, mtr);
			count++;
		}
	}

	space->free_len += count;
}

/** Allocates a new free extent.
@param[in,out]	space		tablespace
@param[in]	hint		hint of which extent would be desirable: any
page offset in the extent goes; the hint must not be > FSP_FREE_LIMIT
@param[out]	xdes		extent descriptor page
@param[in,out]	mtr		mini-transaction
@return extent descriptor, NULL if cannot be allocated */
static
xdes_t*
fsp_alloc_free_extent(
	fil_space_t*		space,
	uint32_t		hint,
	buf_block_t**		xdes,
	mtr_t*			mtr)
{
	fil_addr_t	first;
	xdes_t*		descr;
	buf_block_t*	desc_block = NULL;

	buf_block_t* header = fsp_get_header(space, mtr);

	descr = xdes_get_descriptor_with_space_hdr(
		header, space, hint, &desc_block, mtr);

	if (desc_block != header && !space->full_crc32()) {
		fil_block_check_type(*desc_block, FIL_PAGE_TYPE_XDES, mtr);
	}

	if (descr && (xdes_get_state(descr) == XDES_FREE)) {
		/* Ok, we can take this extent */
	} else {
		/* Take the first extent in the free list */
		first = flst_get_first(FSP_HEADER_OFFSET + FSP_FREE
				       + header->frame);

		if (first.page == FIL_NULL) {
			fsp_fill_free_list(false, space, header, mtr);

			first = flst_get_first(FSP_HEADER_OFFSET + FSP_FREE
					       + header->frame);
			if (first.page == FIL_NULL) {
				return nullptr;	/* No free extents left */
			}
		}

		descr = xdes_lst_get_descriptor(space, first, &desc_block,
						mtr);
	}

	flst_remove(header, FSP_HEADER_OFFSET + FSP_FREE, desc_block,
		    static_cast<uint16_t>(
			    descr - desc_block->frame + XDES_FLST_NODE), mtr);
	space->free_len--;
	*xdes = desc_block;

	return(descr);
}

/** Allocate a single free page.
@param[in,out]	header	tablespace header
@param[in,out]	xdes	extent descriptor page
@param[in,out]	descr	extent descriptor
@param[in]	bit	slot to allocate in the extent
@param[in,out]	mtr	mini-transaction */
static void
fsp_alloc_from_free_frag(buf_block_t *header, buf_block_t *xdes, xdes_t *descr,
			 ulint bit, mtr_t *mtr)
{
	ut_ad(xdes_get_state(descr) == XDES_FREE_FRAG);
	ut_a(xdes_is_free(descr, bit));
	xdes_set_free<false>(*xdes, descr, bit, mtr);

	/* Update the FRAG_N_USED field */
	byte* n_used_p = FSP_HEADER_OFFSET + FSP_FRAG_N_USED + header->frame;

	uint32_t n_used = mach_read_from_4(n_used_p) + 1;

	if (xdes_is_full(descr)) {
		/* The fragment is full: move it to another list */
		const uint16_t xoffset= static_cast<uint16_t>(
			descr - xdes->frame + XDES_FLST_NODE);
		flst_remove(header, FSP_HEADER_OFFSET + FSP_FREE_FRAG,
			    xdes, xoffset, mtr);
		xdes_set_state(*xdes, descr, XDES_FULL_FRAG, mtr);

		flst_add_last(header, FSP_HEADER_OFFSET + FSP_FULL_FRAG,
			      xdes, xoffset, mtr);
		n_used -= FSP_EXTENT_SIZE;
	}

	mtr->write<4>(*header, n_used_p, n_used);
}

/** Gets a buffer block for an allocated page.
@param[in,out]	space		tablespace
@param[in]	offset		page number of the allocated page
@param[in,out]	mtr		mini-transaction
@return block, initialized */
static
buf_block_t*
fsp_page_create(fil_space_t *space, page_no_t offset, mtr_t *mtr)
{
  buf_block_t *free_block= buf_LRU_get_free_block(false);
  buf_block_t *block= buf_page_create(space, static_cast<uint32_t>(offset),
                                      space->zip_size(), mtr, free_block);
  if (UNIV_UNLIKELY(block != free_block))
    buf_pool.free_block(free_block);
  fsp_init_file_page(space, block, mtr);
  return block;
}

/** Allocates a single free page from a space.
The page is marked as used.
@param[in,out]	space		tablespace
@param[in]	hint		hint of which page would be desirable
@param[in,out]	mtr		mini-transaction
@param[in,out]	init_mtr	mini-transaction in which the page should be
initialized (may be the same as mtr)
@retval NULL	if no page could be allocated */
static MY_ATTRIBUTE((warn_unused_result, nonnull))
buf_block_t*
fsp_alloc_free_page(
	fil_space_t*		space,
	uint32_t		hint,
	mtr_t*			mtr,
	mtr_t*			init_mtr)
{
	fil_addr_t	first;
	xdes_t*		descr;
	const ulint	space_id = space->id;

	ut_d(space->modify_check(*mtr));
	buf_block_t* block = fsp_get_header(space, mtr);
	buf_block_t *xdes;

	/* Get the hinted descriptor */
	descr = xdes_get_descriptor_with_space_hdr(block, space, hint, &xdes,
						   mtr);

	if (descr && (xdes_get_state(descr) == XDES_FREE_FRAG)) {
		/* Ok, we can take this extent */
	} else {
		/* Else take the first extent in free_frag list */
		first = flst_get_first(FSP_HEADER_OFFSET + FSP_FREE_FRAG
				       + block->frame);

		if (first.page == FIL_NULL) {
			/* There are no partially full fragments: allocate
			a free extent and add it to the FREE_FRAG list. NOTE
			that the allocation may have as a side-effect that an
			extent containing a descriptor page is added to the
			FREE_FRAG list. But we will allocate our page from the
			the free extent anyway. */

			descr = fsp_alloc_free_extent(space, hint, &xdes, mtr);

			if (descr == NULL) {
				/* No free space left */

				return(NULL);
			}

			xdes_set_state(*xdes, descr, XDES_FREE_FRAG, mtr);
			flst_add_last(block, FSP_HEADER_OFFSET + FSP_FREE_FRAG,
				      xdes, static_cast<uint16_t>(
					      descr - xdes->frame
					      + XDES_FLST_NODE), mtr);
		} else {
			descr = xdes_lst_get_descriptor(space, first, &xdes,
							mtr);
		}

		/* Reset the hint */
		hint = 0;
	}

	/* Now we have in descr an extent with at least one free page. Look
	for a free page in the extent. */

	uint32_t free = xdes_find_free(descr, hint % FSP_EXTENT_SIZE);
	if (free == FIL_NULL) {

		ut_print_buf(stderr, ((byte*) descr) - 500, 1000);
		putc('\n', stderr);

		ut_error;
	}

	uint32_t page_no = xdes_get_offset(descr) + free;

	uint32_t space_size = mach_read_from_4(FSP_HEADER_OFFSET + FSP_SIZE
					       + block->frame);
	ut_ad(space_size == space->size_in_header
	      || (space_id == TRX_SYS_SPACE
		  && srv_startup_is_before_trx_rollback_phase));

	if (space_size <= page_no) {
		/* It must be that we are extending a single-table tablespace
		whose size is still < 64 pages */

		ut_a(!is_system_tablespace(space_id));
		if (page_no >= FSP_EXTENT_SIZE) {
			ib::error() << "Trying to extend a single-table"
				" tablespace " << space->name << " , by single"
				" page(s) though the space size " << space_size
				<< ". Page no " << page_no << ".";
			return(NULL);
		}

		if (!fsp_try_extend_data_file_with_pages(space, page_no,
							 block, mtr)) {
			/* No disk space left */
			return(NULL);
		}
	}

	fsp_alloc_from_free_frag(block, xdes, descr, free, mtr);
	return fsp_page_create(space, page_no, init_mtr);
}

/** Frees a single page of a space.
The page is marked as free and clean.
@param[in,out]	space		tablespace
@param[in]	offset		page number
@param[in,out]	mtr		mini-transaction */
static void fsp_free_page(fil_space_t* space, page_no_t offset, mtr_t* mtr)
{
	xdes_t*		descr;
	ulint		state;
	ulint		frag_n_used;

	ut_ad(mtr);
	ut_d(space->modify_check(*mtr));

	/* fprintf(stderr, "Freeing page %lu in space %lu\n", page, space); */

	buf_block_t* header = fsp_get_header(space, mtr);
	buf_block_t* xdes= 0;

	descr = xdes_get_descriptor_with_space_hdr(header, space, offset,
						   &xdes, mtr);

	state = xdes_get_state(descr);

	if (UNIV_UNLIKELY(state != XDES_FREE_FRAG
			  && state != XDES_FULL_FRAG)) {
		ib::error() << "File space extent descriptor of page "
			<< page_id_t(space->id, offset)
			<< " has state " << state;
		/* Crash in debug version, so that we get a core dump
		of this corruption. */
		ut_ad(0);

		if (state == XDES_FREE) {
			/* We put here some fault tolerance: if the page
			is already free, return without doing anything! */

			return;
		}

		ut_error;
	}

	if (xdes_is_free(descr, offset % FSP_EXTENT_SIZE)) {
		ib::error() << "File space extent descriptor of page "
			<< page_id_t(space->id, offset)
			<< " says it is free.";
		/* Crash in debug version, so that we get a core dump
		of this corruption. */
		ut_ad(0);

		/* We put here some fault tolerance: if the page
		is already free, return without doing anything! */

		return;
	}

	mtr->free(*space, static_cast<uint32_t>(offset));

	const ulint	bit = offset % FSP_EXTENT_SIZE;

	xdes_set_free<true>(*xdes, descr, bit, mtr);

	frag_n_used = mach_read_from_4(FSP_HEADER_OFFSET + FSP_FRAG_N_USED
				       + header->frame);

	const uint16_t xoffset= static_cast<uint16_t>(descr - xdes->frame
						      + XDES_FLST_NODE);

	if (state == XDES_FULL_FRAG) {
		/* The fragment was full: move it to another list */
		flst_remove(header, FSP_HEADER_OFFSET + FSP_FULL_FRAG,
			    xdes, xoffset, mtr);
		xdes_set_state(*xdes, descr, XDES_FREE_FRAG, mtr);
		flst_add_last(header, FSP_HEADER_OFFSET + FSP_FREE_FRAG,
			      xdes, xoffset, mtr);
		mtr->write<4>(*header, FSP_HEADER_OFFSET + FSP_FRAG_N_USED
			      + header->frame,
			      frag_n_used + FSP_EXTENT_SIZE - 1);
	} else {
		ut_a(frag_n_used > 0);
		mtr->write<4>(*header, FSP_HEADER_OFFSET + FSP_FRAG_N_USED
			      + header->frame, frag_n_used - 1);
	}

	if (!xdes_get_n_used(descr)) {
		/* The extent has become free: move it to another list */
		flst_remove(header, FSP_HEADER_OFFSET + FSP_FREE_FRAG,
			    xdes, xoffset, mtr);
		fsp_free_extent(space, offset, mtr);
	}
}

/** Return an extent to the free list of a space.
@param[in,out]  space   tablespace
@param[in]      offset  page number in the extent
@param[in,out]  mtr     mini-transaction */
static void fsp_free_extent(fil_space_t* space, page_no_t offset, mtr_t* mtr)
{
  ut_ad(space->is_owner());

  buf_block_t *block= fsp_get_header(space, mtr);
  buf_block_t *xdes= 0;

  xdes_t* descr= xdes_get_descriptor_with_space_hdr(block, space, offset,
                                                    &xdes, mtr);
  ut_a(xdes_get_state(descr) != XDES_FREE);

  xdes_init(*xdes, descr, mtr);

  flst_add_last(block, FSP_HEADER_OFFSET + FSP_FREE,
                xdes, static_cast<uint16_t>(descr - xdes->frame +
                                            XDES_FLST_NODE), mtr);
  space->free_len++;
}

/** @return Number of segment inodes which fit on a single page */
inline ulint FSP_SEG_INODES_PER_PAGE(ulint physical_size)
{
	return (physical_size - FSEG_ARR_OFFSET - 10) / FSEG_INODE_SIZE;
}

/** Returns the nth inode slot on an inode page.
@param[in]	page		segment inode page
@param[in]	i		inode index on page
@return segment inode */
#define fsp_seg_inode_page_get_nth_inode(page, i)	\
	FSEG_ARR_OFFSET + FSEG_INODE_SIZE * i + page

/** Looks for a used segment inode on a segment inode page.
@param[in]	page		segment inode page
@param[in]	physical_size	page size
@return segment inode index, or ULINT_UNDEFINED if not found */
static
ulint
fsp_seg_inode_page_find_used(const page_t* page, ulint physical_size)
{
	for (ulint i = 0; i < FSP_SEG_INODES_PER_PAGE(physical_size); i++) {
		if (!mach_read_from_8(
			    FSEG_ID
			    + fsp_seg_inode_page_get_nth_inode(page, i))) {
			continue;
		}
		/* This is used */
		ut_ad(FSEG_MAGIC_N_VALUE == mach_read_from_4(
			      FSEG_MAGIC_N
			      + fsp_seg_inode_page_get_nth_inode(page, i)));
		return i;
	}

	return(ULINT_UNDEFINED);
}

/** Looks for an unused segment inode on a segment inode page.
@param[in]	page		segment inode page
@param[in]	i		search forward starting from this index
@param[in]	physical_size	page size
@return segment inode index, or ULINT_UNDEFINED if not found */
static
ulint
fsp_seg_inode_page_find_free(const page_t* page, ulint i, ulint physical_size)
{
	for (; i < FSP_SEG_INODES_PER_PAGE(physical_size); i++) {
		if (!mach_read_from_8(
			    FSEG_ID
			    + fsp_seg_inode_page_get_nth_inode(page, i))) {
			/* This is unused */
			return i;
		}

		ut_ad(FSEG_MAGIC_N_VALUE == mach_read_from_4(
			      FSEG_MAGIC_N
			      + fsp_seg_inode_page_get_nth_inode(page, i)));
	}

	return ULINT_UNDEFINED;
}

/** Allocate a file segment inode page.
@param[in,out]  space   tablespace
@param[in,out]  header  tablespace header
@param[in,out]  mtr     mini-transaction
@return whether the allocation succeeded */
MY_ATTRIBUTE((nonnull, warn_unused_result))
static
bool
fsp_alloc_seg_inode_page(fil_space_t *space, buf_block_t *header, mtr_t *mtr)
{
  ut_ad(header->page.id().space() == space->id);
  buf_block_t *block= fsp_alloc_free_page(space, 0, mtr, mtr);

  if (!block)
    return false;

  ut_ad(block->lock.not_recursive());

  mtr->write<2>(*block, block->frame + FIL_PAGE_TYPE, FIL_PAGE_INODE);

#ifdef UNIV_DEBUG
  const byte *inode= FSEG_ID + FSEG_ARR_OFFSET + block->frame;
  for (ulint i= FSP_SEG_INODES_PER_PAGE(space->physical_size()); i--;
       inode += FSEG_INODE_SIZE)
    ut_ad(!mach_read_from_8(inode));
#endif

  flst_add_last(header, FSP_HEADER_OFFSET + FSP_SEG_INODES_FREE,
                block, FSEG_INODE_PAGE_NODE, mtr);
  return true;
}

/** Allocate a file segment inode.
@param[in,out]  space   tablespace
@param[in,out]  header  tablespace header
@param[out]     iblock  segment inode page
@param[in,out]  mtr     mini-transaction
@return segment inode
@retval NULL if not enough space */
MY_ATTRIBUTE((nonnull, warn_unused_result))
static fseg_inode_t*
fsp_alloc_seg_inode(fil_space_t *space, buf_block_t *header,
                    buf_block_t **iblock, mtr_t *mtr)
{
	buf_block_t*	block;
	fseg_inode_t*	inode;

	/* Allocate a new segment inode page if needed. */
	if (!flst_get_len(FSP_HEADER_OFFSET + FSP_SEG_INODES_FREE
			  + header->frame)
	    && !fsp_alloc_seg_inode_page(space, header, mtr)) {
		return(NULL);
	}
	const page_id_t		page_id(
		space->id,
		flst_get_first(FSP_HEADER_OFFSET + FSP_SEG_INODES_FREE
			       + header->frame).page);

	block = buf_page_get(page_id, space->zip_size(), RW_SX_LATCH, mtr);
	if (!space->full_crc32()) {
		fil_block_check_type(*block, FIL_PAGE_INODE, mtr);
	}

	const ulint physical_size = space->physical_size();

	ulint n = fsp_seg_inode_page_find_free(block->frame, 0, physical_size);

	ut_a(n < FSP_SEG_INODES_PER_PAGE(physical_size));

	inode = fsp_seg_inode_page_get_nth_inode(block->frame, n);

	if (ULINT_UNDEFINED == fsp_seg_inode_page_find_free(block->frame,
							    n + 1,
							    physical_size)) {
		/* There are no other unused headers left on the page: move it
		to another list */
		flst_remove(header, FSP_HEADER_OFFSET + FSP_SEG_INODES_FREE,
			    block, FSEG_INODE_PAGE_NODE, mtr);
		flst_add_last(header, FSP_HEADER_OFFSET + FSP_SEG_INODES_FULL,
			      block, FSEG_INODE_PAGE_NODE, mtr);
	}

	ut_ad(!mach_read_from_8(inode + FSEG_ID)
	      || mach_read_from_4(inode + FSEG_MAGIC_N) == FSEG_MAGIC_N_VALUE);
	*iblock = block;
	return(inode);
}

/** Frees a file segment inode.
@param[in,out]	space		tablespace
@param[in,out]	inode		segment inode
@param[in,out]	iblock		segment inode page
@param[in,out]	mtr		mini-transaction */
static void fsp_free_seg_inode(
	fil_space_t*		space,
	fseg_inode_t*		inode,
	buf_block_t*		iblock,
	mtr_t*			mtr)
{
	ut_d(space->modify_check(*mtr));

	buf_block_t* header = fsp_get_header(space, mtr);

	ut_ad(mach_read_from_4(inode + FSEG_MAGIC_N) == FSEG_MAGIC_N_VALUE);

	const ulint physical_size = space->physical_size();

	if (ULINT_UNDEFINED
	    == fsp_seg_inode_page_find_free(iblock->frame, 0, physical_size)) {
		/* Move the page to another list */
		flst_remove(header, FSP_HEADER_OFFSET + FSP_SEG_INODES_FULL,
			    iblock, FSEG_INODE_PAGE_NODE, mtr);
		flst_add_last(header, FSP_HEADER_OFFSET + FSP_SEG_INODES_FREE,
			      iblock, FSEG_INODE_PAGE_NODE, mtr);
	}

	mtr->memset(iblock, page_offset(inode) + FSEG_ID, FSEG_INODE_SIZE, 0);

	if (ULINT_UNDEFINED
	    == fsp_seg_inode_page_find_used(iblock->frame, physical_size)) {
		/* There are no other used headers left on the page: free it */
		flst_remove(header, FSP_HEADER_OFFSET + FSP_SEG_INODES_FREE,
			    iblock, FSEG_INODE_PAGE_NODE, mtr);
		fsp_free_page(space, iblock->page.id().page_no(), mtr);
	}
}

/** Returns the file segment inode, page x-latched.
@param[in]	header		segment header
@param[in]	space		space id
@param[in]	zip_size	ROW_FORMAT=COMPRESSED page size, or 0
@param[in,out]	mtr		mini-transaction
@param[out]	block		inode block, or NULL to ignore
@return segment inode, page x-latched; NULL if the inode is free */
static
fseg_inode_t*
fseg_inode_try_get(
	const fseg_header_t*	header,
	ulint			space,
	ulint			zip_size,
	mtr_t*			mtr,
	buf_block_t**		block)
{
	fil_addr_t	inode_addr;
	fseg_inode_t*	inode;

	inode_addr.page = mach_read_from_4(header + FSEG_HDR_PAGE_NO);
	inode_addr.boffset = mach_read_from_2(header + FSEG_HDR_OFFSET);
	ut_ad(space == mach_read_from_4(header + FSEG_HDR_SPACE));

	inode = fut_get_ptr(space, zip_size, inode_addr, RW_SX_LATCH, mtr,
			    block);

	if (UNIV_UNLIKELY(!mach_read_from_8(inode + FSEG_ID))) {

		inode = NULL;
	} else {
		ut_ad(mach_read_from_4(inode + FSEG_MAGIC_N)
		      == FSEG_MAGIC_N_VALUE);
	}

	return(inode);
}

/** Returns the file segment inode, page x-latched.
@param[in]	header		segment header
@param[in]	space		space id
@param[in]	zip_size	ROW_FORMAT=COMPRESSED page size, or 0
@param[in,out]	mtr		mini-transaction
@param[out]	block		inode block
@return segment inode, page x-latched */
static
fseg_inode_t*
fseg_inode_get(
	const fseg_header_t*	header,
	ulint			space,
	ulint			zip_size,
	mtr_t*			mtr,
	buf_block_t**		block = NULL)
{
	fseg_inode_t*	inode
		= fseg_inode_try_get(header, space, zip_size, mtr, block);
	ut_a(inode);
	return(inode);
}

/** Get the page number from the nth fragment page slot.
@param inode  file segment findex
@param n      slot index
@return page number
@retval FIL_NULL if not in use */
static uint32_t fseg_get_nth_frag_page_no(const fseg_inode_t *inode, ulint n)
{
	ut_ad(inode);
	ut_ad(n < FSEG_FRAG_ARR_N_SLOTS);
	ut_ad(mach_read_from_4(inode + FSEG_MAGIC_N) == FSEG_MAGIC_N_VALUE);
	return(mach_read_from_4(inode + FSEG_FRAG_ARR
				+ n * FSEG_FRAG_SLOT_SIZE));
}

/** Set the page number in the nth fragment page slot.
@param[in,out]  inode   segment inode
@param[in,out]  iblock  segment inode page
@param[in]      n       slot index
@param[in]      page_no page number to set
@param[in,out]  mtr     mini-transaction */
inline void fseg_set_nth_frag_page_no(fseg_inode_t *inode, buf_block_t *iblock,
                                      ulint n, ulint page_no, mtr_t *mtr)
{
  ut_ad(n < FSEG_FRAG_ARR_N_SLOTS);
  ut_ad(mtr->memo_contains_flagged(iblock, MTR_MEMO_PAGE_SX_FIX));
  ut_ad(mach_read_from_4(inode + FSEG_MAGIC_N) == FSEG_MAGIC_N_VALUE);

  mtr->write<4>(*iblock, inode + FSEG_FRAG_ARR + n * FSEG_FRAG_SLOT_SIZE,
                page_no);
}

/**********************************************************************//**
Finds a fragment page slot which is free.
@return slot index; ULINT_UNDEFINED if none found */
static
ulint
fseg_find_free_frag_page_slot(
/*==========================*/
	fseg_inode_t*	inode)	/*!< in: segment inode */
{
	ulint	i;
	ulint	page_no;

	for (i = 0; i < FSEG_FRAG_ARR_N_SLOTS; i++) {
		page_no = fseg_get_nth_frag_page_no(inode, i);

		if (page_no == FIL_NULL) {

			return(i);
		}
	}

	return(ULINT_UNDEFINED);
}

/**********************************************************************//**
Finds a fragment page slot which is used and last in the array.
@return slot index; ULINT_UNDEFINED if none found */
static
ulint
fseg_find_last_used_frag_page_slot(
/*===============================*/
	fseg_inode_t*	inode)	/*!< in: segment inode */
{
	ulint	i;
	ulint	page_no;

	for (i = 0; i < FSEG_FRAG_ARR_N_SLOTS; i++) {
		page_no = fseg_get_nth_frag_page_no(
			inode, FSEG_FRAG_ARR_N_SLOTS - i - 1);

		if (page_no != FIL_NULL) {

			return(FSEG_FRAG_ARR_N_SLOTS - i - 1);
		}
	}

	return(ULINT_UNDEFINED);
}

/** Calculate reserved fragment page slots.
@param inode  file segment index
@return number of fragment pages */
static ulint fseg_get_n_frag_pages(const fseg_inode_t *inode)
{
	ulint	i;
	ulint	count	= 0;

	for (i = 0; i < FSEG_FRAG_ARR_N_SLOTS; i++) {
		if (FIL_NULL != fseg_get_nth_frag_page_no(inode, i)) {
			count++;
		}
	}

	return(count);
}

/** Create a new segment.
@param space                tablespace
@param byte_offset          byte offset of the created segment header
@param mtr                  mini-transaction
@param has_done_reservation whether fsp_reserve_free_extents() was invoked
@param block                block where segment header is placed,
                            or NULL to allocate an additional page for that
@return the block where the segment header is placed, x-latched
@retval NULL if could not create segment because of lack of space */
buf_block_t*
fseg_create(fil_space_t *space, ulint byte_offset, mtr_t *mtr,
            bool has_done_reservation, buf_block_t *block)
{
	fseg_inode_t*	inode;
	ib_id_t		seg_id;
	uint32_t	n_reserved;

	DBUG_ENTER("fseg_create");

	ut_ad(mtr);
	ut_ad(byte_offset >= FIL_PAGE_DATA);
	ut_ad(byte_offset + FSEG_HEADER_SIZE
	      <= srv_page_size - FIL_PAGE_DATA_END);

	mtr->x_lock_space(space);
	ut_d(space->modify_check(*mtr));

	if (block) {
		ut_ad(block->page.id().space() == space->id);

		if (!space->full_crc32()) {
			fil_block_check_type(*block, block->page.id()
					     == page_id_t(TRX_SYS_SPACE,
							  TRX_SYS_PAGE_NO)
					     ? FIL_PAGE_TYPE_TRX_SYS
					     : FIL_PAGE_TYPE_SYS,
					     mtr);
		}
	}

	if (!has_done_reservation
	    && !fsp_reserve_free_extents(&n_reserved, space, 2,
					 FSP_NORMAL, mtr)) {
		DBUG_RETURN(NULL);
	}

	buf_block_t* header = fsp_get_header(space, mtr);
	buf_block_t* iblock;

	inode = fsp_alloc_seg_inode(space, header, &iblock, mtr);

	if (inode == NULL) {
		goto funct_exit;
	}

	/* Read the next segment id from space header and increment the
	value in space header */

	seg_id = mach_read_from_8(FSP_HEADER_OFFSET + FSP_SEG_ID
				  + header->frame);

	mtr->write<8>(*header, FSP_HEADER_OFFSET + FSP_SEG_ID + header->frame,
		      seg_id + 1);
	mtr->write<8>(*iblock, inode + FSEG_ID, seg_id);
	ut_ad(!mach_read_from_4(inode + FSEG_NOT_FULL_N_USED));

	flst_init(*iblock, inode + FSEG_FREE, mtr);
	flst_init(*iblock, inode + FSEG_NOT_FULL, mtr);
	flst_init(*iblock, inode + FSEG_FULL, mtr);

	mtr->write<4>(*iblock, inode + FSEG_MAGIC_N, FSEG_MAGIC_N_VALUE);
	compile_time_assert(FSEG_FRAG_SLOT_SIZE == 4);
	compile_time_assert(FIL_NULL == 0xffffffff);
	mtr->memset(iblock, uint16_t(inode - iblock->frame) + FSEG_FRAG_ARR,
		    FSEG_FRAG_SLOT_SIZE * FSEG_FRAG_ARR_N_SLOTS, 0xff);

	if (!block) {
		block = fseg_alloc_free_page_low(space,
						 inode, iblock, 0, FSP_UP,
#ifdef UNIV_DEBUG
						 has_done_reservation,
#endif /* UNIV_DEBUG */
						 mtr, mtr);

		/* The allocation cannot fail if we have already reserved a
		space for the page. */
		ut_ad(!has_done_reservation || block != NULL);

		if (block == NULL) {
			fsp_free_seg_inode(space, inode, iblock, mtr);
			goto funct_exit;
		}

		ut_ad(block->lock.not_recursive());
		ut_ad(!fil_page_get_type(block->frame));
		mtr->write<1>(*block, FIL_PAGE_TYPE + 1 + block->frame,
			      FIL_PAGE_TYPE_SYS);
	}

	mtr->write<2>(*block, byte_offset + FSEG_HDR_OFFSET
		      + block->frame, page_offset(inode));

	mtr->write<4>(*block, byte_offset + FSEG_HDR_PAGE_NO
		      + block->frame, iblock->page.id().page_no());

	mtr->write<4,mtr_t::MAYBE_NOP>(*block, byte_offset + FSEG_HDR_SPACE
				       + block->frame, space->id);

funct_exit:
	if (!has_done_reservation) {
		space->release_free_extents(n_reserved);
	}

	DBUG_RETURN(block);
}

/**********************************************************************//**
Calculates the number of pages reserved by a segment, and how many pages are
currently used.
@return number of reserved pages */
static
ulint
fseg_n_reserved_pages_low(
/*======================*/
	const fseg_inode_t*	inode,	/*!< in: segment inode */
	ulint*		used)	/*!< out: number of pages used (not
				more than reserved) */
{
	*used = mach_read_from_4(inode + FSEG_NOT_FULL_N_USED)
		+ FSP_EXTENT_SIZE * flst_get_len(inode + FSEG_FULL)
		+ fseg_get_n_frag_pages(inode);

	return fseg_get_n_frag_pages(inode)
		+ FSP_EXTENT_SIZE * flst_get_len(inode + FSEG_FREE)
		+ FSP_EXTENT_SIZE * flst_get_len(inode + FSEG_NOT_FULL)
		+ FSP_EXTENT_SIZE * flst_get_len(inode + FSEG_FULL);
}

/** Calculate the number of pages reserved by a segment,
and how many pages are currently used.
@param[in]      block   buffer block containing the file segment header
@param[in]      header  file segment header
@param[out]     used    number of pages that are used (not more than reserved)
@param[in,out]  mtr     mini-transaction
@return number of reserved pages */
ulint fseg_n_reserved_pages(const buf_block_t &block,
                            const fseg_header_t *header, ulint *used,
                            mtr_t *mtr)
{
  ut_ad(page_align(header) == block.frame);
  return fseg_n_reserved_pages_low(fseg_inode_get(header,
                                                  block.page.id().space(),
                                                  block.zip_size(), mtr),
                                   used);
}

/** Tries to fill the free list of a segment with consecutive free extents.
This happens if the segment is big enough to allow extents in the free list,
the free list is empty, and the extents can be allocated consecutively from
the hint onward.
@param[in,out]	inode	segment inode
@param[in,out]	iblock	segment inode page
@param[in]	space	tablespace
@param[in]	hint	hint which extent would be good as the first extent
@param[in,out]	mtr	mini-transaction */
static
void
fseg_fill_free_list(
	fseg_inode_t*	inode,
	buf_block_t*	iblock,
	fil_space_t*	space,
	uint32_t	hint,
	mtr_t*		mtr)
{
	xdes_t*	descr;
	ulint	i;
	ib_id_t	seg_id;
	ulint	reserved;
	ulint	used;

	ut_ad(inode && mtr);
	ut_ad(!((page_offset(inode) - FSEG_ARR_OFFSET) % FSEG_INODE_SIZE));
	ut_d(space->modify_check(*mtr));

	reserved = fseg_n_reserved_pages_low(inode, &used);

	if (reserved < FSEG_FREE_LIST_LIMIT * FSP_EXTENT_SIZE) {

		/* The segment is too small to allow extents in free list */

		return;
	}

	if (flst_get_len(inode + FSEG_FREE) > 0) {
		/* Free list is not empty */

		return;
	}

	for (i = 0; i < FSEG_FREE_LIST_MAX_LEN; i++) {
		buf_block_t* xdes;
		descr = xdes_get_descriptor(space, hint, &xdes, mtr);

		if (!descr || (XDES_FREE != xdes_get_state(descr))) {
			/* We cannot allocate the desired extent: stop */
			return;
		}

		descr = fsp_alloc_free_extent(space, hint, &xdes, mtr);

		xdes_set_state(*xdes, descr, XDES_FSEG, mtr);

		seg_id = mach_read_from_8(inode + FSEG_ID);
		ut_ad(mach_read_from_4(inode + FSEG_MAGIC_N)
		      == FSEG_MAGIC_N_VALUE);
		mtr->write<8>(*xdes, descr + XDES_ID, seg_id);

		flst_add_last(iblock,
			      static_cast<uint16_t>(inode - iblock->frame
						    + FSEG_FREE), xdes,
			      static_cast<uint16_t>(descr - xdes->frame
						    + XDES_FLST_NODE), mtr);
		hint += FSP_EXTENT_SIZE;
	}
}

/** Allocates a free extent for the segment: looks first in the free list of
the segment, then tries to allocate from the space free list.
NOTE that the extent returned still resides in the segment free list, it is
not yet taken off it!
@param[in,out]	inode		segment inode
@param[in,out]	iblock		segment inode page
@param[out]	xdes		extent descriptor page
@param[in,out]	space		tablespace
@param[in,out]	mtr		mini-transaction
@retval NULL	if no page could be allocated */
static
xdes_t*
fseg_alloc_free_extent(
	fseg_inode_t*		inode,
	buf_block_t*		iblock,
	buf_block_t**		xdes,
	fil_space_t*		space,
	mtr_t*			mtr)
{
	xdes_t*		descr;
	ib_id_t		seg_id;
	fil_addr_t	first;

	ut_ad(!((page_offset(inode) - FSEG_ARR_OFFSET) % FSEG_INODE_SIZE));
	ut_ad(mach_read_from_4(inode + FSEG_MAGIC_N) == FSEG_MAGIC_N_VALUE);
	ut_d(space->modify_check(*mtr));

	if (flst_get_len(inode + FSEG_FREE) > 0) {
		/* Segment free list is not empty, allocate from it */

		first = flst_get_first(inode + FSEG_FREE);

		descr = xdes_lst_get_descriptor(space, first, xdes, mtr);
	} else {
		/* Segment free list was empty, allocate from space */
		descr = fsp_alloc_free_extent(space, 0, xdes, mtr);

		if (descr == NULL) {

			return(NULL);
		}

		seg_id = mach_read_from_8(inode + FSEG_ID);

		xdes_set_state(**xdes, descr, XDES_FSEG, mtr);
		mtr->write<8,mtr_t::MAYBE_NOP>(**xdes, descr + XDES_ID,
					       seg_id);
		flst_add_last(iblock,
			      static_cast<uint16_t>(inode - iblock->frame
						    + FSEG_FREE), *xdes,
			      static_cast<uint16_t>(descr - (*xdes)->frame
						    + XDES_FLST_NODE), mtr);

		/* Try to fill the segment free list */
		fseg_fill_free_list(inode, iblock, space,
				    xdes_get_offset(descr) + FSP_EXTENT_SIZE,
				    mtr);
	}

	return(descr);
}

/** Allocates a single free page from a segment.
This function implements the intelligent allocation strategy which tries to
minimize file space fragmentation.
@param[in,out]	space			tablespace
@param[in,out]	seg_inode		segment inode
@param[in,out]	iblock			segment inode page
@param[in]	hint			hint of which page would be desirable
@param[in]	direction		if the new page is needed because of
an index page split, and records are inserted there in order, into which
direction they go alphabetically: FSP_DOWN, FSP_UP, FSP_NO_DIR
@param[in,out]	mtr			mini-transaction
@param[in,out]	init_mtr		mtr or another mini-transaction in
which the page should be initialized.
@retval NULL	if no page could be allocated */
static
buf_block_t*
fseg_alloc_free_page_low(
	fil_space_t*		space,
	fseg_inode_t*		seg_inode,
	buf_block_t*		iblock,
	uint32_t		hint,
	byte			direction,
#ifdef UNIV_DEBUG
	bool			has_done_reservation,
	/*!< whether the space has already been reserved */
#endif /* UNIV_DEBUG */
	mtr_t*			mtr,
	mtr_t*			init_mtr)
{
	ib_id_t		seg_id;
	ulint		used;
	ulint		reserved;
	xdes_t*		descr;		/*!< extent of the hinted page */
	uint32_t	ret_page;	/*!< the allocated page offset, FIL_NULL
					if could not be allocated */
	xdes_t*		ret_descr;	/*!< the extent of the allocated page */
	buf_block_t*	xdes;
	ulint		n;
	const ulint	space_id	= space->id;

	ut_ad((direction >= FSP_UP) && (direction <= FSP_NO_DIR));
	ut_ad(mach_read_from_4(seg_inode + FSEG_MAGIC_N)
	      == FSEG_MAGIC_N_VALUE);
	ut_ad(!((page_offset(seg_inode) - FSEG_ARR_OFFSET) % FSEG_INODE_SIZE));
	seg_id = mach_read_from_8(seg_inode + FSEG_ID);

	ut_ad(seg_id);
	ut_d(space->modify_check(*mtr));
	ut_ad(fil_page_get_type(page_align(seg_inode)) == FIL_PAGE_INODE);

	reserved = fseg_n_reserved_pages_low(seg_inode, &used);

	buf_block_t* header = fsp_get_header(space, mtr);

	descr = xdes_get_descriptor_with_space_hdr(header, space, hint,
						   &xdes, mtr);
	if (descr == NULL) {
		/* Hint outside space or too high above free limit: reset
		hint */
		/* The file space header page is always allocated. */
		hint = 0;
		descr = xdes_get_descriptor(space, hint, &xdes, mtr);
	}

	/* In the big if-else below we look for ret_page and ret_descr */
	/*-------------------------------------------------------------*/
	if ((xdes_get_state(descr) == XDES_FSEG)
	    && mach_read_from_8(descr + XDES_ID) == seg_id
	    && xdes_is_free(descr, hint % FSP_EXTENT_SIZE)) {
take_hinted_page:
		/* 1. We can take the hinted page
		=================================*/
		ret_descr = descr;
		ret_page = hint;
		/* Skip the check for extending the tablespace. If the
		page hint were not within the size of the tablespace,
		we would have got (descr == NULL) above and reset the hint. */
		goto got_hinted_page;
		/*-----------------------------------------------------------*/
	} else if (xdes_get_state(descr) == XDES_FREE
		   && reserved - used < reserved / FSEG_FILLFACTOR
		   && used >= FSEG_FRAG_LIMIT) {

		/* 2. We allocate the free extent from space and can take
		=========================================================
		the hinted page
		===============*/
		ret_descr = fsp_alloc_free_extent(space, hint, &xdes, mtr);

		ut_a(ret_descr == descr);

		xdes_set_state(*xdes, ret_descr, XDES_FSEG, mtr);
		mtr->write<8,mtr_t::MAYBE_NOP>(*xdes, ret_descr + XDES_ID,
					       seg_id);
		flst_add_last(iblock,
			      static_cast<uint16_t>(seg_inode - iblock->frame
						    + FSEG_FREE), xdes,
			      static_cast<uint16_t>(ret_descr - xdes->frame
						    + XDES_FLST_NODE), mtr);

		/* Try to fill the segment free list */
		fseg_fill_free_list(seg_inode, iblock, space,
				    hint + FSP_EXTENT_SIZE, mtr);
		goto take_hinted_page;
		/*-----------------------------------------------------------*/
	} else if ((direction != FSP_NO_DIR)
		   && ((reserved - used) < reserved / FSEG_FILLFACTOR)
		   && (used >= FSEG_FRAG_LIMIT)
		   && !!(ret_descr = fseg_alloc_free_extent(seg_inode, iblock,
							    &xdes, space,
							    mtr))) {
		/* 3. We take any free extent (which was already assigned above
		===============================================================
		in the if-condition to ret_descr) and take the lowest or
		========================================================
		highest page in it, depending on the direction
		==============================================*/
		ret_page = xdes_get_offset(ret_descr);

		if (direction == FSP_DOWN) {
			ret_page += FSP_EXTENT_SIZE - 1;
		}
		ut_ad(!has_done_reservation || ret_page != FIL_NULL);
		/*-----------------------------------------------------------*/
	} else if ((xdes_get_state(descr) == XDES_FSEG)
		   && mach_read_from_8(descr + XDES_ID) == seg_id
		   && (!xdes_is_full(descr))) {

		/* 4. We can take the page from the same extent as the
		======================================================
		hinted page (and the extent already belongs to the
		==================================================
		segment)
		========*/
		ret_descr = descr;
		ret_page = xdes_find_free(ret_descr, hint % FSP_EXTENT_SIZE);
		if (ret_page == FIL_NULL) {
			ut_ad(!has_done_reservation);
		} else {
			ret_page += xdes_get_offset(ret_descr);
		}
		/*-----------------------------------------------------------*/
	} else if (reserved - used > 0) {
		/* 5. We take any unused page from the segment
		==============================================*/
		fil_addr_t	first;

		if (flst_get_len(seg_inode + FSEG_NOT_FULL) > 0) {
			first = flst_get_first(seg_inode + FSEG_NOT_FULL);
		} else if (flst_get_len(seg_inode + FSEG_FREE) > 0) {
			first = flst_get_first(seg_inode + FSEG_FREE);
		} else {
			ut_ad(!has_done_reservation);
			return(NULL);
		}

		ret_descr = xdes_lst_get_descriptor(space, first, &xdes, mtr);
		ret_page = xdes_find_free(ret_descr);
		if (ret_page == FIL_NULL) {
			ut_ad(!has_done_reservation);
		} else {
			ret_page += xdes_get_offset(ret_descr);
		}
		/*-----------------------------------------------------------*/
	} else if (used < FSEG_FRAG_LIMIT) {
		/* 6. We allocate an individual page from the space
		===================================================*/
		buf_block_t* block = fsp_alloc_free_page(
			space, hint, mtr, init_mtr);

		ut_ad(!has_done_reservation || block);

		if (block) {
			/* Put the page in the fragment page array of the
			segment */
			n = fseg_find_free_frag_page_slot(seg_inode);
			ut_a(n != ULINT_UNDEFINED);

			fseg_set_nth_frag_page_no(
				seg_inode, iblock, n,
				block->page.id().page_no(), mtr);
		}

		/* fsp_alloc_free_page() invoked fsp_init_file_page()
		already. */
		return(block);
		/*-----------------------------------------------------------*/
	} else {
		/* 7. We allocate a new extent and take its first page
		======================================================*/
		ret_descr = fseg_alloc_free_extent(seg_inode, iblock, &xdes,
						   space, mtr);

		if (ret_descr == NULL) {
			ret_page = FIL_NULL;
			ut_ad(!has_done_reservation);
		} else {
			ret_page = xdes_get_offset(ret_descr);
			ut_ad(!has_done_reservation || ret_page != FIL_NULL);
		}
	}

	if (ret_page == FIL_NULL) {
		/* Page could not be allocated */

		ut_ad(!has_done_reservation);
		return(NULL);
	}

	if (space->size <= ret_page && !is_system_tablespace(space_id)) {
		/* It must be that we are extending a single-table
		tablespace whose size is still < 64 pages */

		if (ret_page >= FSP_EXTENT_SIZE) {
			ib::error() << "Error (2): trying to extend"
			" a single-table tablespace " << space_id
			<< " by single page(s) though the"
			<< " space size " << space->size
			<< ". Page no " << ret_page << ".";
			ut_ad(!has_done_reservation);
			return(NULL);
		}

		if (!fsp_try_extend_data_file_with_pages(
			    space, ret_page, header, mtr)) {
			/* No disk space left */
			ut_ad(!has_done_reservation);
			return(NULL);
		}
	}

got_hinted_page:
	/* ret_descr == NULL if the block was allocated from free_frag
	(XDES_FREE_FRAG) */
	if (ret_descr != NULL) {
		/* At this point we know the extent and the page offset.
		The extent is still in the appropriate list (FSEG_NOT_FULL
		or FSEG_FREE), and the page is not yet marked as used. */

		ut_d(buf_block_t* xxdes);
		ut_ad(xdes_get_descriptor(space, ret_page, &xxdes, mtr)
		      == ret_descr);
		ut_ad(xdes == xxdes);
		ut_ad(xdes_is_free(ret_descr, ret_page % FSP_EXTENT_SIZE));

		fseg_mark_page_used(seg_inode, iblock, ret_page, ret_descr,
				    xdes, mtr);
	}

	return fsp_page_create(space, ret_page, init_mtr);
}

/**********************************************************************//**
Allocates a single free page from a segment. This function implements
the intelligent allocation strategy which tries to minimize file space
fragmentation.
@retval NULL if no page could be allocated */
buf_block_t*
fseg_alloc_free_page_general(
/*=========================*/
	fseg_header_t*	seg_header,/*!< in/out: segment header */
	uint32_t	hint,	/*!< in: hint of which page would be
				desirable */
	byte		direction,/*!< in: if the new page is needed because
				of an index page split, and records are
				inserted there in order, into which
				direction they go alphabetically: FSP_DOWN,
				FSP_UP, FSP_NO_DIR */
	bool		has_done_reservation, /*!< in: true if the caller has
				already done the reservation for the page
				with fsp_reserve_free_extents, then there
				is no need to do the check for this individual
				page */
	mtr_t*		mtr,	/*!< in/out: mini-transaction */
	mtr_t*		init_mtr)/*!< in/out: mtr or another mini-transaction
				in which the page should be initialized. */
{
	fseg_inode_t*	inode;
	ulint		space_id;
	fil_space_t*	space;
	buf_block_t*	iblock;
	buf_block_t*	block;
	uint32_t	n_reserved;

	space_id = page_get_space_id(page_align(seg_header));
	space = mtr->x_lock_space(space_id);
	inode = fseg_inode_get(seg_header, space_id, space->zip_size(),
			       mtr, &iblock);
	if (!space->full_crc32()) {
		fil_block_check_type(*iblock, FIL_PAGE_INODE, mtr);
	}

	if (!has_done_reservation
	    && !fsp_reserve_free_extents(&n_reserved, space, 2,
					 FSP_NORMAL, mtr)) {
		return(NULL);
	}

	block = fseg_alloc_free_page_low(space,
					 inode, iblock, hint, direction,
#ifdef UNIV_DEBUG
					 has_done_reservation,
#endif /* UNIV_DEBUG */
					 mtr, init_mtr);

	/* The allocation cannot fail if we have already reserved a
	space for the page. */
	ut_ad(!has_done_reservation || block != NULL);

	if (!has_done_reservation) {
		space->release_free_extents(n_reserved);
	}

	return(block);
}

/** Check that we have at least n_pages frag pages free in the first extent
of a single-table tablespace, and they are also physically initialized to
the data file. That is we have already extended the data file so that those
pages are inside the data file. If not, this function extends the tablespace
with pages.
@param[in,out]	space	tablespace
@param[in,out]	header	tablespace header, x-latched
@param[in]	size	tablespace size in pages, less than FSP_EXTENT_SIZE
@param[in,out]	mtr	mini-transaction
@param[in]	n_pages	number of pages to reserve
@return true if there were at least n_pages free pages, or we were able
to extend */
static
bool
fsp_reserve_free_pages(
	fil_space_t*	space,
	buf_block_t*	header,
	ulint		size,
	mtr_t*		mtr,
	uint32_t	n_pages)
{
	xdes_t*	descr;

	ut_a(!is_system_tablespace(space->id));
	ut_a(size < FSP_EXTENT_SIZE);

	buf_block_t* xdes;
	descr = xdes_get_descriptor_with_space_hdr(header, space, 0, &xdes,
						   mtr);
	uint32_t n_used = xdes_get_n_used(descr);

	ut_a(n_used <= size);

	return(size >= n_used + n_pages
	       || fsp_try_extend_data_file_with_pages(
		       space, n_used + n_pages - 1, header, mtr));
}

/** Reserves free pages from a tablespace. All mini-transactions which may
use several pages from the tablespace should call this function beforehand
and reserve enough free extents so that they certainly will be able
to do their operation, like a B-tree page split, fully. Reservations
must be released with function fil_space_t::release_free_extents()!

The alloc_type below has the following meaning: FSP_NORMAL means an
operation which will probably result in more space usage, like an
insert in a B-tree; FSP_UNDO means allocation to undo logs: if we are
deleting rows, then this allocation will in the long run result in
less space usage (after a purge); FSP_CLEANING means allocation done
in a physical record delete (like in a purge) or other cleaning operation
which will result in less space usage in the long run. We prefer the latter
two types of allocation: when space is scarce, FSP_NORMAL allocations
will not succeed, but the latter two allocations will succeed, if possible.
The purpose is to avoid dead end where the database is full but the
user cannot free any space because these freeing operations temporarily
reserve some space.

Single-table tablespaces whose size is < FSP_EXTENT_SIZE pages are a special
case. In this function we would liberally reserve several extents for
every page split or merge in a B-tree. But we do not want to waste disk space
if the table only occupies < FSP_EXTENT_SIZE pages. That is why we apply
different rules in that special case, just ensuring that there are n_pages
free pages available.

@param[out]	n_reserved	number of extents actually reserved; if we
				return true and the tablespace size is <
				FSP_EXTENT_SIZE pages, then this can be 0,
				otherwise it is n_ext
@param[in,out]	space		tablespace
@param[in]	n_ext		number of extents to reserve
@param[in]	alloc_type	page reservation type (FSP_BLOB, etc)
@param[in,out]	mtr		the mini transaction
@param[in]	n_pages		for small tablespaces (tablespace size is
				less than FSP_EXTENT_SIZE), number of free
				pages to reserve.
@return true if we were able to make the reservation */
bool
fsp_reserve_free_extents(
	uint32_t*	n_reserved,
	fil_space_t*	space,
	uint32_t	n_ext,
	fsp_reserve_t	alloc_type,
	mtr_t*		mtr,
	uint32_t	n_pages)
{
	ulint		reserve;
	size_t		total_reserved = 0;

	ut_ad(mtr);
	*n_reserved = n_ext;

	const uint32_t extent_size = FSP_EXTENT_SIZE;

	mtr->x_lock_space(space);
	const unsigned physical_size = space->physical_size();

	buf_block_t* header = fsp_get_header(space, mtr);
try_again:
	uint32_t size = mach_read_from_4(FSP_HEADER_OFFSET + FSP_SIZE
					 + header->frame);
	ut_ad(size == space->size_in_header);

	if (size < extent_size && n_pages < extent_size / 2) {
		/* Use different rules for small single-table tablespaces */
		*n_reserved = 0;
		return(fsp_reserve_free_pages(space, header, size,
					      mtr, n_pages));
	}

	uint32_t n_free_list_ext = flst_get_len(FSP_HEADER_OFFSET + FSP_FREE
						+ header->frame);
	ut_ad(space->free_len == n_free_list_ext);

	uint32_t free_limit = mach_read_from_4(FSP_HEADER_OFFSET
					       + FSP_FREE_LIMIT
					       + header->frame);
	ut_ad(space->free_limit == free_limit);

	/* Below we play safe when counting free extents above the free limit:
	some of them will contain extent descriptor pages, and therefore
	will not be free extents */

	uint32_t n_free_up;

	if (size >= free_limit) {
		n_free_up = (size - free_limit) / extent_size;
		if (n_free_up) {
			n_free_up--;
			n_free_up -= n_free_up / (physical_size / extent_size);
		}
	} else {
		ut_ad(alloc_type == FSP_BLOB);
		n_free_up = 0;
	}

	uint32_t n_free = n_free_list_ext + n_free_up;

	switch (alloc_type) {
	case FSP_NORMAL:
		/* We reserve 1 extent + 0.5 % of the space size to undo logs
		and 1 extent + 0.5 % to cleaning operations; NOTE: this source
		code is duplicated in the function below! */

		reserve = 2 + ((size / extent_size) * 2) / 200;

		if (n_free <= reserve + n_ext) {

			goto try_to_extend;
		}
		break;
	case FSP_UNDO:
		/* We reserve 0.5 % of the space size to cleaning operations */

		reserve = 1 + ((size / extent_size) * 1) / 200;

		if (n_free <= reserve + n_ext) {

			goto try_to_extend;
		}
		break;
	case FSP_CLEANING:
	case FSP_BLOB:
		reserve = 0;
		break;
	default:
		ut_error;
	}

	if (space->reserve_free_extents(n_free, n_ext)) {
		return(true);
	}
try_to_extend:
	if (ulint n = fsp_try_extend_data_file(space, header, mtr)) {
		total_reserved += n;
		goto try_again;
	}

	return(false);
}

/** Frees a single page of a segment.
@param[in]	seg_inode	segment inode
@param[in,out]	space		tablespace
@param[in]	offset		page number
@param[in,out]	mtr		mini-transaction */
static
void
fseg_free_page_low(
	fseg_inode_t*		seg_inode,
	buf_block_t*		iblock,
	fil_space_t*		space,
	page_no_t		offset,
	mtr_t*			mtr)
{
	ib_id_t	descr_id;
	ib_id_t	seg_id;

	ut_ad(seg_inode != NULL);
	ut_ad(mtr != NULL);
	ut_ad(mach_read_from_4(seg_inode + FSEG_MAGIC_N)
	      == FSEG_MAGIC_N_VALUE);
	ut_ad(!((page_offset(seg_inode) - FSEG_ARR_OFFSET) % FSEG_INODE_SIZE));
	ut_ad(iblock->frame == page_align(seg_inode));
	ut_d(space->modify_check(*mtr));

	const uint32_t extent_size = FSP_EXTENT_SIZE;
	ut_ad(ut_is_2pow(extent_size));
	buf_block_t* xdes;
	xdes_t* descr = xdes_get_descriptor(space, offset, &xdes, mtr);

	if (xdes_is_free(descr, offset & (extent_size - 1))) {
		ib::fatal() << "InnoDB is trying to free page "
			<< page_id_t(space->id, offset)
			<< " though it is already marked as free in the"
			" tablespace! The tablespace free space info is"
			" corrupt. You may need to dump your tables and"
			" recreate the whole database!"
			<< FORCE_RECOVERY_MSG;
	}

	if (xdes_get_state(descr) != XDES_FSEG) {
		/* The page is in the fragment pages of the segment */
		for (ulint i = 0;; i++) {
			if (fseg_get_nth_frag_page_no(seg_inode, i)
			    != offset) {
				continue;
			}

			compile_time_assert(FIL_NULL == 0xffffffff);
			mtr->memset(iblock, uint16_t(seg_inode - iblock->frame)
				    + FSEG_FRAG_ARR
				    + i * FSEG_FRAG_SLOT_SIZE, 4, 0xff);
			break;
		}

		fsp_free_page(space, offset, mtr);
		return;
	}

	/* If we get here, the page is in some extent of the segment */

	descr_id = mach_read_from_8(descr + XDES_ID);
	seg_id = mach_read_from_8(seg_inode + FSEG_ID);

	if (UNIV_UNLIKELY(descr_id != seg_id)) {
		fputs("InnoDB: Dump of the tablespace extent descriptor: ",
		      stderr);
		ut_print_buf(stderr, descr, 40);
		fputs("\nInnoDB: Dump of the segment inode: ", stderr);
		ut_print_buf(stderr, seg_inode, 40);
		putc('\n', stderr);

		ib::fatal() << "InnoDB is trying to free page "
			<< page_id_t(space->id, offset)
			<< ", which does not belong to segment " << descr_id
			<< " but belongs to segment " << seg_id << "."
			<< FORCE_RECOVERY_MSG;
	}

	byte* p_not_full = seg_inode + FSEG_NOT_FULL_N_USED;
	uint32_t not_full_n_used = mach_read_from_4(p_not_full);
	const uint16_t xoffset= uint16_t(descr - xdes->frame + XDES_FLST_NODE);
	const uint16_t ioffset= uint16_t(seg_inode - iblock->frame);

	if (xdes_is_full(descr)) {
		/* The fragment is full: move it to another list */
		flst_remove(iblock, static_cast<uint16_t>(FSEG_FULL + ioffset),
			    xdes, xoffset, mtr);
		flst_add_last(iblock, static_cast<uint16_t>(FSEG_NOT_FULL
							    + ioffset),
			      xdes, xoffset, mtr);
		not_full_n_used += extent_size - 1;
	} else {
		ut_a(not_full_n_used > 0);
		not_full_n_used--;
	}

	mtr->write<4>(*iblock, p_not_full, not_full_n_used);

	const ulint	bit = offset & (extent_size - 1);

	xdes_set_free<true>(*xdes, descr, bit, mtr);

	if (!xdes_get_n_used(descr)) {
		/* The extent has become free: free it to space */
		flst_remove(iblock, static_cast<uint16_t>(FSEG_NOT_FULL
							  + ioffset),
			    xdes, xoffset, mtr);
		fsp_free_extent(space, offset, mtr);
	}

	mtr->free(*space, static_cast<uint32_t>(offset));
}

/** Free a page in a file segment.
@param[in,out]	seg_header	file segment header
@param[in,out]	space		tablespace
@param[in]	offset		page number
@param[in,out]	mtr		mini-transaction
@param[in]	have_latch	whether space->x_lock() was already called */
void
fseg_free_page(
	fseg_header_t*	seg_header,
	fil_space_t*	space,
	uint32_t	offset,
	mtr_t*		mtr,
	bool		have_latch)
{
	DBUG_ENTER("fseg_free_page");
	fseg_inode_t*		seg_inode;
	buf_block_t*		iblock;
	if (have_latch) {
		ut_ad(space->is_owner());
	} else {
		mtr->x_lock_space(space);
	}

	DBUG_LOG("fseg_free_page", "space_id: " << space->id
		 << ", page_no: " << offset);

	seg_inode = fseg_inode_get(seg_header, space->id, space->zip_size(),
				   mtr,
				   &iblock);
	if (!space->full_crc32()) {
		fil_block_check_type(*iblock, FIL_PAGE_INODE, mtr);
	}

	fseg_free_page_low(seg_inode, iblock, space, offset, mtr);

	DBUG_VOID_RETURN;
}

/** Determine whether a page is free.
@param[in,out]	space	tablespace
@param[in]	page	page number
@return whether the page is marked as free */
bool
fseg_page_is_free(fil_space_t* space, unsigned page)
{
	bool		is_free;
	mtr_t		mtr;
	page_no_t	dpage = xdes_calc_descriptor_page(space->zip_size(),
							  page);

	mtr.start();
	mtr.s_lock_space(space);

	if (page >= space->free_limit || page >= space->size_in_header) {
		is_free = true;
	} else if (const xdes_t* descr = xdes_get_descriptor_const(
			   space, dpage, page, &mtr)) {
		is_free = xdes_is_free(descr, page % FSP_EXTENT_SIZE);
	} else {
		is_free = true;
	}
	mtr.commit();

	return(is_free);
}

/** Free an extent of a segment to the space free list.
@param[in,out]	seg_inode	segment inode
@param[in,out]	space		tablespace
@param[in]	page		page number in the extent
@param[in,out]	mtr		mini-transaction */
MY_ATTRIBUTE((nonnull))
static
void
fseg_free_extent(
	fseg_inode_t*		seg_inode,
	buf_block_t*		iblock,
	fil_space_t*		space,
	uint32_t		page,
	mtr_t*			mtr)
{

	ut_ad(mtr != NULL);

	buf_block_t* xdes;
	xdes_t*	descr = xdes_get_descriptor(space, page, &xdes, mtr);

	ut_a(xdes_get_state(descr) == XDES_FSEG);
	ut_a(!memcmp(descr + XDES_ID, seg_inode + FSEG_ID, 8));
	ut_ad(mach_read_from_4(seg_inode + FSEG_MAGIC_N)
	      == FSEG_MAGIC_N_VALUE);
	ut_d(space->modify_check(*mtr));
	const uint32_t first_page_in_extent = page - (page % FSP_EXTENT_SIZE);

	const uint16_t xoffset= uint16_t(descr - xdes->frame + XDES_FLST_NODE);
	const uint16_t ioffset= uint16_t(seg_inode - iblock->frame);

	if (xdes_is_full(descr)) {
		flst_remove(iblock, static_cast<uint16_t>(FSEG_FULL + ioffset),
			    xdes, xoffset, mtr);
	} else if (!xdes_get_n_used(descr)) {
		flst_remove(iblock, static_cast<uint16_t>(FSEG_FREE + ioffset),
			    xdes, xoffset, mtr);
	} else {
		flst_remove(iblock, static_cast<uint16_t>(FSEG_NOT_FULL
							  + ioffset),
			    xdes, xoffset, mtr);
		uint32_t not_full_n_used = mach_read_from_4(
			FSEG_NOT_FULL_N_USED + seg_inode);
		uint32_t descr_n_used = xdes_get_n_used(descr);
		ut_a(not_full_n_used >= descr_n_used);
		mtr->write<4>(*iblock, seg_inode + FSEG_NOT_FULL_N_USED,
			      not_full_n_used - descr_n_used);
	}

	fsp_free_extent(space, page, mtr);

	for (ulint i = 0; i < FSP_EXTENT_SIZE; i++) {
		if (!xdes_is_free(descr, i)) {
<<<<<<< HEAD
			buf_page_free(
			  page_id_t(space->id, first_page_in_extent + 1),
			  mtr);
=======
			buf_page_free(space, first_page_in_extent + 1, mtr,
				      __FILE__, __LINE__);
>>>>>>> 0c23e32d
		}
	}
}

/**********************************************************************//**
Frees part of a segment. This function can be used to free a segment by
repeatedly calling this function in different mini-transactions. Doing
the freeing in a single mini-transaction might result in too big a
mini-transaction.
@return whether the freeing was completed */
bool
fseg_free_step(
	fseg_header_t*	header,	/*!< in, own: segment header; NOTE: if the header
				resides on the first page of the frag list
				of the segment, this pointer becomes obsolete
				after the last freeing step */
	mtr_t*		mtr)	/*!< in/out: mini-transaction */
{
	ulint		n;
	fseg_inode_t*	inode;

	DBUG_ENTER("fseg_free_step");

	const uint32_t space_id = page_get_space_id(page_align(header));
	const uint32_t header_page = page_get_page_no(page_align(header));

	fil_space_t* space = mtr->x_lock_space(space_id);
	buf_block_t* xdes;
	xdes_t* descr = xdes_get_descriptor(space, header_page, &xdes, mtr);

	/* Check that the header resides on a page which has not been
	freed yet */

	ut_a(!xdes_is_free(descr, header_page % FSP_EXTENT_SIZE));
	buf_block_t* iblock;
	const ulint zip_size = space->zip_size();
	inode = fseg_inode_try_get(header, space_id, zip_size, mtr, &iblock);

	if (inode == NULL) {
		ib::info() << "Double free of inode from "
			<< page_id_t(space_id, header_page);
		DBUG_RETURN(true);
	}

	if (!space->full_crc32()) {
		fil_block_check_type(*iblock, FIL_PAGE_INODE, mtr);
	}
	descr = fseg_get_first_extent(inode, space, mtr);

	if (descr != NULL) {
		/* Free the extent held by the segment */
		fseg_free_extent(inode, iblock, space, xdes_get_offset(descr),
				 mtr);
		DBUG_RETURN(false);
	}

	/* Free a frag page */
	n = fseg_find_last_used_frag_page_slot(inode);

	if (n == ULINT_UNDEFINED) {
		/* Freeing completed: free the segment inode */
		fsp_free_seg_inode(space, inode, iblock, mtr);

		DBUG_RETURN(true);
	}

	fseg_free_page_low(
		inode, iblock, space,
		fseg_get_nth_frag_page_no(inode, n),
		mtr);

	n = fseg_find_last_used_frag_page_slot(inode);

	if (n == ULINT_UNDEFINED) {
		/* Freeing completed: free the segment inode */
		fsp_free_seg_inode(space, inode, iblock, mtr);

		DBUG_RETURN(true);
	}

	DBUG_RETURN(false);
}

/**********************************************************************//**
Frees part of a segment. Differs from fseg_free_step because this function
leaves the header page unfreed.
@return whether the freeing was completed, except for the header page */
bool
fseg_free_step_not_header(
	fseg_header_t*	header,	/*!< in: segment header which must reside on
				the first fragment page of the segment */
	mtr_t*		mtr)	/*!< in/out: mini-transaction */
{
	ulint		n;
	xdes_t*		descr;
	fseg_inode_t*	inode;

	const uint32_t space_id = page_get_space_id(page_align(header));
	ut_ad(mtr->is_named_space(space_id));

	fil_space_t*		space = mtr->x_lock_space(space_id);
	buf_block_t*		iblock;

	inode = fseg_inode_get(header, space_id, space->zip_size(), mtr,
			       &iblock);
	if (!space->full_crc32()) {
		fil_block_check_type(*iblock, FIL_PAGE_INODE, mtr);
	}

	descr = fseg_get_first_extent(inode, space, mtr);

	if (descr != NULL) {
		/* Free the extent held by the segment */
		fseg_free_extent(inode, iblock, space, xdes_get_offset(descr),
				 mtr);
		return false;
	}

	/* Free a frag page */

	n = fseg_find_last_used_frag_page_slot(inode);

	ut_a(n != ULINT_UNDEFINED);

	uint32_t page_no = fseg_get_nth_frag_page_no(inode, n);

	if (page_no == page_get_page_no(page_align(header))) {
		return true;
	}

	fseg_free_page_low(inode, iblock, space, page_no, mtr);
	return false;
}

/** Returns the first extent descriptor for a segment.
We think of the extent lists of the segment catenated in the order
FSEG_FULL -> FSEG_NOT_FULL -> FSEG_FREE.
@param[in]	inode		segment inode
@param[in]	space		tablespace
@param[in,out]	mtr		mini-transaction
@return the first extent descriptor, or NULL if none */
MY_ATTRIBUTE((nonnull, warn_unused_result))
static
xdes_t*
fseg_get_first_extent(
	fseg_inode_t*		inode,
	const fil_space_t*	space,
	mtr_t*			mtr)
{
	fil_addr_t	first;

	ut_ad(space->id == page_get_space_id(page_align(inode)));
	ut_ad(mach_read_from_4(inode + FSEG_MAGIC_N) == FSEG_MAGIC_N_VALUE);

	if (flst_get_len(inode + FSEG_FULL) > 0) {
		first = flst_get_first(inode + FSEG_FULL);
	} else if (flst_get_len(inode + FSEG_NOT_FULL) > 0) {
		first = flst_get_first(inode + FSEG_NOT_FULL);
	} else if (flst_get_len(inode + FSEG_FREE) > 0) {
		first = flst_get_first(inode + FSEG_FREE);
	} else {
		return(NULL);
	}

	DBUG_ASSERT(first.page != FIL_NULL);

	buf_block_t *xdes;

	return(first.page == FIL_NULL ? NULL
	       : xdes_lst_get_descriptor(space, first, &xdes, mtr));
}

#ifdef UNIV_BTR_PRINT
/*******************************************************************//**
Writes info of a segment. */
static void fseg_print_low(const fseg_inode_t *inode)
{
	ulint	space;
	ulint	n_used;
	ulint	n_frag;
	ulint	n_free;
	ulint	n_not_full;
	ulint	n_full;
	ulint	reserved;
	ulint	used;
	ulint	page_no;
	ib_id_t	seg_id;

	space = page_get_space_id(page_align(inode));
	page_no = page_get_page_no(page_align(inode));

	reserved = fseg_n_reserved_pages_low(inode, &used);

	seg_id = mach_read_from_8(inode + FSEG_ID);
	n_used = mach_read_from_4(inode + FSEG_NOT_FULL_N_USED);
	n_frag = fseg_get_n_frag_pages(inode);
	n_free = flst_get_len(inode + FSEG_FREE);
	n_not_full = flst_get_len(inode + FSEG_NOT_FULL);
	n_full = flst_get_len(inode + FSEG_FULL);

	ib::info() << "SEGMENT id " << seg_id
		<< " space " << space << ";"
		<< " page " << page_no << ";"
		<< " res " << reserved << " used " << used << ";"
		<< " full ext " << n_full << ";"
		<< " fragm pages " << n_frag << ";"
		<< " free extents " << n_free << ";"
		<< " not full extents " << n_not_full << ": pages " << n_used;

	ut_ad(mach_read_from_4(inode + FSEG_MAGIC_N) == FSEG_MAGIC_N_VALUE);
}

/*******************************************************************//**
Writes info of a segment. */
void
fseg_print(
/*=======*/
	fseg_header_t*	header, /*!< in: segment header */
	mtr_t*		mtr)	/*!< in/out: mini-transaction */
{
	fseg_inode_t*	inode;
	ulint		space_id;

	space_id = page_get_space_id(page_align(header));
	const fil_space_t*	space = mtr_x_lock_space(space_id, mtr);

	inode = fseg_inode_get(header, space_id, space->zip_size(), mtr);

	fseg_print_low(inode);
}
#endif /* UNIV_BTR_PRINT */

#ifdef UNIV_DEBUG
std::ostream &fseg_header::to_stream(std::ostream &out) const
{
  out << "[fseg_header_t: space="
      << mach_read_from_4(m_header + FSEG_HDR_SPACE)
      << ", page=" << mach_read_from_4(m_header + FSEG_HDR_PAGE_NO)
      << ", offset=" << mach_read_from_2(m_header + FSEG_HDR_OFFSET) << "]";
  return out;
}
#endif /* UNIV_DEBUG */<|MERGE_RESOLUTION|>--- conflicted
+++ resolved
@@ -2631,14 +2631,7 @@
 
 	for (ulint i = 0; i < FSP_EXTENT_SIZE; i++) {
 		if (!xdes_is_free(descr, i)) {
-<<<<<<< HEAD
-			buf_page_free(
-			  page_id_t(space->id, first_page_in_extent + 1),
-			  mtr);
-=======
-			buf_page_free(space, first_page_in_extent + 1, mtr,
-				      __FILE__, __LINE__);
->>>>>>> 0c23e32d
+			buf_page_free(space, first_page_in_extent + 1, mtr);
 		}
 	}
 }
