/*****************************************************************************

Copyright (c) 1994, 2016, Oracle and/or its affiliates. All Rights Reserved.
Copyright (c) 2012, Facebook Inc.
Copyright (c) 2017, 2020, MariaDB Corporation.

This program is free software; you can redistribute it and/or modify it under
the terms of the GNU General Public License as published by the Free Software
Foundation; version 2 of the License.

This program is distributed in the hope that it will be useful, but WITHOUT
ANY WARRANTY; without even the implied warranty of MERCHANTABILITY or FITNESS
FOR A PARTICULAR PURPOSE. See the GNU General Public License for more details.

You should have received a copy of the GNU General Public License along with
this program; if not, write to the Free Software Foundation, Inc.,
51 Franklin Street, Fifth Floor, Boston, MA 02110-1335 USA

*****************************************************************************/

/**************************************************//**
@file page/page0page.cc
Index page routines

Created 2/2/1994 Heikki Tuuri
*******************************************************/

#include "page0page.h"
#include "page0cur.h"
#include "page0zip.h"
#include "buf0buf.h"
#include "buf0checksum.h"
#include "btr0btr.h"
#include "srv0srv.h"
#include "lock0lock.h"
#include "fut0lst.h"
#include "btr0sea.h"
#include "trx0sys.h"
#include <algorithm>

/*			THE INDEX PAGE
			==============

The index page consists of a page header which contains the page's
id and other information. On top of it are the index records
in a heap linked into a one way linear list according to alphabetic order.

Just below page end is an array of pointers which we call page directory,
to about every sixth record in the list. The pointers are placed in
the directory in the alphabetical order of the records pointed to,
enabling us to make binary search using the array. Each slot n:o I
in the directory points to a record, where a 4-bit field contains a count
of those records which are in the linear list between pointer I and
the pointer I - 1 in the directory, including the record
pointed to by pointer I and not including the record pointed to by I - 1.
We say that the record pointed to by slot I, or that slot I, owns
these records. The count is always kept in the range 4 to 8, with
the exception that it is 1 for the first slot, and 1--8 for the second slot.

An essentially binary search can be performed in the list of index
records, like we could do if we had pointer to every record in the
page directory. The data structure is, however, more efficient when
we are doing inserts, because most inserts are just pushed on a heap.
Only every 8th insert requires block move in the directory pointer
table, which itself is quite small. A record is deleted from the page
by just taking it off the linear list and updating the number of owned
records-field of the record which owns it, and updating the page directory,
if necessary. A special case is the one when the record owns itself.
Because the overhead of inserts is so small, we may also increase the
page size from the projected default of 8 kB to 64 kB without too
much loss of efficiency in inserts. Bigger page becomes actual
when the disk transfer rate compared to seek and latency time rises.
On the present system, the page size is set so that the page transfer
time (3 ms) is 20 % of the disk random access time (15 ms).

When the page is split, merged, or becomes full but contains deleted
records, we have to reorganize the page.

Assuming a page size of 8 kB, a typical index page of a secondary
index contains 300 index entries, and the size of the page directory
is 50 x 4 bytes = 200 bytes. */

/***************************************************************//**
Looks for the directory slot which owns the given record.
@return the directory slot number */
ulint
page_dir_find_owner_slot(
/*=====================*/
	const rec_t*	rec)	/*!< in: the physical record */
{
	ut_ad(page_rec_check(rec));

	const page_t* page = page_align(rec);
	const page_dir_slot_t* first_slot = page_dir_get_nth_slot(page, 0);
	const page_dir_slot_t* slot = page_dir_get_nth_slot(
		page, ulint(page_dir_get_n_slots(page)) - 1);
	const rec_t*		r = rec;

	if (page_is_comp(page)) {
		while (rec_get_n_owned_new(r) == 0) {
			r = rec_get_next_ptr_const(r, TRUE);
			ut_ad(r >= page + PAGE_NEW_SUPREMUM);
			ut_ad(r < page + (srv_page_size - PAGE_DIR));
		}
	} else {
		while (rec_get_n_owned_old(r) == 0) {
			r = rec_get_next_ptr_const(r, FALSE);
			ut_ad(r >= page + PAGE_OLD_SUPREMUM);
			ut_ad(r < page + (srv_page_size - PAGE_DIR));
		}
	}

	uint16 rec_offs_bytes = mach_encode_2(ulint(r - page));

	while (UNIV_LIKELY(*(uint16*) slot != rec_offs_bytes)) {

		if (UNIV_UNLIKELY(slot == first_slot)) {
			ib::error() << "Probable data corruption on page "
				<< page_get_page_no(page)
				<< ". Original record on that page;";

			if (page_is_comp(page)) {
				fputs("(compact record)", stderr);
			} else {
				rec_print_old(stderr, rec);
			}

			ib::error() << "Cannot find the dir slot for this"
				" record on that page;";

			if (page_is_comp(page)) {
				fputs("(compact record)", stderr);
			} else {
				rec_print_old(stderr, page
					      + mach_decode_2(rec_offs_bytes));
			}

			ut_error;
		}

		slot += PAGE_DIR_SLOT_SIZE;
	}

	return(((ulint) (first_slot - slot)) / PAGE_DIR_SLOT_SIZE);
}

/**************************************************************//**
Used to check the consistency of a directory slot.
@return TRUE if succeed */
static
ibool
page_dir_slot_check(
/*================*/
	const page_dir_slot_t*	slot)	/*!< in: slot */
{
	const page_t*	page;
	ulint		n_slots;
	ulint		n_owned;

	ut_a(slot);

	page = page_align(slot);

	n_slots = page_dir_get_n_slots(page);

	ut_a(slot <= page_dir_get_nth_slot(page, 0));
	ut_a(slot >= page_dir_get_nth_slot(page, n_slots - 1));

	ut_a(page_rec_check(page_dir_slot_get_rec(slot)));

	if (page_is_comp(page)) {
		n_owned = rec_get_n_owned_new(page_dir_slot_get_rec(slot));
	} else {
		n_owned = rec_get_n_owned_old(page_dir_slot_get_rec(slot));
	}

	if (slot == page_dir_get_nth_slot(page, 0)) {
		ut_a(n_owned == 1);
	} else if (slot == page_dir_get_nth_slot(page, n_slots - 1)) {
		ut_a(n_owned >= 1);
		ut_a(n_owned <= PAGE_DIR_SLOT_MAX_N_OWNED);
	} else {
		ut_a(n_owned >= PAGE_DIR_SLOT_MIN_N_OWNED);
		ut_a(n_owned <= PAGE_DIR_SLOT_MAX_N_OWNED);
	}

	return(TRUE);
}

/*************************************************************//**
Sets the max trx id field value. */
void
page_set_max_trx_id(
/*================*/
	buf_block_t*	block,	/*!< in/out: page */
	page_zip_des_t*	page_zip,/*!< in/out: compressed page, or NULL */
	trx_id_t	trx_id,	/*!< in: transaction id */
	mtr_t*		mtr)	/*!< in/out: mini-transaction, or NULL */
{
	page_t*		page		= buf_block_get_frame(block);
	ut_ad(!mtr || mtr_memo_contains(mtr, block, MTR_MEMO_PAGE_X_FIX));

	/* It is not necessary to write this change to the redo log, as
	during a database recovery we assume that the max trx id of every
	page is the maximum trx id assigned before the crash. */

	if (page_zip) {
		mach_write_to_8(page + (PAGE_HEADER + PAGE_MAX_TRX_ID), trx_id);
		page_zip_write_header(page_zip,
				      page + (PAGE_HEADER + PAGE_MAX_TRX_ID),
				      8, mtr);
	} else if (mtr) {
		mlog_write_ull(page + (PAGE_HEADER + PAGE_MAX_TRX_ID),
			       trx_id, mtr);
	} else {
		mach_write_to_8(page + (PAGE_HEADER + PAGE_MAX_TRX_ID), trx_id);
	}
}

/** Persist the AUTO_INCREMENT value on a clustered index root page.
@param[in,out]	block	clustered index root page
@param[in]	index	clustered index
@param[in]	autoinc	next available AUTO_INCREMENT value
@param[in,out]	mtr	mini-transaction
@param[in]	reset	whether to reset the AUTO_INCREMENT
			to a possibly smaller value than currently
			exists in the page */
void
page_set_autoinc(
	buf_block_t*		block,
	const dict_index_t*	index MY_ATTRIBUTE((unused)),
	ib_uint64_t		autoinc,
	mtr_t*			mtr,
	bool			reset)
{
	ut_ad(mtr_memo_contains_flagged(
		      mtr, block, MTR_MEMO_PAGE_X_FIX | MTR_MEMO_PAGE_SX_FIX));
	ut_ad(index->is_primary());
	ut_ad(index->page == block->page.id.page_no());
	ut_ad(index->table->space_id == block->page.id.space());

	byte*	field = PAGE_HEADER + PAGE_ROOT_AUTO_INC
		+ buf_block_get_frame(block);
	if (!reset && mach_read_from_8(field) >= autoinc) {
		/* nothing to update */
	} else if (page_zip_des_t* page_zip = buf_block_get_page_zip(block)) {
		mach_write_to_8(field, autoinc);
		page_zip_write_header(page_zip, field, 8, mtr);
	} else {
		mlog_write_ull(field, autoinc, mtr);
	}
}

/**********************************************************//**
Writes a log record of page creation. */
UNIV_INLINE
void
page_create_write_log(
/*==================*/
	buf_frame_t*	frame,	/*!< in: a buffer frame where the page is
				created */
	mtr_t*		mtr,	/*!< in: mini-transaction handle */
	ibool		comp,	/*!< in: TRUE=compact page format */
	bool		is_rtree) /*!< in: whether it is R-tree */
{
	mlog_id_t	type;

	if (is_rtree) {
		type = comp ? MLOG_COMP_PAGE_CREATE_RTREE
			    : MLOG_PAGE_CREATE_RTREE;
	} else {
		type = comp ? MLOG_COMP_PAGE_CREATE : MLOG_PAGE_CREATE;
	}

	mlog_write_initial_log_record(frame, type, mtr);
}

/** The page infimum and supremum of an empty page in ROW_FORMAT=REDUNDANT */
static const byte infimum_supremum_redundant[] = {
	/* the infimum record */
	0x08/*end offset*/,
	0x01/*n_owned*/,
	0x00, 0x00/*heap_no=0*/,
	0x03/*n_fields=1, 1-byte offsets*/,
	0x00, 0x74/* pointer to supremum */,
	'i', 'n', 'f', 'i', 'm', 'u', 'm', 0,
	/* the supremum record */
	0x09/*end offset*/,
	0x01/*n_owned*/,
	0x00, 0x08/*heap_no=1*/,
	0x03/*n_fields=1, 1-byte offsets*/,
	0x00, 0x00/* end of record list */,
	's', 'u', 'p', 'r', 'e', 'm', 'u', 'm', 0
};

/** The page infimum and supremum of an empty page in ROW_FORMAT=COMPACT */
static const byte infimum_supremum_compact[] = {
	/* the infimum record */
	0x01/*n_owned=1*/,
	0x00, 0x02/* heap_no=0, REC_STATUS_INFIMUM */,
	0x00, 0x0d/* pointer to supremum */,
	'i', 'n', 'f', 'i', 'm', 'u', 'm', 0,
	/* the supremum record */
	0x01/*n_owned=1*/,
	0x00, 0x0b/* heap_no=1, REC_STATUS_SUPREMUM */,
	0x00, 0x00/* end of record list */,
	's', 'u', 'p', 'r', 'e', 'm', 'u', 'm'
};

/**********************************************************//**
The index page creation function.
@return pointer to the page */
static
page_t*
page_create_low(
/*============*/
	buf_block_t*	block,		/*!< in: a buffer block where the
					page is created */
	ulint		comp,		/*!< in: nonzero=compact page format */
	bool		is_rtree)	/*!< in: if it is an R-Tree page */
{
	page_t*		page;

	compile_time_assert(PAGE_BTR_IBUF_FREE_LIST + FLST_BASE_NODE_SIZE
			    <= PAGE_DATA);
	compile_time_assert(PAGE_BTR_IBUF_FREE_LIST_NODE + FLST_NODE_SIZE
			    <= PAGE_DATA);

	buf_block_modify_clock_inc(block);

	page = buf_block_get_frame(block);

	if (is_rtree) {
		fil_page_set_type(page, FIL_PAGE_RTREE);
	} else {
		fil_page_set_type(page, FIL_PAGE_INDEX);
	}

	memset(page + PAGE_HEADER, 0, PAGE_HEADER_PRIV_END);
	page[PAGE_HEADER + PAGE_N_DIR_SLOTS + 1] = 2;
	page[PAGE_HEADER + PAGE_INSTANT] = 0;
	page[PAGE_HEADER + PAGE_DIRECTION_B] = PAGE_NO_DIRECTION;

	if (comp) {
		page[PAGE_HEADER + PAGE_N_HEAP] = 0x80;/*page_is_comp()*/
		page[PAGE_HEADER + PAGE_N_HEAP + 1] = PAGE_HEAP_NO_USER_LOW;
		page[PAGE_HEADER + PAGE_HEAP_TOP + 1] = PAGE_NEW_SUPREMUM_END;
		memcpy(page + PAGE_DATA, infimum_supremum_compact,
		       sizeof infimum_supremum_compact);
		memset(page
		       + PAGE_NEW_SUPREMUM_END, 0,
		       srv_page_size - PAGE_DIR - PAGE_NEW_SUPREMUM_END);
		page[srv_page_size - PAGE_DIR - PAGE_DIR_SLOT_SIZE * 2 + 1]
			= PAGE_NEW_SUPREMUM;
		page[srv_page_size - PAGE_DIR - PAGE_DIR_SLOT_SIZE + 1]
			= PAGE_NEW_INFIMUM;
	} else {
		page[PAGE_HEADER + PAGE_N_HEAP + 1] = PAGE_HEAP_NO_USER_LOW;
		page[PAGE_HEADER + PAGE_HEAP_TOP + 1] = PAGE_OLD_SUPREMUM_END;
		memcpy(page + PAGE_DATA, infimum_supremum_redundant,
		       sizeof infimum_supremum_redundant);
		memset(page
		       + PAGE_OLD_SUPREMUM_END, 0,
		       srv_page_size - PAGE_DIR - PAGE_OLD_SUPREMUM_END);
		page[srv_page_size - PAGE_DIR - PAGE_DIR_SLOT_SIZE * 2 + 1]
			= PAGE_OLD_SUPREMUM;
		page[srv_page_size - PAGE_DIR - PAGE_DIR_SLOT_SIZE + 1]
			= PAGE_OLD_INFIMUM;
	}

	return(page);
}

/** Parses a redo log record of creating a page.
@param[in,out]	block	buffer block, or NULL
@param[in]	comp	nonzero=compact page format
@param[in]	is_rtree whether it is rtree page */
void
page_parse_create(
	buf_block_t*	block,
	ulint		comp,
	bool		is_rtree)
{
	if (block != NULL) {
		page_create_low(block, comp, is_rtree);
	}
}

/**********************************************************//**
Create an uncompressed B-tree or R-tree index page.
@return pointer to the page */
page_t*
page_create(
/*========*/
	buf_block_t*	block,		/*!< in: a buffer block where the
					page is created */
	mtr_t*		mtr,		/*!< in: mini-transaction handle */
	ulint		comp,		/*!< in: nonzero=compact page format */
	bool		is_rtree)	/*!< in: whether it is a R-Tree page */
{
	ut_ad(mtr->is_named_space(block->page.id.space()));
	page_create_write_log(buf_block_get_frame(block), mtr, comp, is_rtree);
	return(page_create_low(block, comp, is_rtree));
}

/**********************************************************//**
Create a compressed B-tree index page.
@return pointer to the page */
page_t*
page_create_zip(
/*============*/
	buf_block_t*		block,		/*!< in/out: a buffer frame
						where the page is created */
	dict_index_t*		index,		/*!< in: the index of the
						page */
	ulint			level,		/*!< in: the B-tree level
						of the page */
	trx_id_t		max_trx_id,	/*!< in: PAGE_MAX_TRX_ID */
	mtr_t*			mtr)		/*!< in/out: mini-transaction
						handle */
{
	page_t*			page;
	page_zip_des_t*		page_zip = buf_block_get_page_zip(block);

	ut_ad(block);
	ut_ad(page_zip);
	ut_ad(dict_table_is_comp(index->table));

	/* PAGE_MAX_TRX_ID or PAGE_ROOT_AUTO_INC are always 0 for
	temporary tables. */
	ut_ad(max_trx_id == 0 || !index->table->is_temporary());
	/* In secondary indexes and the change buffer, PAGE_MAX_TRX_ID
	must be zero on non-leaf pages. max_trx_id can be 0 when the
	index consists of an empty root (leaf) page. */
	ut_ad(max_trx_id == 0
	      || level == 0
	      || !dict_index_is_sec_or_ibuf(index)
	      || index->table->is_temporary());
	/* In the clustered index, PAGE_ROOT_AUTOINC or
	PAGE_MAX_TRX_ID must be 0 on other pages than the root. */
	ut_ad(level == 0 || max_trx_id == 0
	      || !dict_index_is_sec_or_ibuf(index)
	      || index->table->is_temporary());

	page = page_create_low(block, TRUE, dict_index_is_spatial(index));
	mach_write_to_2(PAGE_HEADER + PAGE_LEVEL + page, level);
	mach_write_to_8(PAGE_HEADER + PAGE_MAX_TRX_ID + page, max_trx_id);

	if (!page_zip_compress(page_zip, page, index, page_zip_level, mtr)) {
		/* The compression of a newly created
		page should always succeed. */
		ut_error;
	}

	return(page);
}

/**********************************************************//**
Empty a previously created B-tree index page. */
void
page_create_empty(
/*==============*/
	buf_block_t*	block,	/*!< in/out: B-tree block */
	dict_index_t*	index,	/*!< in: the index of the page */
	mtr_t*		mtr)	/*!< in/out: mini-transaction */
{
	trx_id_t	max_trx_id;
	page_t*		page	= buf_block_get_frame(block);
	page_zip_des_t*	page_zip= buf_block_get_page_zip(block);

	ut_ad(fil_page_index_page_check(page));
	ut_ad(!index->is_dummy);
	ut_ad(block->page.id.space() == index->table->space->id);

	/* Multiple transactions cannot simultaneously operate on the
	same temp-table in parallel.
	max_trx_id is ignored for temp tables because it not required
	for MVCC. */
	if (dict_index_is_sec_or_ibuf(index)
	    && !index->table->is_temporary()
	    && page_is_leaf(page)) {
		max_trx_id = page_get_max_trx_id(page);
		ut_ad(max_trx_id);
	} else if (block->page.id.page_no() == index->page) {
		/* Preserve PAGE_ROOT_AUTO_INC. */
		max_trx_id = page_get_max_trx_id(page);
	} else {
		max_trx_id = 0;
	}

	if (page_zip) {
		ut_ad(!index->table->is_temporary());
		page_create_zip(block, index,
				page_header_get_field(page, PAGE_LEVEL),
				max_trx_id, mtr);
	} else {
		page_create(block, mtr, page_is_comp(page),
			    dict_index_is_spatial(index));

		if (max_trx_id) {
			mlog_write_ull(PAGE_HEADER + PAGE_MAX_TRX_ID + page,
				       max_trx_id, mtr);
		}
	}
}

/*************************************************************//**
Differs from page_copy_rec_list_end, because this function does not
touch the lock table and max trx id on page or compress the page.

IMPORTANT: The caller will have to update IBUF_BITMAP_FREE
if new_block is a compressed leaf page in a secondary index.
This has to be done either within the same mini-transaction,
or by invoking ibuf_reset_free_bits() before mtr_commit(). */
void
page_copy_rec_list_end_no_locks(
/*============================*/
	buf_block_t*	new_block,	/*!< in: index page to copy to */
	buf_block_t*	block,		/*!< in: index page of rec */
	rec_t*		rec,		/*!< in: record on page */
	dict_index_t*	index,		/*!< in: record descriptor */
	mtr_t*		mtr)		/*!< in: mtr */
{
	page_t*		new_page	= buf_block_get_frame(new_block);
	page_cur_t	cur1;
	rec_t*		cur2;
	mem_heap_t*	heap		= NULL;
	rec_offs	offsets_[REC_OFFS_NORMAL_SIZE];
	rec_offs*	offsets		= offsets_;
	rec_offs_init(offsets_);

	page_cur_position(rec, block, &cur1);

	if (page_cur_is_before_first(&cur1)) {

		page_cur_move_to_next(&cur1);
	}

	btr_assert_not_corrupted(new_block, index);
	ut_a(page_is_comp(new_page) == page_rec_is_comp(rec));
	ut_a(mach_read_from_2(new_page + srv_page_size - 10) == (ulint)
	     (page_is_comp(new_page) ? PAGE_NEW_INFIMUM : PAGE_OLD_INFIMUM));
	const bool is_leaf = page_is_leaf(block->frame);

	cur2 = page_get_infimum_rec(buf_block_get_frame(new_block));

	/* Copy records from the original page to the new page */

	while (!page_cur_is_after_last(&cur1)) {
		rec_t*	ins_rec;
		offsets = rec_get_offsets(cur1.rec, index, offsets, is_leaf,
					  ULINT_UNDEFINED, &heap);
		ins_rec = page_cur_insert_rec_low(cur2, index,
						  cur1.rec, offsets, mtr);
		if (UNIV_UNLIKELY(!ins_rec)) {
			ib::fatal() << "Rec offset " << page_offset(rec)
				<< ", cur1 offset " << page_offset(cur1.rec)
				<< ", cur2 offset " << page_offset(cur2);
		}

		page_cur_move_to_next(&cur1);
		ut_ad(!(rec_get_info_bits(cur1.rec, page_is_comp(new_page))
			& REC_INFO_MIN_REC_FLAG));
		cur2 = ins_rec;
	}

	if (UNIV_LIKELY_NULL(heap)) {
		mem_heap_free(heap);
	}
}

/*************************************************************//**
Copies records from page to new_page, from a given record onward,
including that record. Infimum and supremum records are not copied.
The records are copied to the start of the record list on new_page.

IMPORTANT: The caller will have to update IBUF_BITMAP_FREE
if new_block is a compressed leaf page in a secondary index.
This has to be done either within the same mini-transaction,
or by invoking ibuf_reset_free_bits() before mtr_commit().

@return pointer to the original successor of the infimum record on
new_page, or NULL on zip overflow (new_block will be decompressed) */
rec_t*
page_copy_rec_list_end(
/*===================*/
	buf_block_t*	new_block,	/*!< in/out: index page to copy to */
	buf_block_t*	block,		/*!< in: index page containing rec */
	rec_t*		rec,		/*!< in: record on page */
	dict_index_t*	index,		/*!< in: record descriptor */
	mtr_t*		mtr)		/*!< in: mtr */
{
	page_t*		new_page	= buf_block_get_frame(new_block);
	page_zip_des_t*	new_page_zip	= buf_block_get_page_zip(new_block);
	page_t*		page		= page_align(rec);
	rec_t*		ret		= page_rec_get_next(
		page_get_infimum_rec(new_page));
	ulint		num_moved	= 0;
	rtr_rec_move_t*	rec_move	= NULL;
	mem_heap_t*	heap		= NULL;

#ifdef UNIV_ZIP_DEBUG
	if (new_page_zip) {
		page_zip_des_t*	page_zip = buf_block_get_page_zip(block);
		ut_a(page_zip);

		/* Strict page_zip_validate() may fail here.
		Furthermore, btr_compress() may set FIL_PAGE_PREV to
		FIL_NULL on new_page while leaving it intact on
		new_page_zip.  So, we cannot validate new_page_zip. */
		ut_a(page_zip_validate_low(page_zip, page, index, TRUE));
	}
#endif /* UNIV_ZIP_DEBUG */
	ut_ad(buf_block_get_frame(block) == page);
	ut_ad(page_is_leaf(page) == page_is_leaf(new_page));
	ut_ad(page_is_comp(page) == page_is_comp(new_page));
	/* Here, "ret" may be pointing to a user record or the
	predefined supremum record. */

	mtr_log_t	log_mode = MTR_LOG_NONE;

	if (new_page_zip) {
		log_mode = mtr_set_log_mode(mtr, MTR_LOG_NONE);
	}

	if (page_dir_get_n_heap(new_page) == PAGE_HEAP_NO_USER_LOW) {
		page_copy_rec_list_end_to_created_page(new_page, rec,
						       index, mtr);
	} else {
		if (dict_index_is_spatial(index)) {
			ulint	max_to_move = page_get_n_recs(
						buf_block_get_frame(block));
			heap = mem_heap_create(256);

			rec_move = static_cast<rtr_rec_move_t*>(mem_heap_alloc(
					heap,
					sizeof (*rec_move) * max_to_move));

			/* For spatial index, we need to insert recs one by one
			to keep recs ordered. */
			rtr_page_copy_rec_list_end_no_locks(new_block,
							    block, rec, index,
							    heap, rec_move,
							    max_to_move,
							    &num_moved,
							    mtr);
		} else {
			page_copy_rec_list_end_no_locks(new_block, block, rec,
							index, mtr);
		}
	}

	/* Update PAGE_MAX_TRX_ID on the uncompressed page.
	Modifications will be redo logged and copied to the compressed
	page in page_zip_compress() or page_zip_reorganize() below.
	Multiple transactions cannot simultaneously operate on the
	same temp-table in parallel.
	max_trx_id is ignored for temp tables because it not required
	for MVCC. */
	if (dict_index_is_sec_or_ibuf(index)
	    && page_is_leaf(page)
	    && !index->table->is_temporary()) {
		page_update_max_trx_id(new_block, NULL,
				       page_get_max_trx_id(page), mtr);
	}

	if (new_page_zip) {
		mtr_set_log_mode(mtr, log_mode);

		if (!page_zip_compress(new_page_zip, new_page, index,
				       page_zip_level, mtr)) {
			/* Before trying to reorganize the page,
			store the number of preceding records on the page. */
			ulint	ret_pos
				= page_rec_get_n_recs_before(ret);
			/* Before copying, "ret" was the successor of
			the predefined infimum record.  It must still
			have at least one predecessor (the predefined
			infimum record, or a freshly copied record
			that is smaller than "ret"). */
			ut_a(ret_pos > 0);

			if (!page_zip_reorganize(new_block, index, mtr)) {

				if (!page_zip_decompress(new_page_zip,
							 new_page, FALSE)) {
					ut_error;
				}
				ut_ad(page_validate(new_page, index));

				if (heap) {
					mem_heap_free(heap);
				}

				return(NULL);
			} else {
				/* The page was reorganized:
				Seek to ret_pos. */
				ret = new_page + PAGE_NEW_INFIMUM;

				do {
					ret = rec_get_next_ptr(ret, TRUE);
				} while (--ret_pos);
			}
		}
	}

	/* Update the lock table and possible hash index */

	if (dict_table_is_locking_disabled(index->table)) {
	} else if (rec_move && dict_index_is_spatial(index)) {
		lock_rtr_move_rec_list(new_block, block, rec_move, num_moved);
	} else {
		lock_move_rec_list_end(new_block, block, rec);
	}

	if (heap) {
		mem_heap_free(heap);
	}

	btr_search_move_or_delete_hash_entries(new_block, block);

	return(ret);
}

/*************************************************************//**
Copies records from page to new_page, up to the given record,
NOT including that record. Infimum and supremum records are not copied.
The records are copied to the end of the record list on new_page.

IMPORTANT: The caller will have to update IBUF_BITMAP_FREE
if new_block is a compressed leaf page in a secondary index.
This has to be done either within the same mini-transaction,
or by invoking ibuf_reset_free_bits() before mtr_commit().

@return pointer to the original predecessor of the supremum record on
new_page, or NULL on zip overflow (new_block will be decompressed) */
rec_t*
page_copy_rec_list_start(
/*=====================*/
	buf_block_t*	new_block,	/*!< in/out: index page to copy to */
	buf_block_t*	block,		/*!< in: index page containing rec */
	rec_t*		rec,		/*!< in: record on page */
	dict_index_t*	index,		/*!< in: record descriptor */
	mtr_t*		mtr)		/*!< in: mtr */
{
	ut_ad(page_align(rec) == block->frame);

	page_t*		new_page	= buf_block_get_frame(new_block);
	page_zip_des_t*	new_page_zip	= buf_block_get_page_zip(new_block);
	page_cur_t	cur1;
	rec_t*		cur2;
	mem_heap_t*	heap		= NULL;
	ulint		num_moved	= 0;
	rtr_rec_move_t*	rec_move	= NULL;
	rec_t*		ret
		= page_rec_get_prev(page_get_supremum_rec(new_page));
	rec_offs	offsets_[REC_OFFS_NORMAL_SIZE];
	rec_offs*	offsets		= offsets_;
	rec_offs_init(offsets_);

	/* Here, "ret" may be pointing to a user record or the
	predefined infimum record. */

	if (page_rec_is_infimum(rec)) {
		return(ret);
	}

	mtr_log_t	log_mode = MTR_LOG_NONE;

	if (new_page_zip) {
		log_mode = mtr_set_log_mode(mtr, MTR_LOG_NONE);
	}

	page_cur_set_before_first(block, &cur1);
	page_cur_move_to_next(&cur1);

	cur2 = ret;

	const bool is_leaf = page_rec_is_leaf(rec);

	/* Copy records from the original page to the new page */
	if (index->is_spatial()) {
		ut_ad(!index->is_instant());
		ulint		max_to_move = page_get_n_recs(
						buf_block_get_frame(block));
		heap = mem_heap_create(256);

		rec_move = static_cast<rtr_rec_move_t*>(mem_heap_alloc(
					heap,
					sizeof (*rec_move) * max_to_move));

		/* For spatial index, we need to insert recs one by one
		to keep recs ordered. */
		rtr_page_copy_rec_list_start_no_locks(new_block,
						      block, rec, index, heap,
						      rec_move, max_to_move,
						      &num_moved, mtr);
	} else {
		while (page_cur_get_rec(&cur1) != rec) {
			offsets = rec_get_offsets(cur1.rec, index, offsets,
						  is_leaf,
						  ULINT_UNDEFINED, &heap);
			cur2 = page_cur_insert_rec_low(cur2, index,
						       cur1.rec, offsets, mtr);
			ut_a(cur2);

			page_cur_move_to_next(&cur1);
			ut_ad(!(rec_get_info_bits(cur1.rec,
						  page_is_comp(new_page))
				& REC_INFO_MIN_REC_FLAG));
		}
	}

	/* Update PAGE_MAX_TRX_ID on the uncompressed page.
	Modifications will be redo logged and copied to the compressed
	page in page_zip_compress() or page_zip_reorganize() below.
	Multiple transactions cannot simultaneously operate on the
	same temp-table in parallel.
	max_trx_id is ignored for temp tables because it not required
	for MVCC. */
	if (is_leaf && dict_index_is_sec_or_ibuf(index)
	    && !index->table->is_temporary()) {
		page_update_max_trx_id(new_block, NULL,
				       page_get_max_trx_id(page_align(rec)),
				       mtr);
	}

	if (new_page_zip) {
		mtr_set_log_mode(mtr, log_mode);

		DBUG_EXECUTE_IF("page_copy_rec_list_start_compress_fail",
				goto zip_reorganize;);

		if (!page_zip_compress(new_page_zip, new_page, index,
				       page_zip_level, mtr)) {
			ulint	ret_pos;
#ifndef DBUG_OFF
zip_reorganize:
#endif /* DBUG_OFF */
			/* Before trying to reorganize the page,
			store the number of preceding records on the page. */
			ret_pos = page_rec_get_n_recs_before(ret);
			/* Before copying, "ret" was the predecessor
			of the predefined supremum record.  If it was
			the predefined infimum record, then it would
			still be the infimum, and we would have
			ret_pos == 0. */

			if (UNIV_UNLIKELY
			    (!page_zip_reorganize(new_block, index, mtr))) {

				if (UNIV_UNLIKELY
				    (!page_zip_decompress(new_page_zip,
							  new_page, FALSE))) {
					ut_error;
				}
				ut_ad(page_validate(new_page, index));

				if (UNIV_LIKELY_NULL(heap)) {
					mem_heap_free(heap);
				}

				return(NULL);
			}

			/* The page was reorganized: Seek to ret_pos. */
			ret = page_rec_get_nth(new_page, ret_pos);
		}
	}

	/* Update the lock table and possible hash index */

	if (dict_table_is_locking_disabled(index->table)) {
	} else if (dict_index_is_spatial(index)) {
		lock_rtr_move_rec_list(new_block, block, rec_move, num_moved);
	} else {
		lock_move_rec_list_start(new_block, block, rec, ret);
	}

	if (heap) {
		mem_heap_free(heap);
	}

	btr_search_move_or_delete_hash_entries(new_block, block);

	return(ret);
}

/**********************************************************//**
Writes a log record of a record list end or start deletion. */
UNIV_INLINE
void
page_delete_rec_list_write_log(
/*===========================*/
	rec_t*		rec,	/*!< in: record on page */
	dict_index_t*	index,	/*!< in: record descriptor */
	mlog_id_t	type,	/*!< in: operation type:
				MLOG_LIST_END_DELETE, ... */
	mtr_t*		mtr)	/*!< in: mtr */
{
	byte*	log_ptr;
	ut_ad(type == MLOG_LIST_END_DELETE
	      || type == MLOG_LIST_START_DELETE
	      || type == MLOG_COMP_LIST_END_DELETE
	      || type == MLOG_COMP_LIST_START_DELETE);

	log_ptr = mlog_open_and_write_index(mtr, rec, index, type, 2);
	if (log_ptr) {
		/* Write the parameter as a 2-byte ulint */
		mach_write_to_2(log_ptr, page_offset(rec));
		mlog_close(mtr, log_ptr + 2);
	}
}

/**********************************************************//**
Parses a log record of a record list end or start deletion.
@return end of log record or NULL */
byte*
page_parse_delete_rec_list(
/*=======================*/
	mlog_id_t	type,	/*!< in: MLOG_LIST_END_DELETE,
				MLOG_LIST_START_DELETE,
				MLOG_COMP_LIST_END_DELETE or
				MLOG_COMP_LIST_START_DELETE */
	byte*		ptr,	/*!< in: buffer */
	byte*		end_ptr,/*!< in: buffer end */
	buf_block_t*	block,	/*!< in/out: buffer block or NULL */
	dict_index_t*	index,	/*!< in: record descriptor */
	mtr_t*		mtr)	/*!< in: mtr or NULL */
{
	page_t*	page;
	ulint	offset;

	ut_ad(type == MLOG_LIST_END_DELETE
	      || type == MLOG_LIST_START_DELETE
	      || type == MLOG_COMP_LIST_END_DELETE
	      || type == MLOG_COMP_LIST_START_DELETE);

	/* Read the record offset as a 2-byte ulint */

	if (end_ptr < ptr + 2) {

		return(NULL);
	}

	offset = mach_read_from_2(ptr);
	ptr += 2;

	if (!block) {

		return(ptr);
	}

	page = buf_block_get_frame(block);

	ut_ad(!!page_is_comp(page) == dict_table_is_comp(index->table));

	if (type == MLOG_LIST_END_DELETE
	    || type == MLOG_COMP_LIST_END_DELETE) {
		page_delete_rec_list_end(page + offset, block, index,
					 ULINT_UNDEFINED, ULINT_UNDEFINED,
					 mtr);
	} else {
		page_delete_rec_list_start(page + offset, block, index, mtr);
	}

	return(ptr);
}

/*************************************************************//**
Deletes records from a page from a given record onward, including that record.
The infimum and supremum records are not deleted. */
void
page_delete_rec_list_end(
/*=====================*/
	rec_t*		rec,	/*!< in: pointer to record on page */
	buf_block_t*	block,	/*!< in: buffer block of the page */
	dict_index_t*	index,	/*!< in: record descriptor */
	ulint		n_recs,	/*!< in: number of records to delete,
				or ULINT_UNDEFINED if not known */
	ulint		size,	/*!< in: the sum of the sizes of the
				records in the end of the chain to
				delete, or ULINT_UNDEFINED if not known */
	mtr_t*		mtr)	/*!< in: mtr */
{
	page_dir_slot_t*slot;
	ulint		slot_index;
	rec_t*		last_rec;
	rec_t*		prev_rec;
	ulint		n_owned;
	page_zip_des_t*	page_zip	= buf_block_get_page_zip(block);
	page_t*		page		= page_align(rec);
	mem_heap_t*	heap		= NULL;
	rec_offs	offsets_[REC_OFFS_NORMAL_SIZE];
	rec_offs*	offsets		= offsets_;
	rec_offs_init(offsets_);

	ut_ad(size == ULINT_UNDEFINED || size < srv_page_size);
	ut_ad(!page_zip || page_rec_is_comp(rec));
#ifdef UNIV_ZIP_DEBUG
	ut_a(!page_zip || page_zip_validate(page_zip, page, index));
#endif /* UNIV_ZIP_DEBUG */

	if (page_rec_is_supremum(rec)) {
		ut_ad(n_recs == 0 || n_recs == ULINT_UNDEFINED);
		/* Nothing to do, there are no records bigger than the
		page supremum. */
		return;
	}

	if (recv_recovery_is_on()) {
		/* If we are replaying a redo log record, we must
		replay it exactly. Since MySQL 5.6.11, we should be
		generating a redo log record for page creation if
		the page would become empty. Thus, this branch should
		only be executed when applying redo log that was
		generated by an older version of MySQL. */
	} else if (page_rec_is_infimum(rec)
		   || n_recs == page_get_n_recs(page)) {
delete_all:
		/* We are deleting all records. */
		page_create_empty(block, index, mtr);
		return;
	} else if (page_is_comp(page)) {
		if (page_rec_get_next_low(page + PAGE_NEW_INFIMUM, 1) == rec) {
			/* We are deleting everything from the first
			user record onwards. */
			goto delete_all;
		}
	} else {
		if (page_rec_get_next_low(page + PAGE_OLD_INFIMUM, 0) == rec) {
			/* We are deleting everything from the first
			user record onwards. */
			goto delete_all;
		}
	}

	/* Reset the last insert info in the page header and increment
	the modify clock for the frame */

	page_header_set_ptr(page, page_zip, PAGE_LAST_INSERT, NULL);

	/* The page gets invalid for optimistic searches: increment the
	frame modify clock */

	buf_block_modify_clock_inc(block);

	page_delete_rec_list_write_log(rec, index, page_is_comp(page)
				       ? MLOG_COMP_LIST_END_DELETE
				       : MLOG_LIST_END_DELETE, mtr);

	const bool is_leaf = page_is_leaf(page);

	if (page_zip) {
		mtr_log_t	log_mode;

		ut_a(page_is_comp(page));
		/* Individual deletes are not logged */

		log_mode = mtr_set_log_mode(mtr, MTR_LOG_NONE);

		do {
			page_cur_t	cur;
			page_cur_position(rec, block, &cur);

			offsets = rec_get_offsets(rec, index, offsets, is_leaf,
						  ULINT_UNDEFINED, &heap);
			rec = rec_get_next_ptr(rec, TRUE);
#ifdef UNIV_ZIP_DEBUG
			ut_a(page_zip_validate(page_zip, page, index));
#endif /* UNIV_ZIP_DEBUG */
			page_cur_delete_rec(&cur, index, offsets, mtr);
		} while (page_offset(rec) != PAGE_NEW_SUPREMUM);

		if (UNIV_LIKELY_NULL(heap)) {
			mem_heap_free(heap);
		}

		/* Restore log mode */

		mtr_set_log_mode(mtr, log_mode);
		return;
	}

	prev_rec = page_rec_get_prev(rec);

	last_rec = page_rec_get_prev(page_get_supremum_rec(page));

	bool scrub = srv_immediate_scrub_data_uncompressed;
	if ((size == ULINT_UNDEFINED) || (n_recs == ULINT_UNDEFINED) ||
	    scrub) {
		rec_t*		rec2		= rec;
		/* Calculate the sum of sizes and the number of records */
		size = 0;
		n_recs = 0;

		do {
			ulint	s;
			offsets = rec_get_offsets(rec2, index, offsets,
						  is_leaf,
						  ULINT_UNDEFINED, &heap);
			s = rec_offs_size(offsets);
			ut_ad(ulint(rec2 - page) + s
			      - rec_offs_extra_size(offsets)
			      < srv_page_size);
			ut_ad(size + s < srv_page_size);
			size += s;
			n_recs++;

			if (scrub) {
				/* scrub record */
				memset(rec2, 0, rec_offs_data_size(offsets));
			}

			rec2 = page_rec_get_next(rec2);
		} while (!page_rec_is_supremum(rec2));

		if (UNIV_LIKELY_NULL(heap)) {
			mem_heap_free(heap);
		}
	}

	ut_ad(size < srv_page_size);

	/* Update the page directory; there is no need to balance the number
	of the records owned by the supremum record, as it is allowed to be
	less than PAGE_DIR_SLOT_MIN_N_OWNED */

	if (page_is_comp(page)) {
		rec_t*	rec2	= rec;
		ulint	count	= 0;

		while (rec_get_n_owned_new(rec2) == 0) {
			count++;

			rec2 = rec_get_next_ptr(rec2, TRUE);
		}

		ut_ad(rec_get_n_owned_new(rec2) > count);

		n_owned = rec_get_n_owned_new(rec2) - count;
		slot_index = page_dir_find_owner_slot(rec2);
		ut_ad(slot_index > 0);
		slot = page_dir_get_nth_slot(page, slot_index);
	} else {
		rec_t*	rec2	= rec;
		ulint	count	= 0;

		while (rec_get_n_owned_old(rec2) == 0) {
			count++;

			rec2 = rec_get_next_ptr(rec2, FALSE);
		}

		ut_ad(rec_get_n_owned_old(rec2) > count);

		n_owned = rec_get_n_owned_old(rec2) - count;
		slot_index = page_dir_find_owner_slot(rec2);
		ut_ad(slot_index > 0);
		slot = page_dir_get_nth_slot(page, slot_index);
	}

	page_dir_slot_set_rec(slot, page_get_supremum_rec(page));
	page_dir_slot_set_n_owned(slot, NULL, n_owned);

	page_dir_set_n_slots(page, NULL, slot_index + 1);

	/* Remove the record chain segment from the record chain */
	page_rec_set_next(prev_rec, page_get_supremum_rec(page));

	/* Catenate the deleted chain segment to the page free list */

	page_rec_set_next(last_rec, page_header_get_ptr(page, PAGE_FREE));
	page_header_set_ptr(page, NULL, PAGE_FREE, rec);

	page_header_set_field(page, NULL, PAGE_GARBAGE, size
			      + page_header_get_field(page, PAGE_GARBAGE));

	ut_ad(page_get_n_recs(page) > n_recs);
	page_header_set_field(page, NULL, PAGE_N_RECS,
			      (ulint)(page_get_n_recs(page) - n_recs));
}

/*************************************************************//**
Deletes records from page, up to the given record, NOT including
that record. Infimum and supremum records are not deleted. */
void
page_delete_rec_list_start(
/*=======================*/
	rec_t*		rec,	/*!< in: record on page */
	buf_block_t*	block,	/*!< in: buffer block of the page */
	dict_index_t*	index,	/*!< in: record descriptor */
	mtr_t*		mtr)	/*!< in: mtr */
{
	page_cur_t	cur1;
	rec_offs	offsets_[REC_OFFS_NORMAL_SIZE];
	rec_offs*	offsets		= offsets_;
	mem_heap_t*	heap		= NULL;

	rec_offs_init(offsets_);

	ut_ad(page_align(rec) == block->frame);
	ut_ad((ibool) !!page_rec_is_comp(rec)
	      == dict_table_is_comp(index->table));
#ifdef UNIV_ZIP_DEBUG
	{
		page_zip_des_t*	page_zip= buf_block_get_page_zip(block);
		page_t*		page	= buf_block_get_frame(block);

		/* page_zip_validate() would detect a min_rec_mark mismatch
		in btr_page_split_and_insert()
		between btr_attach_half_pages() and insert_page = ...
		when btr_page_get_split_rec_to_left() holds
		(direction == FSP_DOWN). */
		ut_a(!page_zip
		     || page_zip_validate_low(page_zip, page, index, TRUE));
	}
#endif /* UNIV_ZIP_DEBUG */

	if (page_rec_is_infimum(rec)) {
		return;
	}

	if (page_rec_is_supremum(rec)) {
		/* We are deleting all records. */
		page_create_empty(block, index, mtr);
		return;
	}

	mlog_id_t	type;

	if (page_rec_is_comp(rec)) {
		type = MLOG_COMP_LIST_START_DELETE;
	} else {
		type = MLOG_LIST_START_DELETE;
	}

	page_delete_rec_list_write_log(rec, index, type, mtr);

	page_cur_set_before_first(block, &cur1);
	page_cur_move_to_next(&cur1);

	/* Individual deletes are not logged */

	mtr_log_t	log_mode = mtr_set_log_mode(mtr, MTR_LOG_NONE);
	const bool	is_leaf = page_rec_is_leaf(rec);

	while (page_cur_get_rec(&cur1) != rec) {
		offsets = rec_get_offsets(page_cur_get_rec(&cur1), index,
					  offsets, is_leaf,
					  ULINT_UNDEFINED, &heap);
		page_cur_delete_rec(&cur1, index, offsets, mtr);
	}

	if (UNIV_LIKELY_NULL(heap)) {
		mem_heap_free(heap);
	}

	/* Restore log mode */

	mtr_set_log_mode(mtr, log_mode);
}

/*************************************************************//**
Moves record list end to another page. Moved records include
split_rec.

IMPORTANT: The caller will have to update IBUF_BITMAP_FREE
if new_block is a compressed leaf page in a secondary index.
This has to be done either within the same mini-transaction,
or by invoking ibuf_reset_free_bits() before mtr_commit().

@return TRUE on success; FALSE on compression failure (new_block will
be decompressed) */
ibool
page_move_rec_list_end(
/*===================*/
	buf_block_t*	new_block,	/*!< in/out: index page where to move */
	buf_block_t*	block,		/*!< in: index page from where to move */
	rec_t*		split_rec,	/*!< in: first record to move */
	dict_index_t*	index,		/*!< in: record descriptor */
	mtr_t*		mtr)		/*!< in: mtr */
{
	page_t*		new_page	= buf_block_get_frame(new_block);
	ulint		old_data_size;
	ulint		new_data_size;
	ulint		old_n_recs;
	ulint		new_n_recs;

	ut_ad(!dict_index_is_spatial(index));

	old_data_size = page_get_data_size(new_page);
	old_n_recs = page_get_n_recs(new_page);
#ifdef UNIV_ZIP_DEBUG
	{
		page_zip_des_t*	new_page_zip
			= buf_block_get_page_zip(new_block);
		page_zip_des_t*	page_zip
			= buf_block_get_page_zip(block);
		ut_a(!new_page_zip == !page_zip);
		ut_a(!new_page_zip
		     || page_zip_validate(new_page_zip, new_page, index));
		ut_a(!page_zip
		     || page_zip_validate(page_zip, page_align(split_rec),
					  index));
	}
#endif /* UNIV_ZIP_DEBUG */

	if (UNIV_UNLIKELY(!page_copy_rec_list_end(new_block, block,
						  split_rec, index, mtr))) {
		return(FALSE);
	}

	new_data_size = page_get_data_size(new_page);
	new_n_recs = page_get_n_recs(new_page);

	ut_ad(new_data_size >= old_data_size);

	page_delete_rec_list_end(split_rec, block, index,
				 new_n_recs - old_n_recs,
				 new_data_size - old_data_size, mtr);

	return(TRUE);
}

/*************************************************************//**
Moves record list start to another page. Moved records do not include
split_rec.

IMPORTANT: The caller will have to update IBUF_BITMAP_FREE
if new_block is a compressed leaf page in a secondary index.
This has to be done either within the same mini-transaction,
or by invoking ibuf_reset_free_bits() before mtr_commit().

@return TRUE on success; FALSE on compression failure */
ibool
page_move_rec_list_start(
/*=====================*/
	buf_block_t*	new_block,	/*!< in/out: index page where to move */
	buf_block_t*	block,		/*!< in/out: page containing split_rec */
	rec_t*		split_rec,	/*!< in: first record not to move */
	dict_index_t*	index,		/*!< in: record descriptor */
	mtr_t*		mtr)		/*!< in: mtr */
{
	if (UNIV_UNLIKELY(!page_copy_rec_list_start(new_block, block,
						    split_rec, index, mtr))) {
		return(FALSE);
	}

	page_delete_rec_list_start(split_rec, block, index, mtr);

	return(TRUE);
}

/**************************************************************//**
Used to delete n slots from the directory. This function updates
also n_owned fields in the records, so that the first slot after
the deleted ones inherits the records of the deleted slots. */
UNIV_INLINE
void
page_dir_delete_slot(
/*=================*/
	page_t*		page,	/*!< in/out: the index page */
	page_zip_des_t*	page_zip,/*!< in/out: compressed page, or NULL */
	ulint		slot_no)/*!< in: slot to be deleted */
{
	page_dir_slot_t*	slot;
	ulint			n_owned;
	ulint			i;
	ulint			n_slots;

	ut_ad(!page_zip || page_is_comp(page));
	ut_ad(slot_no > 0);
	ut_ad(slot_no + 1 < page_dir_get_n_slots(page));

	n_slots = page_dir_get_n_slots(page);

	/* 1. Reset the n_owned fields of the slots to be
	deleted */
	slot = page_dir_get_nth_slot(page, slot_no);
	n_owned = page_dir_slot_get_n_owned(slot);
	page_dir_slot_set_n_owned(slot, page_zip, 0);

	/* 2. Update the n_owned value of the first non-deleted slot */

	slot = page_dir_get_nth_slot(page, slot_no + 1);
	page_dir_slot_set_n_owned(slot, page_zip,
				  n_owned + page_dir_slot_get_n_owned(slot));

	/* 3. Destroy the slot by copying slots */
	for (i = slot_no + 1; i < n_slots; i++) {
		rec_t*	rec = (rec_t*)
			page_dir_slot_get_rec(page_dir_get_nth_slot(page, i));
		page_dir_slot_set_rec(page_dir_get_nth_slot(page, i - 1), rec);
	}

	/* 4. Zero out the last slot, which will be removed */
	mach_write_to_2(page_dir_get_nth_slot(page, n_slots - 1), 0);

	/* 5. Update the page header */
	page_header_set_field(page, page_zip, PAGE_N_DIR_SLOTS, n_slots - 1);
}

/**************************************************************//**
Used to add n slots to the directory. Does not set the record pointers
in the added slots or update n_owned values: this is the responsibility
of the caller. */
UNIV_INLINE
void
page_dir_add_slot(
/*==============*/
	page_t*		page,	/*!< in/out: the index page */
	page_zip_des_t*	page_zip,/*!< in/out: comprssed page, or NULL */
	ulint		start)	/*!< in: the slot above which the new slots
				are added */
{
	page_dir_slot_t*	slot;
	ulint			n_slots;

	n_slots = page_dir_get_n_slots(page);

	ut_ad(start < n_slots - 1);

	/* Update the page header */
	page_dir_set_n_slots(page, page_zip, n_slots + 1);

	/* Move slots up */
	slot = page_dir_get_nth_slot(page, n_slots);
	memmove(slot, slot + PAGE_DIR_SLOT_SIZE,
		(n_slots - 1 - start) * PAGE_DIR_SLOT_SIZE);
}

/****************************************************************//**
Splits a directory slot which owns too many records. */
void
page_dir_split_slot(
/*================*/
	page_t*		page,	/*!< in/out: index page */
	page_zip_des_t*	page_zip,/*!< in/out: compressed page whose
				uncompressed part will be written, or NULL */
	ulint		slot_no)/*!< in: the directory slot */
{
	rec_t*			rec;
	page_dir_slot_t*	new_slot;
	page_dir_slot_t*	prev_slot;
	page_dir_slot_t*	slot;
	ulint			i;
	ulint			n_owned;

	ut_ad(!page_zip || page_is_comp(page));
	ut_ad(slot_no > 0);

	slot = page_dir_get_nth_slot(page, slot_no);

	n_owned = page_dir_slot_get_n_owned(slot);
	ut_ad(n_owned == PAGE_DIR_SLOT_MAX_N_OWNED + 1);

	/* 1. We loop to find a record approximately in the middle of the
	records owned by the slot. */

	prev_slot = page_dir_get_nth_slot(page, slot_no - 1);
	rec = (rec_t*) page_dir_slot_get_rec(prev_slot);

	for (i = 0; i < n_owned / 2; i++) {
		rec = page_rec_get_next(rec);
	}

	ut_ad(n_owned / 2 >= PAGE_DIR_SLOT_MIN_N_OWNED);

	/* 2. We add one directory slot immediately below the slot to be
	split. */

	page_dir_add_slot(page, page_zip, slot_no - 1);

	/* The added slot is now number slot_no, and the old slot is
	now number slot_no + 1 */

	new_slot = page_dir_get_nth_slot(page, slot_no);
	slot = page_dir_get_nth_slot(page, slot_no + 1);

	/* 3. We store the appropriate values to the new slot. */

	page_dir_slot_set_rec(new_slot, rec);
	page_dir_slot_set_n_owned(new_slot, page_zip, n_owned / 2);

	/* 4. Finally, we update the number of records field of the
	original slot */

	page_dir_slot_set_n_owned(slot, page_zip, n_owned - (n_owned / 2));
}

/*************************************************************//**
Tries to balance the given directory slot with too few records with the upper
neighbor, so that there are at least the minimum number of records owned by
the slot; this may result in the merging of two slots. */
void
page_dir_balance_slot(
/*==================*/
	page_t*		page,	/*!< in/out: index page */
	page_zip_des_t*	page_zip,/*!< in/out: compressed page, or NULL */
	ulint		slot_no)/*!< in: the directory slot */
{
	page_dir_slot_t*	slot;
	page_dir_slot_t*	up_slot;
	ulint			n_owned;
	ulint			up_n_owned;
	rec_t*			old_rec;
	rec_t*			new_rec;

	ut_ad(!page_zip || page_is_comp(page));
	ut_ad(slot_no > 0);

	slot = page_dir_get_nth_slot(page, slot_no);

	/* The last directory slot cannot be balanced with the upper
	neighbor, as there is none. */

	if (UNIV_UNLIKELY(slot_no + 1 == page_dir_get_n_slots(page))) {

		return;
	}

	up_slot = page_dir_get_nth_slot(page, slot_no + 1);

	n_owned = page_dir_slot_get_n_owned(slot);
	up_n_owned = page_dir_slot_get_n_owned(up_slot);

	ut_ad(n_owned == PAGE_DIR_SLOT_MIN_N_OWNED - 1);

	/* If the upper slot has the minimum value of n_owned, we will merge
	the two slots, therefore we assert: */
	ut_ad(2 * PAGE_DIR_SLOT_MIN_N_OWNED - 1 <= PAGE_DIR_SLOT_MAX_N_OWNED);

	if (up_n_owned > PAGE_DIR_SLOT_MIN_N_OWNED) {

		/* In this case we can just transfer one record owned
		by the upper slot to the property of the lower slot */
		old_rec = (rec_t*) page_dir_slot_get_rec(slot);

		if (page_is_comp(page)) {
			new_rec = rec_get_next_ptr(old_rec, TRUE);

			rec_set_n_owned_new(old_rec, page_zip, 0);
			rec_set_n_owned_new(new_rec, page_zip, n_owned + 1);
		} else {
			new_rec = rec_get_next_ptr(old_rec, FALSE);

			rec_set_n_owned_old(old_rec, 0);
			rec_set_n_owned_old(new_rec, n_owned + 1);
		}

		page_dir_slot_set_rec(slot, new_rec);

		page_dir_slot_set_n_owned(up_slot, page_zip, up_n_owned -1);
	} else {
		/* In this case we may merge the two slots */
		page_dir_delete_slot(page, page_zip, slot_no);
	}
}

/************************************************************//**
Returns the nth record of the record list.
This is the inverse function of page_rec_get_n_recs_before().
@return nth record */
const rec_t*
page_rec_get_nth_const(
/*===================*/
	const page_t*	page,	/*!< in: page */
	ulint		nth)	/*!< in: nth record */
{
	const page_dir_slot_t*	slot;
	ulint			i;
	ulint			n_owned;
	const rec_t*		rec;

	if (nth == 0) {
		return(page_get_infimum_rec(page));
	}

	ut_ad(nth < srv_page_size / (REC_N_NEW_EXTRA_BYTES + 1));

	for (i = 0;; i++) {

		slot = page_dir_get_nth_slot(page, i);
		n_owned = page_dir_slot_get_n_owned(slot);

		if (n_owned > nth) {
			break;
		} else {
			nth -= n_owned;
		}
	}

	ut_ad(i > 0);
	slot = page_dir_get_nth_slot(page, i - 1);
	rec = page_dir_slot_get_rec(slot);

	if (page_is_comp(page)) {
		do {
			rec = page_rec_get_next_low(rec, TRUE);
			ut_ad(rec);
		} while (nth--);
	} else {
		do {
			rec = page_rec_get_next_low(rec, FALSE);
			ut_ad(rec);
		} while (nth--);
	}

	return(rec);
}

/***************************************************************//**
Returns the number of records before the given record in chain.
The number includes infimum and supremum records.
@return number of records */
ulint
page_rec_get_n_recs_before(
/*=======================*/
	const rec_t*	rec)	/*!< in: the physical record */
{
	const page_dir_slot_t*	slot;
	const rec_t*		slot_rec;
	const page_t*		page;
	ulint			i;
	lint			n	= 0;

	ut_ad(page_rec_check(rec));

	page = page_align(rec);
	if (page_is_comp(page)) {
		while (rec_get_n_owned_new(rec) == 0) {

			rec = rec_get_next_ptr_const(rec, TRUE);
			n--;
		}

		for (i = 0; ; i++) {
			slot = page_dir_get_nth_slot(page, i);
			slot_rec = page_dir_slot_get_rec(slot);

			n += lint(rec_get_n_owned_new(slot_rec));

			if (rec == slot_rec) {

				break;
			}
		}
	} else {
		while (rec_get_n_owned_old(rec) == 0) {

			rec = rec_get_next_ptr_const(rec, FALSE);
			n--;
		}

		for (i = 0; ; i++) {
			slot = page_dir_get_nth_slot(page, i);
			slot_rec = page_dir_slot_get_rec(slot);

			n += lint(rec_get_n_owned_old(slot_rec));

			if (rec == slot_rec) {

				break;
			}
		}
	}

	n--;

	ut_ad(n >= 0);
	ut_ad((ulong) n < srv_page_size / (REC_N_NEW_EXTRA_BYTES + 1));

	return((ulint) n);
}

/************************************************************//**
Prints record contents including the data relevant only in
the index page context. */
void
page_rec_print(
/*===========*/
	const rec_t*	rec,	/*!< in: physical record */
	const rec_offs*	offsets)/*!< in: record descriptor */
{
	ut_a(!page_rec_is_comp(rec) == !rec_offs_comp(offsets));
	rec_print_new(stderr, rec, offsets);
	if (page_rec_is_comp(rec)) {
		ib::info() << "n_owned: " << rec_get_n_owned_new(rec)
			<< "; heap_no: " << rec_get_heap_no_new(rec)
			<< "; next rec: " << rec_get_next_offs(rec, TRUE);
	} else {
		ib::info() << "n_owned: " << rec_get_n_owned_old(rec)
			<< "; heap_no: " << rec_get_heap_no_old(rec)
			<< "; next rec: " << rec_get_next_offs(rec, FALSE);
	}

	page_rec_check(rec);
	rec_validate(rec, offsets);
}

#ifdef UNIV_BTR_PRINT
/***************************************************************//**
This is used to print the contents of the directory for
debugging purposes. */
void
page_dir_print(
/*===========*/
	page_t*	page,	/*!< in: index page */
	ulint	pr_n)	/*!< in: print n first and n last entries */
{
	ulint			n;
	ulint			i;
	page_dir_slot_t*	slot;

	n = page_dir_get_n_slots(page);

	fprintf(stderr, "--------------------------------\n"
		"PAGE DIRECTORY\n"
		"Page address %p\n"
		"Directory stack top at offs: %lu; number of slots: %lu\n",
		page, (ulong) page_offset(page_dir_get_nth_slot(page, n - 1)),
		(ulong) n);
	for (i = 0; i < n; i++) {
		slot = page_dir_get_nth_slot(page, i);
		if ((i == pr_n) && (i < n - pr_n)) {
			fputs("    ...   \n", stderr);
		}
		if ((i < pr_n) || (i >= n - pr_n)) {
			fprintf(stderr,
				"Contents of slot: %lu: n_owned: %lu,"
				" rec offs: %lu\n",
				(ulong) i,
				(ulong) page_dir_slot_get_n_owned(slot),
				(ulong)
				page_offset(page_dir_slot_get_rec(slot)));
		}
	}
	fprintf(stderr, "Total of %lu records\n"
		"--------------------------------\n",
		(ulong) (PAGE_HEAP_NO_USER_LOW + page_get_n_recs(page)));
}

/***************************************************************//**
This is used to print the contents of the page record list for
debugging purposes. */
void
page_print_list(
/*============*/
	buf_block_t*	block,	/*!< in: index page */
	dict_index_t*	index,	/*!< in: dictionary index of the page */
	ulint		pr_n)	/*!< in: print n first and n last entries */
{
	page_t*		page		= block->frame;
	page_cur_t	cur;
	ulint		count;
	ulint		n_recs;
	mem_heap_t*	heap		= NULL;
	rec_offs	offsets_[REC_OFFS_NORMAL_SIZE];
	rec_offs*	offsets		= offsets_;
	rec_offs_init(offsets_);

	ut_a((ibool)!!page_is_comp(page) == dict_table_is_comp(index->table));

	fprint(stderr,
		"--------------------------------\n"
		"PAGE RECORD LIST\n"
		"Page address %p\n", page);

	n_recs = page_get_n_recs(page);

	page_cur_set_before_first(block, &cur);
	count = 0;
	for (;;) {
		offsets = rec_get_offsets(cur.rec, index, offsets,
					  page_rec_is_leaf(cur.rec),
					  ULINT_UNDEFINED, &heap);
		page_rec_print(cur.rec, offsets);

		if (count == pr_n) {
			break;
		}
		if (page_cur_is_after_last(&cur)) {
			break;
		}
		page_cur_move_to_next(&cur);
		count++;
	}

	if (n_recs > 2 * pr_n) {
		fputs(" ... \n", stderr);
	}

	while (!page_cur_is_after_last(&cur)) {
		page_cur_move_to_next(&cur);

		if (count + pr_n >= n_recs) {
			offsets = rec_get_offsets(cur.rec, index, offsets,
						  page_rec_is_leaf(cur.rec),
						  ULINT_UNDEFINED, &heap);
			page_rec_print(cur.rec, offsets);
		}
		count++;
	}

	fprintf(stderr,
		"Total of %lu records \n"
		"--------------------------------\n",
		(ulong) (count + 1));

	if (UNIV_LIKELY_NULL(heap)) {
		mem_heap_free(heap);
	}
}

/***************************************************************//**
Prints the info in a page header. */
void
page_header_print(
/*==============*/
	const page_t*	page)
{
	fprintf(stderr,
		"--------------------------------\n"
		"PAGE HEADER INFO\n"
		"Page address %p, n records %u (%s)\n"
		"n dir slots %u, heap top %u\n"
		"Page n heap %u, free %u, garbage %u\n"
		"Page last insert %u, direction %u, n direction %u\n",
		page, page_header_get_field(page, PAGE_N_RECS),
		page_is_comp(page) ? "compact format" : "original format",
		page_header_get_field(page, PAGE_N_DIR_SLOTS),
		page_header_get_field(page, PAGE_HEAP_TOP),
		page_dir_get_n_heap(page),
		page_header_get_field(page, PAGE_FREE),
		page_header_get_field(page, PAGE_GARBAGE),
		page_header_get_field(page, PAGE_LAST_INSERT),
		page_get_direction(page),
		page_header_get_field(page, PAGE_N_DIRECTION));
}

/***************************************************************//**
This is used to print the contents of the page for
debugging purposes. */
void
page_print(
/*=======*/
	buf_block_t*	block,	/*!< in: index page */
	dict_index_t*	index,	/*!< in: dictionary index of the page */
	ulint		dn,	/*!< in: print dn first and last entries
				in directory */
	ulint		rn)	/*!< in: print rn first and last records
				in directory */
{
	page_t*	page = block->frame;

	page_header_print(page);
	page_dir_print(page, dn);
	page_print_list(block, index, rn);
}
#endif /* UNIV_BTR_PRINT */

/***************************************************************//**
The following is used to validate a record on a page. This function
differs from rec_validate as it can also check the n_owned field and
the heap_no field.
@return TRUE if ok */
ibool
page_rec_validate(
/*==============*/
	const rec_t*	rec,	/*!< in: physical record */
	const rec_offs*	offsets)/*!< in: array returned by rec_get_offsets() */
{
	ulint		n_owned;
	ulint		heap_no;
	const page_t*	page;

	page = page_align(rec);
	ut_a(!page_is_comp(page) == !rec_offs_comp(offsets));

	page_rec_check(rec);
	rec_validate(rec, offsets);

	if (page_rec_is_comp(rec)) {
		n_owned = rec_get_n_owned_new(rec);
		heap_no = rec_get_heap_no_new(rec);
	} else {
		n_owned = rec_get_n_owned_old(rec);
		heap_no = rec_get_heap_no_old(rec);
	}

	if (UNIV_UNLIKELY(!(n_owned <= PAGE_DIR_SLOT_MAX_N_OWNED))) {
		ib::warn() << "Dir slot of rec " << page_offset(rec)
			<< ", n owned too big " << n_owned;
		return(FALSE);
	}

	if (UNIV_UNLIKELY(!(heap_no < page_dir_get_n_heap(page)))) {
		ib::warn() << "Heap no of rec " << page_offset(rec)
			<< " too big " << heap_no << " "
			<< page_dir_get_n_heap(page);
		return(FALSE);
	}

	return(TRUE);
}

#ifdef UNIV_DEBUG
/***************************************************************//**
Checks that the first directory slot points to the infimum record and
the last to the supremum. This function is intended to track if the
bug fixed in 4.0.14 has caused corruption to users' databases. */
void
page_check_dir(
/*===========*/
	const page_t*	page)	/*!< in: index page */
{
	ulint	n_slots;
	ulint	infimum_offs;
	ulint	supremum_offs;

	n_slots = page_dir_get_n_slots(page);
	infimum_offs = mach_read_from_2(page_dir_get_nth_slot(page, 0));
	supremum_offs = mach_read_from_2(page_dir_get_nth_slot(page,
							       n_slots - 1));

	if (UNIV_UNLIKELY(!page_rec_is_infimum_low(infimum_offs))) {

		ib::fatal() << "Page directory corruption: infimum not"
			" pointed to";
	}

	if (UNIV_UNLIKELY(!page_rec_is_supremum_low(supremum_offs))) {

		ib::fatal() << "Page directory corruption: supremum not"
			" pointed to";
	}
}
#endif /* UNIV_DEBUG */

/***************************************************************//**
This function checks the consistency of an index page when we do not
know the index. This is also resilient so that this should never crash
even if the page is total garbage.
@return TRUE if ok */
ibool
page_simple_validate_old(
/*=====================*/
	const page_t*	page)	/*!< in: index page in ROW_FORMAT=REDUNDANT */
{
	const page_dir_slot_t*	slot;
	ulint			slot_no;
	ulint			n_slots;
	const rec_t*		rec;
	const byte*		rec_heap_top;
	ulint			count;
	ulint			own_count;
	ibool			ret	= FALSE;

	ut_a(!page_is_comp(page));

	/* Check first that the record heap and the directory do not
	overlap. */

	n_slots = page_dir_get_n_slots(page);

	if (UNIV_UNLIKELY(n_slots < 2 || n_slots > srv_page_size / 4)) {
		ib::error() << "Nonsensical number of page dir slots: "
			    << n_slots;
		goto func_exit;
	}

	rec_heap_top = page_header_get_ptr(page, PAGE_HEAP_TOP);

	if (UNIV_UNLIKELY(rec_heap_top
			  > page_dir_get_nth_slot(page, n_slots - 1))) {
		ib::error()
			<< "Record heap and dir overlap on a page, heap top "
			<< page_header_get_field(page, PAGE_HEAP_TOP)
			<< ", dir "
			<< page_offset(page_dir_get_nth_slot(page,
							     n_slots - 1));

		goto func_exit;
	}

	/* Validate the record list in a loop checking also that it is
	consistent with the page record directory. */

	count = 0;
	own_count = 1;
	slot_no = 0;
	slot = page_dir_get_nth_slot(page, slot_no);

	rec = page_get_infimum_rec(page);

	for (;;) {
		if (UNIV_UNLIKELY(rec > rec_heap_top)) {
			ib::error() << "Record " << (rec - page)
				<< " is above rec heap top "
				<< (rec_heap_top - page);

			goto func_exit;
		}

		if (UNIV_UNLIKELY(rec_get_n_owned_old(rec) != 0)) {
			/* This is a record pointed to by a dir slot */
			if (UNIV_UNLIKELY(rec_get_n_owned_old(rec)
					  != own_count)) {

				ib::error() << "Wrong owned count "
					<< rec_get_n_owned_old(rec)
					<< ", " << own_count << ", rec "
					<< (rec - page);

				goto func_exit;
			}

			if (UNIV_UNLIKELY
			    (page_dir_slot_get_rec(slot) != rec)) {
				ib::error() << "Dir slot does not point"
					" to right rec " << (rec - page);

				goto func_exit;
			}

			own_count = 0;

			if (!page_rec_is_supremum(rec)) {
				slot_no++;
				slot = page_dir_get_nth_slot(page, slot_no);
			}
		}

		if (page_rec_is_supremum(rec)) {

			break;
		}

		if (UNIV_UNLIKELY
		    (rec_get_next_offs(rec, FALSE) < FIL_PAGE_DATA
		     || rec_get_next_offs(rec, FALSE) >= srv_page_size)) {

			ib::error() << "Next record offset nonsensical "
				<< rec_get_next_offs(rec, FALSE) << " for rec "
				<< (rec - page);

			goto func_exit;
		}

		count++;

		if (UNIV_UNLIKELY(count > srv_page_size)) {
			ib::error() << "Page record list appears"
				" to be circular " << count;
			goto func_exit;
		}

		rec = page_rec_get_next_const(rec);
		own_count++;
	}

	if (UNIV_UNLIKELY(rec_get_n_owned_old(rec) == 0)) {
		ib::error() << "n owned is zero in a supremum rec";

		goto func_exit;
	}

	if (UNIV_UNLIKELY(slot_no != n_slots - 1)) {
		ib::error() <<  "n slots wrong "
			<< slot_no << ", " << (n_slots - 1);
		goto func_exit;
	}

	if (UNIV_UNLIKELY(ulint(page_header_get_field(page, PAGE_N_RECS))
			  + PAGE_HEAP_NO_USER_LOW
			  != count + 1)) {
		ib::error() <<  "n recs wrong "
			<< page_header_get_field(page, PAGE_N_RECS)
			+ PAGE_HEAP_NO_USER_LOW << " " << (count + 1);

		goto func_exit;
	}

	/* Check then the free list */
	rec = page_header_get_ptr(page, PAGE_FREE);

	while (rec != NULL) {
		if (UNIV_UNLIKELY(rec < page + FIL_PAGE_DATA
				  || rec >= page + srv_page_size)) {
			ib::error() << "Free list record has"
				" a nonsensical offset " << (rec - page);

			goto func_exit;
		}

		if (UNIV_UNLIKELY(rec > rec_heap_top)) {
			ib::error() << "Free list record " << (rec - page)
				<< " is above rec heap top "
				<< (rec_heap_top - page);

			goto func_exit;
		}

		count++;

		if (UNIV_UNLIKELY(count > srv_page_size)) {
			ib::error() << "Page free list appears"
				" to be circular " << count;
			goto func_exit;
		}

		ulint offs = rec_get_next_offs(rec, FALSE);
		if (!offs) {
			break;
		}
		if (UNIV_UNLIKELY(offs < PAGE_OLD_INFIMUM
				  || offs >= srv_page_size)) {
			ib::error() << "Page free list is corrupted " << count;
			goto func_exit;
		}

		rec = page + offs;
	}

	if (UNIV_UNLIKELY(page_dir_get_n_heap(page) != count + 1)) {

		ib::error() <<  "N heap is wrong "
			<< page_dir_get_n_heap(page) << ", " << (count + 1);

		goto func_exit;
	}

	ret = TRUE;

func_exit:
	return(ret);
}

/***************************************************************//**
This function checks the consistency of an index page when we do not
know the index. This is also resilient so that this should never crash
even if the page is total garbage.
@return TRUE if ok */
ibool
page_simple_validate_new(
/*=====================*/
	const page_t*	page)	/*!< in: index page in ROW_FORMAT!=REDUNDANT */
{
	const page_dir_slot_t*	slot;
	ulint			slot_no;
	ulint			n_slots;
	const rec_t*		rec;
	const byte*		rec_heap_top;
	ulint			count;
	ulint			own_count;
	ibool			ret	= FALSE;

	ut_a(page_is_comp(page));

	/* Check first that the record heap and the directory do not
	overlap. */

	n_slots = page_dir_get_n_slots(page);

	if (UNIV_UNLIKELY(n_slots < 2 || n_slots > srv_page_size / 4)) {
		ib::error() << "Nonsensical number of page dir slots: "
			    << n_slots;
		goto func_exit;
	}

	rec_heap_top = page_header_get_ptr(page, PAGE_HEAP_TOP);

	if (UNIV_UNLIKELY(rec_heap_top
			  > page_dir_get_nth_slot(page, n_slots - 1))) {

		ib::error() << "Record heap and dir overlap on a page,"
			" heap top "
			<< page_header_get_field(page, PAGE_HEAP_TOP)
			<< ", dir " << page_offset(
				page_dir_get_nth_slot(page, n_slots - 1));

		goto func_exit;
	}

	/* Validate the record list in a loop checking also that it is
	consistent with the page record directory. */

	count = 0;
	own_count = 1;
	slot_no = 0;
	slot = page_dir_get_nth_slot(page, slot_no);

	rec = page_get_infimum_rec(page);

	for (;;) {
		if (UNIV_UNLIKELY(rec > rec_heap_top)) {

			ib::error() << "Record " << page_offset(rec)
				<< " is above rec heap top "
				<< page_offset(rec_heap_top);

			goto func_exit;
		}

		if (UNIV_UNLIKELY(rec_get_n_owned_new(rec) != 0)) {
			/* This is a record pointed to by a dir slot */
			if (UNIV_UNLIKELY(rec_get_n_owned_new(rec)
					  != own_count)) {

				ib::error() << "Wrong owned count "
					<< rec_get_n_owned_new(rec) << ", "
					<< own_count << ", rec "
					<< page_offset(rec);

				goto func_exit;
			}

			if (UNIV_UNLIKELY
			    (page_dir_slot_get_rec(slot) != rec)) {
				ib::error() << "Dir slot does not point"
					" to right rec " << page_offset(rec);

				goto func_exit;
			}

			own_count = 0;

			if (!page_rec_is_supremum(rec)) {
				slot_no++;
				slot = page_dir_get_nth_slot(page, slot_no);
			}
		}

		if (page_rec_is_supremum(rec)) {

			break;
		}

		if (UNIV_UNLIKELY
		    (rec_get_next_offs(rec, TRUE) < FIL_PAGE_DATA
		     || rec_get_next_offs(rec, TRUE) >= srv_page_size)) {

			ib::error() << "Next record offset nonsensical "
				<< rec_get_next_offs(rec, TRUE)
				<< " for rec " << page_offset(rec);

			goto func_exit;
		}

		count++;

		if (UNIV_UNLIKELY(count > srv_page_size)) {
			ib::error() << "Page record list appears to be"
				" circular " << count;
			goto func_exit;
		}

		rec = page_rec_get_next_const(rec);
		own_count++;
	}

	if (UNIV_UNLIKELY(rec_get_n_owned_new(rec) == 0)) {
		ib::error() << "n owned is zero in a supremum rec";

		goto func_exit;
	}

	if (UNIV_UNLIKELY(slot_no != n_slots - 1)) {
		ib::error() << "n slots wrong " << slot_no << ", "
			<< (n_slots - 1);
		goto func_exit;
	}

	if (UNIV_UNLIKELY(ulint(page_header_get_field(page, PAGE_N_RECS))
			  + PAGE_HEAP_NO_USER_LOW
			  != count + 1)) {
		ib::error() << "n recs wrong "
			<< page_header_get_field(page, PAGE_N_RECS)
			+ PAGE_HEAP_NO_USER_LOW << " " << (count + 1);

		goto func_exit;
	}

	/* Check then the free list */
	rec = page_header_get_ptr(page, PAGE_FREE);

	while (rec != NULL) {
		if (UNIV_UNLIKELY(rec < page + FIL_PAGE_DATA
				  || rec >= page + srv_page_size)) {

			ib::error() << "Free list record has"
				" a nonsensical offset " << page_offset(rec);

			goto func_exit;
		}

		if (UNIV_UNLIKELY(rec > rec_heap_top)) {
			ib::error() << "Free list record " << page_offset(rec)
				<< " is above rec heap top "
				<< page_offset(rec_heap_top);

			goto func_exit;
		}

		count++;

		if (UNIV_UNLIKELY(count > srv_page_size)) {
			ib::error() << "Page free list appears to be"
				" circular " << count;
			goto func_exit;
		}

		const ulint offs = rec_get_next_offs(rec, TRUE);
		if (!offs) {
			break;
		}
		if (UNIV_UNLIKELY(offs < PAGE_OLD_INFIMUM
				  || offs >= srv_page_size)) {
			ib::error() << "Page free list is corrupted " << count;
			goto func_exit;
		}

		rec = page + offs;
	}

	if (UNIV_UNLIKELY(page_dir_get_n_heap(page) != count + 1)) {

		ib::error() << "N heap is wrong "
			<< page_dir_get_n_heap(page) << ", " << (count + 1);

		goto func_exit;
	}

	ret = TRUE;

func_exit:
	return(ret);
}

/** Check the consistency of an index page.
@param[in]	page	index page
@param[in]	index	B-tree or R-tree index
@return	whether the page is valid */
bool page_validate(const page_t* page, const dict_index_t* index)
{
	const page_dir_slot_t*	slot;
	const rec_t*		rec;
	const rec_t*		old_rec		= NULL;
	const rec_t*		first_rec	= NULL;
	ulint			offs = 0;
	ulint			n_slots;
	ibool			ret		= TRUE;
	ulint			i;
	rec_offs		offsets_1[REC_OFFS_NORMAL_SIZE];
	rec_offs		offsets_2[REC_OFFS_NORMAL_SIZE];
	rec_offs*		offsets		= offsets_1;
	rec_offs*		old_offsets	= offsets_2;

	rec_offs_init(offsets_1);
	rec_offs_init(offsets_2);

#ifdef UNIV_GIS_DEBUG
	if (dict_index_is_spatial(index)) {
		fprintf(stderr, "Page no: %lu\n", page_get_page_no(page));
	}
#endif /* UNIV_DEBUG */

	if (UNIV_UNLIKELY((ibool) !!page_is_comp(page)
			  != dict_table_is_comp(index->table))) {
		ib::error() << "'compact format' flag mismatch";
func_exit2:
		ib::error() << "Apparent corruption in space "
			    << page_get_space_id(page) << " page "
			    << page_get_page_no(page)
			    << " of index " << index->name
			    << " of table " << index->table->name;
		return FALSE;
	}

	if (page_is_comp(page)) {
		if (UNIV_UNLIKELY(!page_simple_validate_new(page))) {
			goto func_exit2;
		}
	} else {
		if (UNIV_UNLIKELY(!page_simple_validate_old(page))) {
			goto func_exit2;
		}
	}

	/* Multiple transactions cannot simultaneously operate on the
	same temp-table in parallel.
	max_trx_id is ignored for temp tables because it not required
	for MVCC. */
	if (!page_is_leaf(page) || page_is_empty(page)
	    || !dict_index_is_sec_or_ibuf(index)
	    || index->table->is_temporary()) {
	} else if (trx_id_t sys_max_trx_id = trx_sys.get_max_trx_id()) {
		trx_id_t	max_trx_id	= page_get_max_trx_id(page);

		if (max_trx_id == 0 || max_trx_id > sys_max_trx_id) {
			ib::error() << "PAGE_MAX_TRX_ID out of bounds: "
				<< max_trx_id << ", " << sys_max_trx_id;
			ret = FALSE;
		}
	} else {
		ut_ad(srv_force_recovery >= SRV_FORCE_NO_UNDO_LOG_SCAN);
	}

	/* Check first that the record heap and the directory do not
	overlap. */

	n_slots = page_dir_get_n_slots(page);

	if (UNIV_UNLIKELY(!(page_header_get_ptr(page, PAGE_HEAP_TOP)
			    <= page_dir_get_nth_slot(page, n_slots - 1)))) {

		ib::warn() << "Record heap and directory overlap";
		goto func_exit2;
	}

	switch (uint16_t type = fil_page_get_type(page)) {
	case FIL_PAGE_RTREE:
		if (!index->is_spatial()) {
wrong_page_type:
			ib::warn() << "Wrong page type " << type;
			ret = FALSE;
		}
		break;
	case FIL_PAGE_TYPE_INSTANT:
		if (index->is_instant()
		    && page_get_page_no(page) == index->page) {
			break;
		}
		goto wrong_page_type;
	case FIL_PAGE_INDEX:
		if (index->is_spatial()) {
			goto wrong_page_type;
		}
		if (index->is_instant()
		    && page_get_page_no(page) == index->page) {
			goto wrong_page_type;
		}
		break;
	default:
		goto wrong_page_type;
	}

	/* The following buffer is used to check that the
	records in the page record heap do not overlap */
	mem_heap_t* heap = mem_heap_create(srv_page_size + 200);;
	byte* buf = static_cast<byte*>(mem_heap_zalloc(heap, srv_page_size));

	/* Validate the record list in a loop checking also that
	it is consistent with the directory. */
	ulint count = 0, data_size = 0, own_count = 1, slot_no = 0;
	ulint info_bits;
	slot_no = 0;
	slot = page_dir_get_nth_slot(page, slot_no);

	rec = page_get_infimum_rec(page);

	for (;;) {
		offsets = rec_get_offsets(rec, index, offsets,
					  page_is_leaf(page),
					  ULINT_UNDEFINED, &heap);

		if (page_is_comp(page) && page_rec_is_user_rec(rec)
		    && UNIV_UNLIKELY(rec_get_node_ptr_flag(rec)
				     == page_is_leaf(page))) {
			ib::error() << "'node_ptr' flag mismatch";
			ret = FALSE;
			goto next_rec;
		}

		if (UNIV_UNLIKELY(!page_rec_validate(rec, offsets))) {
			ret = FALSE;
			goto next_rec;
		}

		info_bits = rec_get_info_bits(rec, page_is_comp(page));
		if (info_bits
		    & ~(REC_INFO_MIN_REC_FLAG | REC_INFO_DELETED_FLAG)) {
			ib::error() << "info_bits has an incorrect value "
				    << info_bits;
			ret = false;
		}

		if (rec == first_rec) {
			if (info_bits & REC_INFO_MIN_REC_FLAG) {
				if (page_has_prev(page)) {
					ib::error() << "REC_INFO_MIN_REC_FLAG "
						"is set on non-left page";
					ret = false;
				} else if (!page_is_leaf(page)) {
					/* leftmost node pointer page */
				} else if (!index->is_instant()) {
					ib::error() << "REC_INFO_MIN_REC_FLAG "
						"is set in a leaf-page record";
					ret = false;
<<<<<<< HEAD
				} else if (!rec_get_deleted_flag(
						   rec, page_is_comp(page))
					   != !index->table->instant) {
					ib::error() << (index->table->instant
							? "Metadata record "
							"is not delete-marked"
							: "Metadata record "
							"is delete-marked");
=======
				} else if (info_bits & REC_INFO_DELETED_FLAG) {
					/* If this were a 10.4 metadata
					record for index->table->instant
					we should not get here in 10.3, because
					the metadata record should not have
					been recognized by
					btr_cur_instant_init_low(). */
					ib::error() << "Metadata record "
						"is delete-marked";
>>>>>>> de0e7cd7
					ret = false;
				}
			} else if (!page_has_prev(page)
				   && index->is_instant()) {
				ib::error() << "Metadata record is missing";
				ret = false;
			}
		} else if (info_bits & REC_INFO_MIN_REC_FLAG) {
			ib::error() << "REC_INFO_MIN_REC_FLAG record is not "
				       "first in page";
			ret = false;
		}

		if (page_is_comp(page)) {
			const rec_comp_status_t status = rec_get_status(rec);
			if (status != REC_STATUS_ORDINARY
			    && status != REC_STATUS_NODE_PTR
			    && status != REC_STATUS_INFIMUM
			    && status != REC_STATUS_SUPREMUM
			    && status != REC_STATUS_COLUMNS_ADDED) {
				ib::error() << "impossible record status "
					    << status;
				ret = false;
			} else if (page_rec_is_infimum(rec)) {
				if (status != REC_STATUS_INFIMUM) {
					ib::error()
						<< "infimum record has status "
						<< status;
					ret = false;
				}
			} else if (page_rec_is_supremum(rec)) {
				if (status != REC_STATUS_SUPREMUM) {
					ib::error() << "supremum record has "
						       "status "
						    << status;
					ret = false;
				}
			} else if (!page_is_leaf(page)) {
				if (status != REC_STATUS_NODE_PTR) {
					ib::error() << "node ptr record has "
						       "status "
						    << status;
					ret = false;
				}
			} else if (!index->is_instant()
				   && status == REC_STATUS_COLUMNS_ADDED) {
				ib::error() << "instantly added record in a "
					       "non-instant index";
				ret = false;
			}
		}

		/* Check that the records are in the ascending order */
		if (count >= PAGE_HEAP_NO_USER_LOW
		    && !page_rec_is_supremum(rec)) {

			int	ret = cmp_rec_rec(
				rec, old_rec, offsets, old_offsets, index);

			/* For spatial index, on nonleaf leavel, we
			allow recs to be equal. */
			if (ret <= 0 && !(ret == 0 && index->is_spatial()
					  && !page_is_leaf(page))) {

				ib::error() << "Records in wrong order";

				fputs("\nInnoDB: previous record ", stderr);
				/* For spatial index, print the mbr info.*/
				if (index->type & DICT_SPATIAL) {
					putc('\n', stderr);
					rec_print_mbr_rec(stderr,
						old_rec, old_offsets);
					fputs("\nInnoDB: record ", stderr);
					putc('\n', stderr);
					rec_print_mbr_rec(stderr, rec, offsets);
					putc('\n', stderr);
					putc('\n', stderr);

				} else {
					rec_print_new(stderr, old_rec, old_offsets);
					fputs("\nInnoDB: record ", stderr);
					rec_print_new(stderr, rec, offsets);
					putc('\n', stderr);
				}

				ret = FALSE;
			}
		}

		if (page_rec_is_user_rec(rec)) {

			data_size += rec_offs_size(offsets);

#if defined(UNIV_GIS_DEBUG)
			/* For spatial index, print the mbr info.*/
			if (index->type & DICT_SPATIAL) {
				rec_print_mbr_rec(stderr, rec, offsets);
				putc('\n', stderr);
			}
#endif /* UNIV_GIS_DEBUG */
		}

		offs = page_offset(rec_get_start(rec, offsets));
		i = rec_offs_size(offsets);
		if (UNIV_UNLIKELY(offs + i >= srv_page_size)) {
			ib::error() << "Record offset out of bounds: "
				    << offs << '+' << i;
			ret = FALSE;
			goto next_rec;
		}
		while (i--) {
			if (UNIV_UNLIKELY(buf[offs + i])) {
				ib::error() << "Record overlaps another: "
					    << offs << '+' << i;
				ret = FALSE;
				break;
			}
			buf[offs + i] = 1;
		}

		if (ulint rec_own_count = page_is_comp(page)
		    ? rec_get_n_owned_new(rec)
		    : rec_get_n_owned_old(rec)) {
			/* This is a record pointed to by a dir slot */
			if (UNIV_UNLIKELY(rec_own_count != own_count)) {
				ib::error() << "Wrong owned count at " << offs
					    << ": " << rec_own_count
					    << ", " << own_count;
				ret = FALSE;
			}

			if (page_dir_slot_get_rec(slot) != rec) {
				ib::error() << "Dir slot does not"
					" point to right rec at " << offs;
				ret = FALSE;
			}

			if (ret) {
				page_dir_slot_check(slot);
			}

			own_count = 0;
			if (!page_rec_is_supremum(rec)) {
				slot_no++;
				slot = page_dir_get_nth_slot(page, slot_no);
			}
		}

next_rec:
		if (page_rec_is_supremum(rec)) {
			break;
		}

		count++;
		own_count++;
		old_rec = rec;
		rec = page_rec_get_next_const(rec);

		if (page_rec_is_infimum(old_rec)
		    && page_rec_is_user_rec(rec)) {
			first_rec = rec;
		}

		/* set old_offsets to offsets; recycle offsets */
		std::swap(old_offsets, offsets);
	}

	if (page_is_comp(page)) {
		if (UNIV_UNLIKELY(rec_get_n_owned_new(rec) == 0)) {

			goto n_owned_zero;
		}
	} else if (UNIV_UNLIKELY(rec_get_n_owned_old(rec) == 0)) {
n_owned_zero:
		ib::error() <<  "n owned is zero at " << offs;
		ret = FALSE;
	}

	if (UNIV_UNLIKELY(slot_no != n_slots - 1)) {
		ib::error() << "n slots wrong " << slot_no << " "
			<< (n_slots - 1);
		ret = FALSE;
	}

	if (UNIV_UNLIKELY(ulint(page_header_get_field(page, PAGE_N_RECS))
			  + PAGE_HEAP_NO_USER_LOW
			  != count + 1)) {
		ib::error() << "n recs wrong "
			<< page_header_get_field(page, PAGE_N_RECS)
			+ PAGE_HEAP_NO_USER_LOW << " " << (count + 1);
		ret = FALSE;
	}

	if (UNIV_UNLIKELY(data_size != page_get_data_size(page))) {
		ib::error() << "Summed data size " << data_size
			<< ", returned by func " << page_get_data_size(page);
		ret = FALSE;
	}

	/* Check then the free list */
	rec = page_header_get_ptr(page, PAGE_FREE);

	while (rec != NULL) {
		offsets = rec_get_offsets(rec, index, offsets,
					  page_is_leaf(page),
					  ULINT_UNDEFINED, &heap);
		if (UNIV_UNLIKELY(!page_rec_validate(rec, offsets))) {
			ret = FALSE;
next_free:
			const ulint offs = rec_get_next_offs(
				rec, page_is_comp(page));
			if (!offs) {
				break;
			}
			if (UNIV_UNLIKELY(offs < PAGE_OLD_INFIMUM
					  || offs >= srv_page_size)) {
				ib::error() << "Page free list is corrupted";
				ret = FALSE;
				break;
			}

			rec = page + offs;
			continue;
		}

		count++;
		offs = page_offset(rec_get_start(rec, offsets));
		i = rec_offs_size(offsets);
		if (UNIV_UNLIKELY(offs + i >= srv_page_size)) {
			ib::error() << "Free record offset out of bounds: "
				    << offs << '+' << i;
			ret = FALSE;
			goto next_free;
		}
		while (i--) {
			if (UNIV_UNLIKELY(buf[offs + i])) {
				ib::error() << "Free record overlaps another: "
					    << offs << '+' << i;
				ret = FALSE;
				break;
			}
			buf[offs + i] = 1;
		}

		goto next_free;
	}

	if (UNIV_UNLIKELY(page_dir_get_n_heap(page) != count + 1)) {
		ib::error() << "N heap is wrong "
			<< page_dir_get_n_heap(page) << " " << count + 1;
		ret = FALSE;
	}

	mem_heap_free(heap);

	if (UNIV_UNLIKELY(!ret)) {
		goto func_exit2;
	}

	return(ret);
}

/***************************************************************//**
Looks in the page record list for a record with the given heap number.
@return record, NULL if not found */
const rec_t*
page_find_rec_with_heap_no(
/*=======================*/
	const page_t*	page,	/*!< in: index page */
	ulint		heap_no)/*!< in: heap number */
{
	const rec_t*	rec;

	if (page_is_comp(page)) {
		rec = page + PAGE_NEW_INFIMUM;

		for (;;) {
			ulint	rec_heap_no = rec_get_heap_no_new(rec);

			if (rec_heap_no == heap_no) {

				return(rec);
			} else if (rec_heap_no == PAGE_HEAP_NO_SUPREMUM) {

				return(NULL);
			}

			rec = page + rec_get_next_offs(rec, TRUE);
		}
	} else {
		rec = page + PAGE_OLD_INFIMUM;

		for (;;) {
			ulint	rec_heap_no = rec_get_heap_no_old(rec);

			if (rec_heap_no == heap_no) {

				return(rec);
			} else if (rec_heap_no == PAGE_HEAP_NO_SUPREMUM) {

				return(NULL);
			}

			rec = page + rec_get_next_offs(rec, FALSE);
		}
	}
}

/*******************************************************//**
Removes the record from a leaf page. This function does not log
any changes. It is used by the IMPORT tablespace functions.
The cursor is moved to the next record after the deleted one.
@return true if success, i.e., the page did not become too empty */
bool
page_delete_rec(
/*============*/
	const dict_index_t*	index,	/*!< in: The index that the record
					belongs to */
	page_cur_t*		pcur,	/*!< in/out: page cursor on record
					to delete */
	page_zip_des_t*
#ifdef UNIV_ZIP_DEBUG
		page_zip/*!< in: compressed page descriptor */
#endif
	,
	const rec_offs*		offsets)/*!< in: offsets for record */
{
	bool		no_compress_needed;
	buf_block_t*	block = pcur->block;
	page_t*		page = buf_block_get_frame(block);

	ut_ad(page_is_leaf(page));

	if (!rec_offs_any_extern(offsets)
	    && ((page_get_data_size(page) - rec_offs_size(offsets)
		< BTR_CUR_PAGE_COMPRESS_LIMIT(index))
		|| !page_has_siblings(page)
		|| (page_get_n_recs(page) < 2))) {

		ulint	root_page_no = dict_index_get_page(index);

		/* The page fillfactor will drop below a predefined
		minimum value, OR the level in the B-tree contains just
		one page, OR the page will become empty: we recommend
		compression if this is not the root page. */

		no_compress_needed = page_get_page_no(page) == root_page_no;
	} else {
		no_compress_needed = true;
	}

	if (no_compress_needed) {
#ifdef UNIV_ZIP_DEBUG
		ut_a(!page_zip || page_zip_validate(page_zip, page, index));
#endif /* UNIV_ZIP_DEBUG */

		page_cur_delete_rec(pcur, index, offsets, 0);

#ifdef UNIV_ZIP_DEBUG
		ut_a(!page_zip || page_zip_validate(page_zip, page, index));
#endif /* UNIV_ZIP_DEBUG */
	}

	return(no_compress_needed);
}

/** Get the last non-delete-marked record on a page.
@param[in]	page	index tree leaf page
@return the last record, not delete-marked
@retval infimum record if all records are delete-marked */
const rec_t*
page_find_rec_max_not_deleted(
	const page_t*	page)
{
	const rec_t*	rec = page_get_infimum_rec(page);
	const rec_t*	prev_rec = NULL; // remove warning

	/* Because the page infimum is never delete-marked
	and never the metadata pseudo-record (MIN_REC_FLAG)),
	prev_rec will always be assigned to it first. */
	ut_ad(!rec_get_info_bits(rec, page_rec_is_comp(rec)));
	ut_ad(page_is_leaf(page));

	if (page_is_comp(page)) {
		do {
			if (!(rec[-REC_NEW_INFO_BITS]
			      & (REC_INFO_DELETED_FLAG
				 | REC_INFO_MIN_REC_FLAG))) {
				prev_rec = rec;
			}
			rec = page_rec_get_next_low(rec, true);
		} while (rec != page + PAGE_NEW_SUPREMUM);
	} else {
		do {
			if (!(rec[-REC_OLD_INFO_BITS]
			      & (REC_INFO_DELETED_FLAG
				 | REC_INFO_MIN_REC_FLAG))) {
				prev_rec = rec;
			}
			rec = page_rec_get_next_low(rec, false);
		} while (rec != page + PAGE_OLD_SUPREMUM);
	}
	return(prev_rec);
}<|MERGE_RESOLUTION|>--- conflicted
+++ resolved
@@ -2499,26 +2499,13 @@
 					ib::error() << "REC_INFO_MIN_REC_FLAG "
 						"is set in a leaf-page record";
 					ret = false;
-<<<<<<< HEAD
-				} else if (!rec_get_deleted_flag(
-						   rec, page_is_comp(page))
+				} else if (!(info_bits & REC_INFO_DELETED_FLAG)
 					   != !index->table->instant) {
 					ib::error() << (index->table->instant
 							? "Metadata record "
 							"is not delete-marked"
 							: "Metadata record "
 							"is delete-marked");
-=======
-				} else if (info_bits & REC_INFO_DELETED_FLAG) {
-					/* If this were a 10.4 metadata
-					record for index->table->instant
-					we should not get here in 10.3, because
-					the metadata record should not have
-					been recognized by
-					btr_cur_instant_init_low(). */
-					ib::error() << "Metadata record "
-						"is delete-marked";
->>>>>>> de0e7cd7
 					ret = false;
 				}
 			} else if (!page_has_prev(page)
@@ -2538,7 +2525,7 @@
 			    && status != REC_STATUS_NODE_PTR
 			    && status != REC_STATUS_INFIMUM
 			    && status != REC_STATUS_SUPREMUM
-			    && status != REC_STATUS_COLUMNS_ADDED) {
+			    && status != REC_STATUS_INSTANT) {
 				ib::error() << "impossible record status "
 					    << status;
 				ret = false;
@@ -2564,7 +2551,7 @@
 					ret = false;
 				}
 			} else if (!index->is_instant()
-				   && status == REC_STATUS_COLUMNS_ADDED) {
+				   && status == REC_STATUS_INSTANT) {
 				ib::error() << "instantly added record in a "
 					       "non-instant index";
 				ret = false;
