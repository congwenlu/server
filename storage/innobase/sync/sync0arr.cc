--- conflicted
+++ resolved
@@ -513,36 +513,20 @@
 #endif /* UNIV_DEBUG */
 
 		if (mutex) {
-<<<<<<< HEAD
 		fprintf(file,
-			"Mutex at %p, %s, lock var %lu\n"
+			"Mutex at %p, %s, lock var %x\n"
 #ifdef UNIV_DEBUG
-			"Last time reserved in file %s line %lu"
+			"Last time reserved in file %s line %u"
 #endif /* UNIV_DEBUG */
 			"\n",
 			(void*) mutex,
 			policy.to_string().c_str(),
-			(ulong) mutex->state()
+			mutex->state()
 #ifdef UNIV_DEBUG
 			,name,
-			(ulong) policy.get_enter_line()
+			policy.get_enter_line()
 #endif /* UNIV_DEBUG */
 			);
-=======
-			fprintf(file,
-				"Mutex at %p created file %s line " ULINTPF
-				", lock var %lu\n"
-				"Last time reserved by thread " ULINTPF
-				" in file %s line " ULINTPF ", "
-				"waiters flag " ULINTPF "\n",
-				(void*) mutex,
-				innobase_basename(mutex->cfile_name),
-				mutex->cline,
-				(ulong) mutex->lock_word,
-				os_thread_pf(mutex->thread_id),
-				innobase_basename(mutex->file_name),
-				mutex->line, mutex->waiters);
->>>>>>> 97e0c260
 		}
 	} else if (type == SYNC_BUF_BLOCK) {
 		BlockWaitMutex*	mutex = cell->latch.bpmutex;
@@ -596,55 +580,36 @@
 				fprintf(file,
 					"a writer (thread id " ULINTPF ") has"
 					" reserved it in mode %s",
-<<<<<<< HEAD
-					(ulong) os_thread_pf(rwlock->writer_thread),
+					os_thread_pf(rwlock->writer_thread),
 				writer == RW_LOCK_X ? " exclusive\n"
 				: writer == RW_LOCK_SX ? " SX\n"
-=======
-					os_thread_pf(rwlock->writer_thread),
-					writer == RW_LOCK_EX
-					? " exclusive\n"
->>>>>>> 97e0c260
 					: " wait exclusive\n");
 			}
 
 			fprintf(file,
 				"number of readers " ULINTPF
-<<<<<<< HEAD
 				", waiters flag %u, "
 				"lock_word: " ULINTPFx "\n"
 				"Last time read locked in file %s line %u\n"
-				"Last time write locked in file %s line %u\n",
-=======
-				", waiters flag " ULINTPF ", "
-				"lock_word: %lx\n"
-				"Last time read locked in file %s line %u\n"
-				"Last time write locked in file %s line %u\n"
-				"Holder thread " ULINTPF
-				" file %s line " ULINTPF "\n",
->>>>>>> 97e0c260
+				"Last time write locked in file %s line %u"
+#if 0 /* JAN: TODO: FIX LATER */
+				"\nHolder thread " ULINTPF
+				" file %s line " ULINTPF
+#endif
+				"\n",
 				rw_lock_get_reader_count(rwlock),
 				rwlock->waiters,
 				rwlock->lock_word,
 				innobase_basename(rwlock->last_s_file_name),
 				rwlock->last_s_line,
-<<<<<<< HEAD
-				rwlock->last_x_file_name,
-				rwlock->last_x_line);
-
-			/* JAN: TODO: FIX LATER
-			fprintf(file,
-				"Holder thread %lu file %s line %lu\n",
-				rwlock->thread_id, rwlock->file_name,
-			rwlock->line);
-			*/
-=======
 				innobase_basename(rwlock->last_x_file_name),
-				rwlock->last_x_line,
-				os_thread_pf(rwlock->thread_id),
+				rwlock->last_x_line
+#if 0 /* JAN: TODO: FIX LATER */
+				, os_thread_pf(rwlock->thread_id),
 				innobase_basename(rwlock->file_name),
-				rwlock->line);
->>>>>>> 97e0c260
+				rwlock->line
+#endif
+				);
 		}
 
 	} else {
