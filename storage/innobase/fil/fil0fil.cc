/*****************************************************************************

Copyright (c) 1995, 2017, Oracle and/or its affiliates. All Rights Reserved.
Copyright (c) 2014, 2019, MariaDB Corporation.

This program is free software; you can redistribute it and/or modify it under
the terms of the GNU General Public License as published by the Free Software
Foundation; version 2 of the License.

This program is distributed in the hope that it will be useful, but WITHOUT
ANY WARRANTY; without even the implied warranty of MERCHANTABILITY or FITNESS
FOR A PARTICULAR PURPOSE. See the GNU General Public License for more details.

You should have received a copy of the GNU General Public License along with
this program; if not, write to the Free Software Foundation, Inc.,
51 Franklin Street, Suite 500, Boston, MA 02110-1335 USA

*****************************************************************************/

/**************************************************//**
@file fil/fil0fil.cc
The tablespace memory cache

Created 10/25/1995 Heikki Tuuri
*******************************************************/

#include "fil0fil.h"
#include "fil0crypt.h"

#include "btr0btr.h"
#include "buf0buf.h"
#include "dict0boot.h"
#include "dict0dict.h"
#include "dict0load.h"
#include "fsp0file.h"
#include "fsp0fsp.h"
#include "hash0hash.h"
#include "log0log.h"
#include "log0recv.h"
#include "mach0data.h"
#include "mtr0log.h"
#include "os0file.h"
#include "page0zip.h"
#include "row0mysql.h"
#include "row0trunc.h"
#include "srv0start.h"
#include "trx0purge.h"
#include "buf0lru.h"
#include "ibuf0ibuf.h"
#include "os0event.h"
#include "sync0sync.h"
#include "buf0flu.h"
#include "os0api.h"

/** Tries to close a file in the LRU list. The caller must hold the fil_sys
mutex.
@return true if success, false if should retry later; since i/o's
generally complete in < 100 ms, and as InnoDB writes at most 128 pages
from the buffer pool in a batch, and then immediately flushes the
files, there is a good chance that the next time we find a suitable
node from the LRU list.
@param[in] print_info	if true, prints information why it
                        cannot close a file */
static
bool
fil_try_to_close_file_in_LRU(bool print_info);

/** Test if a tablespace file can be renamed to a new filepath by checking
if that the old filepath exists and the new filepath does not exist.
@param[in]	old_path	old filepath
@param[in]	new_path	new filepath
@param[in]	is_discarded	whether the tablespace is discarded
@param[in]	replace_new	whether to ignore the existence of new_path
@return innodb error code */
static dberr_t
fil_rename_tablespace_check(
	const char*	old_path,
	const char*	new_path,
	bool		is_discarded,
	bool		replace_new = false);
/** Rename a single-table tablespace.
The tablespace must exist in the memory cache.
@param[in]	id		tablespace identifier
@param[in]	old_path	old file name
@param[in]	new_name	new table name in the
databasename/tablename format
@param[in]	new_path_in	new file name,
or NULL if it is located in the normal data directory
@return true if success */
static bool
fil_rename_tablespace(
	ulint		id,
	const char*	old_path,
	const char*	new_name,
	const char*	new_path_in);

/*
		IMPLEMENTATION OF THE TABLESPACE MEMORY CACHE
		=============================================

The tablespace cache is responsible for providing fast read/write access to
tablespaces and logs of the database. File creation and deletion is done
in other modules which know more of the logic of the operation, however.

A tablespace consists of a chain of files. The size of the files does not
have to be divisible by the database block size, because we may just leave
the last incomplete block unused. When a new file is appended to the
tablespace, the maximum size of the file is also specified. At the moment,
we think that it is best to extend the file to its maximum size already at
the creation of the file, because then we can avoid dynamically extending
the file when more space is needed for the tablespace.

A block's position in the tablespace is specified with a 32-bit unsigned
integer. The files in the chain are thought to be catenated, and the block
corresponding to an address n is the nth block in the catenated file (where
the first block is named the 0th block, and the incomplete block fragments
at the end of files are not taken into account). A tablespace can be extended
by appending a new file at the end of the chain.

Our tablespace concept is similar to the one of Oracle.

To acquire more speed in disk transfers, a technique called disk striping is
sometimes used. This means that logical block addresses are divided in a
round-robin fashion across several disks. Windows NT supports disk striping,
so there we do not need to support it in the database. Disk striping is
implemented in hardware in RAID disks. We conclude that it is not necessary
to implement it in the database. Oracle 7 does not support disk striping,
either.

Another trick used at some database sites is replacing tablespace files by
raw disks, that is, the whole physical disk drive, or a partition of it, is
opened as a single file, and it is accessed through byte offsets calculated
from the start of the disk or the partition. This is recommended in some
books on database tuning to achieve more speed in i/o. Using raw disk
certainly prevents the OS from fragmenting disk space, but it is not clear
if it really adds speed. We measured on the Pentium 100 MHz + NT + NTFS file
system + EIDE Conner disk only a negligible difference in speed when reading
from a file, versus reading from a raw disk.

To have fast access to a tablespace or a log file, we put the data structures
to a hash table. Each tablespace and log file is given an unique 32-bit
identifier.

Some operating systems do not support many open files at the same time,
though NT seems to tolerate at least 900 open files. Therefore, we put the
open files in an LRU-list. If we need to open another file, we may close the
file at the end of the LRU-list. When an i/o-operation is pending on a file,
the file cannot be closed. We take the file nodes with pending i/o-operations
out of the LRU-list and keep a count of pending operations. When an operation
completes, we decrement the count and return the file node to the LRU-list if
the count drops to zero. */

/** Reference to the server data directory. Usually it is the
current working directory ".", but in the MySQL Embedded Server Library
it is an absolute path. */
const char*	fil_path_to_mysql_datadir;

/** Common InnoDB file extentions */
const char* dot_ext[] = { "", ".ibd", ".isl", ".cfg" };

/** The number of fsyncs done to the log */
ulint	fil_n_log_flushes			= 0;

/** Number of pending redo log flushes */
ulint	fil_n_pending_log_flushes		= 0;
/** Number of pending tablespace flushes */
ulint	fil_n_pending_tablespace_flushes	= 0;

/** The null file address */
const fil_addr_t	fil_addr_null = {FIL_NULL, 0};

/** The tablespace memory cache. This variable is NULL before the module is
initialized. */
fil_system_t	fil_system;

/** At this age or older a space/page will be rotated */
UNIV_INTERN extern uint srv_fil_crypt_rotate_key_age;
UNIV_INTERN extern ib_mutex_t fil_crypt_threads_mutex;

/** Determine if user has explicitly disabled fsync(). */
# define fil_buffering_disabled(s)	\
	((s)->purpose == FIL_TYPE_TABLESPACE	\
	 && srv_file_flush_method	\
	 == SRV_O_DIRECT_NO_FSYNC)

/** Determine if the space id is a user tablespace id or not.
@param[in]	space_id	Space ID to check
@return true if it is a user tablespace ID */
inline
bool
fil_is_user_tablespace_id(ulint space_id)
{
	return(space_id != TRX_SYS_SPACE
	       && space_id != SRV_TMP_SPACE_ID
	       && !srv_is_undo_tablespace(space_id));
}

#ifdef UNIV_DEBUG
/** Try fil_validate() every this many times */
# define FIL_VALIDATE_SKIP	17

/******************************************************************//**
Checks the consistency of the tablespace cache some of the time.
@return true if ok or the check was skipped */
static
bool
fil_validate_skip(void)
/*===================*/
{
	/** The fil_validate() call skip counter. */
	static int fil_validate_count = FIL_VALIDATE_SKIP;

	/* We want to reduce the call frequency of the costly fil_validate()
	check in debug builds. */
	int count = my_atomic_add32_explicit(&fil_validate_count, -1,
					     MY_MEMORY_ORDER_RELAXED);
	if (count > 0) {
		return(true);
	}

	my_atomic_store32_explicit(&fil_validate_count, FIL_VALIDATE_SKIP,
				   MY_MEMORY_ORDER_RELAXED);
	return(fil_validate());
}
#endif /* UNIV_DEBUG */

/********************************************************************//**
Determines if a file node belongs to the least-recently-used list.
@return true if the file belongs to fil_system.LRU mutex. */
UNIV_INLINE
bool
fil_space_belongs_in_lru(
/*=====================*/
	const fil_space_t*	space)	/*!< in: file space */
{
	switch (space->purpose) {
	case FIL_TYPE_TEMPORARY:
	case FIL_TYPE_LOG:
		return(false);
	case FIL_TYPE_TABLESPACE:
		return(fil_is_user_tablespace_id(space->id));
	case FIL_TYPE_IMPORT:
		return(true);
	}

	ut_ad(0);
	return(false);
}

/********************************************************************//**
NOTE: you must call fil_mutex_enter_and_prepare_for_io() first!

Prepares a file node for i/o. Opens the file if it is closed. Updates the
pending i/o's field in the node and the system appropriately. Takes the node
off the LRU list if it is in the LRU list. The caller must hold the fil_sys
mutex.
@return false if the file can't be opened, otherwise true */
static
bool
fil_node_prepare_for_io(
/*====================*/
	fil_node_t*	node,	/*!< in: file node */
	fil_space_t*	space);	/*!< in: space */

/** Update the data structures when an i/o operation finishes.
@param[in,out] node		file node
@param[in] type			IO context */
static
void
fil_node_complete_io(fil_node_t* node, const IORequest& type);

/** Reads data from a space to a buffer. Remember that the possible incomplete
blocks at the end of file are ignored: they are not taken into account when
calculating the byte offset within a space.
@param[in]	page_id		page id
@param[in]	page_size	page size
@param[in]	byte_offset	remainder of offset in bytes; in aio this
must be divisible by the OS block size
@param[in]	len		how many bytes to read; this must not cross a
file boundary; in aio this must be a block size multiple
@param[in,out]	buf		buffer where to store data read; in aio this
must be appropriately aligned
@return DB_SUCCESS, or DB_TABLESPACE_DELETED if we are trying to do
i/o on a tablespace which does not exist */
UNIV_INLINE
dberr_t
fil_read(
	const page_id_t		page_id,
	const page_size_t&	page_size,
	ulint			byte_offset,
	ulint			len,
	void*			buf)
{
	return(fil_io(IORequestRead, true, page_id, page_size,
			byte_offset, len, buf, NULL));
}

/** Writes data to a space from a buffer. Remember that the possible incomplete
blocks at the end of file are ignored: they are not taken into account when
calculating the byte offset within a space.
@param[in]	page_id		page id
@param[in]	page_size	page size
@param[in]	byte_offset	remainder of offset in bytes; in aio this
must be divisible by the OS block size
@param[in]	len		how many bytes to write; this must not cross
a file boundary; in aio this must be a block size multiple
@param[in]	buf		buffer from which to write; in aio this must
be appropriately aligned
@return DB_SUCCESS, or DB_TABLESPACE_DELETED if we are trying to do
i/o on a tablespace which does not exist */
UNIV_INLINE
dberr_t
fil_write(
	const page_id_t		page_id,
	const page_size_t&	page_size,
	ulint			byte_offset,
	ulint			len,
	void*			buf)
{
	ut_ad(!srv_read_only_mode);

	return(fil_io(IORequestWrite, true, page_id, page_size,
		      byte_offset, len, buf, NULL));
}

/*******************************************************************//**
Returns the table space by a given id, NULL if not found.
It is unsafe to dereference the returned pointer. It is fine to check
for NULL. */
fil_space_t*
fil_space_get_by_id(
/*================*/
	ulint	id)	/*!< in: space id */
{
	fil_space_t*	space;

	ut_ad(mutex_own(&fil_system.mutex));

	HASH_SEARCH(hash, fil_system.spaces, id,
		    fil_space_t*, space,
		    ut_ad(space->magic_n == FIL_SPACE_MAGIC_N),
		    space->id == id);

	return(space);
}

/** Look up a tablespace.
The caller should hold an InnoDB table lock or a MDL that prevents
the tablespace from being dropped during the operation,
or the caller should be in single-threaded crash recovery mode
(no user connections that could drop tablespaces).
If this is not the case, fil_space_acquire() and fil_space_t::release()
should be used instead.
@param[in]	id	tablespace ID
@return tablespace, or NULL if not found */
fil_space_t*
fil_space_get(
	ulint	id)
{
	mutex_enter(&fil_system.mutex);
	fil_space_t*	space = fil_space_get_by_id(id);
	mutex_exit(&fil_system.mutex);
	ut_ad(space == NULL || space->purpose != FIL_TYPE_LOG);
	return(space);
}

/** Returns the latch of a file space.
@param[in]	id	space id
@param[out]	flags	tablespace flags
@return latch protecting storage allocation */
rw_lock_t*
fil_space_get_latch(
	ulint	id,
	ulint*	flags)
{
	fil_space_t*	space;

	ut_ad(fil_system.is_initialised());

	mutex_enter(&fil_system.mutex);

	space = fil_space_get_by_id(id);

	ut_a(space);

	if (flags) {
		*flags = space->flags;
	}

	mutex_exit(&fil_system.mutex);

	return(&(space->latch));
}

/** Note that the tablespace has been imported.
Initially, purpose=FIL_TYPE_IMPORT so that no redo log is
written while the space ID is being updated in each page. */
void fil_space_t::set_imported()
{
	ut_ad(purpose == FIL_TYPE_IMPORT);
	const fil_node_t* node = UT_LIST_GET_FIRST(chain);
	atomic_write_supported = node->atomic_write
		&& srv_use_atomic_writes
		&& my_test_if_atomic_write(node->handle,
					   int(page_size_t(flags).physical()));
	purpose = FIL_TYPE_TABLESPACE;
}

/**********************************************************************//**
Checks if all the file nodes in a space are flushed.
@return true if all are flushed */
static
bool
fil_space_is_flushed(
/*=================*/
	fil_space_t*	space)	/*!< in: space */
{
	ut_ad(mutex_own(&fil_system.mutex));

	for (const fil_node_t* node = UT_LIST_GET_FIRST(space->chain);
	     node != NULL;
	     node = UT_LIST_GET_NEXT(chain, node)) {

		if (node->needs_flush) {

			ut_ad(!fil_buffering_disabled(space));
			return(false);
		}
	}

	return(true);
}


/** Append a file to the chain of files of a space.
@param[in]	name		file name of a file that is not open
@param[in]	handle		file handle, or OS_FILE_CLOSED
@param[in]	size		file size in entire database pages
@param[in]	is_raw		whether this is a raw device
@param[in]	atomic_write	true if atomic write could be enabled
@param[in]	max_pages	maximum number of pages in file,
or ULINT_MAX for unlimited
@return file object */
fil_node_t* fil_space_t::add(const char* name, pfs_os_file_t handle,
			     ulint size, bool is_raw, bool atomic_write,
			     ulint max_pages)
{
	fil_node_t*	node;

	ut_ad(name != NULL);
	ut_ad(fil_system.is_initialised());

	node = reinterpret_cast<fil_node_t*>(ut_zalloc_nokey(sizeof(*node)));

	node->handle = handle;

	node->name = mem_strdup(name);

	ut_a(!is_raw || srv_start_raw_disk_in_use);

	node->is_raw_disk = is_raw;

	node->size = size;

	node->magic_n = FIL_NODE_MAGIC_N;

	node->init_size = size;
	node->max_size = max_pages;

	node->space = this;

	node->atomic_write = atomic_write;

	mutex_enter(&fil_system.mutex);
	this->size += size;
	UT_LIST_ADD_LAST(chain, node);
	if (node->is_open()) {
		fil_system.n_open++;
	}
	mutex_exit(&fil_system.mutex);

	return node;
}

/** Read the first page of a data file.
@param[in]	first	whether this is the very first read
@return	whether the page was found valid */
bool fil_node_t::read_page0(bool first)
{
	ut_ad(mutex_own(&fil_system.mutex));
	ut_a(space->purpose != FIL_TYPE_LOG);
	const page_size_t page_size(space->flags);
	const ulint psize = page_size.physical();

	os_offset_t size_bytes = os_file_get_size(handle);
	ut_a(size_bytes != (os_offset_t) -1);
	const ulint min_size = FIL_IBD_FILE_INITIAL_SIZE * psize;

	if (size_bytes < min_size) {
		ib::error() << "The size of the file " << name
			    << " is only " << size_bytes
			    << " bytes, should be at least " << min_size;
		return false;
	}

	byte* buf2 = static_cast<byte*>(ut_malloc_nokey(2 * psize));

	/* Align the memory for file i/o if we might have O_DIRECT set */
	byte* page = static_cast<byte*>(ut_align(buf2, psize));
	IORequest request(IORequest::READ);
	if (!os_file_read(request, handle, page, 0, psize)) {
		ib::error() << "Unable to read first page of file " << name;
		ut_free(buf2);
		return false;
	}
	srv_stats.page0_read.add(1);
	const ulint space_id = fsp_header_get_space_id(page);
	ulint flags = fsp_header_get_flags(page);
	const ulint size = fsp_header_get_field(page, FSP_SIZE);
	const ulint free_limit = fsp_header_get_field(page, FSP_FREE_LIMIT);
	const ulint free_len = flst_get_len(FSP_HEADER_OFFSET + FSP_FREE
					    + page);
	/* Try to read crypt_data from page 0 if it is not yet read. */
	if (!space->crypt_data) {
		space->crypt_data = fil_space_read_crypt_data(page_size, page);
	}
	ut_free(buf2);

	if (!fsp_flags_is_valid(flags, space->id)) {
		ulint cflags = fsp_flags_convert_from_101(flags);
		if (cflags == ULINT_UNDEFINED
		    || (cflags ^ space->flags) & ~FSP_FLAGS_MEM_MASK) {
			ib::error()
				<< "Expected tablespace flags "
				<< ib::hex(space->flags)
				<< " but found " << ib::hex(flags)
				<< " in the file " << name;
			return false;
		}

		flags = cflags;
	}

	if (UNIV_UNLIKELY(space_id != space->id)) {
		ib::error() << "Expected tablespace id " << space->id
			<< " but found " << space_id
			<< " in the file " << name;
		return false;
	}

	ut_ad(space->free_limit == 0 || space->free_limit == free_limit);
	ut_ad(space->free_len == 0 || space->free_len == free_len);
	space->size_in_header = size;
	space->free_limit = free_limit;
	space->free_len = free_len;

	if (first) {
		/* Truncate the size to a multiple of extent size. */
		ulint	mask = psize * FSP_EXTENT_SIZE - 1;

		if (size_bytes <= mask) {
			/* .ibd files start smaller than an
			extent size. Do not truncate valid data. */
		} else {
			size_bytes &= ~os_offset_t(mask);
		}

		this->size = ulint(size_bytes / psize);
		space->size += this->size;
	}

	return true;
}

/** Open a file node of a tablespace.
@param[in,out]	node	File node
@return false if the file can't be opened, otherwise true */
static bool fil_node_open_file(fil_node_t* node)
{
	bool		success;
	bool		read_only_mode;
	fil_space_t*	space = node->space;

	ut_ad(mutex_own(&fil_system.mutex));
	ut_a(node->n_pending == 0);
	ut_a(!node->is_open());

	read_only_mode = space->purpose != FIL_TYPE_TEMPORARY
		&& srv_read_only_mode;

	const bool first_time_open = node->size == 0;

	if (first_time_open
	    || (space->purpose == FIL_TYPE_TABLESPACE
		&& node == UT_LIST_GET_FIRST(space->chain)
		&& srv_startup_is_before_trx_rollback_phase
		&& !undo::Truncate::was_tablespace_truncated(space->id))) {
		/* We do not know the size of the file yet. First we
		open the file in the normal mode, no async I/O here,
		for simplicity. Then do some checks, and close the
		file again.  NOTE that we could not use the simple
		file read function os_file_read() in Windows to read
		from a file opened for async I/O! */

retry:
		node->handle = os_file_create(
			innodb_data_file_key, node->name,
			node->is_raw_disk
			? OS_FILE_OPEN_RAW | OS_FILE_ON_ERROR_NO_EXIT
			: OS_FILE_OPEN | OS_FILE_ON_ERROR_NO_EXIT,
			OS_FILE_AIO, OS_DATA_FILE, read_only_mode, &success);

		if (!success) {
			/* The following call prints an error message */
			ulint err = os_file_get_last_error(true);
			if (err == EMFILE + 100) {
				if (fil_try_to_close_file_in_LRU(true))
					goto retry;
			}

			ib::warn() << "Cannot open '" << node->name << "'."
				" Have you deleted .ibd files under a"
				" running mysqld server?";
			return(false);
		}

		if (!node->read_page0(first_time_open)) {
			os_file_close(node->handle);
			node->handle = OS_FILE_CLOSED;
			return false;
		}
	} else if (space->purpose == FIL_TYPE_LOG) {
		node->handle = os_file_create(
			innodb_log_file_key, node->name, OS_FILE_OPEN,
			OS_FILE_AIO, OS_LOG_FILE, read_only_mode, &success);
	} else {
		node->handle = os_file_create(
			innodb_data_file_key, node->name,
			node->is_raw_disk
			? OS_FILE_OPEN_RAW | OS_FILE_ON_ERROR_NO_EXIT
			: OS_FILE_OPEN | OS_FILE_ON_ERROR_NO_EXIT,
			OS_FILE_AIO, OS_DATA_FILE, read_only_mode, &success);
	}

	if (space->purpose != FIL_TYPE_LOG) {
		/*
		For the temporary tablespace and during the
		non-redo-logged adjustments in
		IMPORT TABLESPACE, we do not care about
		the atomicity of writes.

		Atomic writes is supported if the file can be used
		with atomic_writes (not log file), O_DIRECT is
		used (tested in ha_innodb.cc) and the file is
		device and file system that supports atomic writes
		for the given block size
		*/
		space->atomic_write_supported
			= space->purpose == FIL_TYPE_TEMPORARY
			|| space->purpose == FIL_TYPE_IMPORT
			|| (node->atomic_write
			    && srv_use_atomic_writes
			    && my_test_if_atomic_write(
				    node->handle,
				    int(page_size_t(space->flags)
					.physical())));
	}

	ut_a(success);
	ut_a(node->is_open());

	fil_system.n_open++;

	if (fil_space_belongs_in_lru(space)) {

		/* Put the node to the LRU list */
		UT_LIST_ADD_FIRST(fil_system.LRU, node);
	}

	return(true);
}

/** Close the file handle. */
void fil_node_t::close()
{
	bool	ret;

<<<<<<< HEAD
	ut_ad(mutex_own(&fil_system.mutex));
	ut_a(is_open());
	ut_a(n_pending == 0);
	ut_a(n_pending_flushes == 0);
	ut_a(!being_extended);
	ut_a(modification_counter == flush_counter
	     || space->purpose == FIL_TYPE_TEMPORARY
=======
	ut_ad(mutex_own(&(fil_system->mutex)));
	ut_a(node->is_open());
	ut_a(node->n_pending == 0);
	ut_a(node->n_pending_flushes == 0);
	ut_a(!node->being_extended);
	ut_a(!node->needs_flush
	     || node->space->purpose == FIL_TYPE_TEMPORARY
>>>>>>> 31d0727a
	     || srv_fast_shutdown == 2
	     || !srv_was_started);

	ret = os_file_close(handle);
	ut_a(ret);

	/* printf("Closing file %s\n", name); */

	handle = OS_FILE_CLOSED;
	ut_ad(!is_open());
	ut_a(fil_system.n_open > 0);
	fil_system.n_open--;

	if (fil_space_belongs_in_lru(space)) {
		ut_a(UT_LIST_GET_LEN(fil_system.LRU) > 0);
		UT_LIST_REMOVE(fil_system.LRU, this);
	}
}

/** Tries to close a file in the LRU list. The caller must hold the fil_sys
mutex.
@return true if success, false if should retry later; since i/o's
generally complete in < 100 ms, and as InnoDB writes at most 128 pages
from the buffer pool in a batch, and then immediately flushes the
files, there is a good chance that the next time we find a suitable
node from the LRU list.
@param[in] print_info	if true, prints information why it
			cannot close a file*/
static
bool
fil_try_to_close_file_in_LRU(

	bool	print_info)
{
	fil_node_t*	node;

	ut_ad(mutex_own(&fil_system.mutex));

	if (print_info) {
		ib::info() << "fil_sys open file LRU len "
			<< UT_LIST_GET_LEN(fil_system.LRU);
	}

	for (node = UT_LIST_GET_LAST(fil_system.LRU);
	     node != NULL;
	     node = UT_LIST_GET_PREV(LRU, node)) {

		if (!node->needs_flush
		    && node->n_pending_flushes == 0
		    && !node->being_extended) {

			node->close();

			return(true);
		}

		if (!print_info) {
			continue;
		}

		if (node->n_pending_flushes > 0) {

			ib::info() << "Cannot close file " << node->name
				<< ", because n_pending_flushes "
				<< node->n_pending_flushes;
		}

		if (node->needs_flush) {
			ib::warn() << "Cannot close file " << node->name
				<< ", because is should be flushed first";
		}

		if (node->being_extended) {
			ib::info() << "Cannot close file " << node->name
				<< ", because it is being extended";
		}
	}

	return(false);
}

/** Flush any writes cached by the file system.
@param[in,out]	space		tablespace
@param[in]	metadata	whether to update file system metadata */
static void fil_flush_low(fil_space_t* space, bool metadata = false)
{
	ut_ad(mutex_own(&fil_system.mutex));
	ut_ad(space);
	ut_ad(!space->stop_new_ops);

	if (fil_buffering_disabled(space)) {

		/* No need to flush. User has explicitly disabled
		buffering. */
		ut_ad(!space->is_in_unflushed_spaces());
		ut_ad(fil_space_is_flushed(space));
		ut_ad(space->n_pending_flushes == 0);

#ifdef UNIV_DEBUG
		for (fil_node_t* node = UT_LIST_GET_FIRST(space->chain);
		     node != NULL;
		     node = UT_LIST_GET_NEXT(chain, node)) {
			ut_ad(!node->needs_flush);
			ut_ad(node->n_pending_flushes == 0);
		}
#endif /* UNIV_DEBUG */

		if (!metadata) return;
	}

	/* Prevent dropping of the space while we are flushing */
	space->n_pending_flushes++;

	for (fil_node_t* node = UT_LIST_GET_FIRST(space->chain);
	     node != NULL;
	     node = UT_LIST_GET_NEXT(chain, node)) {

		if (!node->needs_flush) {
			continue;
		}

		ut_a(node->is_open());

		switch (space->purpose) {
		case FIL_TYPE_TEMPORARY:
			ut_ad(0); // we already checked for this
		case FIL_TYPE_TABLESPACE:
		case FIL_TYPE_IMPORT:
			fil_n_pending_tablespace_flushes++;
			break;
		case FIL_TYPE_LOG:
			fil_n_pending_log_flushes++;
			fil_n_log_flushes++;
			break;
		}
#ifdef _WIN32
		if (node->is_raw_disk) {

			goto skip_flush;
		}
#endif /* _WIN32 */
<<<<<<< HEAD
retry:
		if (node->n_pending_flushes > 0) {
			/* We want to avoid calling os_file_flush() on
			the file twice at the same time, because we do
			not know what bugs OS's may contain in file
			i/o */

			int64_t	sig_count = os_event_reset(node->sync_event);

			mutex_exit(&fil_system.mutex);

			os_event_wait_low(node->sync_event, sig_count);

			mutex_enter(&fil_system.mutex);

			if (node->flush_counter >= old_mod_counter) {

				goto skip_flush;
			}

			goto retry;
		}
=======
>>>>>>> 31d0727a

		ut_a(node->is_open());
		node->n_pending_flushes++;
		node->needs_flush = false;

		mutex_exit(&fil_system.mutex);

		os_file_flush(node->handle);

		mutex_enter(&fil_system.mutex);

		node->n_pending_flushes--;
#ifdef _WIN32
skip_flush:
#endif /* _WIN32 */
		if (!node->needs_flush) {
			if (space->is_in_unflushed_spaces()
			    && fil_space_is_flushed(space)) {

				UT_LIST_REMOVE(
					fil_system.unflushed_spaces,
					space);
			}
		}

		switch (space->purpose) {
		case FIL_TYPE_TEMPORARY:
			break;
		case FIL_TYPE_TABLESPACE:
		case FIL_TYPE_IMPORT:
			fil_n_pending_tablespace_flushes--;
			continue;
		case FIL_TYPE_LOG:
			fil_n_pending_log_flushes--;
			continue;
		}

		ut_ad(0);
	}

	space->n_pending_flushes--;
}

/** Try to extend a tablespace.
@param[in,out]	space	tablespace to be extended
@param[in,out]	node	last file of the tablespace
@param[in]	size	desired size in number of pages
@param[out]	success	whether the operation succeeded
@return	whether the operation should be retried */
static ATTRIBUTE_COLD __attribute__((warn_unused_result, nonnull))
bool
fil_space_extend_must_retry(
	fil_space_t*	space,
	fil_node_t*	node,
	ulint		size,
	bool*		success)
{
	ut_ad(mutex_own(&fil_system.mutex));
	ut_ad(UT_LIST_GET_LAST(space->chain) == node);
	ut_ad(size >= FIL_IBD_FILE_INITIAL_SIZE);

	*success = space->size >= size;

	if (*success) {
		/* Space already big enough */
		return(false);
	}

	if (node->being_extended) {
		/* Another thread is currently extending the file. Wait
		for it to finish.
		It'd have been better to use event driven mechanism but
		the entire module is peppered with polling stuff. */
		mutex_exit(&fil_system.mutex);
		os_thread_sleep(100000);
		return(true);
	}

	node->being_extended = true;

	if (!fil_node_prepare_for_io(node, space)) {
		/* The tablespace data file, such as .ibd file, is missing */
		node->being_extended = false;
		return(false);
	}

	/* At this point it is safe to release fil_system.mutex. No
	other thread can rename, delete, close or extend the file because
	we have set the node->being_extended flag. */
	mutex_exit(&fil_system.mutex);

	ut_ad(size > space->size);

	ulint		last_page_no		= space->size;
	const ulint	file_start_page_no	= last_page_no - node->size;

	/* Determine correct file block size */
	if (node->block_size == 0) {
		node->block_size = os_file_get_block_size(
			node->handle, node->name);
	}

	const page_size_t	pageSize(space->flags);
	const ulint		page_size = pageSize.physical();

	/* fil_read_first_page() expects srv_page_size bytes.
	fil_node_open_file() expects at least 4 * srv_page_size bytes.*/
	os_offset_t new_size = std::max(
		os_offset_t(size - file_start_page_no) * page_size,
		os_offset_t(FIL_IBD_FILE_INITIAL_SIZE << srv_page_size_shift));

	*success = os_file_set_size(node->name, node->handle, new_size,
		FSP_FLAGS_HAS_PAGE_COMPRESSION(space->flags));

	os_has_said_disk_full = *success;
	if (*success) {
		os_file_flush(node->handle);
		last_page_no = size;
	} else {
		/* Let us measure the size of the file
		to determine how much we were able to
		extend it */
		os_offset_t	fsize = os_file_get_size(node->handle);
		ut_a(fsize != os_offset_t(-1));

		last_page_no = ulint(fsize / page_size)
			+ file_start_page_no;
	}
	mutex_enter(&fil_system.mutex);

	ut_a(node->being_extended);
	node->being_extended = false;
	ut_a(last_page_no - file_start_page_no >= node->size);

	ulint file_size = last_page_no - file_start_page_no;
	space->size += file_size - node->size;
	node->size = file_size;
	const ulint pages_in_MiB = node->size
		& ~ulint((1U << (20U - srv_page_size_shift)) - 1);

	fil_node_complete_io(node,IORequestRead);

	/* Keep the last data file size info up to date, rounded to
	full megabytes */

	switch (space->id) {
	case TRX_SYS_SPACE:
		srv_sys_space.set_last_file_size(pages_in_MiB);
		fil_flush_low(space, true);
		return(false);
	default:
		ut_ad(space->purpose == FIL_TYPE_TABLESPACE
		      || space->purpose == FIL_TYPE_IMPORT);
		if (space->purpose == FIL_TYPE_TABLESPACE
		    && !space->is_being_truncated) {
			fil_flush_low(space, true);
		}
		return(false);
	case SRV_TMP_SPACE_ID:
		ut_ad(space->purpose == FIL_TYPE_TEMPORARY);
		srv_tmp_space.set_last_file_size(pages_in_MiB);
		return(false);
	}

}

/*******************************************************************//**
Reserves the fil_system.mutex and tries to make sure we can open at least one
file while holding it. This should be called before calling
fil_node_prepare_for_io(), because that function may need to open a file. */
static
void
fil_mutex_enter_and_prepare_for_io(
/*===============================*/
	ulint	space_id)	/*!< in: space id */
{
	for (ulint count = 0;;) {
		mutex_enter(&fil_system.mutex);

		if (space_id >= SRV_LOG_SPACE_FIRST_ID) {
			/* We keep log files always open. */
			break;
		}

		fil_space_t*	space = fil_space_get_by_id(space_id);

		if (space == NULL) {
			break;
		}

		fil_node_t*	node = UT_LIST_GET_LAST(space->chain);
		ut_ad(space->id == 0
		      || node == UT_LIST_GET_FIRST(space->chain));

		if (space->id == 0) {
			/* We keep the system tablespace files always
			open; this is important in preventing
			deadlocks in this module, as a page read
			completion often performs another read from
			the insert buffer. The insert buffer is in
			tablespace 0, and we cannot end up waiting in
			this function. */
		} else if (!node || node->is_open()) {
			/* If the file is already open, no need to do
			anything; if the space does not exist, we handle the
			situation in the function which called this
			function */
		} else {
			while (fil_system.n_open >= srv_max_n_open_files) {
				/* Too many files are open */
				if (fil_try_to_close_file_in_LRU(count > 1)) {
					/* No problem */
				} else if (count >= 2) {
					ib::warn() << "innodb_open_files="
						<< srv_max_n_open_files
						<< " is exceeded ("
						<< fil_system.n_open
						<< ") files stay open)";
					break;
				} else {
					mutex_exit(&fil_system.mutex);
					os_aio_simulated_wake_handler_threads();
					os_thread_sleep(20000);
					/* Flush tablespaces so that we can
					close modified files in the LRU list */
					fil_flush_file_spaces(FIL_TYPE_TABLESPACE);

					count++;
					mutex_enter(&fil_system.mutex);
					continue;
				}
			}
		}

		ulint size = space->recv_size;
		if (UNIV_UNLIKELY(size != 0)) {
			ut_ad(node);
			bool	success;
			if (fil_space_extend_must_retry(space, node, size,
							&success)) {
				continue;
			}

			ut_ad(mutex_own(&fil_system.mutex));
			/* Crash recovery requires the file extension
			to succeed. */
			ut_a(success);
			/* InnoDB data files cannot shrink. */
			ut_a(space->size >= size);

			/* There could be multiple concurrent I/O requests for
			this tablespace (multiple threads trying to extend
			this tablespace).

			Also, fil_space_set_recv_size() may have been invoked
			again during the file extension while fil_system.mutex
			was not being held by us.

			Only if space->recv_size matches what we read
			originally, reset the field. In this way, a
			subsequent I/O request will handle any pending
			fil_space_set_recv_size(). */

			if (size == space->recv_size) {
				space->recv_size = 0;
			}
		}

		break;
	}
}

/** Try to extend a tablespace if it is smaller than the specified size.
@param[in,out]	space	tablespace
@param[in]	size	desired size in pages
@return whether the tablespace is at least as big as requested */
bool
fil_space_extend(
	fil_space_t*	space,
	ulint		size)
{
	ut_ad(!srv_read_only_mode || space->purpose == FIL_TYPE_TEMPORARY);

	bool	success;

	do {
		fil_mutex_enter_and_prepare_for_io(space->id);
	} while (fil_space_extend_must_retry(
			 space, UT_LIST_GET_LAST(space->chain), size,
			 &success));

	mutex_exit(&fil_system.mutex);
	return(success);
}

/** Prepare to free a file node object from a tablespace memory cache.
@param[in,out]	node	file node
@param[in]	space	tablespace */
static
void
fil_node_close_to_free(
	fil_node_t*	node,
	fil_space_t*	space)
{
	ut_ad(mutex_own(&fil_system.mutex));
	ut_a(node->magic_n == FIL_NODE_MAGIC_N);
	ut_a(node->n_pending == 0);
	ut_a(!node->being_extended);

	if (node->is_open()) {
		/* We fool the assertion in fil_node_t::close() to think
		there are no unflushed modifications in the file */

		node->needs_flush = false;

		if (fil_buffering_disabled(space)) {

			ut_ad(!space->is_in_unflushed_spaces());
			ut_ad(fil_space_is_flushed(space));

		} else if (space->is_in_unflushed_spaces()
			   && fil_space_is_flushed(space)) {

<<<<<<< HEAD
			space->is_in_unflushed_spaces = false;

			UT_LIST_REMOVE(fil_system.unflushed_spaces, space);
=======
			UT_LIST_REMOVE(fil_system->unflushed_spaces, space);
>>>>>>> 31d0727a
		}

		node->close();
	}
}

/** Detach a space object from the tablespace memory cache.
Closes the files in the chain but does not delete them.
There must not be any pending i/o's or flushes on the files.
@param[in,out]	space		tablespace */
static
void
fil_space_detach(
	fil_space_t*	space)
{
	ut_ad(mutex_own(&fil_system.mutex));

	HASH_DELETE(fil_space_t, hash, fil_system.spaces, space->id, space);

	if (space->is_in_unflushed_spaces()) {

		ut_ad(!fil_buffering_disabled(space));

		UT_LIST_REMOVE(fil_system.unflushed_spaces, space);
	}

	if (space->is_in_rotation_list()) {

		UT_LIST_REMOVE(fil_system.rotation_list, space);
	}

	UT_LIST_REMOVE(fil_system.space_list, space);

	ut_a(space->magic_n == FIL_SPACE_MAGIC_N);
	ut_a(space->n_pending_flushes == 0);

	for (fil_node_t* fil_node = UT_LIST_GET_FIRST(space->chain);
	     fil_node != NULL;
	     fil_node = UT_LIST_GET_NEXT(chain, fil_node)) {

		fil_node_close_to_free(fil_node, space);
	}

	if (space == fil_system.sys_space) {
		fil_system.sys_space = NULL;
	} else if (space == fil_system.temp_space) {
		fil_system.temp_space = NULL;
	}
}

/** Free a tablespace object on which fil_space_detach() was invoked.
There must not be any pending i/o's or flushes on the files.
@param[in,out]	space		tablespace */
static
void
fil_space_free_low(
	fil_space_t*	space)
{
	/* The tablespace must not be in fil_system.named_spaces. */
	ut_ad(srv_fast_shutdown == 2 || !srv_was_started
	      || space->max_lsn == 0);

	/* Wait for fil_space_t::release_for_io(); after
	fil_space_detach(), the tablespace cannot be found, so
	fil_space_acquire_for_io() would return NULL */
	while (space->pending_io()) {
		os_thread_sleep(100);
	}

	for (fil_node_t* node = UT_LIST_GET_FIRST(space->chain);
	     node != NULL; ) {
		ut_d(space->size -= node->size);
		ut_free(node->name);
		fil_node_t* old_node = node;
		node = UT_LIST_GET_NEXT(chain, node);
		ut_free(old_node);
	}

	ut_ad(space->size == 0);

	rw_lock_free(&space->latch);
	fil_space_destroy_crypt_data(&space->crypt_data);

	ut_free(space->name);
	ut_free(space);
}

/** Frees a space object from the tablespace memory cache.
Closes the files in the chain but does not delete them.
There must not be any pending i/o's or flushes on the files.
@param[in]	id		tablespace identifier
@param[in]	x_latched	whether the caller holds X-mode space->latch
@return true if success */
bool
fil_space_free(
	ulint		id,
	bool		x_latched)
{
	ut_ad(id != TRX_SYS_SPACE);

	mutex_enter(&fil_system.mutex);
	fil_space_t*	space = fil_space_get_by_id(id);

	if (space != NULL) {
		fil_space_detach(space);
	}

	mutex_exit(&fil_system.mutex);

	if (space != NULL) {
		if (x_latched) {
			rw_lock_x_unlock(&space->latch);
		}

		bool	need_mutex = !recv_recovery_on;

		if (need_mutex) {
			log_mutex_enter();
		}

		ut_ad(log_mutex_own());

		if (space->max_lsn != 0) {
			ut_d(space->max_lsn = 0);
			UT_LIST_REMOVE(fil_system.named_spaces, space);
		}

		if (need_mutex) {
			log_mutex_exit();
		}

		fil_space_free_low(space);
	}

	return(space != NULL);
}

/** Create a space memory object and put it to the fil_system hash table.
Error messages are issued to the server log.
@param[in]	name		tablespace name
@param[in]	id		tablespace identifier
@param[in]	flags		tablespace flags
@param[in]	purpose		tablespace purpose
@param[in,out]	crypt_data	encryption information
@param[in]	mode		encryption mode
@return pointer to created tablespace, to be filled in with fil_space_t::add()
@retval NULL on failure (such as when the same tablespace exists) */
fil_space_t*
fil_space_create(
	const char*		name,
	ulint			id,
	ulint			flags,
	fil_type_t		purpose,
	fil_space_crypt_t*	crypt_data,
	fil_encryption_t	mode)
{
	fil_space_t*	space;

	ut_ad(fil_system.is_initialised());
	ut_ad(fsp_flags_is_valid(flags & ~FSP_FLAGS_MEM_MASK, id));
	ut_ad(purpose == FIL_TYPE_LOG
	      || srv_page_size == UNIV_PAGE_SIZE_ORIG || flags != 0);

	DBUG_EXECUTE_IF("fil_space_create_failure", return(NULL););

	mutex_enter(&fil_system.mutex);

	space = fil_space_get_by_id(id);

	if (space != NULL) {
		ib::error() << "Trying to add tablespace '" << name
			<< "' with id " << id
			<< " to the tablespace memory cache, but tablespace '"
			<< space->name << "' already exists in the cache!";
		mutex_exit(&fil_system.mutex);
		return(NULL);
	}

	space = static_cast<fil_space_t*>(ut_zalloc_nokey(sizeof(*space)));

	space->id = id;
	space->name = mem_strdup(name);

	UT_LIST_INIT(space->chain, &fil_node_t::chain);

	if ((purpose == FIL_TYPE_TABLESPACE || purpose == FIL_TYPE_IMPORT)
	    && !recv_recovery_on
	    && id > fil_system.max_assigned_id) {

		if (!fil_system.space_id_reuse_warned) {
			fil_system.space_id_reuse_warned = true;

			ib::warn() << "Allocated tablespace ID " << id
				<< " for " << name << ", old maximum was "
				<< fil_system.max_assigned_id;
		}

		fil_system.max_assigned_id = id;
	}

	space->purpose = purpose;
	space->flags = flags;

	space->magic_n = FIL_SPACE_MAGIC_N;
	space->crypt_data = crypt_data;

	DBUG_LOG("tablespace",
		 "Created metadata for " << id << " name " << name);
	if (crypt_data) {
		DBUG_LOG("crypt",
			 "Tablespace " << id << " name " << name
			 << " encryption " << crypt_data->encryption
			 << " key id " << crypt_data->key_id
			 << ":" << fil_crypt_get_mode(crypt_data)
			 << " " << fil_crypt_get_type(crypt_data));
	}

	rw_lock_create(fil_space_latch_key, &space->latch, SYNC_FSP);

	if (space->purpose == FIL_TYPE_TEMPORARY) {
		/* SysTablespace::open_or_create() would pass
		size!=0 to fil_space_t::add(), so first_time_open
		would not hold in fil_node_open_file(), and we
		must assign this manually. We do not care about
		the durability or atomicity of writes to the
		temporary tablespace files. */
		space->atomic_write_supported = true;
	}

	HASH_INSERT(fil_space_t, hash, fil_system.spaces, id, space);

	UT_LIST_ADD_LAST(fil_system.space_list, space);

	if (id < SRV_LOG_SPACE_FIRST_ID && id > fil_system.max_assigned_id) {

		fil_system.max_assigned_id = id;
	}

	/* Inform key rotation that there could be something
	to do */
	if (purpose == FIL_TYPE_TABLESPACE
	    && !srv_fil_crypt_rotate_key_age && fil_crypt_threads_event &&
	    (mode == FIL_ENCRYPTION_ON || mode == FIL_ENCRYPTION_OFF ||
		    srv_encrypt_tables)) {
		/* Key rotation is not enabled, need to inform background
		encryption threads. */
<<<<<<< HEAD
		UT_LIST_ADD_LAST(fil_system.rotation_list, space);
		space->is_in_rotation_list = true;
		mutex_exit(&fil_system.mutex);
=======
		UT_LIST_ADD_LAST(fil_system->rotation_list, space);
		mutex_exit(&fil_system->mutex);
>>>>>>> 31d0727a
		mutex_enter(&fil_crypt_threads_mutex);
		os_event_set(fil_crypt_threads_event);
		mutex_exit(&fil_crypt_threads_mutex);
	} else {
		mutex_exit(&fil_system.mutex);
	}

	return(space);
}

/*******************************************************************//**
Assigns a new space id for a new single-table tablespace. This works simply by
incrementing the global counter. If 4 billion id's is not enough, we may need
to recycle id's.
@return true if assigned, false if not */
bool
fil_assign_new_space_id(
/*====================*/
	ulint*	space_id)	/*!< in/out: space id */
{
	ulint	id;
	bool	success;

	mutex_enter(&fil_system.mutex);

	id = *space_id;

	if (id < fil_system.max_assigned_id) {
		id = fil_system.max_assigned_id;
	}

	id++;

	if (id > (SRV_LOG_SPACE_FIRST_ID / 2) && (id % 1000000UL == 0)) {
		ib::warn() << "You are running out of new single-table"
			" tablespace id's. Current counter is " << id
			<< " and it must not exceed" << SRV_LOG_SPACE_FIRST_ID
			<< "! To reset the counter to zero you have to dump"
			" all your tables and recreate the whole InnoDB"
			" installation.";
	}

	success = (id < SRV_LOG_SPACE_FIRST_ID);

	if (success) {
		*space_id = fil_system.max_assigned_id = id;
	} else {
		ib::warn() << "You have run out of single-table tablespace"
			" id's! Current counter is " << id
			<< ". To reset the counter to zero"
			" you have to dump all your tables and"
			" recreate the whole InnoDB installation.";
		*space_id = ULINT_UNDEFINED;
	}

	mutex_exit(&fil_system.mutex);

	return(success);
}

/*******************************************************************//**
Returns a pointer to the fil_space_t that is in the memory cache
associated with a space id. The caller must lock fil_system.mutex.
@return file_space_t pointer, NULL if space not found */
UNIV_INLINE
fil_space_t*
fil_space_get_space(
/*================*/
	ulint	id)	/*!< in: space id */
{
	fil_space_t*	space;
	fil_node_t*	node;

	ut_ad(fil_system.is_initialised());

	space = fil_space_get_by_id(id);
	if (space == NULL || space->size != 0) {
		return(space);
	}

	switch (space->purpose) {
	case FIL_TYPE_LOG:
		break;
	case FIL_TYPE_TEMPORARY:
	case FIL_TYPE_TABLESPACE:
	case FIL_TYPE_IMPORT:
		ut_a(id != 0);

		mutex_exit(&fil_system.mutex);

		/* It is possible that the space gets evicted at this point
		before the fil_mutex_enter_and_prepare_for_io() acquires
		the fil_system.mutex. Check for this after completing the
		call to fil_mutex_enter_and_prepare_for_io(). */
		fil_mutex_enter_and_prepare_for_io(id);

		/* We are still holding the fil_system.mutex. Check if
		the space is still in memory cache. */
		space = fil_space_get_by_id(id);

		if (space == NULL || UT_LIST_GET_LEN(space->chain) == 0) {
			return(NULL);
		}

		/* The following code must change when InnoDB supports
		multiple datafiles per tablespace. */
		ut_a(1 == UT_LIST_GET_LEN(space->chain));

		node = UT_LIST_GET_FIRST(space->chain);

		/* It must be a single-table tablespace and we have not opened
		the file yet; the following calls will open it and update the
		size fields */

		if (!fil_node_prepare_for_io(node, space)) {
			/* The single-table tablespace can't be opened,
			because the ibd file is missing. */
			return(NULL);
		}

		fil_node_complete_io(node, IORequestRead);
	}

	return(space);
}

/** Set the recovered size of a tablespace in pages.
@param id	tablespace ID
@param size	recovered size in pages */
UNIV_INTERN
void
fil_space_set_recv_size(ulint id, ulint size)
{
	mutex_enter(&fil_system.mutex);
	ut_ad(size);
	ut_ad(id < SRV_LOG_SPACE_FIRST_ID);

	if (fil_space_t* space = fil_space_get_space(id)) {
		space->recv_size = size;
	}

	mutex_exit(&fil_system.mutex);
}

/*******************************************************************//**
Returns the size of the space in pages. The tablespace must be cached in the
memory cache.
@return space size, 0 if space not found */
ulint
fil_space_get_size(
/*===============*/
	ulint	id)	/*!< in: space id */
{
	fil_space_t*	space;
	ulint		size;

	ut_ad(fil_system.is_initialised());
	mutex_enter(&fil_system.mutex);

	space = fil_space_get_space(id);

	size = space ? space->size : 0;

	mutex_exit(&fil_system.mutex);

	return(size);
}

/*******************************************************************//**
Returns the flags of the space. The tablespace must be cached
in the memory cache.
@return flags, ULINT_UNDEFINED if space not found */
ulint
fil_space_get_flags(
/*================*/
	ulint	id)	/*!< in: space id */
{
	fil_space_t*	space;
	ulint		flags;

	ut_ad(fil_system.is_initialised());

	mutex_enter(&fil_system.mutex);

	space = fil_space_get_space(id);

	if (space == NULL) {
		mutex_exit(&fil_system.mutex);

		return(ULINT_UNDEFINED);
	}

	flags = space->flags;

	mutex_exit(&fil_system.mutex);

	return(flags);
}

/** Open each file. Only invoked on fil_system.temp_space.
@return whether all files were opened */
bool fil_space_t::open()
{
	ut_ad(fil_system.is_initialised());

	mutex_enter(&fil_system.mutex);
	ut_ad(this == fil_system.temp_space
	      || srv_operation == SRV_OPERATION_BACKUP
	      || srv_operation == SRV_OPERATION_RESTORE
	      || srv_operation == SRV_OPERATION_RESTORE_DELTA);

	for (fil_node_t* node = UT_LIST_GET_FIRST(chain);
	     node != NULL;
	     node = UT_LIST_GET_NEXT(chain, node)) {
		if (!node->is_open() && !fil_node_open_file(node)) {
			mutex_exit(&fil_system.mutex);
			return false;
		}
	}

	mutex_exit(&fil_system.mutex);
	return true;
}

/** Close each file. Only invoked on fil_system.temp_space. */
void fil_space_t::close()
{
	if (!fil_system.is_initialised()) {
		return;
	}

	mutex_enter(&fil_system.mutex);
	ut_ad(this == fil_system.temp_space
	      || srv_operation == SRV_OPERATION_BACKUP
	      || srv_operation == SRV_OPERATION_RESTORE
	      || srv_operation == SRV_OPERATION_RESTORE_DELTA);

	for (fil_node_t* node = UT_LIST_GET_FIRST(chain);
	     node != NULL;
	     node = UT_LIST_GET_NEXT(chain, node)) {
		if (node->is_open()) {
			node->close();
		}
	}

	mutex_exit(&fil_system.mutex);
}

/** Returns the page size of the space and whether it is compressed or not.
The tablespace must be cached in the memory cache.
@param[in]	id	space id
@param[out]	found	true if tablespace was found
@return page size */
const page_size_t
fil_space_get_page_size(
	ulint	id,
	bool*	found)
{
	const ulint	flags = fil_space_get_flags(id);

	if (flags == ULINT_UNDEFINED) {
		*found = false;
		return(univ_page_size);
	}

	*found = true;

	return(page_size_t(flags));
}

void fil_system_t::create(ulint hash_size)
{
	ut_ad(this == &fil_system);
	ut_ad(!is_initialised());
	ut_ad(!(srv_page_size % FSP_EXTENT_SIZE));
	ut_ad(srv_page_size);
	ut_ad(!spaces);

	m_initialised = true;

	compile_time_assert(!(UNIV_PAGE_SIZE_MAX % FSP_EXTENT_SIZE_MAX));
	compile_time_assert(!(UNIV_PAGE_SIZE_MIN % FSP_EXTENT_SIZE_MIN));

	ut_ad(hash_size > 0);

	mutex_create(LATCH_ID_FIL_SYSTEM, &mutex);

	spaces = hash_create(hash_size);

	fil_space_crypt_init();
}

void fil_system_t::close()
{
	ut_ad(this == &fil_system);
	ut_a(!UT_LIST_GET_LEN(LRU));
	ut_a(!UT_LIST_GET_LEN(unflushed_spaces));
	ut_a(!UT_LIST_GET_LEN(space_list));
	ut_ad(!sys_space);
	ut_ad(!temp_space);

	if (is_initialised()) {
		m_initialised = false;
		hash_table_free(spaces);
		spaces = NULL;
		mutex_free(&mutex);
		fil_space_crypt_cleanup();
	}

	ut_ad(!spaces);
}

/*******************************************************************//**
Opens all log files and system tablespace data files. They stay open until the
database server shutdown. This should be called at a server startup after the
space objects for the log and the system tablespace have been created. The
purpose of this operation is to make sure we never run out of file descriptors
if we need to read from the insert buffer or to write to the log. */
void
fil_open_log_and_system_tablespace_files(void)
/*==========================================*/
{
	fil_space_t*	space;

	mutex_enter(&fil_system.mutex);

	for (space = UT_LIST_GET_FIRST(fil_system.space_list);
	     space != NULL;
	     space = UT_LIST_GET_NEXT(space_list, space)) {

		fil_node_t*	node;

		if (fil_space_belongs_in_lru(space)) {

			continue;
		}

		for (node = UT_LIST_GET_FIRST(space->chain);
		     node != NULL;
		     node = UT_LIST_GET_NEXT(chain, node)) {

			if (!node->is_open()) {
				if (!fil_node_open_file(node)) {
					/* This func is called during server's
					startup. If some file of log or system
					tablespace is missing, the server
					can't start successfully. So we should
					assert for it. */
					ut_a(0);
				}
			}

			if (srv_max_n_open_files < 10 + fil_system.n_open) {

				ib::warn() << "You must raise the value of"
					" innodb_open_files in my.cnf!"
					" Remember that InnoDB keeps all"
					" log files and all system"
					" tablespace files open"
					" for the whole time mysqld is"
					" running, and needs to open also"
					" some .ibd files if the"
					" file-per-table storage model is used."
					" Current open files "
					<< fil_system.n_open
					<< ", max allowed open files "
					<< srv_max_n_open_files
					<< ".";
			}
		}
	}

	mutex_exit(&fil_system.mutex);
}

/*******************************************************************//**
Closes all open files. There must not be any pending i/o's or not flushed
modifications in the files. */
void
fil_close_all_files(void)
/*=====================*/
{
	fil_space_t*	space;

	/* At shutdown, we should not have any files in this list. */
	ut_ad(fil_system.is_initialised());
	ut_ad(srv_fast_shutdown == 2
	      || !srv_was_started
	      || UT_LIST_GET_LEN(fil_system.named_spaces) == 0);

	mutex_enter(&fil_system.mutex);

	for (space = UT_LIST_GET_FIRST(fil_system.space_list);
	     space != NULL; ) {
		fil_node_t*	node;
		fil_space_t*	prev_space = space;

		for (node = UT_LIST_GET_FIRST(space->chain);
		     node != NULL;
		     node = UT_LIST_GET_NEXT(chain, node)) {

			if (node->is_open()) {
				node->close();
			}
		}

		space = UT_LIST_GET_NEXT(space_list, space);
		fil_space_detach(prev_space);
		fil_space_free_low(prev_space);
	}

	mutex_exit(&fil_system.mutex);

	ut_ad(srv_fast_shutdown == 2
	      || !srv_was_started
	      || UT_LIST_GET_LEN(fil_system.named_spaces) == 0);
}

/*******************************************************************//**
Closes the redo log files. There must not be any pending i/o's or not
flushed modifications in the files. */
void
fil_close_log_files(
/*================*/
	bool	free)	/*!< in: whether to free the memory object */
{
	fil_space_t*	space;

	mutex_enter(&fil_system.mutex);

	space = UT_LIST_GET_FIRST(fil_system.space_list);

	while (space != NULL) {
		fil_node_t*	node;
		fil_space_t*	prev_space = space;

		if (space->purpose != FIL_TYPE_LOG) {
			space = UT_LIST_GET_NEXT(space_list, space);
			continue;
		}

		/* Log files are not in the fil_system.named_spaces list. */
		ut_ad(space->max_lsn == 0);

		for (node = UT_LIST_GET_FIRST(space->chain);
		     node != NULL;
		     node = UT_LIST_GET_NEXT(chain, node)) {

			if (node->is_open()) {
				node->close();
			}
		}

		space = UT_LIST_GET_NEXT(space_list, space);

		if (free) {
			fil_space_detach(prev_space);
			fil_space_free_low(prev_space);
		}
	}

	mutex_exit(&fil_system.mutex);

	if (free) {
		log_sys.log.close();
	}
}

/*******************************************************************//**
Sets the max tablespace id counter if the given number is bigger than the
previous value. */
void
fil_set_max_space_id_if_bigger(
/*===========================*/
	ulint	max_id)	/*!< in: maximum known id */
{
	if (max_id >= SRV_LOG_SPACE_FIRST_ID) {
		ib::fatal() << "Max tablespace id is too high, " << max_id;
	}

	mutex_enter(&fil_system.mutex);

	if (fil_system.max_assigned_id < max_id) {

		fil_system.max_assigned_id = max_id;
	}

	mutex_exit(&fil_system.mutex);
}

/** Write the flushed LSN to the page header of the first page in the
system tablespace.
@param[in]	lsn	flushed LSN
@return DB_SUCCESS or error number */
dberr_t
fil_write_flushed_lsn(
	lsn_t	lsn)
{
	byte*	buf1;
	byte*	buf;
	dberr_t	err = DB_TABLESPACE_NOT_FOUND;

	buf1 = static_cast<byte*>(ut_malloc_nokey(2U << srv_page_size_shift));
	buf = static_cast<byte*>(ut_align(buf1, srv_page_size));

	const page_id_t	page_id(TRX_SYS_SPACE, 0);

	err = fil_read(page_id, univ_page_size, 0, srv_page_size,
		       buf);

	if (err == DB_SUCCESS) {
		mach_write_to_8(buf + FIL_PAGE_FILE_FLUSH_LSN_OR_KEY_VERSION, lsn);
		err = fil_write(page_id, univ_page_size, 0,
				srv_page_size, buf);
		fil_flush_file_spaces(FIL_TYPE_TABLESPACE);
	}

	ut_free(buf1);
	return(err);
}

/** Acquire a tablespace when it could be dropped concurrently.
Used by background threads that do not necessarily hold proper locks
for concurrency control.
@param[in]	id	tablespace ID
@param[in]	silent	whether to silently ignore missing tablespaces
@return	the tablespace
@retval	NULL if missing or being deleted or truncated */
UNIV_INTERN
fil_space_t*
fil_space_acquire_low(ulint id, bool silent)
{
	fil_space_t*	space;

	mutex_enter(&fil_system.mutex);

	space = fil_space_get_by_id(id);

	if (space == NULL) {
		if (!silent) {
			ib::warn() << "Trying to access missing"
				" tablespace " << id;
		}
	} else if (space->is_stopping()) {
		space = NULL;
	} else {
		space->acquire();
	}

	mutex_exit(&fil_system.mutex);

	return(space);
}

/** Acquire a tablespace for reading or writing a block,
when it could be dropped concurrently.
@param[in]	id	tablespace ID
@return	the tablespace
@retval	NULL if missing */
fil_space_t*
fil_space_acquire_for_io(ulint id)
{
	mutex_enter(&fil_system.mutex);

	fil_space_t* space = fil_space_get_by_id(id);

	if (space) {
		space->acquire_for_io();
	}

	mutex_exit(&fil_system.mutex);

	return(space);
}

/********************************************************//**
Creates the database directory for a table if it does not exist yet. */
void
fil_create_directory_for_tablename(
/*===============================*/
	const char*	name)	/*!< in: name in the standard
				'databasename/tablename' format */
{
	const char*	namend;
	char*		path;
	ulint		len;

	len = strlen(fil_path_to_mysql_datadir);
	namend = strchr(name, '/');
	ut_a(namend);
	path = static_cast<char*>(
		ut_malloc_nokey(len + ulint(namend - name) + 2));

	memcpy(path, fil_path_to_mysql_datadir, len);
	path[len] = '/';
	memcpy(path + len + 1, name, ulint(namend - name));
	path[len + ulint(namend - name) + 1] = 0;

	os_normalize_path(path);

	bool	success = os_file_create_directory(path, false);
	ut_a(success);

	ut_free(path);
}

/** Write a log record about an operation on a tablespace file.
@param[in]	type		MLOG_FILE_NAME or MLOG_FILE_DELETE
or MLOG_FILE_CREATE2 or MLOG_FILE_RENAME2
@param[in]	space_id	tablespace identifier
@param[in]	first_page_no	first page number in the file
@param[in]	path		file path
@param[in]	new_path	if type is MLOG_FILE_RENAME2, the new name
@param[in]	flags		if type is MLOG_FILE_CREATE2, the space flags
@param[in,out]	mtr		mini-transaction */
static
void
fil_op_write_log(
	mlog_id_t	type,
	ulint		space_id,
	ulint		first_page_no,
	const char*	path,
	const char*	new_path,
	ulint		flags,
	mtr_t*		mtr)
{
	byte*		log_ptr;
	ulint		len;

	ut_ad(first_page_no == 0 || type == MLOG_FILE_CREATE2);
	ut_ad(fsp_flags_is_valid(flags, space_id));

	/* fil_name_parse() requires that there be at least one path
	separator and that the file path end with ".ibd". */
	ut_ad(strchr(path, OS_PATH_SEPARATOR) != NULL);
	ut_ad(first_page_no /* trimming an undo tablespace */
	      || !strcmp(&path[strlen(path) - strlen(DOT_IBD)], DOT_IBD));

	log_ptr = mlog_open(mtr, 11 + 4 + 2 + 1);

	if (log_ptr == NULL) {
		/* Logging in mtr is switched off during crash recovery:
		in that case mlog_open returns NULL */
		return;
	}

	log_ptr = mlog_write_initial_log_record_low(
		type, space_id, first_page_no, log_ptr, mtr);

	if (type == MLOG_FILE_CREATE2) {
		mach_write_to_4(log_ptr, flags);
		log_ptr += 4;
	}

	/* Let us store the strings as null-terminated for easier readability
	and handling */

	len = strlen(path) + 1;

	mach_write_to_2(log_ptr, len);
	log_ptr += 2;
	mlog_close(mtr, log_ptr);

	mlog_catenate_string(
		mtr, reinterpret_cast<const byte*>(path), len);

	switch (type) {
	case MLOG_FILE_RENAME2:
		ut_ad(strchr(new_path, OS_PATH_SEPARATOR) != NULL);
		len = strlen(new_path) + 1;
		log_ptr = mlog_open(mtr, 2 + len);
		ut_a(log_ptr);
		mach_write_to_2(log_ptr, len);
		log_ptr += 2;
		mlog_close(mtr, log_ptr);

		mlog_catenate_string(
			mtr, reinterpret_cast<const byte*>(new_path), len);
		break;
	case MLOG_FILE_NAME:
	case MLOG_FILE_DELETE:
	case MLOG_FILE_CREATE2:
		break;
	default:
		ut_ad(0);
	}
}

/** Write redo log for renaming a file.
@param[in]	space_id	tablespace id
@param[in]	first_page_no	first page number in the file
@param[in]	old_name	tablespace file name
@param[in]	new_name	tablespace file name after renaming
@param[in,out]	mtr		mini-transaction */
static
void
fil_name_write_rename_low(
	ulint		space_id,
	ulint		first_page_no,
	const char*	old_name,
	const char*	new_name,
	mtr_t*		mtr)
{
	ut_ad(!is_predefined_tablespace(space_id));

	fil_op_write_log(
		MLOG_FILE_RENAME2,
		space_id, first_page_no, old_name, new_name, 0, mtr);
}

/** Write redo log for renaming a file.
@param[in]	space_id	tablespace id
@param[in]	old_name	tablespace file name
@param[in]	new_name	tablespace file name after renaming */
static void
fil_name_write_rename(
	ulint		space_id,
	const char*	old_name,
	const char*	new_name)
{
	mtr_t	mtr;
	mtr.start();
	fil_name_write_rename_low(space_id, 0, old_name, new_name, &mtr);
	mtr.commit();
	log_write_up_to(mtr.commit_lsn(), true);
}

/** Write MLOG_FILE_NAME for a file.
@param[in]	space_id	tablespace id
@param[in]	first_page_no	first page number in the file
@param[in]	name		tablespace file name
@param[in,out]	mtr		mini-transaction */
static
void
fil_name_write(
	ulint		space_id,
	ulint		first_page_no,
	const char*	name,
	mtr_t*		mtr)
{
	fil_op_write_log(
		MLOG_FILE_NAME, space_id, first_page_no, name, NULL, 0, mtr);
}
/** Write MLOG_FILE_NAME for a file.
@param[in]	space		tablespace
@param[in]	first_page_no	first page number in the file
@param[in]	file		tablespace file
@param[in,out]	mtr		mini-transaction */
static
void
fil_name_write(
	const fil_space_t*	space,
	ulint			first_page_no,
	const fil_node_t*	file,
	mtr_t*			mtr)
{
	fil_name_write(space->id, first_page_no, file->name, mtr);
}

/** Replay a file rename operation if possible.
@param[in]	space_id	tablespace identifier
@param[in]	first_page_no	first page number in the file
@param[in]	name		old file name
@param[in]	new_name	new file name
@return	whether the operation was successfully applied
(the name did not exist, or new_name did not exist and
name was successfully renamed to new_name)  */
bool
fil_op_replay_rename(
	ulint		space_id,
	ulint		first_page_no,
	const char*	name,
	const char*	new_name)
{
	ut_ad(first_page_no == 0);

	/* In order to replay the rename, the following must hold:
	* The new name is not already used.
	* A tablespace exists with the old name.
	* The space ID for that tablepace matches this log entry.
	This will prevent unintended renames during recovery. */
	fil_space_t*	space = fil_space_get(space_id);

	if (space == NULL) {
		return(true);
	}

	const bool name_match
		= strcmp(name, UT_LIST_GET_FIRST(space->chain)->name) == 0;

	if (!name_match) {
		return(true);
	}

	/* Create the database directory for the new name, if
	it does not exist yet */

	const char*	namend = strrchr(new_name, OS_PATH_SEPARATOR);
	ut_a(namend != NULL);

	char*		dir = static_cast<char*>(
		ut_malloc_nokey(ulint(namend - new_name) + 1));

	memcpy(dir, new_name, ulint(namend - new_name));
	dir[namend - new_name] = '\0';

	bool		success = os_file_create_directory(dir, false);
	ut_a(success);

	ulint		dirlen = 0;

	if (const char* dirend = strrchr(dir, OS_PATH_SEPARATOR)) {
		dirlen = ulint(dirend - dir) + 1;
	}

	ut_free(dir);

	/* New path must not exist. */
	dberr_t		err = fil_rename_tablespace_check(
		name, new_name, false);
	if (err != DB_SUCCESS) {
		ib::error() << " Cannot replay file rename."
			" Remove either file and try again.";
		return(false);
	}

	char*		new_table = mem_strdupl(
		new_name + dirlen,
		strlen(new_name + dirlen)
		- 4 /* remove ".ibd" */);

	ut_ad(new_table[ulint(namend - new_name) - dirlen]
	      == OS_PATH_SEPARATOR);
#if OS_PATH_SEPARATOR != '/'
	new_table[namend - new_name - dirlen] = '/';
#endif

	if (!fil_rename_tablespace(
		    space_id, name, new_table, new_name)) {
		ut_error;
	}

	ut_free(new_table);
	return(true);
}

/** File operations for tablespace */
enum fil_operation_t {
	FIL_OPERATION_DELETE,	/*!< delete a single-table tablespace */
	FIL_OPERATION_CLOSE,	/*!< close a single-table tablespace */
	FIL_OPERATION_TRUNCATE	/*!< truncate an undo tablespace */
};

/** Check for pending operations.
@param[in]	space	tablespace
@param[in]	count	number of attempts so far
@return 0 if no operations else count + 1. */
static
ulint
fil_check_pending_ops(const fil_space_t* space, ulint count)
{
	ut_ad(mutex_own(&fil_system.mutex));

	if (space == NULL) {
		return 0;
	}

	if (ulint n_pending_ops = my_atomic_loadlint(&space->n_pending_ops)) {

		if (count > 5000) {
			ib::warn() << "Trying to close/delete/truncate"
				" tablespace '" << space->name
				<< "' but there are " << n_pending_ops
				<< " pending operations on it.";
		}

		return(count + 1);
	}

	return(0);
}

/*******************************************************************//**
Check for pending IO.
@return 0 if no pending else count + 1. */
static
ulint
fil_check_pending_io(
/*=================*/
	fil_operation_t	operation,	/*!< in: File operation */
	fil_space_t*	space,		/*!< in/out: Tablespace to check */
	fil_node_t**	node,		/*!< out: Node in space list */
	ulint		count)		/*!< in: number of attempts so far */
{
	ut_ad(mutex_own(&fil_system.mutex));
	ut_ad(!space->referenced());

	switch (operation) {
	case FIL_OPERATION_DELETE:
	case FIL_OPERATION_CLOSE:
		break;
	case FIL_OPERATION_TRUNCATE:
		space->is_being_truncated = true;
		break;
	}

	/* The following code must change when InnoDB supports
	multiple datafiles per tablespace. */
	ut_a(UT_LIST_GET_LEN(space->chain) == 1);

	*node = UT_LIST_GET_FIRST(space->chain);

	if (space->n_pending_flushes > 0 || (*node)->n_pending > 0) {

		ut_a(!(*node)->being_extended);

		if (count > 1000) {
			ib::warn() << "Trying to delete/close/truncate"
				" tablespace '" << space->name
				<< "' but there are "
				<< space->n_pending_flushes
				<< " flushes and " << (*node)->n_pending
				<< " pending i/o's on it.";
		}

		return(count + 1);
	}

	return(0);
}

/*******************************************************************//**
Check pending operations on a tablespace.
@return DB_SUCCESS or error failure. */
static
dberr_t
fil_check_pending_operations(
/*=========================*/
	ulint		id,		/*!< in: space id */
	fil_operation_t	operation,	/*!< in: File operation */
	fil_space_t**	space,		/*!< out: tablespace instance
					in memory */
	char**		path)		/*!< out/own: tablespace path */
{
	ulint		count = 0;

	ut_a(!is_system_tablespace(id));
	ut_ad(space);

	*space = 0;

	mutex_enter(&fil_system.mutex);
	fil_space_t* sp = fil_space_get_by_id(id);

	if (sp) {
		sp->stop_new_ops = true;
		if (sp->crypt_data) {
			sp->acquire();
			mutex_exit(&fil_system.mutex);
			fil_space_crypt_close_tablespace(sp);
			mutex_enter(&fil_system.mutex);
			sp->release();
		}
	}

	/* Check for pending operations. */

	do {
		sp = fil_space_get_by_id(id);

		count = fil_check_pending_ops(sp, count);

		mutex_exit(&fil_system.mutex);

		if (count > 0) {
			os_thread_sleep(20000);
		}

		mutex_enter(&fil_system.mutex);
	} while (count > 0);

	/* Check for pending IO. */

	for (;;) {
		sp = fil_space_get_by_id(id);

		if (sp == NULL) {
			mutex_exit(&fil_system.mutex);
			return(DB_TABLESPACE_NOT_FOUND);
		}

		fil_node_t*	node;

		count = fil_check_pending_io(operation, sp, &node, count);

		if (count == 0 && path) {
			*path = mem_strdup(node->name);
		}

		mutex_exit(&fil_system.mutex);

		if (count == 0) {
			break;
		}

		os_thread_sleep(20000);
		mutex_enter(&fil_system.mutex);
	}

	ut_ad(sp);

	*space = sp;
	return(DB_SUCCESS);
}

/*******************************************************************//**
Closes a single-table tablespace. The tablespace must be cached in the
memory cache. Free all pages used by the tablespace.
@return DB_SUCCESS or error */
dberr_t
fil_close_tablespace(
/*=================*/
	trx_t*		trx,	/*!< in/out: Transaction covering the close */
	ulint		id)	/*!< in: space id */
{
	char*		path = 0;
	fil_space_t*	space = 0;
	dberr_t		err;

	ut_a(!is_system_tablespace(id));

	err = fil_check_pending_operations(id, FIL_OPERATION_CLOSE,
					   &space, &path);

	if (err != DB_SUCCESS) {
		return(err);
	}

	ut_a(space);
	ut_a(path != 0);

	rw_lock_x_lock(&space->latch);

	/* Invalidate in the buffer pool all pages belonging to the
	tablespace. Since we have set space->stop_new_ops = true, readahead
	or ibuf merge can no longer read more pages of this tablespace to the
	buffer pool. Thus we can clean the tablespace out of the buffer pool
	completely and permanently. The flag stop_new_ops also prevents
	fil_flush() from being applied to this tablespace. */

	{
		FlushObserver observer(space, trx, NULL);
		buf_LRU_flush_or_remove_pages(id, &observer);
	}

	/* If the free is successful, the X lock will be released before
	the space memory data structure is freed. */

	if (!fil_space_free(id, true)) {
		rw_lock_x_unlock(&space->latch);
		err = DB_TABLESPACE_NOT_FOUND;
	} else {
		err = DB_SUCCESS;
	}

	/* If it is a delete then also delete any generated files, otherwise
	when we drop the database the remove directory will fail. */

	char*	cfg_name = fil_make_filepath(path, NULL, CFG, false);
	if (cfg_name != NULL) {
		os_file_delete_if_exists(innodb_data_file_key, cfg_name, NULL);
		ut_free(cfg_name);
	}

	ut_free(path);

	return(err);
}

/** Determine whether a table can be accessed in operations that are
not (necessarily) protected by meta-data locks.
(Rollback would generally be protected, but rollback of
FOREIGN KEY CASCADE/SET NULL is not protected by meta-data locks
but only by InnoDB table locks, which may be broken by
lock_remove_all_on_table().)
@param[in]	table	persistent table
checked @return whether the table is accessible */
bool
fil_table_accessible(const dict_table_t* table)
{
	if (UNIV_UNLIKELY(!table->is_readable() || table->corrupted)) {
		return(false);
	}

	mutex_enter(&fil_system.mutex);
	bool accessible = table->space && !table->space->is_stopping();
	mutex_exit(&fil_system.mutex);
	ut_ad(accessible || dict_table_is_file_per_table(table));
	return accessible;
}

/** Delete a tablespace and associated .ibd file.
@param[in]	id		tablespace identifier
@return	DB_SUCCESS or error */
dberr_t
fil_delete_tablespace(
	ulint id
#ifdef BTR_CUR_HASH_ADAPT
	, bool drop_ahi /*!< whether to drop the adaptive hash index */
#endif /* BTR_CUR_HASH_ADAPT */
	)
{
	char*		path = 0;
	fil_space_t*	space = 0;

	ut_a(!is_system_tablespace(id));

	dberr_t err = fil_check_pending_operations(
		id, FIL_OPERATION_DELETE, &space, &path);

	if (err != DB_SUCCESS) {

		ib::error() << "Cannot delete tablespace " << id
			<< " because it is not found in the tablespace"
			" memory cache.";

		return(err);
	}

	ut_a(space);
	ut_a(path != 0);

	/* IMPORTANT: Because we have set space::stop_new_ops there
	can't be any new ibuf merges, reads or flushes. We are here
	because node::n_pending was zero above. However, it is still
	possible to have pending read and write requests:

	A read request can happen because the reader thread has
	gone through the ::stop_new_ops check in buf_page_init_for_read()
	before the flag was set and has not yet incremented ::n_pending
	when we checked it above.

	A write request can be issued any time because we don't check
	the ::stop_new_ops flag when queueing a block for write.

	We deal with pending write requests in the following function
	where we'd minimally evict all dirty pages belonging to this
	space from the flush_list. Note that if a block is IO-fixed
	we'll wait for IO to complete.

	To deal with potential read requests, we will check the
	::stop_new_ops flag in fil_io(). */

	buf_LRU_flush_or_remove_pages(id, NULL);

	/* If it is a delete then also delete any generated files, otherwise
	when we drop the database the remove directory will fail. */
	{
		/* Before deleting the file, write a log record about
		it, so that InnoDB crash recovery will expect the file
		to be gone. */
		mtr_t		mtr;

		mtr_start(&mtr);
		fil_op_write_log(MLOG_FILE_DELETE, id, 0, path, NULL, 0, &mtr);
		mtr_commit(&mtr);
		/* Even if we got killed shortly after deleting the
		tablespace file, the record must have already been
		written to the redo log. */
		log_write_up_to(mtr.commit_lsn(), true);

		char*	cfg_name = fil_make_filepath(path, NULL, CFG, false);
		if (cfg_name != NULL) {
			os_file_delete_if_exists(innodb_data_file_key, cfg_name, NULL);
			ut_free(cfg_name);
		}
	}

	/* Delete the link file pointing to the ibd file we are deleting. */
	if (FSP_FLAGS_HAS_DATA_DIR(space->flags)) {
		RemoteDatafile::delete_link_file(space->name);
	}

	mutex_enter(&fil_system.mutex);

	/* Double check the sanity of pending ops after reacquiring
	the fil_system::mutex. */
	if (const fil_space_t* s = fil_space_get_by_id(id)) {
		ut_a(s == space);
		ut_a(!space->referenced());
		ut_a(UT_LIST_GET_LEN(space->chain) == 1);
		fil_node_t* node = UT_LIST_GET_FIRST(space->chain);
		ut_a(node->n_pending == 0);

		fil_space_detach(space);
		mutex_exit(&fil_system.mutex);

		log_mutex_enter();

		if (space->max_lsn != 0) {
			ut_d(space->max_lsn = 0);
			UT_LIST_REMOVE(fil_system.named_spaces, space);
		}

		log_mutex_exit();
		fil_space_free_low(space);

		if (!os_file_delete(innodb_data_file_key, path)
		    && !os_file_delete_if_exists(
			    innodb_data_file_key, path, NULL)) {

			/* Note: This is because we have removed the
			tablespace instance from the cache. */

			err = DB_IO_ERROR;
		}
	} else {
		mutex_exit(&fil_system.mutex);
		err = DB_TABLESPACE_NOT_FOUND;
	}

	ut_free(path);

	return(err);
}

/** Prepare to truncate an undo tablespace.
@param[in]	space_id	undo tablespace id
@return	the tablespace
@retval	NULL if tablespace not found */
fil_space_t* fil_truncate_prepare(ulint space_id)
{
	/* Stop all I/O on the tablespace and ensure that related
	pages are flushed to disk. */
	fil_space_t* space;
	if (fil_check_pending_operations(space_id, FIL_OPERATION_TRUNCATE,
					 &space, NULL) != DB_SUCCESS) {
		return NULL;
	}
	ut_ad(space != NULL);
	return space;
}

/** Write log about an undo tablespace truncate operation. */
void fil_truncate_log(fil_space_t* space, ulint size, mtr_t* mtr)
{
	/* Write a MLOG_FILE_CREATE2 record with the new size, so that
	recovery and backup will ignore any preceding redo log records
	for writing pages that are after the new end of the tablespace. */
	ut_ad(UT_LIST_GET_LEN(space->chain) == 1);
	const fil_node_t* file = UT_LIST_GET_FIRST(space->chain);
	fil_op_write_log(MLOG_FILE_CREATE2, space->id, size, file->name,
			 NULL, space->flags & ~FSP_FLAGS_MEM_MASK, mtr);
}

/*******************************************************************//**
Allocates and builds a file name from a path, a table or tablespace name
and a suffix. The string must be freed by caller with ut_free().
@param[in] path NULL or the direcory path or the full path and filename.
@param[in] name NULL if path is full, or Table/Tablespace name
@param[in] suffix NULL or the file extention to use.
@param[in] trim_name true if the last name on the path should be trimmed.
@return own: file name */
char*
fil_make_filepath(
	const char*	path,
	const char*	name,
	ib_extention	ext,
	bool		trim_name)
{
	/* The path may contain the basename of the file, if so we do not
	need the name.  If the path is NULL, we can use the default path,
	but there needs to be a name. */
	ut_ad(path != NULL || name != NULL);

	/* If we are going to strip a name off the path, there better be a
	path and a new name to put back on. */
	ut_ad(!trim_name || (path != NULL && name != NULL));

	if (path == NULL) {
		path = fil_path_to_mysql_datadir;
	}

	ulint	len		= 0;	/* current length */
	ulint	path_len	= strlen(path);
	ulint	name_len	= (name ? strlen(name) : 0);
	const char* suffix	= dot_ext[ext];
	ulint	suffix_len	= strlen(suffix);
	ulint	full_len	= path_len + 1 + name_len + suffix_len + 1;

	char*	full_name = static_cast<char*>(ut_malloc_nokey(full_len));
	if (full_name == NULL) {
		return NULL;
	}

	/* If the name is a relative path, do not prepend "./". */
	if (path[0] == '.'
	    && (path[1] == '\0' || path[1] == OS_PATH_SEPARATOR)
	    && name != NULL && name[0] == '.') {
		path = NULL;
		path_len = 0;
	}

	if (path != NULL) {
		memcpy(full_name, path, path_len);
		len = path_len;
		full_name[len] = '\0';
		os_normalize_path(full_name);
	}

	if (trim_name) {
		/* Find the offset of the last DIR separator and set it to
		null in order to strip off the old basename from this path. */
		char* last_dir_sep = strrchr(full_name, OS_PATH_SEPARATOR);
		if (last_dir_sep) {
			last_dir_sep[0] = '\0';
			len = strlen(full_name);
		}
	}

	if (name != NULL) {
		if (len && full_name[len - 1] != OS_PATH_SEPARATOR) {
			/* Add a DIR separator */
			full_name[len] = OS_PATH_SEPARATOR;
			full_name[++len] = '\0';
		}

		char*	ptr = &full_name[len];
		memcpy(ptr, name, name_len);
		len += name_len;
		full_name[len] = '\0';
		os_normalize_path(ptr);
	}

	/* Make sure that the specified suffix is at the end of the filepath
	string provided. This assumes that the suffix starts with '.'.
	If the first char of the suffix is found in the filepath at the same
	length as the suffix from the end, then we will assume that there is
	a previous suffix that needs to be replaced. */
	if (suffix != NULL) {
		/* Need room for the trailing null byte. */
		ut_ad(len < full_len);

		if ((len > suffix_len)
		   && (full_name[len - suffix_len] == suffix[0])) {
			/* Another suffix exists, make it the one requested. */
			memcpy(&full_name[len - suffix_len], suffix, suffix_len);

		} else {
			/* No previous suffix, add it. */
			ut_ad(len + suffix_len < full_len);
			memcpy(&full_name[len], suffix, suffix_len);
			full_name[len + suffix_len] = '\0';
		}
	}

	return(full_name);
}

/** Test if a tablespace file can be renamed to a new filepath by checking
if that the old filepath exists and the new filepath does not exist.
@param[in]	old_path	old filepath
@param[in]	new_path	new filepath
@param[in]	is_discarded	whether the tablespace is discarded
@param[in]	replace_new	whether to ignore the existence of new_path
@return innodb error code */
static dberr_t
fil_rename_tablespace_check(
	const char*	old_path,
	const char*	new_path,
	bool		is_discarded,
	bool		replace_new)
{
	bool	exists = false;
	os_file_type_t	ftype;

	if (!is_discarded
	    && os_file_status(old_path, &exists, &ftype)
	    && !exists) {
		ib::error() << "Cannot rename '" << old_path
			<< "' to '" << new_path
			<< "' because the source file"
			<< " does not exist.";
		return(DB_TABLESPACE_NOT_FOUND);
	}

	exists = false;
	if (os_file_status(new_path, &exists, &ftype) && !exists) {
		return DB_SUCCESS;
	}

	if (!replace_new) {
		ib::error() << "Cannot rename '" << old_path
			<< "' to '" << new_path
			<< "' because the target file exists."
			" Remove the target file and try again.";
		return(DB_TABLESPACE_EXISTS);
	}

	/* This must be during the ROLLBACK of TRUNCATE TABLE.
	Because InnoDB only allows at most one data dictionary
	transaction at a time, and because this incomplete TRUNCATE
	would have created a new tablespace file, we must remove
	a possibly existing tablespace that is associated with the
	new tablespace file. */
retry:
	mutex_enter(&fil_system.mutex);
	for (fil_space_t* space = UT_LIST_GET_FIRST(fil_system.space_list);
	     space; space = UT_LIST_GET_NEXT(space_list, space)) {
		ulint id = space->id;
		if (id && id < SRV_LOG_SPACE_FIRST_ID
		    && space->purpose == FIL_TYPE_TABLESPACE
		    && !strcmp(new_path,
			       UT_LIST_GET_FIRST(space->chain)->name)) {
			ib::info() << "TRUNCATE rollback: " << id
				<< "," << new_path;
			mutex_exit(&fil_system.mutex);
			dberr_t err = fil_delete_tablespace(id);
			if (err != DB_SUCCESS) {
				return err;
			}
			goto retry;
		}
	}
	mutex_exit(&fil_system.mutex);
	fil_delete_file(new_path);

	return(DB_SUCCESS);
}

dberr_t fil_space_t::rename(const char* name, const char* path, bool log,
			    bool replace)
{
	ut_ad(UT_LIST_GET_LEN(chain) == 1);
	ut_ad(!is_system_tablespace(id));

	if (log) {
		dberr_t err = fil_rename_tablespace_check(
			chain.start->name, path, false, replace);
		if (err != DB_SUCCESS) {
			return(err);
		}
		fil_name_write_rename(id, chain.start->name, path);
	}

	return fil_rename_tablespace(id, chain.start->name, name, path)
		? DB_SUCCESS : DB_ERROR;
}

/** Rename a single-table tablespace.
The tablespace must exist in the memory cache.
@param[in]	id		tablespace identifier
@param[in]	old_path	old file name
@param[in]	new_name	new table name in the
databasename/tablename format
@param[in]	new_path_in	new file name,
or NULL if it is located in the normal data directory
@return true if success */
static bool
fil_rename_tablespace(
	ulint		id,
	const char*	old_path,
	const char*	new_name,
	const char*	new_path_in)
{
	fil_space_t*	space;
	fil_node_t*	node;
	ut_a(id != 0);

	ut_ad(strchr(new_name, '/') != NULL);

	mutex_enter(&fil_system.mutex);

	space = fil_space_get_by_id(id);

	if (space == NULL) {
		ib::error() << "Cannot find space id " << id
			<< " in the tablespace memory cache, though the file '"
			<< old_path
			<< "' in a rename operation should have that id.";
		mutex_exit(&fil_system.mutex);
		return(false);
	}

	/* The following code must change when InnoDB supports
	multiple datafiles per tablespace. */
	ut_a(UT_LIST_GET_LEN(space->chain) == 1);
	node = UT_LIST_GET_FIRST(space->chain);
	space->n_pending_ops++;

	mutex_exit(&fil_system.mutex);

	char*	new_file_name = new_path_in == NULL
		? fil_make_filepath(NULL, new_name, IBD, false)
		: mem_strdup(new_path_in);
	char*	old_file_name = node->name;
	char*	new_space_name = mem_strdup(new_name);
	char*	old_space_name = space->name;

	ut_ad(strchr(old_file_name, OS_PATH_SEPARATOR) != NULL);
	ut_ad(strchr(new_file_name, OS_PATH_SEPARATOR) != NULL);

	if (!recv_recovery_on) {
		fil_name_write_rename(id, old_file_name, new_file_name);
		log_mutex_enter();
	}

	/* log_sys.mutex is above fil_system.mutex in the latching order */
	ut_ad(log_mutex_own());
	mutex_enter(&fil_system.mutex);
	ut_ad(space->n_pending_ops);
	space->n_pending_ops--;
	ut_ad(space->name == old_space_name);
	ut_ad(node->name == old_file_name);

	bool	success = os_file_rename(
		innodb_data_file_key, old_file_name, new_file_name);

	ut_ad(node->name == old_file_name);

	if (success) {
		node->name = new_file_name;
	}

	if (!recv_recovery_on) {
		log_mutex_exit();
	}

	ut_ad(space->name == old_space_name);
	if (success) {
		space->name = new_space_name;
	} else {
		/* Because nothing was renamed, we must free the new
		names, not the old ones. */
		old_file_name = new_file_name;
		old_space_name = new_space_name;
	}

	mutex_exit(&fil_system.mutex);

	ut_free(old_file_name);
	ut_free(old_space_name);

	return(success);
}

/** Create a tablespace file.
@param[in]	space_id	Tablespace ID
@param[in]	name		Tablespace name in dbname/tablename format.
@param[in]	path		Path and filename of the datafile to create.
@param[in]	flags		Tablespace flags
@param[in]	size		Initial size of the tablespace file in pages,
must be >= FIL_IBD_FILE_INITIAL_SIZE
@param[in]	mode		MariaDB encryption mode
@param[in]	key_id		MariaDB encryption key_id
@param[out]	err		DB_SUCCESS or error code
@return	the created tablespace
@retval	NULL	on error */
fil_space_t*
fil_ibd_create(
	ulint		space_id,
	const char*	name,
	const char*	path,
	ulint		flags,
	ulint		size,
	fil_encryption_t mode,
	uint32_t	key_id,
	dberr_t*	err)
{
	pfs_os_file_t	file;
	byte*		buf2;
	byte*		page;
	bool		success;
	bool		has_data_dir = FSP_FLAGS_HAS_DATA_DIR(flags) != 0;
	fil_space_t*	space = NULL;
	fil_space_crypt_t *crypt_data = NULL;

	ut_ad(!is_system_tablespace(space_id));
	ut_ad(!srv_read_only_mode);
	ut_a(space_id < SRV_LOG_SPACE_FIRST_ID);
	ut_a(size >= FIL_IBD_FILE_INITIAL_SIZE);
	ut_a(fsp_flags_is_valid(flags & ~FSP_FLAGS_MEM_MASK, space_id));

	/* Create the subdirectories in the path, if they are
	not there already. */
	*err = os_file_create_subdirs_if_needed(path);
	if (*err != DB_SUCCESS) {
		return NULL;
	}

	file = os_file_create(
		innodb_data_file_key, path,
		OS_FILE_CREATE | OS_FILE_ON_ERROR_NO_EXIT,
		OS_FILE_NORMAL,
		OS_DATA_FILE,
		srv_read_only_mode,
		&success);

	if (!success) {
		/* The following call will print an error message */
		switch (os_file_get_last_error(true)) {
		case OS_FILE_ALREADY_EXISTS:
			ib::info() << "The file '" << path << "'"
				" already exists though the"
				" corresponding table did not exist"
				" in the InnoDB data dictionary."
				" You can resolve the problem by removing"
				" the file.";
			*err = DB_TABLESPACE_EXISTS;
			break;
		case OS_FILE_DISK_FULL:
			*err = DB_OUT_OF_FILE_SPACE;
			break;
		default:
			*err = DB_ERROR;
		}
		ib::error() << "Cannot create file '" << path << "'";
		return NULL;
	}

	const bool is_compressed = FSP_FLAGS_HAS_PAGE_COMPRESSION(flags);

#ifdef _WIN32
	if (is_compressed) {
		os_file_set_sparse_win32(file);
	}
#endif

	if (!os_file_set_size(
		path, file,
		os_offset_t(size) << srv_page_size_shift, is_compressed)) {
		*err = DB_OUT_OF_FILE_SPACE;
err_exit:
		os_file_close(file);
		os_file_delete(innodb_data_file_key, path);
		return NULL;
	}

	bool punch_hole = os_is_sparse_file_supported(file);

	ulint block_size = os_file_get_block_size(file, path);

	/* We have to write the space id to the file immediately and flush the
	file to disk. This is because in crash recovery we must be aware what
	tablespaces exist and what are their space id's, so that we can apply
	the log records to the right file. It may take quite a while until
	buffer pool flush algorithms write anything to the file and flush it to
	disk. If we would not write here anything, the file would be filled
	with zeros from the call of os_file_set_size(), until a buffer pool
	flush would write to it. */

	buf2 = static_cast<byte*>(ut_malloc_nokey(3U << srv_page_size_shift));
	/* Align the memory for file i/o if we might have O_DIRECT set */
	page = static_cast<byte*>(ut_align(buf2, srv_page_size));

	memset(page, '\0', srv_page_size);

	flags |= FSP_FLAGS_PAGE_SSIZE();
	fsp_header_init_fields(page, space_id, flags);
	mach_write_to_4(page + FIL_PAGE_ARCH_LOG_NO_OR_SPACE_ID, space_id);

	const page_size_t	page_size(flags);
	IORequest		request(IORequest::WRITE);

	if (!page_size.is_compressed()) {

		buf_flush_init_for_writing(NULL, page, NULL, 0);

		*err = os_file_write(
			request, path, file, page, 0, page_size.physical());
	} else {
		page_zip_des_t	page_zip;
		page_zip_set_size(&page_zip, page_size.physical());
		page_zip.data = page + srv_page_size;
#ifdef UNIV_DEBUG
		page_zip.m_start =
#endif /* UNIV_DEBUG */
			page_zip.m_end = page_zip.m_nonempty =
			page_zip.n_blobs = 0;

		buf_flush_init_for_writing(NULL, page, &page_zip, 0);

		*err = os_file_write(
			request, path, file, page_zip.data, 0,
			page_size.physical());
	}

	ut_free(buf2);

	if (*err != DB_SUCCESS) {
		ib::error()
			<< "Could not write the first page to"
			<< " tablespace '" << path << "'";
		goto err_exit;
	}

	if (!os_file_flush(file)) {
		ib::error() << "File flush of tablespace '"
			<< path << "' failed";
		*err = DB_ERROR;
		goto err_exit;
	}

	if (has_data_dir) {
		/* Make the ISL file if the IBD file is not
		in the default location. */
		*err = RemoteDatafile::create_link_file(name, path);
		if (*err != DB_SUCCESS) {
			goto err_exit;
		}
	}

	/* Create crypt data if the tablespace is either encrypted or user has
	requested it to remain unencrypted. */
	if (mode == FIL_ENCRYPTION_ON || mode == FIL_ENCRYPTION_OFF ||
		srv_encrypt_tables) {
		crypt_data = fil_space_create_crypt_data(mode, key_id);
	}

	space = fil_space_create(name, space_id, flags, FIL_TYPE_TABLESPACE,
				 crypt_data, mode);
	if (!space) {
		free(crypt_data);
		*err = DB_ERROR;
	} else {
		fil_node_t* file = space->add(path, OS_FILE_CLOSED, size,
					      false, true);
		mtr_t mtr;
		mtr.start();
		fil_op_write_log(
			MLOG_FILE_CREATE2, space_id, 0, file->name,
			NULL, space->flags & ~FSP_FLAGS_MEM_MASK, &mtr);
		fil_name_write(space, 0, file, &mtr);
		mtr.commit();

		file->block_size = block_size;
		space->punch_hole = punch_hole;

		*err = DB_SUCCESS;
	}

	os_file_close(file);

	if (*err != DB_SUCCESS) {
		if (has_data_dir) {
			RemoteDatafile::delete_link_file(name);
		}

		os_file_delete(innodb_data_file_key, path);
	}

	return space;
}

/** Try to open a single-table tablespace and optionally check that the
space id in it is correct. If this does not succeed, print an error message
to the .err log. This function is used to open a tablespace when we start
mysqld after the dictionary has been booted, and also in IMPORT TABLESPACE.

NOTE that we assume this operation is used either at the database startup
or under the protection of the dictionary mutex, so that two users cannot
race here. This operation does not leave the file associated with the
tablespace open, but closes it after we have looked at the space id in it.

If the validate boolean is set, we read the first page of the file and
check that the space id in the file is what we expect. We assume that
this function runs much faster if no check is made, since accessing the
file inode probably is much faster (the OS caches them) than accessing
the first page of the file.  This boolean may be initially false, but if
a remote tablespace is found it will be changed to true.

If the fix_dict boolean is set, then it is safe to use an internal SQL
statement to update the dictionary tables if they are incorrect.

@param[in]	validate	true if we should validate the tablespace
@param[in]	fix_dict	true if the dictionary is available to be fixed
@param[in]	purpose		FIL_TYPE_TABLESPACE or FIL_TYPE_TEMPORARY
@param[in]	id		tablespace ID
@param[in]	flags		expected FSP_SPACE_FLAGS
@param[in]	space_name	tablespace name of the datafile
If file-per-table, it is the table name in the databasename/tablename format
@param[in]	path_in		expected filepath, usually read from dictionary
@param[out]	err		DB_SUCCESS or error code
@return	tablespace
@retval	NULL	if the tablespace could not be opened */
fil_space_t*
fil_ibd_open(
	bool			validate,
	bool			fix_dict,
	fil_type_t		purpose,
	ulint			id,
	ulint			flags,
	const table_name_t&	tablename,
	const char*		path_in,
	dberr_t*		err)
{
	mutex_enter(&fil_system.mutex);
	if (fil_space_t* space = fil_space_get_by_id(id)) {
		if (strcmp(space->name, tablename.m_name)) {
			table_name_t space_name;
			space_name.m_name = space->name;
			ib::error()
				<< "Trying to open table " << tablename
				<< " with id " << id
				<< ", conflicting with " << space_name;
			space = NULL;
			if (err) *err = DB_TABLESPACE_EXISTS;
		} else if (err) *err = DB_SUCCESS;

		mutex_exit(&fil_system.mutex);

		if (space && validate && !srv_read_only_mode) {
			fsp_flags_try_adjust(space,
					     flags & ~FSP_FLAGS_MEM_MASK);
		}

		return space;
	}
	mutex_exit(&fil_system.mutex);

	bool		dict_filepath_same_as_default = false;
	bool		link_file_found = false;
	bool		link_file_is_bad = false;
	Datafile	df_default;	/* default location */
	Datafile	df_dict;	/* dictionary location */
	RemoteDatafile	df_remote;	/* remote location */
	ulint		tablespaces_found = 0;
	ulint		valid_tablespaces_found = 0;

	ut_ad(!fix_dict || rw_lock_own(dict_operation_lock, RW_LOCK_X));

	ut_ad(!fix_dict || mutex_own(&dict_sys->mutex));
	ut_ad(!fix_dict || !srv_read_only_mode);
	ut_ad(!fix_dict || srv_log_file_size != 0);
	ut_ad(fil_type_is_data(purpose));

	/* Table flags can be ULINT_UNDEFINED if
	dict_tf_to_fsp_flags_failure is set. */
	if (flags == ULINT_UNDEFINED) {
corrupted:
		if (err) *err = DB_CORRUPTION;
		return NULL;
	}

	ut_ad(fsp_flags_is_valid(flags & ~FSP_FLAGS_MEM_MASK, id));
	df_default.init(tablename.m_name, flags);
	df_dict.init(tablename.m_name, flags);
	df_remote.init(tablename.m_name, flags);

	/* Discover the correct file by looking in three possible locations
	while avoiding unecessary effort. */

	/* We will always look for an ibd in the default location. */
	df_default.make_filepath(NULL, tablename.m_name, IBD);

	/* Look for a filepath embedded in an ISL where the default file
	would be. */
	if (df_remote.open_read_only(true) == DB_SUCCESS) {
		ut_ad(df_remote.is_open());

		/* Always validate a file opened from an ISL pointer */
		validate = true;
		++tablespaces_found;
		link_file_found = true;
	} else if (df_remote.filepath() != NULL) {
		/* An ISL file was found but contained a bad filepath in it.
		Better validate anything we do find. */
		validate = true;
	}

	/* Attempt to open the tablespace at the dictionary filepath. */
	if (path_in) {
		if (df_default.same_filepath_as(path_in)) {
			dict_filepath_same_as_default = true;
		} else {
			/* Dict path is not the default path. Always validate
			remote files. If default is opened, it was moved. */
			validate = true;
			df_dict.set_filepath(path_in);
			if (df_dict.open_read_only(true) == DB_SUCCESS) {
				ut_ad(df_dict.is_open());
				++tablespaces_found;
			}
		}
	}

	/* Always look for a file at the default location. But don't log
	an error if the tablespace is already open in remote or dict. */
	ut_a(df_default.filepath());
	const bool	strict = (tablespaces_found == 0);
	if (df_default.open_read_only(strict) == DB_SUCCESS) {
		ut_ad(df_default.is_open());
		++tablespaces_found;
	}

	/* Check if multiple locations point to the same file. */
	if (tablespaces_found > 1 && df_default.same_as(df_remote)) {
		/* A link file was found with the default path in it.
		Use the default path and delete the link file. */
		--tablespaces_found;
		df_remote.delete_link_file();
		df_remote.close();
	}
	if (tablespaces_found > 1 && df_default.same_as(df_dict)) {
		--tablespaces_found;
		df_dict.close();
	}
	if (tablespaces_found > 1 && df_remote.same_as(df_dict)) {
		--tablespaces_found;
		df_dict.close();
	}

	/*  We have now checked all possible tablespace locations and
	have a count of how many unique files we found.  If things are
	normal, we only found 1. */
	/* For encrypted tablespace, we need to check the
	encryption in header of first page. */
	if (!validate && tablespaces_found == 1) {
		goto skip_validate;
	}

	/* Read and validate the first page of these three tablespace
	locations, if found. */
	valid_tablespaces_found +=
		(df_remote.validate_to_dd(id, flags) == DB_SUCCESS);

	valid_tablespaces_found +=
		(df_default.validate_to_dd(id, flags) == DB_SUCCESS);

	valid_tablespaces_found +=
		(df_dict.validate_to_dd(id, flags) == DB_SUCCESS);

	/* Make sense of these three possible locations.
	First, bail out if no tablespace files were found. */
	if (valid_tablespaces_found == 0) {
		os_file_get_last_error(true);
		ib::error() << "Could not find a valid tablespace file for `"
			<< tablename << "`. " << TROUBLESHOOT_DATADICT_MSG;
		goto corrupted;
	}
	if (!validate) {
		goto skip_validate;
	}

	/* Do not open any tablespaces if more than one tablespace with
	the correct space ID and flags were found. */
	if (tablespaces_found > 1) {
		ib::error() << "A tablespace for `" << tablename
			<< "` has been found in multiple places;";

		if (df_default.is_open()) {
			ib::error() << "Default location: "
				<< df_default.filepath()
				<< ", Space ID=" << df_default.space_id()
				<< ", Flags=" << df_default.flags();
		}
		if (df_remote.is_open()) {
			ib::error() << "Remote location: "
				<< df_remote.filepath()
				<< ", Space ID=" << df_remote.space_id()
				<< ", Flags=" << df_remote.flags();
		}
		if (df_dict.is_open()) {
			ib::error() << "Dictionary location: "
				<< df_dict.filepath()
				<< ", Space ID=" << df_dict.space_id()
				<< ", Flags=" << df_dict.flags();
		}

		/* Force-recovery will allow some tablespaces to be
		skipped by REDO if there was more than one file found.
		Unlike during the REDO phase of recovery, we now know
		if the tablespace is valid according to the dictionary,
		which was not available then. So if we did not force
		recovery and there is only one good tablespace, ignore
		any bad tablespaces. */
		if (valid_tablespaces_found > 1 || srv_force_recovery > 0) {
			ib::error() << "Will not open tablespace `"
				<< tablename << "`";

			/* If the file is not open it cannot be valid. */
			ut_ad(df_default.is_open() || !df_default.is_valid());
			ut_ad(df_dict.is_open()    || !df_dict.is_valid());
			ut_ad(df_remote.is_open()  || !df_remote.is_valid());

			/* Having established that, this is an easy way to
			look for corrupted data files. */
			if (df_default.is_open() != df_default.is_valid()
			    || df_dict.is_open() != df_dict.is_valid()
			    || df_remote.is_open() != df_remote.is_valid()) {
				goto corrupted;
			}
error:
			if (err) *err = DB_ERROR;
			return NULL;
		}

		/* There is only one valid tablespace found and we did
		not use srv_force_recovery during REDO.  Use this one
		tablespace and clean up invalid tablespace pointers */
		if (df_default.is_open() && !df_default.is_valid()) {
			df_default.close();
			tablespaces_found--;
		}

		if (df_dict.is_open() && !df_dict.is_valid()) {
			df_dict.close();
			/* Leave dict.filepath so that SYS_DATAFILES
			can be corrected below. */
			tablespaces_found--;
		}

		if (df_remote.is_open() && !df_remote.is_valid()) {
			df_remote.close();
			tablespaces_found--;
			link_file_is_bad = true;
		}
	}

	/* At this point, there should be only one filepath. */
	ut_a(tablespaces_found == 1);
	ut_a(valid_tablespaces_found == 1);

	/* Only fix the dictionary at startup when there is only one thread.
	Calls to dict_load_table() can be done while holding other latches. */
	if (!fix_dict) {
		goto skip_validate;
	}

	/* We may need to update what is stored in SYS_DATAFILES or
	SYS_TABLESPACES or adjust the link file.  Since a failure to
	update SYS_TABLESPACES or SYS_DATAFILES does not prevent opening
	and using the tablespace either this time or the next, we do not
	check the return code or fail to open the tablespace. But if it
	fails, dict_update_filepath() will issue a warning to the log. */
	if (df_dict.filepath()) {
		ut_ad(path_in != NULL);
		ut_ad(df_dict.same_filepath_as(path_in));

		if (df_remote.is_open()) {
			if (!df_remote.same_filepath_as(path_in)) {
				dict_update_filepath(id, df_remote.filepath());
			}

		} else if (df_default.is_open()) {
			ut_ad(!dict_filepath_same_as_default);
			dict_update_filepath(id, df_default.filepath());
			if (link_file_is_bad) {
				RemoteDatafile::delete_link_file(
					tablename.m_name);
			}

		} else if (!link_file_found || link_file_is_bad) {
			ut_ad(df_dict.is_open());
			/* Fix the link file if we got our filepath
			from the dictionary but a link file did not
			exist or it did not point to a valid file. */
			RemoteDatafile::delete_link_file(tablename.m_name);
			RemoteDatafile::create_link_file(
				tablename.m_name, df_dict.filepath());
		}

	} else if (df_remote.is_open()) {
		if (dict_filepath_same_as_default) {
			dict_update_filepath(id, df_remote.filepath());

		} else if (path_in == NULL) {
			/* SYS_DATAFILES record for this space ID
			was not found. */
			dict_replace_tablespace_and_filepath(
				id, tablename.m_name,
				df_remote.filepath(), flags);
		}

	} else if (df_default.is_open()) {
		/* We opened the tablespace in the default location.
		SYS_DATAFILES.PATH needs to be updated if it is different
		from this default path or if the SYS_DATAFILES.PATH was not
		supplied and it should have been. Also update the dictionary
		if we found an ISL file (since !df_remote.is_open).  Since
		path_in is not suppled for file-per-table, we must assume
		that it matched the ISL. */
		if ((path_in != NULL && !dict_filepath_same_as_default)
		    || (path_in == NULL && DICT_TF_HAS_DATA_DIR(flags))
		    || df_remote.filepath() != NULL) {
			dict_replace_tablespace_and_filepath(
				id, tablename.m_name, df_default.filepath(),
				flags);
		}
	}

skip_validate:
	const byte* first_page =
		df_default.is_open() ? df_default.get_first_page() :
		df_dict.is_open() ? df_dict.get_first_page() :
		df_remote.get_first_page();

	fil_space_crypt_t* crypt_data = first_page
		? fil_space_read_crypt_data(page_size_t(flags), first_page)
		: NULL;

	fil_space_t* space = fil_space_create(
		tablename.m_name, id, flags, purpose, crypt_data);
	if (!space) {
		goto error;
	}

	/* We do not measure the size of the file, that is why
	we pass the 0 below */

	space->add(
		df_remote.is_open() ? df_remote.filepath() :
		df_dict.is_open() ? df_dict.filepath() :
		df_default.filepath(), OS_FILE_CLOSED, 0, false, true);

	if (validate && purpose != FIL_TYPE_IMPORT && !srv_read_only_mode) {
		df_remote.close();
		df_dict.close();
		df_default.close();
		fsp_flags_try_adjust(space, flags & ~FSP_FLAGS_MEM_MASK);
	}

	if (err) *err = DB_SUCCESS;
	return space;
}

/** Looks for a pre-existing fil_space_t with the given tablespace ID
and, if found, returns the name and filepath in newly allocated buffers
that the caller must free.
@param[in]	space_id	The tablespace ID to search for.
@param[out]	name		Name of the tablespace found.
@param[out]	filepath	The filepath of the first datafile for the
tablespace.
@return true if tablespace is found, false if not. */
bool
fil_space_read_name_and_filepath(
	ulint	space_id,
	char**	name,
	char**	filepath)
{
	bool	success = false;
	*name = NULL;
	*filepath = NULL;

	mutex_enter(&fil_system.mutex);

	fil_space_t*	space = fil_space_get_by_id(space_id);

	if (space != NULL) {
		*name = mem_strdup(space->name);

		fil_node_t* node = UT_LIST_GET_FIRST(space->chain);
		*filepath = mem_strdup(node->name);

		success = true;
	}

	mutex_exit(&fil_system.mutex);

	return(success);
}

/** Convert a file name to a tablespace name.
@param[in]	filename	directory/databasename/tablename.ibd
@return database/tablename string, to be freed with ut_free() */
char*
fil_path_to_space_name(
	const char*	filename)
{
	/* Strip the file name prefix and suffix, leaving
	only databasename/tablename. */
	ulint		filename_len	= strlen(filename);
	const char*	end		= filename + filename_len;
#ifdef HAVE_MEMRCHR
	const char*	tablename	= 1 + static_cast<const char*>(
		memrchr(filename, OS_PATH_SEPARATOR,
			filename_len));
	const char*	dbname		= 1 + static_cast<const char*>(
		memrchr(filename, OS_PATH_SEPARATOR,
			tablename - filename - 1));
#else /* HAVE_MEMRCHR */
	const char*	tablename	= filename;
	const char*	dbname		= NULL;

	while (const char* t = static_cast<const char*>(
		       memchr(tablename, OS_PATH_SEPARATOR,
			      ulint(end - tablename)))) {
		dbname = tablename;
		tablename = t + 1;
	}
#endif /* HAVE_MEMRCHR */

	ut_ad(dbname != NULL);
	ut_ad(tablename > dbname);
	ut_ad(tablename < end);
	ut_ad(end - tablename > 4);
	ut_ad(memcmp(end - 4, DOT_IBD, 4) == 0);

	char*	name = mem_strdupl(dbname, ulint(end - dbname) - 4);

	ut_ad(name[tablename - dbname - 1] == OS_PATH_SEPARATOR);
#if OS_PATH_SEPARATOR != '/'
	/* space->name uses '/', not OS_PATH_SEPARATOR. */
	name[tablename - dbname - 1] = '/';
#endif

	return(name);
}

/** Discover the correct IBD file to open given a remote or missing
filepath from the REDO log. Administrators can move a crashed
database to another location on the same machine and try to recover it.
Remote IBD files might be moved as well to the new location.
    The problem with this is that the REDO log contains the old location
which may be still accessible.  During recovery, if files are found in
both locations, we can chose on based on these priorities;
1. Default location
2. ISL location
3. REDO location
@param[in]	space_id	tablespace ID
@param[in]	df		Datafile object with path from redo
@return true if a valid datafile was found, false if not */
static
bool
fil_ibd_discover(
	ulint		space_id,
	Datafile&	df)
{
	Datafile	df_def_per;	/* default file-per-table datafile */
	RemoteDatafile	df_rem_per;	/* remote file-per-table datafile */

	/* Look for the datafile in the default location. */
	const char*	filename = df.filepath();
	const char*	basename = base_name(filename);

	/* If this datafile is file-per-table it will have a schema dir. */
	ulint		sep_found = 0;
	const char*	db = basename;
	for (; db > filename && sep_found < 2; db--) {
		if (db[0] == OS_PATH_SEPARATOR) {
			sep_found++;
		}
	}
	if (sep_found == 2) {
		db += 2;
		df_def_per.init(db, 0);
		df_def_per.make_filepath(NULL, db, IBD);
		if (df_def_per.open_read_only(false) == DB_SUCCESS
		    && df_def_per.validate_for_recovery() == DB_SUCCESS
		    && df_def_per.space_id() == space_id) {
			df.set_filepath(df_def_per.filepath());
			df.open_read_only(false);
			return(true);
		}

		/* Look for a remote file-per-table tablespace. */

		switch (srv_operation) {
		case SRV_OPERATION_BACKUP:
		case SRV_OPERATION_RESTORE_DELTA:
			ut_ad(0);
			break;
		case SRV_OPERATION_RESTORE_EXPORT:
		case SRV_OPERATION_RESTORE:
			break;
		case SRV_OPERATION_NORMAL:
			df_rem_per.set_name(db);
			if (df_rem_per.open_link_file() != DB_SUCCESS) {
				break;
			}

			/* An ISL file was found with contents. */
			if (df_rem_per.open_read_only(false) != DB_SUCCESS
				|| df_rem_per.validate_for_recovery()
				   != DB_SUCCESS) {

				/* Assume that this ISL file is intended to
				be used. Do not continue looking for another
				if this file cannot be opened or is not
				a valid IBD file. */
				ib::error() << "ISL file '"
					<< df_rem_per.link_filepath()
					<< "' was found but the linked file '"
					<< df_rem_per.filepath()
					<< "' could not be opened or is"
					" not correct.";
				return(false);
			}

			/* Use this file if it has the space_id from the
			MLOG record. */
			if (df_rem_per.space_id() == space_id) {
				df.set_filepath(df_rem_per.filepath());
				df.open_read_only(false);
				return(true);
			}

			/* Since old MLOG records can use the same basename
			in multiple CREATE/DROP TABLE sequences, this ISL
			file could be pointing to a later version of this
			basename.ibd file which has a different space_id.
			Keep looking. */
		}
	}

	/* No ISL files were found in the default location. Use the location
	given in the redo log. */
	if (df.open_read_only(false) == DB_SUCCESS
	    && df.validate_for_recovery() == DB_SUCCESS
	    && df.space_id() == space_id) {
		return(true);
	}

	/* A datafile was not discovered for the filename given. */
	return(false);
}
/** Open an ibd tablespace and add it to the InnoDB data structures.
This is similar to fil_ibd_open() except that it is used while processing
the REDO log, so the data dictionary is not available and very little
validation is done. The tablespace name is extracred from the
dbname/tablename.ibd portion of the filename, which assumes that the file
is a file-per-table tablespace.  Any name will do for now.  General
tablespace names will be read from the dictionary after it has been
recovered.  The tablespace flags are read at this time from the first page
of the file in validate_for_recovery().
@param[in]	space_id	tablespace ID
@param[in]	filename	path/to/databasename/tablename.ibd
@param[out]	space		the tablespace, or NULL on error
@return status of the operation */
enum fil_load_status
fil_ibd_load(
	ulint		space_id,
	const char*	filename,
	fil_space_t*&	space)
{
	/* If the a space is already in the file system cache with this
	space ID, then there is nothing to do. */
	mutex_enter(&fil_system.mutex);
	space = fil_space_get_by_id(space_id);
	mutex_exit(&fil_system.mutex);

	if (space != NULL) {
		/* Compare the filename we are trying to open with the
		filename from the first node of the tablespace we opened
		previously. Fail if it is different. */
		fil_node_t* node = UT_LIST_GET_FIRST(space->chain);
		if (0 != strcmp(innobase_basename(filename),
				innobase_basename(node->name))) {
			ib::info()
				<< "Ignoring data file '" << filename
				<< "' with space ID " << space->id
				<< ". Another data file called " << node->name
				<< " exists with the same space ID.";
				space = NULL;
				return(FIL_LOAD_ID_CHANGED);
		}
		return(FIL_LOAD_OK);
	}

	if (srv_operation == SRV_OPERATION_RESTORE) {
		/* Replace absolute DATA DIRECTORY file paths with
		short names relative to the backup directory. */
		if (const char* name = strrchr(filename, OS_PATH_SEPARATOR)) {
			while (--name > filename
			       && *name != OS_PATH_SEPARATOR);
			if (name > filename) {
				filename = name + 1;
			}
		}
	}

	Datafile	file;
	file.set_filepath(filename);
	file.open_read_only(false);

	if (!file.is_open()) {
		/* The file has been moved or it is a remote datafile. */
		if (!fil_ibd_discover(space_id, file)
		    || !file.is_open()) {
			return(FIL_LOAD_NOT_FOUND);
		}
	}

	os_offset_t	size;

	/* Read and validate the first page of the tablespace.
	Assign a tablespace name based on the tablespace type. */
	switch (file.validate_for_recovery()) {
		os_offset_t	minimum_size;
	case DB_SUCCESS:
		if (file.space_id() != space_id) {
			ib::info()
				<< "Ignoring data file '"
				<< file.filepath()
				<< "' with space ID " << file.space_id()
				<< ", since the redo log references "
				<< file.filepath() << " with space ID "
				<< space_id << ".";
			return(FIL_LOAD_ID_CHANGED);
		}
		/* Get and test the file size. */
		size = os_file_get_size(file.handle());

		/* Every .ibd file is created >= 4 pages in size.
		Smaller files cannot be OK. */
		minimum_size = os_offset_t(FIL_IBD_FILE_INITIAL_SIZE)
			<< srv_page_size_shift;

		if (size == static_cast<os_offset_t>(-1)) {
			/* The following call prints an error message */
			os_file_get_last_error(true);

			ib::error() << "Could not measure the size of"
				" single-table tablespace file '"
				<< file.filepath() << "'";
		} else if (size < minimum_size) {
			ib::error() << "The size of tablespace file '"
				<< file.filepath() << "' is only " << size
				<< ", should be at least " << minimum_size
				<< "!";
		} else {
			/* Everything is fine so far. */
			break;
		}

		/* fall through */

	case DB_TABLESPACE_EXISTS:
		return(FIL_LOAD_INVALID);

	default:
		return(FIL_LOAD_NOT_FOUND);
	}

	ut_ad(space == NULL);

	/* Adjust the memory-based flags that would normally be set by
	dict_tf_to_fsp_flags(). In recovery, we have no data dictionary. */
	ulint flags = file.flags();
	if (FSP_FLAGS_HAS_PAGE_COMPRESSION(flags)) {
		flags |= page_zip_level
			<< FSP_FLAGS_MEM_COMPRESSION_LEVEL;
	}

	const byte* first_page = file.get_first_page();
	fil_space_crypt_t* crypt_data = first_page
		? fil_space_read_crypt_data(page_size_t(flags), first_page)
		: NULL;
	space = fil_space_create(
		file.name(), space_id, flags, FIL_TYPE_TABLESPACE, crypt_data);

	if (space == NULL) {
		return(FIL_LOAD_INVALID);
	}

	ut_ad(space->id == file.space_id());
	ut_ad(space->id == space_id);

	/* We do not use the size information we have about the file, because
	the rounding formula for extents and pages is somewhat complex; we
	let fil_node_open() do that task. */

	space->add(file.filepath(), OS_FILE_CLOSED, 0, false, false);

	return(FIL_LOAD_OK);
}

/***********************************************************************//**
A fault-tolerant function that tries to read the next file name in the
directory. We retry 100 times if os_file_readdir_next_file() returns -1. The
idea is to read as much good data as we can and jump over bad data.
@return 0 if ok, -1 if error even after the retries, 1 if at the end
of the directory */
int
fil_file_readdir_next_file(
/*=======================*/
	dberr_t*	err,	/*!< out: this is set to DB_ERROR if an error
				was encountered, otherwise not changed */
	const char*	dirname,/*!< in: directory name or path */
	os_file_dir_t	dir,	/*!< in: directory stream */
	os_file_stat_t*	info)	/*!< in/out: buffer where the
				info is returned */
{
	for (ulint i = 0; i < 100; i++) {
		int	ret = os_file_readdir_next_file(dirname, dir, info);

		if (ret != -1) {

			return(ret);
		}

		ib::error() << "os_file_readdir_next_file() returned -1 in"
			" directory " << dirname
			<< ", crash recovery may have failed"
			" for some .ibd files!";

		*err = DB_ERROR;
	}

	return(-1);
}

/** Try to adjust FSP_SPACE_FLAGS if they differ from the expectations.
(Typically when upgrading from MariaDB 10.1.0..10.1.20.)
@param[in,out]	space		tablespace
@param[in]	flags		desired tablespace flags */
void fsp_flags_try_adjust(fil_space_t* space, ulint flags)
{
	ut_ad(!srv_read_only_mode);
	ut_ad(fsp_flags_is_valid(flags, space->id));
	if (!space->size && (space->purpose != FIL_TYPE_TABLESPACE
			     || !fil_space_get_size(space->id))) {
		return;
	}
	/* This code is executed during server startup while no
	connections are allowed. We do not need to protect against
	DROP TABLE by fil_space_acquire(). */
	mtr_t	mtr;
	mtr.start();
	if (buf_block_t* b = buf_page_get(
		    page_id_t(space->id, 0), page_size_t(flags),
		    RW_X_LATCH, &mtr)) {
		ulint f = fsp_header_get_flags(b->frame);
		/* Suppress the message if only the DATA_DIR flag to differs. */
		if ((f ^ flags) & ~(1U << FSP_FLAGS_POS_RESERVED)) {
			ib::warn()
				<< "adjusting FSP_SPACE_FLAGS of file '"
				<< UT_LIST_GET_FIRST(space->chain)->name
				<< "' from " << ib::hex(f)
				<< " to " << ib::hex(flags);
		}
		if (f != flags) {
			mtr.set_named_space(space);
			mlog_write_ulint(FSP_HEADER_OFFSET
					 + FSP_SPACE_FLAGS + b->frame,
					 flags, MLOG_4BYTES, &mtr);
		}
	}
	mtr.commit();
}

/** Determine if a matching tablespace exists in the InnoDB tablespace
memory cache. Note that if we have not done a crash recovery at the database
startup, there may be many tablespaces which are not yet in the memory cache.
@param[in]	id		Tablespace ID
@param[in]	name		Tablespace name used in fil_space_create().
@param[in]	print_error_if_does_not_exist
				Print detailed error information to the
error log if a matching tablespace is not found from memory.
@param[in]	table_flags	table flags
@return the tablespace
@retval	NULL	if no matching tablespace exists in the memory cache */
fil_space_t*
fil_space_for_table_exists_in_mem(
	ulint		id,
	const char*	name,
	bool		print_error_if_does_not_exist,
	ulint		table_flags)
{
	const ulint	expected_flags = dict_tf_to_fsp_flags(table_flags);

	mutex_enter(&fil_system.mutex);
	if (fil_space_t* space = fil_space_get_by_id(id)) {
		if ((space->flags ^ expected_flags) & ~FSP_FLAGS_MEM_MASK) {
			goto func_exit;
		}

		if (strcmp(space->name, name)) {
			ib::error() << "Table " << name
				<< " in InnoDB data dictionary"
				" has tablespace id " << id
				<< ", but the tablespace"
				" with that id has name " << space->name << "."
				" Have you deleted or moved .ibd files?";
			goto error_exit;
		}

		/* Adjust the flags that are in FSP_FLAGS_MEM_MASK.
		FSP_SPACE_FLAGS will not be written back here. */
		space->flags = expected_flags;
		mutex_exit(&fil_system.mutex);
		if (!srv_read_only_mode) {
			fsp_flags_try_adjust(space, expected_flags
					     & ~FSP_FLAGS_MEM_MASK);
		}
		return space;
	}

	if (print_error_if_does_not_exist) {
		ib::error() << "Table " << name
			    << " in the InnoDB data dictionary"
			" has tablespace id " << id
			    << ", but tablespace with that id"
			" or name does not exist. Have"
			" you deleted or moved .ibd files?";
error_exit:
		ib::info() << TROUBLESHOOT_DATADICT_MSG;
	}

func_exit:
	mutex_exit(&fil_system.mutex);
	return NULL;
}

/*============================ FILE I/O ================================*/

/********************************************************************//**
NOTE: you must call fil_mutex_enter_and_prepare_for_io() first!

Prepares a file node for i/o. Opens the file if it is closed. Updates the
pending i/o's field in the node and the system appropriately. Takes the node
off the LRU list if it is in the LRU list. The caller must hold the fil_sys
mutex.
@return false if the file can't be opened, otherwise true */
static
bool
fil_node_prepare_for_io(
/*====================*/
	fil_node_t*	node,	/*!< in: file node */
	fil_space_t*	space)	/*!< in: space */
{
	ut_ad(node && space);
	ut_ad(mutex_own(&fil_system.mutex));

	if (fil_system.n_open > srv_max_n_open_files + 5) {
		ib::warn() << "Open files " << fil_system.n_open
			<< " exceeds the limit " << srv_max_n_open_files;
	}

	if (!node->is_open()) {
		/* File is closed: open it */
		ut_a(node->n_pending == 0);

		if (!fil_node_open_file(node)) {
			return(false);
		}
	}

	if (node->n_pending == 0 && fil_space_belongs_in_lru(space)) {
		/* The node is in the LRU list, remove it */
		ut_a(UT_LIST_GET_LEN(fil_system.LRU) > 0);
		UT_LIST_REMOVE(fil_system.LRU, node);
	}

	node->n_pending++;

	return(true);
}

/** Update the data structures when an i/o operation finishes.
@param[in,out] node		file node
@param[in] type			IO context */
static
void
fil_node_complete_io(fil_node_t* node, const IORequest& type)
{
	ut_ad(mutex_own(&fil_system.mutex));
	ut_a(node->n_pending > 0);

	--node->n_pending;

	ut_ad(type.validate());

	if (type.is_write()) {

		ut_ad(!srv_read_only_mode
		      || node->space->purpose == FIL_TYPE_TEMPORARY);

<<<<<<< HEAD
		++fil_system.modification_counter;

		node->modification_counter = fil_system.modification_counter;

=======
>>>>>>> 31d0727a
		if (fil_buffering_disabled(node->space)) {

			/* We don't need to keep track of unflushed
			changes as user has explicitly disabled
			buffering. */
			ut_ad(!node->space->is_in_unflushed_spaces());
			ut_ad(node->needs_flush == false);

		} else {
			node->needs_flush = true;

			if (!node->space->is_in_unflushed_spaces()) {

<<<<<<< HEAD
			UT_LIST_ADD_FIRST(
				fil_system.unflushed_spaces, node->space);
=======
				UT_LIST_ADD_FIRST(fil_system->unflushed_spaces,
						  node->space);
			}
>>>>>>> 31d0727a
		}
	}

	if (node->n_pending == 0 && fil_space_belongs_in_lru(node->space)) {

		/* The node must be put back to the LRU list */
		UT_LIST_ADD_FIRST(fil_system.LRU, node);
	}
}

/** Report information about an invalid page access. */
static
void
fil_report_invalid_page_access(
	ulint		block_offset,	/*!< in: block offset */
	ulint		space_id,	/*!< in: space id */
	const char*	space_name,	/*!< in: space name */
	ulint		byte_offset,	/*!< in: byte offset */
	ulint		len,		/*!< in: I/O length */
	bool		is_read)	/*!< in: I/O type */
{
	ib::fatal()
		<< "Trying to " << (is_read ? "read" : "write")
		<< " page number " << block_offset << " in"
		" space " << space_id << ", space name " << space_name << ","
		" which is outside the tablespace bounds. Byte offset "
		<< byte_offset << ", len " << len <<
		(space_id == 0 && !srv_was_started
		? "Please check that the configuration matches"
		" the InnoDB system tablespace location (ibdata files)"
		: "");
}

/** Reads or writes data. This operation could be asynchronous (aio).

@param[in,out] type	IO context
@param[in] sync		true if synchronous aio is desired
@param[in] page_id	page id
@param[in] page_size	page size
@param[in] byte_offset	remainder of offset in bytes; in aio this
			must be divisible by the OS block size
@param[in] len		how many bytes to read or write; this must
			not cross a file boundary; in aio this must
			be a block size multiple
@param[in,out] buf	buffer where to store read data or from where
			to write; in aio this must be appropriately
			aligned
@param[in] message	message for aio handler if non-sync aio
			used, else ignored
@param[in] ignore_missing_space true=ignore missing space duging read
@return DB_SUCCESS, DB_TABLESPACE_DELETED or DB_TABLESPACE_TRUNCATED
	if we are trying to do i/o on a tablespace which does not exist */
dberr_t
fil_io(
	const IORequest&	type,
	bool			sync,
	const page_id_t		page_id,
	const page_size_t&	page_size,
	ulint			byte_offset,
	ulint			len,
	void*			buf,
	void*			message,
	bool			ignore_missing_space)
{
	os_offset_t		offset;
	IORequest		req_type(type);

	ut_ad(req_type.validate());

	ut_ad(len > 0);
	ut_ad(byte_offset < srv_page_size);
	ut_ad(!page_size.is_compressed() || byte_offset == 0);
	ut_ad(srv_page_size == 1UL << srv_page_size_shift);
	compile_time_assert((1U << UNIV_PAGE_SIZE_SHIFT_MAX)
			    == UNIV_PAGE_SIZE_MAX);
	compile_time_assert((1U << UNIV_PAGE_SIZE_SHIFT_MIN)
			    == UNIV_PAGE_SIZE_MIN);
	ut_ad(fil_validate_skip());

	/* ibuf bitmap pages must be read in the sync AIO mode: */
	ut_ad(recv_no_ibuf_operations
	      || req_type.is_write()
	      || !ibuf_bitmap_page(page_id, page_size)
	      || sync
	      || req_type.is_log());

	ulint	mode;

	if (sync) {

		mode = OS_AIO_SYNC;

	} else if (req_type.is_log()) {

		mode = OS_AIO_LOG;

	} else if (req_type.is_read()
		   && !recv_no_ibuf_operations
		   && ibuf_page(page_id, page_size, NULL)) {

		mode = OS_AIO_IBUF;

		/* Reduce probability of deadlock bugs in connection with ibuf:
		do not let the ibuf i/o handler sleep */

		req_type.clear_do_not_wake();
	} else {
		mode = OS_AIO_NORMAL;
	}

	if (req_type.is_read()) {

		srv_stats.data_read.add(len);

	} else if (req_type.is_write()) {

		ut_ad(!srv_read_only_mode
		      || fsp_is_system_temporary(page_id.space()));

		srv_stats.data_written.add(len);
	}

	/* Reserve the fil_system mutex and make sure that we can open at
	least one file while holding it, if the file is not already open */

	fil_mutex_enter_and_prepare_for_io(page_id.space());

	fil_space_t*	space = fil_space_get_by_id(page_id.space());

	/* If we are deleting a tablespace we don't allow async read operations
	on that. However, we do allow write operations and sync read operations. */
	if (space == NULL
	    || (req_type.is_read()
		&& !sync
		&& space->stop_new_ops
		&& !space->is_being_truncated)) {

		mutex_exit(&fil_system.mutex);

		if (!req_type.ignore_missing() && !ignore_missing_space) {
			ib::error()
				<< "Trying to do I/O to a tablespace which"
				" does not exist. I/O type: "
				<< (req_type.is_read() ? "read" : "write")
				<< ", page: " << page_id
				<< ", I/O length: " << len << " bytes";
		}

		return(DB_TABLESPACE_DELETED);
	}

	ut_ad(mode != OS_AIO_IBUF || fil_type_is_data(space->purpose));

	ulint		cur_page_no = page_id.page_no();
	fil_node_t*	node = UT_LIST_GET_FIRST(space->chain);

	for (;;) {

		if (node == NULL) {

			if (req_type.ignore_missing()) {
				mutex_exit(&fil_system.mutex);
				return(DB_ERROR);
			}

			fil_report_invalid_page_access(
				page_id.page_no(), page_id.space(),
				space->name, byte_offset, len,
				req_type.is_read());

		} else if (fil_is_user_tablespace_id(space->id)
			   && node->size == 0) {

			/* We do not know the size of a single-table tablespace
			before we open the file */
			break;

		} else if (node->size > cur_page_no) {
			/* Found! */
			break;

		} else {
			if (space->id != TRX_SYS_SPACE
			    && UT_LIST_GET_LEN(space->chain) == 1
			    && (srv_is_tablespace_truncated(space->id)
				|| srv_was_tablespace_truncated(space))
			    && req_type.is_read()) {

				/* Handle page which is outside the truncated
				tablespace bounds when recovering from a crash
				happened during a truncation */
				mutex_exit(&fil_system.mutex);
				return(DB_TABLESPACE_TRUNCATED);
			}

			cur_page_no -= node->size;

			node = UT_LIST_GET_NEXT(chain, node);
		}
	}

	/* Open file if closed */
	if (!fil_node_prepare_for_io(node, space)) {
		if (fil_type_is_data(space->purpose)
		    && fil_is_user_tablespace_id(space->id)) {
			mutex_exit(&fil_system.mutex);

			if (!req_type.ignore_missing()) {
				ib::error()
					<< "Trying to do I/O to a tablespace"
					" which exists without .ibd data file."
					" I/O type: "
					<< (req_type.is_read()
					    ? "read" : "write")
					<< ", page: "
					<< page_id_t(page_id.space(),
						     cur_page_no)
					<< ", I/O length: " << len << " bytes";
			}

			return(DB_TABLESPACE_DELETED);
		}

		/* The tablespace is for log. Currently, we just assert here
		to prevent handling errors along the way fil_io returns.
		Also, if the log files are missing, it would be hard to
		promise the server can continue running. */
		ut_a(0);
	}

	/* Check that at least the start offset is within the bounds of a
	single-table tablespace, including rollback tablespaces. */
	if (node->size <= cur_page_no
	    && space->id != TRX_SYS_SPACE
	    && fil_type_is_data(space->purpose)) {

		if (req_type.ignore_missing()) {
			/* If we can tolerate the non-existent pages, we
			should return with DB_ERROR and let caller decide
			what to do. */
			fil_node_complete_io(node, req_type);
			mutex_exit(&fil_system.mutex);
			return(DB_ERROR);
		}

		fil_report_invalid_page_access(
			page_id.page_no(), page_id.space(),
			space->name, byte_offset, len, req_type.is_read());
	}

	/* Now we have made the changes in the data structures of fil_system */
	mutex_exit(&fil_system.mutex);

	/* Calculate the low 32 bits and the high 32 bits of the file offset */

	if (!page_size.is_compressed()) {

		offset = ((os_offset_t) cur_page_no
			  << srv_page_size_shift) + byte_offset;

		ut_a(node->size - cur_page_no
		     >= ((byte_offset + len + (srv_page_size - 1))
			 >> srv_page_size_shift));
	} else {
		ulint	size_shift;

		switch (page_size.physical()) {
		case 1024: size_shift = 10; break;
		case 2048: size_shift = 11; break;
		case 4096: size_shift = 12; break;
		case 8192: size_shift = 13; break;
		case 16384: size_shift = 14; break;
		case 32768: size_shift = 15; break;
		case 65536: size_shift = 16; break;
		default: ut_error;
		}

		offset = ((os_offset_t) cur_page_no << size_shift)
			+ byte_offset;

		ut_a(node->size - cur_page_no
		     >= (len + (page_size.physical() - 1))
		     / page_size.physical());
	}

	/* Do AIO */

	ut_a(byte_offset % OS_FILE_LOG_BLOCK_SIZE == 0);
	ut_a((len % OS_FILE_LOG_BLOCK_SIZE) == 0);

	const char* name = node->name == NULL ? space->name : node->name;

	req_type.set_fil_node(node);

	/* Queue the aio request */
	dberr_t err = os_aio(
		req_type,
		mode, name, node->handle, buf, offset, len,
		space->purpose != FIL_TYPE_TEMPORARY
		&& srv_read_only_mode,
		node, message);

	/* We an try to recover the page from the double write buffer if
	the decompression fails or the page is corrupt. */

	ut_a(req_type.is_dblwr_recover() || err == DB_SUCCESS);

	if (sync) {
		/* The i/o operation is already completed when we return from
		os_aio: */

		mutex_enter(&fil_system.mutex);

		fil_node_complete_io(node, req_type);

		mutex_exit(&fil_system.mutex);

		ut_ad(fil_validate_skip());
	}

	return(err);
}

/**********************************************************************//**
Waits for an aio operation to complete. This function is used to write the
handler for completed requests. The aio array of pending requests is divided
into segments (see os0file.cc for more info). The thread specifies which
segment it wants to wait for. */
void
fil_aio_wait(
/*=========*/
	ulint	segment)	/*!< in: the number of the segment in the aio
				array to wait for */
{
	fil_node_t*	node;
	IORequest	type;
	void*		message;

	ut_ad(fil_validate_skip());

	dberr_t	err = os_aio_handler(segment, &node, &message, &type);

	ut_a(err == DB_SUCCESS);

	if (node == NULL) {
		ut_ad(srv_shutdown_state == SRV_SHUTDOWN_EXIT_THREADS);
		return;
	}

	srv_set_io_thread_op_info(segment, "complete io for fil node");

	mutex_enter(&fil_system.mutex);

	fil_node_complete_io(node, type);
	const fil_type_t	purpose	= node->space->purpose;
	const ulint		space_id= node->space->id;
	const bool		dblwr	= node->space->use_doublewrite();

	mutex_exit(&fil_system.mutex);

	ut_ad(fil_validate_skip());

	/* Do the i/o handling */
	/* IMPORTANT: since i/o handling for reads will read also the insert
	buffer in tablespace 0, you have to be very careful not to introduce
	deadlocks in the i/o system. We keep tablespace 0 data files always
	open, and use a special i/o thread to serve insert buffer requests. */

	switch (purpose) {
	case FIL_TYPE_LOG:
		srv_set_io_thread_op_info(segment, "complete io for log");
		/* We use synchronous writing of the logs
		and can only end up here when writing a log checkpoint! */
		ut_a(ptrdiff_t(message) == 1);
		/* It was a checkpoint write */
		switch (srv_flush_t(srv_file_flush_method)) {
		case SRV_O_DSYNC:
		case SRV_NOSYNC:
			break;
		case SRV_FSYNC:
		case SRV_LITTLESYNC:
		case SRV_O_DIRECT:
		case SRV_O_DIRECT_NO_FSYNC:
#ifdef _WIN32
		case SRV_ALL_O_DIRECT_FSYNC:
#endif
			fil_flush(SRV_LOG_SPACE_FIRST_ID);
		}

		DBUG_PRINT("ib_log", ("checkpoint info written"));
		log_sys.complete_checkpoint();
		return;
	case FIL_TYPE_TABLESPACE:
	case FIL_TYPE_TEMPORARY:
	case FIL_TYPE_IMPORT:
		srv_set_io_thread_op_info(segment, "complete io for buf page");

		/* async single page writes from the dblwr buffer don't have
		access to the page */
		buf_page_t* bpage = static_cast<buf_page_t*>(message);
		if (!bpage) {
			return;
		}

		ulint offset = bpage->id.page_no();
		dberr_t err = buf_page_io_complete(bpage, dblwr);
		if (err == DB_SUCCESS) {
			return;
		}

		ut_ad(type.is_read());
		if (recv_recovery_is_on() && !srv_force_recovery) {
			recv_sys->found_corrupt_fs = true;
		}

		if (fil_space_t* space = fil_space_acquire_for_io(space_id)) {
			if (space == node->space) {
				ib::error() << "Failed to read file '"
					    << node->name
					    << "' at offset " << offset
					    << ": " << ut_strerr(err);
			}

			space->release_for_io();
		}
		return;
	}

	ut_ad(0);
}

/**********************************************************************//**
Flushes to disk possible writes cached by the OS. If the space does not exist
or is being dropped, does not do anything. */
void
fil_flush(
/*======*/
	ulint	space_id)	/*!< in: file space id (this can be a group of
				log files or a tablespace of the database) */
{
	mutex_enter(&fil_system.mutex);

	if (fil_space_t* space = fil_space_get_by_id(space_id)) {
		if (space->purpose != FIL_TYPE_TEMPORARY
		    && !space->is_stopping()) {
			fil_flush_low(space);
		}
	}

	mutex_exit(&fil_system.mutex);
}

/** Flush a tablespace.
@param[in,out]	space	tablespace to flush */
void
fil_flush(fil_space_t* space)
{
	ut_ad(space->pending_io());
	ut_ad(space->purpose == FIL_TYPE_TABLESPACE
	      || space->purpose == FIL_TYPE_IMPORT);

	if (!space->is_stopping()) {
		mutex_enter(&fil_system.mutex);
		if (!space->is_stopping()) {
			fil_flush_low(space);
		}
		mutex_exit(&fil_system.mutex);
	}
}

/** Flush to disk the writes in file spaces of the given type
possibly cached by the OS.
@param[in]	purpose	FIL_TYPE_TABLESPACE or FIL_TYPE_LOG */
void
fil_flush_file_spaces(
	fil_type_t	purpose)
{
	fil_space_t*	space;
	ulint*		space_ids;
	ulint		n_space_ids;

	ut_ad(purpose == FIL_TYPE_TABLESPACE || purpose == FIL_TYPE_LOG);

	mutex_enter(&fil_system.mutex);

	n_space_ids = UT_LIST_GET_LEN(fil_system.unflushed_spaces);
	if (n_space_ids == 0) {

		mutex_exit(&fil_system.mutex);
		return;
	}

	/* Assemble a list of space ids to flush.  Previously, we
	traversed fil_system.unflushed_spaces and called UT_LIST_GET_NEXT()
	on a space that was just removed from the list by fil_flush().
	Thus, the space could be dropped and the memory overwritten. */
	space_ids = static_cast<ulint*>(
		ut_malloc_nokey(n_space_ids * sizeof(*space_ids)));

	n_space_ids = 0;

	for (space = UT_LIST_GET_FIRST(fil_system.unflushed_spaces);
	     space;
	     space = UT_LIST_GET_NEXT(unflushed_spaces, space)) {

		if (space->purpose == purpose
		    && !space->is_stopping()) {

			space_ids[n_space_ids++] = space->id;
		}
	}

	mutex_exit(&fil_system.mutex);

	/* Flush the spaces.  It will not hurt to call fil_flush() on
	a non-existing space id. */
	for (ulint i = 0; i < n_space_ids; i++) {

		fil_flush(space_ids[i]);
	}

	ut_free(space_ids);
}

/** Functor to validate the file node list of a tablespace. */
struct	Check {
	/** Total size of file nodes visited so far */
	ulint	size;
	/** Total number of open files visited so far */
	ulint	n_open;

	/** Constructor */
	Check() : size(0), n_open(0) {}

	/** Visit a file node
	@param[in]	elem	file node to visit */
	void	operator()(const fil_node_t* elem)
	{
		ut_a(elem->is_open() || !elem->n_pending);
		n_open += elem->is_open();
		size += elem->size;
	}

	/** Validate a tablespace.
	@param[in]	space	tablespace to validate
	@return		number of open file nodes */
	static ulint validate(const fil_space_t* space)
	{
		ut_ad(mutex_own(&fil_system.mutex));
		Check	check;
		ut_list_validate(space->chain, check);
		ut_a(space->size == check.size);
		ut_ad(space->id != TRX_SYS_SPACE
		      || space == fil_system.sys_space);
		ut_ad(space->id != SRV_TMP_SPACE_ID
		      || space == fil_system.temp_space);
		return(check.n_open);
	}
};

/******************************************************************//**
Checks the consistency of the tablespace cache.
@return true if ok */
bool
fil_validate(void)
/*==============*/
{
	fil_space_t*	space;
	fil_node_t*	fil_node;
	ulint		n_open		= 0;

	mutex_enter(&fil_system.mutex);

	/* Look for spaces in the hash table */

	for (ulint i = 0; i < hash_get_n_cells(fil_system.spaces); i++) {

		for (space = static_cast<fil_space_t*>(
				HASH_GET_FIRST(fil_system.spaces, i));
		     space != 0;
		     space = static_cast<fil_space_t*>(
				HASH_GET_NEXT(hash, space))) {

			n_open += Check::validate(space);
		}
	}

	ut_a(fil_system.n_open == n_open);

	UT_LIST_CHECK(fil_system.LRU);

	for (fil_node = UT_LIST_GET_FIRST(fil_system.LRU);
	     fil_node != 0;
	     fil_node = UT_LIST_GET_NEXT(LRU, fil_node)) {

		ut_a(fil_node->n_pending == 0);
		ut_a(!fil_node->being_extended);
		ut_a(fil_node->is_open());
		ut_a(fil_space_belongs_in_lru(fil_node->space));
	}

	mutex_exit(&fil_system.mutex);

	return(true);
}

/********************************************************************//**
Returns true if file address is undefined.
@return true if undefined */
bool
fil_addr_is_null(
/*=============*/
	fil_addr_t	addr)	/*!< in: address */
{
	return(addr.page == FIL_NULL);
}

/********************************************************************//**
Get the predecessor of a file page.
@return FIL_PAGE_PREV */
ulint
fil_page_get_prev(
/*==============*/
	const byte*	page)	/*!< in: file page */
{
	return(mach_read_from_4(page + FIL_PAGE_PREV));
}

/********************************************************************//**
Get the successor of a file page.
@return FIL_PAGE_NEXT */
ulint
fil_page_get_next(
/*==============*/
	const byte*	page)	/*!< in: file page */
{
	return(mach_read_from_4(page + FIL_PAGE_NEXT));
}

/*********************************************************************//**
Sets the file page type. */
void
fil_page_set_type(
/*==============*/
	byte*	page,	/*!< in/out: file page */
	ulint	type)	/*!< in: type */
{
	ut_ad(page);

	mach_write_to_2(page + FIL_PAGE_TYPE, type);
}

/********************************************************************//**
Delete the tablespace file and any related files like .cfg.
This should not be called for temporary tables.
@param[in] ibd_filepath File path of the IBD tablespace */
void
fil_delete_file(
/*============*/
	const char*	ibd_filepath)
{
	/* Force a delete of any stale .ibd files that are lying around. */

	ib::info() << "Deleting " << ibd_filepath;
	os_file_delete_if_exists(innodb_data_file_key, ibd_filepath, NULL);

	char*	cfg_filepath = fil_make_filepath(
		ibd_filepath, NULL, CFG, false);
	if (cfg_filepath != NULL) {
		os_file_delete_if_exists(
			innodb_data_file_key, cfg_filepath, NULL);
		ut_free(cfg_filepath);
	}
}

/** Generate redo log for swapping two .ibd files
@param[in]	old_table	old table
@param[in]	new_table	new table
@param[in]	tmp_name	temporary table name
@param[in,out]	mtr		mini-transaction
@return innodb error code */
dberr_t
fil_mtr_rename_log(
	const dict_table_t*	old_table,
	const dict_table_t*	new_table,
	const char*		tmp_name,
	mtr_t*			mtr)
{
	ut_ad(old_table->space != fil_system.temp_space);
	ut_ad(new_table->space != fil_system.temp_space);
	ut_ad(old_table->space->id == old_table->space_id);
	ut_ad(new_table->space->id == new_table->space_id);

	/* If neither table is file-per-table,
	there will be no renaming of files. */
	if (!old_table->space_id && !new_table->space_id) {
		return(DB_SUCCESS);
	}

	const bool has_data_dir = DICT_TF_HAS_DATA_DIR(old_table->flags);

	if (old_table->space_id) {
		char*	tmp_path = fil_make_filepath(
			has_data_dir ? old_table->data_dir_path : NULL,
			tmp_name, IBD, has_data_dir);
		if (tmp_path == NULL) {
			return(DB_OUT_OF_MEMORY);
		}

		const char* old_path = old_table->space->chain.start->name;
		/* Temp filepath must not exist. */
		dberr_t err = fil_rename_tablespace_check(
			old_path, tmp_path, !old_table->space);
		if (err != DB_SUCCESS) {
			ut_free(tmp_path);
			return(err);
		}

		fil_name_write_rename_low(
			old_table->space_id, 0, old_path, tmp_path, mtr);

		ut_free(tmp_path);
	}

	if (new_table->space_id) {
		const char* new_path = new_table->space->chain.start->name;
		char* old_path = fil_make_filepath(
			has_data_dir ? old_table->data_dir_path : NULL,
			old_table->name.m_name, IBD, has_data_dir);

		/* Destination filepath must not exist unless this ALTER
		TABLE starts and ends with a file_per-table tablespace. */
		if (!old_table->space_id) {
			dberr_t err = fil_rename_tablespace_check(
				new_path, old_path, !new_table->space);
			if (err != DB_SUCCESS) {
				ut_free(old_path);
				return(err);
			}
		}

		fil_name_write_rename_low(
			new_table->space_id, 0, new_path, old_path, mtr);
		ut_free(old_path);
	}

	return DB_SUCCESS;
}

#ifdef UNIV_DEBUG
/** Check that a tablespace is valid for mtr_commit().
@param[in]	space	persistent tablespace that has been changed */
static
void
fil_space_validate_for_mtr_commit(
	const fil_space_t*	space)
{
	ut_ad(!mutex_own(&fil_system.mutex));
	ut_ad(space != NULL);
	ut_ad(space->purpose == FIL_TYPE_TABLESPACE);
	ut_ad(!is_predefined_tablespace(space->id));

	/* We are serving mtr_commit(). While there is an active
	mini-transaction, we should have !space->stop_new_ops. This is
	guaranteed by meta-data locks or transactional locks, or
	dict_operation_lock (X-lock in DROP, S-lock in purge).

	However, a file I/O thread can invoke change buffer merge
	while fil_check_pending_operations() is waiting for operations
	to quiesce. This is not a problem, because
	ibuf_merge_or_delete_for_page() would call
	fil_space_acquire() before mtr_start() and
	fil_space_t::release() after mtr_commit(). This is why
	n_pending_ops should not be zero if stop_new_ops is set. */
	ut_ad(!space->stop_new_ops
	      || space->is_being_truncated /* fil_truncate_prepare() */
	      || space->referenced());
}
#endif /* UNIV_DEBUG */

/** Write a MLOG_FILE_NAME record for a persistent tablespace.
@param[in]	space	tablespace
@param[in,out]	mtr	mini-transaction */
static
void
fil_names_write(
	const fil_space_t*	space,
	mtr_t*			mtr)
{
	ut_ad(UT_LIST_GET_LEN(space->chain) == 1);
	fil_name_write(space, 0, UT_LIST_GET_FIRST(space->chain), mtr);
}

/** Note that a non-predefined persistent tablespace has been modified
by redo log.
@param[in,out]	space	tablespace */
void
fil_names_dirty(
	fil_space_t*	space)
{
	ut_ad(log_mutex_own());
	ut_ad(recv_recovery_is_on());
	ut_ad(log_sys.lsn != 0);
	ut_ad(space->max_lsn == 0);
	ut_d(fil_space_validate_for_mtr_commit(space));

	UT_LIST_ADD_LAST(fil_system.named_spaces, space);
	space->max_lsn = log_sys.lsn;
}

/** Write MLOG_FILE_NAME records when a non-predefined persistent
tablespace was modified for the first time since the latest
fil_names_clear().
@param[in,out]	space	tablespace
@param[in,out]	mtr	mini-transaction */
void
fil_names_dirty_and_write(
	fil_space_t*	space,
	mtr_t*		mtr)
{
	ut_ad(log_mutex_own());
	ut_d(fil_space_validate_for_mtr_commit(space));
	ut_ad(space->max_lsn == log_sys.lsn);

	UT_LIST_ADD_LAST(fil_system.named_spaces, space);
	fil_names_write(space, mtr);

	DBUG_EXECUTE_IF("fil_names_write_bogus",
			{
				char bogus_name[] = "./test/bogus file.ibd";
				os_normalize_path(bogus_name);
				fil_name_write(
					SRV_LOG_SPACE_FIRST_ID, 0,
					bogus_name, mtr);
			});
}

/** On a log checkpoint, reset fil_names_dirty_and_write() flags
and write out MLOG_FILE_NAME and MLOG_CHECKPOINT if needed.
@param[in]	lsn		checkpoint LSN
@param[in]	do_write	whether to always write MLOG_CHECKPOINT
@return whether anything was written to the redo log
@retval false	if no flags were set and nothing written
@retval true	if anything was written to the redo log */
bool
fil_names_clear(
	lsn_t	lsn,
	bool	do_write)
{
	mtr_t	mtr;
	ulint	mtr_checkpoint_size = LOG_CHECKPOINT_FREE_PER_THREAD;

	DBUG_EXECUTE_IF(
		"increase_mtr_checkpoint_size",
		mtr_checkpoint_size = 75 * 1024;
		);

	ut_ad(log_mutex_own());

	if (log_sys.append_on_checkpoint) {
		mtr_write_log(log_sys.append_on_checkpoint);
		do_write = true;
	}

	mtr.start();

	for (fil_space_t* space = UT_LIST_GET_FIRST(fil_system.named_spaces);
	     space != NULL; ) {
		fil_space_t*	next = UT_LIST_GET_NEXT(named_spaces, space);

		ut_ad(space->max_lsn > 0);
		if (space->max_lsn < lsn) {
			/* The tablespace was last dirtied before the
			checkpoint LSN. Remove it from the list, so
			that if the tablespace is not going to be
			modified any more, subsequent checkpoints will
			avoid calling fil_names_write() on it. */
			space->max_lsn = 0;
			UT_LIST_REMOVE(fil_system.named_spaces, space);
		}

		/* max_lsn is the last LSN where fil_names_dirty_and_write()
		was called. If we kept track of "min_lsn" (the first LSN
		where max_lsn turned nonzero), we could avoid the
		fil_names_write() call if min_lsn > lsn. */

		fil_names_write(space, &mtr);
		do_write = true;

		const mtr_buf_t* mtr_log = mtr_get_log(&mtr);

		/** If the mtr buffer size exceeds the size of
		LOG_CHECKPOINT_FREE_PER_THREAD then commit the multi record
		mini-transaction, start the new mini-transaction to
		avoid the parsing buffer overflow error during recovery. */

		if (mtr_log->size() > mtr_checkpoint_size) {
			ut_ad(mtr_log->size() < (RECV_PARSING_BUF_SIZE / 2));
			mtr.commit_checkpoint(lsn, false);
			mtr.start();
		}

		space = next;
	}

	if (do_write) {
		mtr.commit_checkpoint(lsn, true);
	} else {
		ut_ad(!mtr.has_modifications());
	}

	return(do_write);
}

/** Truncate a single-table tablespace. The tablespace must be cached
in the memory cache.
@param space_id			space id
@param dir_path			directory path
@param tablename		the table name in the usual
				databasename/tablename format of InnoDB
@param flags			tablespace flags
@param trunc_to_default		truncate to default size if tablespace
				is being newly re-initialized.
@return DB_SUCCESS or error */
dberr_t
truncate_t::truncate(
/*=================*/
	ulint		space_id,
	const char*	dir_path,
	const char*	tablename,
	ulint		flags,
	bool		trunc_to_default)
{
	dberr_t		err = DB_SUCCESS;
	char*		path;

	ut_a(!is_system_tablespace(space_id));

	if (FSP_FLAGS_HAS_DATA_DIR(flags)) {
		ut_ad(dir_path != NULL);
		path = fil_make_filepath(dir_path, tablename, IBD, true);
	} else {
		path = fil_make_filepath(NULL, tablename, IBD, false);
	}

	if (path == NULL) {
		return(DB_OUT_OF_MEMORY);
	}

	mutex_enter(&fil_system.mutex);

	fil_space_t*	space = fil_space_get_by_id(space_id);

	/* The following code must change when InnoDB supports
	multiple datafiles per tablespace. */
	ut_a(UT_LIST_GET_LEN(space->chain) == 1);

	fil_node_t*	node = UT_LIST_GET_FIRST(space->chain);

	if (trunc_to_default) {
		space->size = node->size = FIL_IBD_FILE_INITIAL_SIZE;
	}

	const bool already_open = node->is_open();

	if (!already_open) {

		bool	ret;

		node->handle = os_file_create_simple_no_error_handling(
			innodb_data_file_key, path, OS_FILE_OPEN,
			OS_FILE_READ_WRITE,
			space->purpose != FIL_TYPE_TEMPORARY
			&& srv_read_only_mode, &ret);

		if (!ret) {
			ib::error() << "Failed to open tablespace file "
				<< path << ".";

			ut_free(path);

			return(DB_ERROR);
		}

		ut_a(node->is_open());
	}

	os_offset_t	trunc_size = trunc_to_default
		? FIL_IBD_FILE_INITIAL_SIZE
		: space->size;

	const bool success = os_file_truncate(
		path, node->handle, trunc_size << srv_page_size_shift);

	if (!success) {
		ib::error() << "Cannot truncate file " << path
			<< " in TRUNCATE TABLESPACE.";
		err = DB_ERROR;
	}

	space->stop_new_ops = false;

	/* If we opened the file in this function, close it. */
	if (!already_open) {
		bool	closed = os_file_close(node->handle);

		if (!closed) {

			ib::error() << "Failed to close tablespace file "
				<< path << ".";

			err = DB_ERROR;
		} else {
			node->handle = OS_FILE_CLOSED;
		}
	}

	mutex_exit(&fil_system.mutex);

	ut_free(path);

	return(err);
}

/* Unit Tests */
#ifdef UNIV_ENABLE_UNIT_TEST_MAKE_FILEPATH
#define MF  fil_make_filepath
#define DISPLAY ib::info() << path
void
test_make_filepath()
{
	char* path;
	const char* long_path =
		"this/is/a/very/long/path/including/a/very/"
		"looooooooooooooooooooooooooooooooooooooooooooooooo"
		"oooooooooooooooooooooooooooooooooooooooooooooooooo"
		"oooooooooooooooooooooooooooooooooooooooooooooooooo"
		"oooooooooooooooooooooooooooooooooooooooooooooooooo"
		"oooooooooooooooooooooooooooooooooooooooooooooooooo"
		"oooooooooooooooooooooooooooooooooooooooooooooooooo"
		"oooooooooooooooooooooooooooooooooooooooooooooooooo"
		"oooooooooooooooooooooooooooooooooooooooooooooooooo"
		"oooooooooooooooooooooooooooooooooooooooooooooooooo"
		"oooooooooooooooooooooooooooooooooooooooooooooooong"
		"/folder/name";
	path = MF("/this/is/a/path/with/a/filename", NULL, IBD, false); DISPLAY;
	path = MF("/this/is/a/path/with/a/filename", NULL, ISL, false); DISPLAY;
	path = MF("/this/is/a/path/with/a/filename", NULL, CFG, false); DISPLAY;
	path = MF("/this/is/a/path/with/a/filename.ibd", NULL, IBD, false); DISPLAY;
	path = MF("/this/is/a/path/with/a/filename.ibd", NULL, IBD, false); DISPLAY;
	path = MF("/this/is/a/path/with/a/filename.dat", NULL, IBD, false); DISPLAY;
	path = MF(NULL, "tablespacename", NO_EXT, false); DISPLAY;
	path = MF(NULL, "tablespacename", IBD, false); DISPLAY;
	path = MF(NULL, "dbname/tablespacename", NO_EXT, false); DISPLAY;
	path = MF(NULL, "dbname/tablespacename", IBD, false); DISPLAY;
	path = MF(NULL, "dbname/tablespacename", ISL, false); DISPLAY;
	path = MF(NULL, "dbname/tablespacename", CFG, false); DISPLAY;
	path = MF(NULL, "dbname\\tablespacename", NO_EXT, false); DISPLAY;
	path = MF(NULL, "dbname\\tablespacename", IBD, false); DISPLAY;
	path = MF("/this/is/a/path", "dbname/tablespacename", IBD, false); DISPLAY;
	path = MF("/this/is/a/path", "dbname/tablespacename", IBD, true); DISPLAY;
	path = MF("./this/is/a/path", "dbname/tablespacename.ibd", IBD, true); DISPLAY;
	path = MF("this\\is\\a\\path", "dbname/tablespacename", IBD, true); DISPLAY;
	path = MF("/this/is/a/path", "dbname\\tablespacename", IBD, true); DISPLAY;
	path = MF(long_path, NULL, IBD, false); DISPLAY;
	path = MF(long_path, "tablespacename", IBD, false); DISPLAY;
	path = MF(long_path, "tablespacename", IBD, true); DISPLAY;
}
#endif /* UNIV_ENABLE_UNIT_TEST_MAKE_FILEPATH */
/* @} */

/** Return the next fil_space_t.
Once started, the caller must keep calling this until it returns NULL.
fil_space_t::acquire() and fil_space_t::release() are invoked here which
blocks a concurrent operation from dropping the tablespace.
@param[in]	prev_space	Pointer to the previous fil_space_t.
If NULL, use the first fil_space_t on fil_system.space_list.
@return pointer to the next fil_space_t.
@retval NULL if this was the last*/
fil_space_t*
fil_space_next(fil_space_t* prev_space)
{
	fil_space_t*		space=prev_space;

	mutex_enter(&fil_system.mutex);

	if (!space) {
		space = UT_LIST_GET_FIRST(fil_system.space_list);
	} else {
		ut_a(space->referenced());

		/* Move on to the next fil_space_t */
		space->release();
		space = UT_LIST_GET_NEXT(space_list, space);
	}

	/* Skip spaces that are being created by
	fil_ibd_create(), or dropped, or !tablespace. */
	while (space != NULL
	       && (UT_LIST_GET_LEN(space->chain) == 0
		   || space->is_stopping()
		   || space->purpose != FIL_TYPE_TABLESPACE)) {
		space = UT_LIST_GET_NEXT(space_list, space);
	}

	if (space != NULL) {
		space->acquire();
	}

	mutex_exit(&fil_system.mutex);

	return(space);
}

/**
Remove space from key rotation list if there are no more
pending operations.
@param[in,out]	space		Tablespace */
static
void
fil_space_remove_from_keyrotation(fil_space_t* space)
{
	ut_ad(mutex_own(&fil_system.mutex));
	ut_ad(space);

<<<<<<< HEAD
	if (space->is_in_rotation_list && !space->referenced()) {
		space->is_in_rotation_list = false;
		ut_a(UT_LIST_GET_LEN(fil_system.rotation_list) > 0);
		UT_LIST_REMOVE(fil_system.rotation_list, space);
=======
	if (space->n_pending_ops == 0 && space->is_in_rotation_list()) {
		ut_a(UT_LIST_GET_LEN(fil_system->rotation_list) > 0);
		UT_LIST_REMOVE(fil_system->rotation_list, space);
>>>>>>> 31d0727a
	}
}


/** Return the next fil_space_t from key rotation list.
Once started, the caller must keep calling this until it returns NULL.
fil_space_t::acquire() and fil_space_t::release() are invoked here which
blocks a concurrent operation from dropping the tablespace.
@param[in]	prev_space	Pointer to the previous fil_space_t.
If NULL, use the first fil_space_t on fil_system.space_list.
@return pointer to the next fil_space_t.
@retval NULL if this was the last*/
fil_space_t*
fil_space_keyrotate_next(
	fil_space_t*	prev_space)
{
	fil_space_t* space = prev_space;
	fil_space_t* old   = NULL;

	mutex_enter(&fil_system.mutex);

	if (UT_LIST_GET_LEN(fil_system.rotation_list) == 0) {
		if (space) {
			space->release();
			fil_space_remove_from_keyrotation(space);
		}
		mutex_exit(&fil_system.mutex);
		return(NULL);
	}

	if (prev_space == NULL) {
		space = UT_LIST_GET_FIRST(fil_system.rotation_list);

		/* We can trust that space is not NULL because we
		checked list length above */
	} else {
		/* Move on to the next fil_space_t */
		space->release();

		old = space;
		space = UT_LIST_GET_NEXT(rotation_list, space);

		fil_space_remove_from_keyrotation(old);
	}

	/* Skip spaces that are being created by fil_ibd_create(),
	or dropped. Note that rotation_list contains only
	space->purpose == FIL_TYPE_TABLESPACE. */
	while (space != NULL
	       && (UT_LIST_GET_LEN(space->chain) == 0
		   || space->is_stopping())) {

		old = space;
		space = UT_LIST_GET_NEXT(rotation_list, space);
		fil_space_remove_from_keyrotation(old);
	}

	if (space != NULL) {
		space->acquire();
	}

	mutex_exit(&fil_system.mutex);

	return(space);
}

/** Determine the block size of the data file.
@param[in]	space		tablespace
@param[in]	offset		page number
@return	block size */
UNIV_INTERN
ulint
fil_space_get_block_size(const fil_space_t* space, unsigned offset)
{
	ulint block_size = 512;

	for (fil_node_t* node = UT_LIST_GET_FIRST(space->chain);
	     node != NULL;
	     node = UT_LIST_GET_NEXT(chain, node)) {
		block_size = node->block_size;
		if (node->size > offset) {
			ut_ad(node->size <= 0xFFFFFFFFU);
			break;
		}
		offset -= static_cast<unsigned>(node->size);
	}

	/* Currently supporting block size up to 4K,
	fall back to default if bigger requested. */
	if (block_size > 4096) {
		block_size = 512;
	}

	return block_size;
}

/*******************************************************************//**
Returns the table space by a given id, NULL if not found. */
fil_space_t*
fil_space_found_by_id(
/*==================*/
	ulint	id)	/*!< in: space id */
{
	fil_space_t* space = NULL;
	mutex_enter(&fil_system.mutex);
	space = fil_space_get_by_id(id);

	/* Not found if space is being deleted */
	if (space && space->stop_new_ops) {
		space = NULL;
	}

	mutex_exit(&fil_system.mutex);
	return space;
}

/**
Get should we punch hole to tablespace.
@param[in]	node		File node
@return true, if punch hole should be tried, false if not. */
bool
fil_node_should_punch_hole(
	const fil_node_t*	node)
{
	return (node->space->punch_hole);
}

/**
Set punch hole to tablespace to given value.
@param[in]	node		File node
@param[in]	val		value to be set. */
void
fil_space_set_punch_hole(
	fil_node_t*		node,
	bool			val)
{
	node->space->punch_hole = val;
}

/** Checks that this tablespace in a list of unflushed tablespaces.
@return true if in a list */
bool fil_space_t::is_in_unflushed_spaces() const {
	ut_ad(mutex_own(&fil_system->mutex));

	return fil_system->unflushed_spaces.start == this
	       || unflushed_spaces.next || unflushed_spaces.prev;
}

/** Checks that this tablespace needs key rotation.
@return true if in a rotation list */
bool fil_space_t::is_in_rotation_list() const {
	ut_ad(mutex_own(&fil_system->mutex));

	return fil_system->rotation_list.start == this || rotation_list.next
	       || rotation_list.prev;
}<|MERGE_RESOLUTION|>--- conflicted
+++ resolved
@@ -685,23 +685,13 @@
 {
 	bool	ret;
 
-<<<<<<< HEAD
 	ut_ad(mutex_own(&fil_system.mutex));
 	ut_a(is_open());
 	ut_a(n_pending == 0);
 	ut_a(n_pending_flushes == 0);
 	ut_a(!being_extended);
-	ut_a(modification_counter == flush_counter
+	ut_a(!needs_flush
 	     || space->purpose == FIL_TYPE_TEMPORARY
-=======
-	ut_ad(mutex_own(&(fil_system->mutex)));
-	ut_a(node->is_open());
-	ut_a(node->n_pending == 0);
-	ut_a(node->n_pending_flushes == 0);
-	ut_a(!node->being_extended);
-	ut_a(!node->needs_flush
-	     || node->space->purpose == FIL_TYPE_TEMPORARY
->>>>>>> 31d0727a
 	     || srv_fast_shutdown == 2
 	     || !srv_was_started);
 
@@ -843,31 +833,6 @@
 			goto skip_flush;
 		}
 #endif /* _WIN32 */
-<<<<<<< HEAD
-retry:
-		if (node->n_pending_flushes > 0) {
-			/* We want to avoid calling os_file_flush() on
-			the file twice at the same time, because we do
-			not know what bugs OS's may contain in file
-			i/o */
-
-			int64_t	sig_count = os_event_reset(node->sync_event);
-
-			mutex_exit(&fil_system.mutex);
-
-			os_event_wait_low(node->sync_event, sig_count);
-
-			mutex_enter(&fil_system.mutex);
-
-			if (node->flush_counter >= old_mod_counter) {
-
-				goto skip_flush;
-			}
-
-			goto retry;
-		}
-=======
->>>>>>> 31d0727a
 
 		ut_a(node->is_open());
 		node->n_pending_flushes++;
@@ -1191,13 +1156,7 @@
 		} else if (space->is_in_unflushed_spaces()
 			   && fil_space_is_flushed(space)) {
 
-<<<<<<< HEAD
-			space->is_in_unflushed_spaces = false;
-
 			UT_LIST_REMOVE(fil_system.unflushed_spaces, space);
-=======
-			UT_LIST_REMOVE(fil_system->unflushed_spaces, space);
->>>>>>> 31d0727a
 		}
 
 		node->close();
@@ -1444,17 +1403,9 @@
 		    srv_encrypt_tables)) {
 		/* Key rotation is not enabled, need to inform background
 		encryption threads. */
-<<<<<<< HEAD
 		UT_LIST_ADD_LAST(fil_system.rotation_list, space);
-		space->is_in_rotation_list = true;
 		mutex_exit(&fil_system.mutex);
-=======
-		UT_LIST_ADD_LAST(fil_system->rotation_list, space);
-		mutex_exit(&fil_system->mutex);
->>>>>>> 31d0727a
-		mutex_enter(&fil_crypt_threads_mutex);
 		os_event_set(fil_crypt_threads_event);
-		mutex_exit(&fil_crypt_threads_mutex);
 	} else {
 		mutex_exit(&fil_system.mutex);
 	}
@@ -4120,13 +4071,6 @@
 		ut_ad(!srv_read_only_mode
 		      || node->space->purpose == FIL_TYPE_TEMPORARY);
 
-<<<<<<< HEAD
-		++fil_system.modification_counter;
-
-		node->modification_counter = fil_system.modification_counter;
-
-=======
->>>>>>> 31d0727a
 		if (fil_buffering_disabled(node->space)) {
 
 			/* We don't need to keep track of unflushed
@@ -4139,15 +4083,9 @@
 			node->needs_flush = true;
 
 			if (!node->space->is_in_unflushed_spaces()) {
-
-<<<<<<< HEAD
-			UT_LIST_ADD_FIRST(
-				fil_system.unflushed_spaces, node->space);
-=======
-				UT_LIST_ADD_FIRST(fil_system->unflushed_spaces,
+				UT_LIST_ADD_FIRST(fil_system.unflushed_spaces,
 						  node->space);
 			}
->>>>>>> 31d0727a
 		}
 	}
 
@@ -5273,16 +5211,9 @@
 	ut_ad(mutex_own(&fil_system.mutex));
 	ut_ad(space);
 
-<<<<<<< HEAD
-	if (space->is_in_rotation_list && !space->referenced()) {
-		space->is_in_rotation_list = false;
+	if (!space->referenced() && space->is_in_rotation_list()) {
 		ut_a(UT_LIST_GET_LEN(fil_system.rotation_list) > 0);
 		UT_LIST_REMOVE(fil_system.rotation_list, space);
-=======
-	if (space->n_pending_ops == 0 && space->is_in_rotation_list()) {
-		ut_a(UT_LIST_GET_LEN(fil_system->rotation_list) > 0);
-		UT_LIST_REMOVE(fil_system->rotation_list, space);
->>>>>>> 31d0727a
 	}
 }
 
@@ -5425,17 +5356,17 @@
 /** Checks that this tablespace in a list of unflushed tablespaces.
 @return true if in a list */
 bool fil_space_t::is_in_unflushed_spaces() const {
-	ut_ad(mutex_own(&fil_system->mutex));
-
-	return fil_system->unflushed_spaces.start == this
+	ut_ad(mutex_own(&fil_system.mutex));
+
+	return fil_system.unflushed_spaces.start == this
 	       || unflushed_spaces.next || unflushed_spaces.prev;
 }
 
 /** Checks that this tablespace needs key rotation.
 @return true if in a rotation list */
 bool fil_space_t::is_in_rotation_list() const {
-	ut_ad(mutex_own(&fil_system->mutex));
-
-	return fil_system->rotation_list.start == this || rotation_list.next
+	ut_ad(mutex_own(&fil_system.mutex));
+
+	return fil_system.rotation_list.start == this || rotation_list.next
 	       || rotation_list.prev;
 }