/*****************************************************************************

Copyright (c) 1994, 2016, Oracle and/or its affiliates. All Rights Reserved.
Copyright (c) 2017, 2020, MariaDB Corporation.

This program is free software; you can redistribute it and/or modify it under
the terms of the GNU General Public License as published by the Free Software
Foundation; version 2 of the License.

This program is distributed in the hope that it will be useful, but WITHOUT
ANY WARRANTY; without even the implied warranty of MERCHANTABILITY or FITNESS
FOR A PARTICULAR PURPOSE. See the GNU General Public License for more details.

You should have received a copy of the GNU General Public License along with
this program; if not, write to the Free Software Foundation, Inc.,
51 Franklin Street, Fifth Floor, Boston, MA 02110-1335 USA

*****************************************************************************/

/********************************************************************//**
@file rem/rem0rec.cc
Record manager

Created 5/30/1994 Heikki Tuuri
*************************************************************************/

#include "rem0rec.h"
#include "page0page.h"
#include "mtr0log.h"
#include "fts0fts.h"
#include "trx0sys.h"

/*			PHYSICAL RECORD (OLD STYLE)
			===========================

The physical record, which is the data type of all the records
found in index pages of the database, has the following format
(lower addresses and more significant bits inside a byte are below
represented on a higher text line):

| offset of the end of the last field of data, the most significant
  bit is set to 1 if and only if the field is SQL-null,
  if the offset is 2-byte, then the second most significant
  bit is set to 1 if the field is stored on another page:
  mostly this will occur in the case of big BLOB fields |
...
| offset of the end of the first field of data + the SQL-null bit |
| 4 bits used to delete mark a record, and mark a predefined
  minimum record in alphabetical order |
| 4 bits giving the number of records owned by this record
  (this term is explained in page0page.h) |
| 13 bits giving the order number of this record in the
  heap of the index page |
| 10 bits giving the number of fields in this record |
| 1 bit which is set to 1 if the offsets above are given in
  one byte format, 0 if in two byte format |
| two bytes giving an absolute pointer to the next record in the page |
ORIGIN of the record
| first field of data |
...
| last field of data |

The origin of the record is the start address of the first field
of data. The offsets are given relative to the origin.
The offsets of the data fields are stored in an inverted
order because then the offset of the first fields are near the
origin, giving maybe a better processor cache hit rate in searches.

The offsets of the data fields are given as one-byte
(if there are less than 127 bytes of data in the record)
or two-byte unsigned integers. The most significant bit
is not part of the offset, instead it indicates the SQL-null
if the bit is set to 1. */

/*			PHYSICAL RECORD (NEW STYLE)
			===========================

The physical record, which is the data type of all the records
found in index pages of the database, has the following format
(lower addresses and more significant bits inside a byte are below
represented on a higher text line):

| length of the last non-null variable-length field of data:
  if the maximum length is 255, one byte; otherwise,
  0xxxxxxx (one byte, length=0..127), or 1exxxxxxxxxxxxxx (two bytes,
  length=128..16383, extern storage flag) |
...
| length of first variable-length field of data |
| SQL-null flags (1 bit per nullable field), padded to full bytes |
| 4 bits used to delete mark a record, and mark a predefined
  minimum record in alphabetical order |
| 4 bits giving the number of records owned by this record
  (this term is explained in page0page.h) |
| 13 bits giving the order number of this record in the
  heap of the index page |
| 3 bits record type: 000=conventional, 001=node pointer (inside B-tree),
  010=infimum, 011=supremum, 1xx=reserved |
| two bytes giving a relative pointer to the next record in the page |
ORIGIN of the record
| first field of data |
...
| last field of data |

The origin of the record is the start address of the first field
of data. The offsets are given relative to the origin.
The offsets of the data fields are stored in an inverted
order because then the offset of the first fields are near the
origin, giving maybe a better processor cache hit rate in searches.

The offsets of the data fields are given as one-byte
(if there are less than 127 bytes of data in the record)
or two-byte unsigned integers. The most significant bit
is not part of the offset, instead it indicates the SQL-null
if the bit is set to 1. */

/* CANONICAL COORDINATES. A record can be seen as a single
string of 'characters' in the following way: catenate the bytes
in each field, in the order of fields. An SQL-null field
is taken to be an empty sequence of bytes. Then after
the position of each field insert in the string
the 'character' <FIELD-END>, except that after an SQL-null field
insert <NULL-FIELD-END>. Now the ordinal position of each
byte in this canonical string is its canonical coordinate.
So, for the record ("AA", SQL-NULL, "BB", ""), the canonical
string is "AA<FIELD_END><NULL-FIELD-END>BB<FIELD-END><FIELD-END>".
We identify prefixes (= initial segments) of a record
with prefixes of the canonical string. The canonical
length of the prefix is the length of the corresponding
prefix of the canonical string. The canonical length of
a record is the length of its canonical string.

For example, the maximal common prefix of records
("AA", SQL-NULL, "BB", "C") and ("AA", SQL-NULL, "B", "C")
is "AA<FIELD-END><NULL-FIELD-END>B", and its canonical
length is 5.

A complete-field prefix of a record is a prefix which ends at the
end of some field (containing also <FIELD-END>).
A record is a complete-field prefix of another record, if
the corresponding canonical strings have the same property. */

/***************************************************************//**
Validates the consistency of an old-style physical record.
@return TRUE if ok */
static
ibool
rec_validate_old(
/*=============*/
	const rec_t*	rec);	/*!< in: physical record */

/******************************************************//**
Determine how many of the first n columns in a compact
physical record are stored externally.
@return number of externally stored columns */
ulint
rec_get_n_extern_new(
/*=================*/
	const rec_t*		rec,	/*!< in: compact physical record */
	const dict_index_t*	index,	/*!< in: record descriptor */
	ulint			n)	/*!< in: number of columns to scan */
{
	const byte*	nulls;
	const byte*	lens;
	ulint		null_mask;
	ulint		n_extern;
	ulint		i;

	ut_ad(dict_table_is_comp(index->table));
	ut_ad(!index->table->supports_instant() || index->is_dummy);
	ut_ad(!index->is_instant());
	ut_ad(rec_get_status(rec) == REC_STATUS_ORDINARY
	      || rec_get_status(rec) == REC_STATUS_INSTANT);
	ut_ad(n == ULINT_UNDEFINED || n <= dict_index_get_n_fields(index));

	if (n == ULINT_UNDEFINED) {
		n = dict_index_get_n_fields(index);
	}

	nulls = rec - (REC_N_NEW_EXTRA_BYTES + 1);
	lens = nulls - UT_BITS_IN_BYTES(index->n_nullable);
	null_mask = 1;
	n_extern = 0;
	i = 0;

	/* read the lengths of fields 0..n */
	do {
		const dict_field_t*	field
			= dict_index_get_nth_field(index, i);
		const dict_col_t*	col
			= dict_field_get_col(field);
		ulint			len;

		if (!(col->prtype & DATA_NOT_NULL)) {
			/* nullable field => read the null flag */

			if (UNIV_UNLIKELY(!(byte) null_mask)) {
				nulls--;
				null_mask = 1;
			}

			if (*nulls & null_mask) {
				null_mask <<= 1;
				/* No length is stored for NULL fields. */
				continue;
			}
			null_mask <<= 1;
		}

		if (UNIV_UNLIKELY(!field->fixed_len)) {
			/* Variable-length field: read the length */
			len = *lens--;
			/* If the maximum length of the field is up
			to 255 bytes, the actual length is always
			stored in one byte. If the maximum length is
			more than 255 bytes, the actual length is
			stored in one byte for 0..127.  The length
			will be encoded in two bytes when it is 128 or
			more, or when the field is stored externally. */
			if (DATA_BIG_COL(col)) {
				if (len & 0x80) {
					/* 1exxxxxxx xxxxxxxx */
					if (len & 0x40) {
						n_extern++;
					}
					lens--;
				}
			}
		}
	} while (++i < n);

	return(n_extern);
}

/** Format of a leaf-page ROW_FORMAT!=REDUNDANT record */
enum rec_leaf_format {
	/** Temporary file record */
	REC_LEAF_TEMP,
	/** Temporary file record, with added columns (REC_STATUS_INSTANT) */
	REC_LEAF_TEMP_INSTANT,
	/** Normal (REC_STATUS_ORDINARY) */
	REC_LEAF_ORDINARY,
	/** With add or drop columns (REC_STATUS_INSTANT) */
	REC_LEAF_INSTANT
};

/** Determine the offset to each field in a leaf-page record
in ROW_FORMAT=COMPACT,DYNAMIC,COMPRESSED.
This is a special case of rec_init_offsets() and rec_get_offsets_func().
@tparam	mblob	whether the record includes a metadata BLOB
@param[in]	rec	leaf-page record
@param[in]	index	the index that the record belongs in
@param[in]	n_core	number of core fields (index->n_core_fields)
@param[in]	def_val	default values for non-core fields, or
			NULL to refer to index->fields[].col->def_val
@param[in,out]	offsets	offsets, with valid rec_offs_n_fields(offsets)
@param[in]	format	record format */
template<bool mblob = false>
static inline
void
rec_init_offsets_comp_ordinary(
	const rec_t*		rec,
	const dict_index_t*	index,
	rec_offs*		offsets,
	ulint			n_core,
	const dict_col_t::def_t*def_val,
	rec_leaf_format		format)
{
	rec_offs	offs		= 0;
	rec_offs	any		= 0;
	const byte*	nulls		= rec;
	const byte*	lens		= NULL;
	ulint		n_fields	= n_core;
	ulint		null_mask	= 1;

	ut_ad(index->n_core_fields >= n_core);
	ut_ad(n_core > 0);
	ut_ad(index->n_fields >= n_core);
	ut_ad(index->n_core_null_bytes <= UT_BITS_IN_BYTES(index->n_nullable));
	ut_ad(format == REC_LEAF_TEMP || format == REC_LEAF_TEMP_INSTANT
	      || dict_table_is_comp(index->table));
	ut_ad(format != REC_LEAF_TEMP_INSTANT
	      || index->n_fields == rec_offs_n_fields(offsets));
	ut_d(ulint n_null= 0);

	if (mblob) {
		ut_ad(index->is_dummy || index->table->instant);
		ut_ad(index->is_dummy || index->is_instant());
		ut_ad(rec_offs_n_fields(offsets)
		      <= ulint(index->n_fields) + 1);
		ut_ad(!def_val);
		ut_ad(format == REC_LEAF_INSTANT);
		nulls -= REC_N_NEW_EXTRA_BYTES;
		n_fields = n_core + 1 + rec_get_n_add_field(nulls);
		ut_ad(n_fields <= ulint(index->n_fields) + 1);
		const ulint n_nullable = index->get_n_nullable(n_fields - 1);
		const ulint n_null_bytes = UT_BITS_IN_BYTES(n_nullable);
		ut_d(n_null = n_nullable);
		ut_ad(n_null <= index->n_nullable);
		ut_ad(n_null_bytes >= index->n_core_null_bytes
		      || n_core < index->n_core_fields);
		lens = --nulls - n_null_bytes;
		goto start;
	}

	switch (format) {
	case REC_LEAF_TEMP:
		if (dict_table_is_comp(index->table)) {
			/* No need to do adjust fixed_len=0. We only need to
			adjust it for ROW_FORMAT=REDUNDANT. */
			format = REC_LEAF_ORDINARY;
		}
		goto ordinary;
	case REC_LEAF_ORDINARY:
		nulls -= REC_N_NEW_EXTRA_BYTES;
ordinary:
		lens = --nulls - index->n_core_null_bytes;

		ut_d(n_null = std::min<uint>(index->n_core_null_bytes * 8U,
					     index->n_nullable));
		break;
	case REC_LEAF_INSTANT:
		nulls -= REC_N_NEW_EXTRA_BYTES;
		ut_ad(index->is_instant());
		/* fall through */
	case REC_LEAF_TEMP_INSTANT:
		n_fields = n_core + rec_get_n_add_field(nulls) + 1;
		ut_ad(n_fields <= index->n_fields);
		const ulint n_nullable = index->get_n_nullable(n_fields);
		const ulint n_null_bytes = UT_BITS_IN_BYTES(n_nullable);
		ut_d(n_null = n_nullable);
		ut_ad(n_null <= index->n_nullable);
		ut_ad(n_null_bytes >= index->n_core_null_bytes
		      || n_core < index->n_core_fields);
		lens = --nulls - n_null_bytes;
	}

start:
#ifdef UNIV_DEBUG
	/* We cannot invoke rec_offs_make_valid() if format==REC_LEAF_TEMP.
	Similarly, rec_offs_validate() will fail in that case, because
	it invokes rec_get_status(). */
	memcpy(&offsets[RECORD_OFFSET], &rec, sizeof(rec));
	memcpy(&offsets[INDEX_OFFSET], &index, sizeof(index));
#endif /* UNIV_DEBUG */

	/* read the lengths of fields 0..n_fields */
	offset_t len;
	ulint i = 0;
<<<<<<< HEAD
	const dict_field_t* field = index->fields;
=======
	do {
		const dict_field_t*	field
			= dict_index_get_nth_field(index, i);
		const dict_col_t*	col
			= dict_field_get_col(field);
		rec_offs		len;
>>>>>>> 8648b9be

	do {
		if (mblob) {
			if (i == index->first_user_field()) {
				offs += FIELD_REF_SIZE;
				len = combine(offs, STORED_OFFPAGE);
				any |= REC_OFFS_EXTERNAL;
				field--;
				continue;
			} else if (i >= n_fields) {
				len = combine(offs, DEFAULT);
				any |= REC_OFFS_DEFAULT;
				continue;
			}
		} else if (i < n_fields) {
			/* The field is present, and will be covered below. */
		} else if (!mblob && def_val) {
			const dict_col_t::def_t& d = def_val[i - n_core];
			if (!d.data) {
				len = combine(offs, SQL_NULL);
				ut_ad(d.len == UNIV_SQL_NULL);
			} else {
				len = combine(offs, DEFAULT);
				any |= REC_OFFS_DEFAULT;
			}

			continue;
		} else {
			ulint dlen;
			if (!index->instant_field_value(i, &dlen)) {
				len = combine(offs, SQL_NULL);
				ut_ad(dlen == UNIV_SQL_NULL);
			} else {
				len = combine(offs, DEFAULT);
				any |= REC_OFFS_DEFAULT;
			}

			continue;
		}

		const dict_col_t* col = field->col;

		if (col->is_nullable()) {
			/* nullable field => read the null flag */
			ut_ad(n_null--);

			if (UNIV_UNLIKELY(!(byte) null_mask)) {
				nulls--;
				null_mask = 1;
			}

			if (*nulls & null_mask) {
				null_mask <<= 1;
				/* No length is stored for NULL fields.
				We do not advance offs, and we set
				the length to zero and enable the
				SQL NULL flag in offsets[]. */
				len = combine(offs, SQL_NULL);
				continue;
			}
			null_mask <<= 1;
		}

		if (!field->fixed_len
		    || (format == REC_LEAF_TEMP
			&& !dict_col_get_fixed_size(col, true))) {
			/* Variable-length field: read the length */
			len = *lens--;
			/* If the maximum length of the field is up
			to 255 bytes, the actual length is always
			stored in one byte. If the maximum length is
			more than 255 bytes, the actual length is
			stored in one byte for 0..127.  The length
			will be encoded in two bytes when it is 128 or
			more, or when the field is stored externally. */
			if ((len & 0x80) && DATA_BIG_COL(col)) {
				/* 1exxxxxxx xxxxxxxx */
				len <<= 8;
				len |= *lens--;

				offs += get_value(len);
				if (UNIV_UNLIKELY(len & 0x4000)) {
					ut_ad(dict_index_is_clust(index));
					any |= REC_OFFS_EXTERNAL;
					len = combine(offs, STORED_OFFPAGE);
				} else {
					len = offs;
				}

				continue;
			}

			len = offs += len;
		} else {
			len = offs += field->fixed_len;
		}
	} while (field++, rec_offs_base(offsets)[++i] = len,
		 i < rec_offs_n_fields(offsets));

	*rec_offs_base(offsets)
		= static_cast<rec_offs>(rec - (lens + 1)) | REC_OFFS_COMPACT | any;
}

#ifdef UNIV_DEBUG
/** Update debug data in offsets, in order to tame rec_offs_validate().
@param[in]	rec	record
@param[in]	index	the index that the record belongs in
@param[in]	leaf	whether the record resides in a leaf page
@param[in,out]	offsets	offsets from rec_get_offsets() to adjust */
void
rec_offs_make_valid(
	const rec_t*		rec,
	const dict_index_t*	index,
	bool			leaf,
	rec_offs*		offsets)
{
	const bool is_alter_metadata = leaf
		&& rec_is_alter_metadata(rec, *index);
	ut_ad(is_alter_metadata
	      || rec_offs_n_fields(offsets)
	      <= (leaf
		  ? dict_index_get_n_fields(index)
		  : dict_index_get_n_unique_in_tree_nonleaf(index) + 1)
	      || index->is_dummy || dict_index_is_ibuf(index));
	const bool is_user_rec = (dict_table_is_comp(index->table)
				  ? rec_get_heap_no_new(rec)
				  : rec_get_heap_no_old(rec))
		>= PAGE_HEAP_NO_USER_LOW;
	ulint n = rec_get_n_fields(rec, index);
	/* The infimum and supremum records carry 1 field. */
	ut_ad(is_user_rec || n == 1);
	ut_ad(is_user_rec || rec_offs_n_fields(offsets) == 1);
	ut_ad(!is_user_rec
	      || (n + (index->id == DICT_INDEXES_ID)) >= index->n_core_fields
	      || n >= rec_offs_n_fields(offsets));
	for (; n < rec_offs_n_fields(offsets); n++) {
		ut_ad(leaf);
		ut_ad(is_alter_metadata
		      || get_type(rec_offs_base(offsets)[1 + n]) == DEFAULT);
	}
	memcpy(&offsets[RECORD_OFFSET], &rec, sizeof(rec));
	memcpy(&offsets[INDEX_OFFSET], &index, sizeof(index));
}

/** Validate offsets returned by rec_get_offsets().
@param[in]	rec	record, or NULL
@param[in]	index	the index that the record belongs in, or NULL
@param[in,out]	offsets	the offsets of the record
@return true */
bool
rec_offs_validate(
	const rec_t*		rec,
	const dict_index_t*	index,
	const rec_offs*		offsets)
{
	ulint	i	= rec_offs_n_fields(offsets);
	ulint	last	= ULINT_MAX;
	ulint	comp	= *rec_offs_base(offsets) & REC_OFFS_COMPACT;

	if (rec) {
		ut_ad(!memcmp(&rec, &offsets[RECORD_OFFSET], sizeof(rec)));
		if (!comp) {
			const bool is_user_rec = rec_get_heap_no_old(rec)
				>= PAGE_HEAP_NO_USER_LOW;
			ulint n = rec_get_n_fields_old(rec);
			/* The infimum and supremum records carry 1 field. */
			ut_ad(is_user_rec || n == 1);
			ut_ad(is_user_rec || i == 1);
			ut_ad(!is_user_rec || n >= i || !index
			      || (n + (index->id == DICT_INDEXES_ID))
			      >= index->n_core_fields);
			for (; n < i; n++) {
				ut_ad(get_type(rec_offs_base(offsets)[1 + n])
				      == DEFAULT);
			}
		}
	}
	if (index) {
		ut_ad(!memcmp(&index, &offsets[INDEX_OFFSET], sizeof(index)));
		ulint max_n_fields = std::max(
			dict_index_get_n_fields(index),
			dict_index_get_n_unique_in_tree(index) + 1);
		if (comp && rec) {
			switch (rec_get_status(rec)) {
			case REC_STATUS_INSTANT:
				ut_ad(index->is_instant() || index->is_dummy);
				ut_ad(max_n_fields == index->n_fields);
				max_n_fields += index->table->instant
					|| index->is_dummy;
				break;
			case REC_STATUS_ORDINARY:
				break;
			case REC_STATUS_NODE_PTR:
				max_n_fields = dict_index_get_n_unique_in_tree(
					index) + 1;
				break;
			case REC_STATUS_INFIMUM:
			case REC_STATUS_SUPREMUM:
				max_n_fields = 1;
				break;
			default:
				ut_error;
			}
		} else if (max_n_fields == index->n_fields
			   && (index->is_dummy
			       || (index->is_instant()
				   && index->table->instant))) {
			max_n_fields++;
		}
		/* index->n_def == 0 for dummy indexes if !comp */
		ut_ad(!comp || index->n_def);
		ut_ad(!index->n_def || i <= max_n_fields);
	}
	while (i--) {
		ulint curr = get_value(rec_offs_base(offsets)[1 + i]);
		ut_ad(curr <= last);
		last = curr;
	}
	return(TRUE);
}
#endif /* UNIV_DEBUG */

/** Determine the offsets to each field in the record.
 The offsets are written to a previously allocated array of
ulint, where rec_offs_n_fields(offsets) has been initialized to the
number of fields in the record.	 The rest of the array will be
initialized by this function.  rec_offs_base(offsets)[0] will be set
to the extra size (if REC_OFFS_COMPACT is set, the record is in the
new format; if REC_OFFS_EXTERNAL is set, the record contains externally
stored columns), and rec_offs_base(offsets)[1..n_fields] will be set to
offsets past the end of fields 0..n_fields, or to the beginning of
fields 1..n_fields+1.  When the type of the offset at [i+1]
is (SQL_NULL), the field i is NULL. When the type of the offset at [i+1]
is (STORED_OFFPAGE), the field i is stored externally.
@param[in]	rec	record
@param[in]	index	the index that the record belongs in
@param[in]	leaf	whether the record resides in a leaf page
@param[in,out]	offsets	array of offsets, with valid rec_offs_n_fields() */
static
void
rec_init_offsets(
	const rec_t*		rec,
	const dict_index_t*	index,
	bool			leaf,
	rec_offs*		offsets)
{
	ulint	i	= 0;
	rec_offs	offs;

	/* This assertion was relaxed for the btr_cur_open_at_index_side()
	call in btr_cur_instant_init_low(). We cannot invoke
	index->is_instant(), because the same assertion would fail there
	until btr_cur_instant_init_low() has invoked
	dict_table_t::deserialise_columns(). */
	ut_ad(index->n_core_null_bytes <= UT_BITS_IN_BYTES(index->n_nullable)
	      || index->in_instant_init);
	ut_d(memcpy(&offsets[RECORD_OFFSET], &rec, sizeof(rec)));
	ut_d(memcpy(&offsets[INDEX_OFFSET], &index, sizeof(index)));

	if (dict_table_is_comp(index->table)) {
		const byte*	nulls;
		const byte*	lens;
		dict_field_t*	field;
		ulint		null_mask;
		rec_comp_status_t status = rec_get_status(rec);
		ulint		n_node_ptr_field = ULINT_UNDEFINED;

		switch (UNIV_EXPECT(status, REC_STATUS_ORDINARY)) {
		case REC_STATUS_INFIMUM:
		case REC_STATUS_SUPREMUM:
			/* the field is 8 bytes long */
			rec_offs_base(offsets)[0]
				= REC_N_NEW_EXTRA_BYTES | REC_OFFS_COMPACT;
			rec_offs_base(offsets)[1] = 8;
			return;
		case REC_STATUS_NODE_PTR:
			ut_ad(!leaf);
			n_node_ptr_field
				= dict_index_get_n_unique_in_tree_nonleaf(
					index);
			break;
		case REC_STATUS_INSTANT:
			ut_ad(leaf);
			ut_ad(index->is_instant());
			rec_init_offsets_comp_ordinary(rec, index, offsets,
						       index->n_core_fields,
						       NULL,
						       REC_LEAF_INSTANT);
			return;
		case REC_STATUS_ORDINARY:
			ut_ad(leaf);
			rec_init_offsets_comp_ordinary(rec, index, offsets,
						       index->n_core_fields,
						       NULL,
						       REC_LEAF_ORDINARY);
			return;
		}

		/* The n_nullable flags in the clustered index node pointer
		records in ROW_FORMAT=COMPACT or ROW_FORMAT=DYNAMIC must
		reflect the number of 'core columns'. These flags are
		useless garbage, and they are only reserved because of
		file format compatibility.
		(Clustered index node pointer records only contain the
		PRIMARY KEY columns, which are always NOT NULL,
		so we should have used n_nullable=0.) */
		ut_ad(index->n_core_fields > 0);

		nulls = rec - (REC_N_NEW_EXTRA_BYTES + 1);
		lens = nulls - index->n_core_null_bytes;
		offs = 0;
		null_mask = 1;

		/* read the lengths of fields 0..n */
		do {
			rec_offs len;
			if (UNIV_UNLIKELY(i == n_node_ptr_field)) {
				len = offs += REC_NODE_PTR_SIZE;
				goto resolved;
			}

			field = dict_index_get_nth_field(index, i);
			if (!(dict_field_get_col(field)->prtype
			      & DATA_NOT_NULL)) {
				/* nullable field => read the null flag */

				if (UNIV_UNLIKELY(!(byte) null_mask)) {
					nulls--;
					null_mask = 1;
				}

				if (*nulls & null_mask) {
					null_mask <<= 1;
					/* No length is stored for NULL fields.
					We do not advance offs, and we set
					the length to zero and enable the
					SQL NULL flag in offsets[]. */
					len = combine(offs, SQL_NULL);
					goto resolved;
				}
				null_mask <<= 1;
			}

			if (UNIV_UNLIKELY(!field->fixed_len)) {
				const dict_col_t*	col
					= dict_field_get_col(field);
				/* Variable-length field: read the length */
				len = *lens--;
				/* If the maximum length of the field
				is up to 255 bytes, the actual length
				is always stored in one byte. If the
				maximum length is more than 255 bytes,
				the actual length is stored in one
				byte for 0..127.  The length will be
				encoded in two bytes when it is 128 or
				more, or when the field is stored
				externally. */
				if (DATA_BIG_COL(col)) {
					if (len & 0x80) {
						/* 1exxxxxxx xxxxxxxx */

						len <<= 8;
						len |= *lens--;

						/* B-tree node pointers
						must not contain externally
						stored columns.  Thus
						the "e" flag must be 0. */
						ut_a(!(len & 0x4000));
						offs += get_value(len);
						len = offs;

						goto resolved;
					}
				}

				len = offs += len;
			} else {
				len = offs += field->fixed_len;
			}
resolved:
			rec_offs_base(offsets)[i + 1] = len;
		} while (++i < rec_offs_n_fields(offsets));

		*rec_offs_base(offsets)
			= static_cast<rec_offs>(rec - (lens + 1))
			  | REC_OFFS_COMPACT;
	} else {
		/* Old-style record: determine extra size and end offsets */
		offs = REC_N_OLD_EXTRA_BYTES;
		const ulint n_fields = rec_get_n_fields_old(rec);
		const ulint n = std::min(n_fields, rec_offs_n_fields(offsets));
		rec_offs any;

		if (rec_get_1byte_offs_flag(rec)) {
			offs += static_cast<rec_offs>(n_fields);
			any = offs;
			/* Determine offsets to fields */
			do {
				offs = rec_1_get_field_end_info(rec, i);
				if (offs & REC_1BYTE_SQL_NULL_MASK) {
					offs &= ~REC_1BYTE_SQL_NULL_MASK;
					set_type(offs, SQL_NULL);
				}
				rec_offs_base(offsets)[1 + i] = offs;
			} while (++i < n);
		} else {
			offs += 2 * static_cast<rec_offs>(n_fields);
			any = offs;
			/* Determine offsets to fields */
			do {
				offs = rec_2_get_field_end_info(rec, i);
				if (offs & REC_2BYTE_SQL_NULL_MASK) {
					offs &= ~REC_2BYTE_SQL_NULL_MASK;
					set_type(offs, SQL_NULL);
				}
				if (offs & REC_2BYTE_EXTERN_MASK) {
					offs &= ~REC_2BYTE_EXTERN_MASK;
					set_type(offs, STORED_OFFPAGE);
					any |= REC_OFFS_EXTERNAL;
				}
				rec_offs_base(offsets)[1 + i] = offs;
			} while (++i < n);
		}

		if (i < rec_offs_n_fields(offsets)) {
			ut_ad(index->is_instant()
			      || i + (index->id == DICT_INDEXES_ID)
			      == rec_offs_n_fields(offsets));

			ut_ad(i != 0);
			offs = combine(rec_offs_base(offsets)[i], DEFAULT);

			do {
				rec_offs_base(offsets)[1 + i] = offs;
			} while (++i < rec_offs_n_fields(offsets));

			any |= REC_OFFS_DEFAULT;
		}

		*rec_offs_base(offsets) = any;
	}
}

/** Determine the offsets to each field in an index record.
@param[in]	rec		physical record
@param[in]	index		the index that the record belongs to
@param[in,out]	offsets		array comprising offsets[0] allocated elements,
				or an array from rec_get_offsets(), or NULL
@param[in]	leaf		whether this is a leaf-page record
@param[in]	n_fields	maximum number of offsets to compute
				(ULINT_UNDEFINED to compute all offsets)
@param[in,out]	heap		memory heap
@return the new offsets */
rec_offs*
rec_get_offsets_func(
	const rec_t*		rec,
	const dict_index_t*	index,
	rec_offs*		offsets,
	bool			leaf,
	ulint			n_fields,
#ifdef UNIV_DEBUG
	const char*		file,	/*!< in: file name where called */
	unsigned		line,	/*!< in: line number where called */
#endif /* UNIV_DEBUG */
	mem_heap_t**		heap)	/*!< in/out: memory heap */
{
	ulint	n;
	ulint	size;
	bool	alter_metadata = false;

	if (dict_table_is_comp(index->table)) {
		switch (UNIV_EXPECT(rec_get_status(rec),
				    REC_STATUS_ORDINARY)) {
		case REC_STATUS_INSTANT:
			alter_metadata = rec_is_alter_metadata(rec, true);
			/* fall through */
		case REC_STATUS_ORDINARY:
			ut_ad(leaf);
			n = dict_index_get_n_fields(index) + alter_metadata;
			break;
		case REC_STATUS_NODE_PTR:
			/* Node pointer records consist of the
			uniquely identifying fields of the record
			followed by a child page number field. */
			ut_ad(!leaf);
			n = dict_index_get_n_unique_in_tree_nonleaf(index) + 1;
			break;
		case REC_STATUS_INFIMUM:
		case REC_STATUS_SUPREMUM:
			/* infimum or supremum record */
			ut_ad(rec_get_heap_no_new(rec)
			      == ulint(rec_get_status(rec)
                                       == REC_STATUS_INFIMUM
                                       ? PAGE_HEAP_NO_INFIMUM
                                       : PAGE_HEAP_NO_SUPREMUM));
			n = 1;
			break;
		default:
			ut_error;
			return(NULL);
		}
	} else {
		n = rec_get_n_fields_old(rec);
		/* Here, rec can be allocated from the heap (copied
		from an index page record), or it can be located in an
		index page. If rec is not in an index page, then
		page_rec_is_user_rec(rec) and similar predicates
		cannot be evaluated. We can still distinguish the
		infimum and supremum record based on the heap number. */
		const bool is_user_rec = rec_get_heap_no_old(rec)
			>= PAGE_HEAP_NO_USER_LOW;
		/* The infimum and supremum records carry 1 field. */
		ut_ad(is_user_rec || n == 1);
		ut_ad(!is_user_rec || leaf || index->is_dummy
		      || dict_index_is_ibuf(index)
		      || n == n_fields /* dict_stats_analyze_index_level() */
		      || n
		      == dict_index_get_n_unique_in_tree_nonleaf(index) + 1);
		ut_ad(!is_user_rec || !leaf || index->is_dummy
		      || dict_index_is_ibuf(index)
		      || n == n_fields /* btr_pcur_restore_position() */
		      || (n + (index->id == DICT_INDEXES_ID)
			  >= index->n_core_fields && n <= index->n_fields
			  + unsigned(rec_is_alter_metadata(rec, false))));

		if (is_user_rec && leaf && n < index->n_fields) {
			ut_ad(!index->is_dummy);
			ut_ad(!dict_index_is_ibuf(index));
			n = index->n_fields;
		}
	}

	if (UNIV_UNLIKELY(n_fields < n)) {
		n = n_fields;
	}

	/* The offsets header consists of the allocation size at
	offsets[0] and the REC_OFFS_HEADER_SIZE bytes. */
	size = n + (1 + REC_OFFS_HEADER_SIZE);

	if (UNIV_UNLIKELY(!offsets)
	    || UNIV_UNLIKELY(rec_offs_get_n_alloc(offsets) < size)) {
		if (UNIV_UNLIKELY(!*heap)) {
			*heap = mem_heap_create_at(size * sizeof(*offsets),
						   file, line);
		}
		offsets = static_cast<rec_offs*>(
			mem_heap_alloc(*heap, size * sizeof(*offsets)));

		rec_offs_set_n_alloc(offsets, size);
	}

	rec_offs_set_n_fields(offsets, n);

	if (UNIV_UNLIKELY(alter_metadata) && index->table->not_redundant()) {
#ifdef UNIV_DEBUG
		memcpy(&offsets[RECORD_OFFSET], &rec, sizeof rec);
		memcpy(&offsets[INDEX_OFFSET], &index, sizeof index);
#endif /* UNIV_DEBUG */
		ut_ad(leaf);
		ut_ad(index->is_dummy || index->table->instant);
		ut_ad(index->is_dummy || index->is_instant());
		ut_ad(rec_offs_n_fields(offsets)
		      <= ulint(index->n_fields) + 1);
		rec_init_offsets_comp_ordinary<true>(rec, index, offsets,
						     index->n_core_fields,
						     NULL,
						     REC_LEAF_INSTANT);
	} else {
		rec_init_offsets(rec, index, leaf, offsets);
	}
	return offsets;
}

/******************************************************//**
The following function determines the offsets to each field
in the record.  It can reuse a previously allocated array. */
void
rec_get_offsets_reverse(
/*====================*/
	const byte*		extra,	/*!< in: the extra bytes of a
					compact record in reverse order,
					excluding the fixed-size
					REC_N_NEW_EXTRA_BYTES */
	const dict_index_t*	index,	/*!< in: record descriptor */
	ulint			node_ptr,/*!< in: nonzero=node pointer,
					0=leaf node */
	rec_offs*		offsets)/*!< in/out: array consisting of
					offsets[0] allocated elements */
{
	ulint		n;
	ulint		i;
	rec_offs	offs;
	rec_offs	any_ext = 0;
	const byte*	nulls;
	const byte*	lens;
	dict_field_t*	field;
	ulint		null_mask;
	ulint		n_node_ptr_field;

	ut_ad(dict_table_is_comp(index->table));
	ut_ad(!index->is_instant());

	if (UNIV_UNLIKELY(node_ptr != 0)) {
		n_node_ptr_field =
			dict_index_get_n_unique_in_tree_nonleaf(index);
		n = n_node_ptr_field + 1;
	} else {
		n_node_ptr_field = ULINT_UNDEFINED;
		n = dict_index_get_n_fields(index);
	}

	ut_a(rec_offs_get_n_alloc(offsets) >= n + (1 + REC_OFFS_HEADER_SIZE));
	rec_offs_set_n_fields(offsets, n);

	nulls = extra;
	lens = nulls + UT_BITS_IN_BYTES(index->n_nullable);
	i = offs = 0;
	null_mask = 1;

	/* read the lengths of fields 0..n */
	do {
		rec_offs len;
		if (UNIV_UNLIKELY(i == n_node_ptr_field)) {
			len = offs += REC_NODE_PTR_SIZE;
			goto resolved;
		}

		field = dict_index_get_nth_field(index, i);
		if (!(dict_field_get_col(field)->prtype & DATA_NOT_NULL)) {
			/* nullable field => read the null flag */

			if (UNIV_UNLIKELY(!(byte) null_mask)) {
				nulls++;
				null_mask = 1;
			}

			if (*nulls & null_mask) {
				null_mask <<= 1;
				/* No length is stored for NULL fields.
				We do not advance offs, and we set
				the length to zero and enable the
				SQL NULL flag in offsets[]. */
				len = combine(offs, SQL_NULL);
				goto resolved;
			}
			null_mask <<= 1;
		}

		if (UNIV_UNLIKELY(!field->fixed_len)) {
			/* Variable-length field: read the length */
			const dict_col_t*	col
				= dict_field_get_col(field);
			len = *lens++;
			/* If the maximum length of the field is up
			to 255 bytes, the actual length is always
			stored in one byte. If the maximum length is
			more than 255 bytes, the actual length is
			stored in one byte for 0..127.  The length
			will be encoded in two bytes when it is 128 or
			more, or when the field is stored externally. */
			if (DATA_BIG_COL(col)) {
				if (len & 0x80) {
					/* 1exxxxxxx xxxxxxxx */
					len <<= 8;
					len |= *lens++;

					offs += get_value(len);
					if (UNIV_UNLIKELY(len & 0x4000)) {
						any_ext = REC_OFFS_EXTERNAL;
						len = combine(offs,
							      STORED_OFFPAGE);
					} else {
						len = offs;
					}

					goto resolved;
				}
			}

			len = offs += len;
		} else {
			len = offs += static_cast<rec_offs>(field->fixed_len);
		}
resolved:
		rec_offs_base(offsets)[i + 1] = len;
	} while (++i < rec_offs_n_fields(offsets));

	ut_ad(lens >= extra);
	*rec_offs_base(offsets)
		= static_cast<rec_offs>(lens - extra + REC_N_NEW_EXTRA_BYTES)
		  | REC_OFFS_COMPACT | any_ext;
}

/************************************************************//**
The following function is used to get the offset to the nth
data field in an old-style record.
@return offset to the field */
ulint
rec_get_nth_field_offs_old(
/*=======================*/
	const rec_t*	rec,	/*!< in: record */
	ulint		n,	/*!< in: index of the field */
	ulint*		len)	/*!< out: length of the field;
				UNIV_SQL_NULL if SQL null */
{
	ulint	os;
	ulint	next_os;

	ut_a(n < rec_get_n_fields_old(rec));

	if (rec_get_1byte_offs_flag(rec)) {
		os = rec_1_get_field_start_offs(rec, n);

		next_os = rec_1_get_field_end_info(rec, n);

		if (next_os & REC_1BYTE_SQL_NULL_MASK) {
			*len = UNIV_SQL_NULL;

			return(os);
		}

		next_os = next_os & ~REC_1BYTE_SQL_NULL_MASK;
	} else {
		os = rec_2_get_field_start_offs(rec, n);

		next_os = rec_2_get_field_end_info(rec, n);

		if (next_os & REC_2BYTE_SQL_NULL_MASK) {
			*len = UNIV_SQL_NULL;

			return(os);
		}

		next_os = next_os & ~(REC_2BYTE_SQL_NULL_MASK
				      | REC_2BYTE_EXTERN_MASK);
	}

	*len = next_os - os;

	ut_ad(*len < srv_page_size);

	return(os);
}

/** Determine the size of a data tuple prefix in ROW_FORMAT=COMPACT.
@tparam	mblob	whether the record includes a metadata BLOB
@param[in]	index		record descriptor; dict_table_is_comp()
				is assumed to hold, even if it doesn't
@param[in]	dfield		array of data fields
@param[in]	n_fields	number of data fields
@param[out]	extra		extra size
@param[in]	status		status flags
@param[in]	temp		whether this is a temporary file record
@return total size */
template<bool mblob = false>
static inline
ulint
rec_get_converted_size_comp_prefix_low(
	const dict_index_t*	index,
	const dfield_t*		dfield,
	ulint			n_fields,
	ulint*			extra,
	rec_comp_status_t	status,
	bool			temp)
{
	ulint	extra_size = temp ? 0 : REC_N_NEW_EXTRA_BYTES;
	ut_ad(n_fields > 0);
	ut_ad(n_fields <= dict_index_get_n_fields(index) + mblob);
	ut_d(ulint n_null = index->n_nullable);
	ut_ad(status == REC_STATUS_ORDINARY || status == REC_STATUS_NODE_PTR
	      || status == REC_STATUS_INSTANT);

	if (mblob) {
		ut_ad(!temp);
		ut_ad(index->table->instant);
		ut_ad(index->is_instant());
		ut_ad(status == REC_STATUS_INSTANT);
		ut_ad(n_fields == ulint(index->n_fields) + 1);
		extra_size += UT_BITS_IN_BYTES(index->n_nullable)
			+ rec_get_n_add_field_len(n_fields - 1
						  - index->n_core_fields);
	} else if (status == REC_STATUS_INSTANT
		   && (!temp || n_fields > index->n_core_fields)) {
		ut_ad(index->is_instant());
		ut_ad(UT_BITS_IN_BYTES(n_null) >= index->n_core_null_bytes);
		extra_size += UT_BITS_IN_BYTES(index->get_n_nullable(n_fields))
			+ rec_get_n_add_field_len(n_fields - 1
						  - index->n_core_fields);
	} else {
		ut_ad(n_fields <= index->n_core_fields);
		extra_size += index->n_core_null_bytes;
	}

	ulint data_size = 0;

	if (temp && dict_table_is_comp(index->table)) {
		/* No need to do adjust fixed_len=0. We only need to
		adjust it for ROW_FORMAT=REDUNDANT. */
		temp = false;
	}

	const dfield_t* const end = dfield + n_fields;
	/* read the lengths of fields 0..n */
	for (ulint i = 0; dfield < end; i++, dfield++) {
		if (mblob && i == index->first_user_field()) {
			data_size += FIELD_REF_SIZE;
			if (++dfield == end) {
				ut_ad(i == index->n_fields);
				break;
			}
		}

		ulint len = dfield_get_len(dfield);

		const dict_field_t* field = dict_index_get_nth_field(index, i);
#ifdef UNIV_DEBUG
		if (dict_index_is_spatial(index)) {
			if (DATA_GEOMETRY_MTYPE(field->col->mtype) && i == 0) {
				ut_ad(dfield->type.prtype & DATA_GIS_MBR);
			} else {
				ut_ad(dfield->type.mtype == DATA_SYS_CHILD
				      || dict_col_type_assert_equal(
					      field->col, &dfield->type));
			}
		} else {
			ut_ad(field->col->is_dropped()
			      || dict_col_type_assert_equal(field->col,
							    &dfield->type));
		}
#endif

		/* All NULLable fields must be included in the n_null count. */
		ut_ad(!field->col->is_nullable() || n_null--);

		if (dfield_is_null(dfield)) {
			/* No length is stored for NULL fields. */
			ut_ad(field->col->is_nullable());
			continue;
		}

		ut_ad(len <= field->col->len
		      || DATA_LARGE_MTYPE(field->col->mtype)
		      || (field->col->len == 0
			  && field->col->mtype == DATA_VARCHAR));

		ulint fixed_len = field->fixed_len;
		if (temp && fixed_len
		    && !dict_col_get_fixed_size(field->col, temp)) {
			fixed_len = 0;
		}
		/* If the maximum length of a variable-length field
		is up to 255 bytes, the actual length is always stored
		in one byte. If the maximum length is more than 255
		bytes, the actual length is stored in one byte for
		0..127.  The length will be encoded in two bytes when
		it is 128 or more, or when the field is stored externally. */

		if (fixed_len) {
#ifdef UNIV_DEBUG
			ut_ad(len <= fixed_len);

			if (dict_index_is_spatial(index)) {
				ut_ad(dfield->type.mtype == DATA_SYS_CHILD
				      || !field->col->mbmaxlen
				      || len >= field->col->mbminlen
				      * fixed_len / field->col->mbmaxlen);
			} else {
				ut_ad(dfield->type.mtype != DATA_SYS_CHILD);

				ut_ad(field->col->is_dropped()
				      || !field->col->mbmaxlen
				      || len >= field->col->mbminlen
				      * fixed_len / field->col->mbmaxlen);
			}

			/* dict_index_add_col() should guarantee this */
			ut_ad(!field->prefix_len
			      || fixed_len == field->prefix_len);
#endif /* UNIV_DEBUG */
		} else if (dfield_is_ext(dfield)) {
			ut_ad(DATA_BIG_COL(field->col));
			extra_size += 2;
		} else if (len < 128 || !DATA_BIG_COL(field->col)) {
			extra_size++;
		} else {
			/* For variable-length columns, we look up the
			maximum length from the column itself.  If this
			is a prefix index column shorter than 256 bytes,
			this will waste one byte. */
			extra_size += 2;
		}
		data_size += len;
	}

	if (extra) {
		*extra = extra_size;
	}

	return(extra_size + data_size);
}

/**********************************************************//**
Determines the size of a data tuple prefix in ROW_FORMAT=COMPACT.
@return total size */
ulint
rec_get_converted_size_comp_prefix(
/*===============================*/
	const dict_index_t*	index,	/*!< in: record descriptor */
	const dfield_t*		fields,	/*!< in: array of data fields */
	ulint			n_fields,/*!< in: number of data fields */
	ulint*			extra)	/*!< out: extra size */
{
	ut_ad(dict_table_is_comp(index->table));
	return(rec_get_converted_size_comp_prefix_low(
		       index, fields, n_fields, extra,
		       REC_STATUS_ORDINARY, false));
}

/** Determine the size of a record in ROW_FORMAT=COMPACT.
@param[in]	index		record descriptor. dict_table_is_comp()
				is assumed to hold, even if it doesn't
@param[in]	tuple		logical record
@param[out]	extra		extra size
@return total size */
ulint
rec_get_converted_size_comp(
	const dict_index_t*	index,
	const dtuple_t*		tuple,
	ulint*			extra)
{
	ut_ad(tuple->n_fields > 0);

	rec_comp_status_t status = rec_comp_status_t(tuple->info_bits
						     & REC_NEW_STATUS_MASK);

	switch (UNIV_EXPECT(status, REC_STATUS_ORDINARY)) {
	case REC_STATUS_ORDINARY:
		ut_ad(!tuple->is_metadata());
		if (tuple->n_fields > index->n_core_fields) {
			ut_ad(index->is_instant());
			status = REC_STATUS_INSTANT;
		}
		/* fall through */
	case REC_STATUS_INSTANT:
		ut_ad(tuple->n_fields >= index->n_core_fields);
		if (tuple->is_alter_metadata()) {
			return rec_get_converted_size_comp_prefix_low<true>(
				index, tuple->fields, tuple->n_fields,
				extra, status, false);
		}
		ut_ad(tuple->n_fields <= index->n_fields);
		return rec_get_converted_size_comp_prefix_low(
			index, tuple->fields, tuple->n_fields,
			extra, status, false);
	case REC_STATUS_NODE_PTR:
		ut_ad(tuple->n_fields - 1
		      == dict_index_get_n_unique_in_tree_nonleaf(index));
		ut_ad(dfield_get_len(&tuple->fields[tuple->n_fields - 1])
		      == REC_NODE_PTR_SIZE);
		return REC_NODE_PTR_SIZE /* child page number */
			+ rec_get_converted_size_comp_prefix_low(
				index, tuple->fields, tuple->n_fields - 1,
				extra, status, false);
	case REC_STATUS_INFIMUM:
	case REC_STATUS_SUPREMUM:
		/* not supported */
		break;
	}

	ut_error;
	return(ULINT_UNDEFINED);
}

/***********************************************************//**
Sets the value of the ith field SQL null bit of an old-style record. */
void
rec_set_nth_field_null_bit(
/*=======================*/
	rec_t*	rec,	/*!< in: record */
	ulint	i,	/*!< in: ith field */
	ibool	val)	/*!< in: value to set */
{
	ulint	info;

	if (rec_get_1byte_offs_flag(rec)) {

		info = rec_1_get_field_end_info(rec, i);

		if (val) {
			info = info | REC_1BYTE_SQL_NULL_MASK;
		} else {
			info = info & ~REC_1BYTE_SQL_NULL_MASK;
		}

		rec_1_set_field_end_info(rec, i, info);

		return;
	}

	info = rec_2_get_field_end_info(rec, i);

	if (val) {
		info = info | REC_2BYTE_SQL_NULL_MASK;
	} else {
		info = info & ~REC_2BYTE_SQL_NULL_MASK;
	}

	rec_2_set_field_end_info(rec, i, info);
}

/***********************************************************//**
Sets an old-style record field to SQL null.
The physical size of the field is not changed. */
void
rec_set_nth_field_sql_null(
/*=======================*/
	rec_t*	rec,	/*!< in: record */
	ulint	n)	/*!< in: index of the field */
{
	ulint	offset;

	offset = rec_get_field_start_offs(rec, n);

	data_write_sql_null(rec + offset, rec_get_nth_field_size(rec, n));

	rec_set_nth_field_null_bit(rec, n, TRUE);
}

/*********************************************************//**
Builds an old-style physical record out of a data tuple and
stores it beginning from the start of the given buffer.
@return pointer to the origin of physical record */
static
rec_t*
rec_convert_dtuple_to_rec_old(
/*==========================*/
	byte*		buf,	/*!< in: start address of the physical record */
	const dtuple_t*	dtuple,	/*!< in: data tuple */
	ulint		n_ext)	/*!< in: number of externally stored columns */
{
	const dfield_t*	field;
	ulint		n_fields;
	ulint		data_size;
	rec_t*		rec;
	ulint		end_offset;
	ulint		ored_offset;
	ulint		len;
	ulint		i;

	ut_ad(buf && dtuple);
	ut_ad(dtuple_validate(dtuple));
	ut_ad(dtuple_check_typed(dtuple));

	n_fields = dtuple_get_n_fields(dtuple);
	data_size = dtuple_get_data_size(dtuple, 0);

	ut_ad(n_fields > 0);

	/* Calculate the offset of the origin in the physical record */

	rec = buf + rec_get_converted_extra_size(data_size, n_fields, n_ext);
	/* Store the number of fields */
	rec_set_n_fields_old(rec, n_fields);

	/* Set the info bits of the record */
	rec_set_info_bits_old(rec, dtuple_get_info_bits(dtuple)
			      & REC_INFO_BITS_MASK);
	rec_set_heap_no_old(rec, PAGE_HEAP_NO_USER_LOW);

	/* Store the data and the offsets */

	end_offset = 0;

	if (!n_ext && data_size <= REC_1BYTE_OFFS_LIMIT) {

		rec_set_1byte_offs_flag(rec, TRUE);

		for (i = 0; i < n_fields; i++) {

			field = dtuple_get_nth_field(dtuple, i);

			if (dfield_is_null(field)) {
				len = dtype_get_sql_null_size(
					dfield_get_type(field), 0);
				data_write_sql_null(rec + end_offset, len);

				end_offset += len;
				ored_offset = end_offset
					| REC_1BYTE_SQL_NULL_MASK;
			} else {
				/* If the data is not SQL null, store it */
				len = dfield_get_len(field);

				memcpy(rec + end_offset,
				       dfield_get_data(field), len);

				end_offset += len;
				ored_offset = end_offset;
			}

			rec_1_set_field_end_info(rec, i, ored_offset);
		}
	} else {
		rec_set_1byte_offs_flag(rec, FALSE);

		for (i = 0; i < n_fields; i++) {

			field = dtuple_get_nth_field(dtuple, i);

			if (dfield_is_null(field)) {
				len = dtype_get_sql_null_size(
					dfield_get_type(field), 0);
				data_write_sql_null(rec + end_offset, len);

				end_offset += len;
				ored_offset = end_offset
					| REC_2BYTE_SQL_NULL_MASK;
			} else {
				/* If the data is not SQL null, store it */
				len = dfield_get_len(field);

				memcpy(rec + end_offset,
				       dfield_get_data(field), len);

				end_offset += len;
				ored_offset = end_offset;

				if (dfield_is_ext(field)) {
					ored_offset |= REC_2BYTE_EXTERN_MASK;
				}
			}

			rec_2_set_field_end_info(rec, i, ored_offset);
		}
	}

	return(rec);
}

/** Convert a data tuple into a ROW_FORMAT=COMPACT record.
@tparam	mblob	whether the record includes a metadata BLOB
@param[out]	rec		converted record
@param[in]	index		index
@param[in]	field		data fields to convert
@param[in]	n_fields	number of data fields
@param[in]	status		rec_get_status(rec)
@param[in]	temp		whether to use the format for temporary files
				in index creation */
template<bool mblob = false>
static inline
void
rec_convert_dtuple_to_rec_comp(
	rec_t*			rec,
	const dict_index_t*	index,
	const dfield_t*		field,
	ulint			n_fields,
	rec_comp_status_t	status,
	bool			temp)
{
	byte*		end;
	byte*		nulls = temp
		? rec - 1 : rec - (REC_N_NEW_EXTRA_BYTES + 1);
	byte*		UNINIT_VAR(lens);
	ulint		UNINIT_VAR(n_node_ptr_field);
	ulint		null_mask	= 1;

	ut_ad(n_fields > 0);
	ut_ad(temp || dict_table_is_comp(index->table));
	ut_ad(index->n_core_null_bytes <= UT_BITS_IN_BYTES(index->n_nullable));

	ut_d(ulint n_null = index->n_nullable);

	if (mblob) {
		ut_ad(!temp);
		ut_ad(index->table->instant);
		ut_ad(index->is_instant());
		ut_ad(status == REC_STATUS_INSTANT);
		ut_ad(n_fields == ulint(index->n_fields) + 1);
		rec_set_n_add_field(nulls, n_fields - 1
				    - index->n_core_fields);
		rec_set_heap_no_new(rec, PAGE_HEAP_NO_USER_LOW);
		rec_set_status(rec, REC_STATUS_INSTANT);
		n_node_ptr_field = ULINT_UNDEFINED;
		lens = nulls - UT_BITS_IN_BYTES(index->n_nullable);
		goto start;
	}
	switch (status) {
	case REC_STATUS_INSTANT:
		ut_ad(index->is_instant());
		ut_ad(n_fields > index->n_core_fields);
		rec_set_n_add_field(nulls, n_fields - 1
				    - index->n_core_fields);
		/* fall through */
	case REC_STATUS_ORDINARY:
		ut_ad(n_fields <= dict_index_get_n_fields(index));
		if (!temp) {
			rec_set_heap_no_new(rec, PAGE_HEAP_NO_USER_LOW);

			rec_set_status(
				rec, n_fields == index->n_core_fields
				     ? REC_STATUS_ORDINARY
				     : REC_STATUS_INSTANT);
		}

		if (dict_table_is_comp(index->table)) {
			/* No need to do adjust fixed_len=0. We only
			need to adjust it for ROW_FORMAT=REDUNDANT. */
			temp = false;
		}

		n_node_ptr_field = ULINT_UNDEFINED;

		lens = nulls - (index->is_instant()
				? UT_BITS_IN_BYTES(index->get_n_nullable(
					n_fields))
				: UT_BITS_IN_BYTES(
					unsigned(index->n_nullable)));
		break;
	case REC_STATUS_NODE_PTR:
		ut_ad(!temp);
		rec_set_heap_no_new(rec, PAGE_HEAP_NO_USER_LOW);
		rec_set_status(rec, status);
		ut_ad(n_fields
		      == dict_index_get_n_unique_in_tree_nonleaf(index) + 1);
		ut_d(n_null = std::min<uint>(index->n_core_null_bytes * 8U,
					     index->n_nullable));
		n_node_ptr_field = n_fields - 1;
		lens = nulls - index->n_core_null_bytes;
		break;
	case REC_STATUS_INFIMUM:
	case REC_STATUS_SUPREMUM:
		ut_error;
		return;
	}

start:
	end = rec;
	/* clear the SQL-null flags */
	memset(lens + 1, 0, ulint(nulls - lens));

	const dfield_t* const fend = field + n_fields;
	/* Store the data and the offsets */
	for (ulint i = 0; field < fend; i++, field++) {
		ulint len = dfield_get_len(field);

		if (mblob) {
			if (i == index->first_user_field()) {
				ut_ad(len == FIELD_REF_SIZE);
				ut_ad(dfield_is_ext(field));
				memcpy(end, dfield_get_data(field), len);
				end += len;
				if (++field == fend) {
					ut_ad(i == index->n_fields);
					break;
				}
				len = dfield_get_len(field);
			}
		} else if (UNIV_UNLIKELY(i == n_node_ptr_field)) {
			ut_ad(field->type.prtype & DATA_NOT_NULL);
			ut_ad(len == REC_NODE_PTR_SIZE);
			memcpy(end, dfield_get_data(field), len);
			end += REC_NODE_PTR_SIZE;
			break;
		}

		if (!(field->type.prtype & DATA_NOT_NULL)) {
			/* nullable field */
			ut_ad(n_null--);

			if (UNIV_UNLIKELY(!(byte) null_mask)) {
				nulls--;
				null_mask = 1;
			}

			ut_ad(*nulls < null_mask);

			/* set the null flag if necessary */
			if (dfield_is_null(field)) {
				*nulls |= null_mask;
				null_mask <<= 1;
				continue;
			}

			null_mask <<= 1;
		}
		/* only nullable fields can be null */
		ut_ad(!dfield_is_null(field));

		const dict_field_t* ifield
			= dict_index_get_nth_field(index, i);
		ulint fixed_len = ifield->fixed_len;

		if (temp && fixed_len
		    && !dict_col_get_fixed_size(ifield->col, temp)) {
			fixed_len = 0;
		}

		/* If the maximum length of a variable-length field
		is up to 255 bytes, the actual length is always stored
		in one byte. If the maximum length is more than 255
		bytes, the actual length is stored in one byte for
		0..127.  The length will be encoded in two bytes when
		it is 128 or more, or when the field is stored externally. */
		if (fixed_len) {
			ut_ad(len <= fixed_len);
			ut_ad(!ifield->col->mbmaxlen
			      || len >= ifield->col->mbminlen
			      * fixed_len / ifield->col->mbmaxlen);
			ut_ad(!dfield_is_ext(field));
		} else if (dfield_is_ext(field)) {
			ut_ad(DATA_BIG_COL(ifield->col));
			ut_ad(len <= REC_ANTELOPE_MAX_INDEX_COL_LEN
					+ BTR_EXTERN_FIELD_REF_SIZE);
			*lens-- = (byte) (len >> 8) | 0xc0;
			*lens-- = (byte) len;
		} else {
			ut_ad(len <= field->type.len
			      || DATA_LARGE_MTYPE(field->type.mtype)
			      || !strcmp(index->name,
					 FTS_INDEX_TABLE_IND_NAME));
			if (len < 128 || !DATA_BIG_LEN_MTYPE(
				field->type.len, field->type.mtype)) {

				*lens-- = (byte) len;
			} else {
				ut_ad(len < 16384);
				*lens-- = (byte) (len >> 8) | 0x80;
				*lens-- = (byte) len;
			}
		}

		if (len) {
			memcpy(end, dfield_get_data(field), len);
			end += len;
		}
	}
}

/*********************************************************//**
Builds a new-style physical record out of a data tuple and
stores it beginning from the start of the given buffer.
@return pointer to the origin of physical record */
static
rec_t*
rec_convert_dtuple_to_rec_new(
/*==========================*/
	byte*			buf,	/*!< in: start address of
					the physical record */
	const dict_index_t*	index,	/*!< in: record descriptor */
	const dtuple_t*		dtuple)	/*!< in: data tuple */
{
	ut_ad(!(dtuple->info_bits
		& ~(REC_NEW_STATUS_MASK | REC_INFO_DELETED_FLAG
		    | REC_INFO_MIN_REC_FLAG)));

	ulint	extra_size;

	if (UNIV_UNLIKELY(dtuple->is_alter_metadata())) {
		ut_ad((dtuple->info_bits & REC_NEW_STATUS_MASK)
		      == REC_STATUS_INSTANT);
		rec_get_converted_size_comp_prefix_low<true>(
			index, dtuple->fields, dtuple->n_fields,
			&extra_size, REC_STATUS_INSTANT, false);
		buf += extra_size;
		rec_convert_dtuple_to_rec_comp<true>(
			buf, index, dtuple->fields, dtuple->n_fields,
			REC_STATUS_INSTANT, false);
	} else {
		rec_get_converted_size_comp(index, dtuple, &extra_size);
		buf += extra_size;
		rec_comp_status_t status = rec_comp_status_t(
			dtuple->info_bits & REC_NEW_STATUS_MASK);
		if (status == REC_STATUS_ORDINARY
		    && dtuple->n_fields > index->n_core_fields) {
			ut_ad(index->is_instant());
			status = REC_STATUS_INSTANT;
		}

		rec_convert_dtuple_to_rec_comp(
			buf, index, dtuple->fields, dtuple->n_fields,
			status, false);
	}

	rec_set_info_bits_new(buf, dtuple->info_bits & ~REC_NEW_STATUS_MASK);
	return buf;
}

/*********************************************************//**
Builds a physical record out of a data tuple and
stores it beginning from the start of the given buffer.
@return pointer to the origin of physical record */
rec_t*
rec_convert_dtuple_to_rec(
/*======================*/
	byte*			buf,	/*!< in: start address of the
					physical record */
	const dict_index_t*	index,	/*!< in: record descriptor */
	const dtuple_t*		dtuple,	/*!< in: data tuple */
	ulint			n_ext)	/*!< in: number of
					externally stored columns */
{
	rec_t*	rec;

	ut_ad(buf != NULL);
	ut_ad(index != NULL);
	ut_ad(dtuple != NULL);
	ut_ad(dtuple_validate(dtuple));
	ut_ad(dtuple_check_typed(dtuple));

	if (dict_table_is_comp(index->table)) {
		rec = rec_convert_dtuple_to_rec_new(buf, index, dtuple);
	} else {
		rec = rec_convert_dtuple_to_rec_old(buf, dtuple, n_ext);
	}

	return(rec);
}

/** Determine the size of a data tuple prefix in a temporary file.
@param[in]	index		clustered or secondary index
@param[in]	fields		data fields
@param[in]	n_fields	number of data fields
@param[out]	extra		record header size
@param[in]	status		REC_STATUS_ORDINARY or REC_STATUS_INSTANT
@return	total size, in bytes */
ulint
rec_get_converted_size_temp(
	const dict_index_t*	index,
	const dfield_t*		fields,
	ulint			n_fields,
	ulint*			extra,
	rec_comp_status_t	status)
{
	return rec_get_converted_size_comp_prefix_low(
		index, fields, n_fields, extra, status, true);
}

/** Determine the offset to each field in temporary file.
@param[in]	rec	temporary file record
@param[in]	index	index of that the record belongs to
@param[in,out]	offsets	offsets to the fields; in: rec_offs_n_fields(offsets)
@param[in]	n_core	number of core fields (index->n_core_fields)
@param[in]	def_val	default values for non-core fields
@param[in]	status	REC_STATUS_ORDINARY or REC_STATUS_INSTANT */
void
rec_init_offsets_temp(
	const rec_t*		rec,
	const dict_index_t*	index,
	rec_offs*		offsets,
	ulint			n_core,
	const dict_col_t::def_t*def_val,
	rec_comp_status_t	status)
{
	ut_ad(status == REC_STATUS_ORDINARY
	      || status == REC_STATUS_INSTANT);
	/* The table may have been converted to plain format
	if it was emptied during an ALTER TABLE operation. */
	ut_ad(index->n_core_fields == n_core || !index->is_instant());
	ut_ad(index->n_core_fields >= n_core);
	rec_init_offsets_comp_ordinary(rec, index, offsets, n_core, def_val,
				       status == REC_STATUS_INSTANT
				       ? REC_LEAF_TEMP_INSTANT
				       : REC_LEAF_TEMP);
}

/** Determine the offset to each field in temporary file.
@param[in]	rec	temporary file record
@param[in]	index	index of that the record belongs to
@param[in,out]	offsets	offsets to the fields; in: rec_offs_n_fields(offsets)
*/
void
rec_init_offsets_temp(
	const rec_t*		rec,
	const dict_index_t*	index,
	rec_offs*		offsets)
{
	ut_ad(!index->is_instant());
	rec_init_offsets_comp_ordinary(rec, index, offsets,
				       index->n_core_fields, NULL,
				       REC_LEAF_TEMP);
}

/** Convert a data tuple prefix to the temporary file format.
@param[out]	rec		record in temporary file format
@param[in]	index		clustered or secondary index
@param[in]	fields		data fields
@param[in]	n_fields	number of data fields
@param[in]	status		REC_STATUS_ORDINARY or REC_STATUS_INSTANT
*/
void
rec_convert_dtuple_to_temp(
	rec_t*			rec,
	const dict_index_t*	index,
	const dfield_t*		fields,
	ulint			n_fields,
	rec_comp_status_t	status)
{
	rec_convert_dtuple_to_rec_comp(rec, index, fields, n_fields,
				       status, true);
}

/** Copy the first n fields of a (copy of a) physical record to a data tuple.
The fields are copied into the memory heap.
@param[out]	tuple		data tuple
@param[in]	rec		index record, or a copy thereof
@param[in]	is_leaf		whether rec is a leaf page record
@param[in]	n_fields	number of fields to copy
@param[in,out]	heap		memory heap */
void
rec_copy_prefix_to_dtuple(
	dtuple_t*		tuple,
	const rec_t*		rec,
	const dict_index_t*	index,
	bool			is_leaf,
	ulint			n_fields,
	mem_heap_t*		heap)
{
	rec_offs	offsets_[REC_OFFS_NORMAL_SIZE];
	rec_offs*	offsets	= offsets_;
	rec_offs_init(offsets_);

	ut_ad(is_leaf || n_fields
	      <= dict_index_get_n_unique_in_tree_nonleaf(index) + 1);

	offsets = rec_get_offsets(rec, index, offsets, is_leaf,
				  n_fields, &heap);

	ut_ad(rec_validate(rec, offsets));
	ut_ad(!rec_offs_any_default(offsets));
	ut_ad(dtuple_check_typed(tuple));

	tuple->info_bits = rec_get_info_bits(rec, rec_offs_comp(offsets));

	for (ulint i = 0; i < n_fields; i++) {
		dfield_t*	field;
		const byte*	data;
		ulint		len;

		field = dtuple_get_nth_field(tuple, i);
		data = rec_get_nth_field(rec, offsets, i, &len);

		if (len != UNIV_SQL_NULL) {
			dfield_set_data(field,
					mem_heap_dup(heap, data, len), len);
			ut_ad(!rec_offs_nth_extern(offsets, i));
		} else {
			dfield_set_null(field);
		}
	}
}

/**************************************************************//**
Copies the first n fields of an old-style physical record
to a new physical record in a buffer.
@return own: copied record */
static
rec_t*
rec_copy_prefix_to_buf_old(
/*=======================*/
	const rec_t*	rec,		/*!< in: physical record */
	ulint		n_fields,	/*!< in: number of fields to copy */
	ulint		area_end,	/*!< in: end of the prefix data */
	byte**		buf,		/*!< in/out: memory buffer for
					the copied prefix, or NULL */
	ulint*		buf_size)	/*!< in/out: buffer size */
{
	rec_t*	copy_rec;
	ulint	area_start;
	ulint	prefix_len;

	if (rec_get_1byte_offs_flag(rec)) {
		area_start = REC_N_OLD_EXTRA_BYTES + n_fields;
	} else {
		area_start = REC_N_OLD_EXTRA_BYTES + 2 * n_fields;
	}

	prefix_len = area_start + area_end;

	if ((*buf == NULL) || (*buf_size < prefix_len)) {
		ut_free(*buf);
		*buf_size = prefix_len;
		*buf = static_cast<byte*>(ut_malloc_nokey(prefix_len));
	}

	ut_memcpy(*buf, rec - area_start, prefix_len);

	copy_rec = *buf + area_start;

	rec_set_n_fields_old(copy_rec, n_fields);

	return(copy_rec);
}

/**************************************************************//**
Copies the first n fields of a physical record to a new physical record in
a buffer.
@return own: copied record */
rec_t*
rec_copy_prefix_to_buf(
/*===================*/
	const rec_t*		rec,		/*!< in: physical record */
	const dict_index_t*	index,		/*!< in: record descriptor */
	ulint			n_fields,	/*!< in: number of fields
						to copy */
	byte**			buf,		/*!< in/out: memory buffer
						for the copied prefix,
						or NULL */
	ulint*			buf_size)	/*!< in/out: buffer size */
{
	ut_ad(n_fields <= index->n_fields || dict_index_is_ibuf(index));
	ut_ad(index->n_core_null_bytes <= UT_BITS_IN_BYTES(index->n_nullable));
	UNIV_PREFETCH_RW(*buf);

	if (!dict_table_is_comp(index->table)) {
		ut_ad(rec_validate_old(rec));
		return(rec_copy_prefix_to_buf_old(
			       rec, n_fields,
			       rec_get_field_start_offs(rec, n_fields),
			       buf, buf_size));
	}

	ulint		prefix_len	= 0;
	ulint		instant_omit	= 0;
	const byte*	nulls		= rec - (REC_N_NEW_EXTRA_BYTES + 1);
	const byte*	nullf		= nulls;
	const byte*	lens		= nulls - index->n_core_null_bytes;

	switch (rec_get_status(rec)) {
	default:
		/* infimum or supremum record: no sense to copy anything */
		ut_error;
		return(NULL);
	case REC_STATUS_ORDINARY:
		ut_ad(n_fields <= index->n_core_fields);
		break;
	case REC_STATUS_NODE_PTR:
		/* For R-tree, we need to copy the child page number field. */
		compile_time_assert(DICT_INDEX_SPATIAL_NODEPTR_SIZE == 1);
		if (dict_index_is_spatial(index)) {
			ut_ad(index->n_core_null_bytes == 0);
			ut_ad(n_fields == DICT_INDEX_SPATIAL_NODEPTR_SIZE + 1);
			ut_ad(index->fields[0].col->prtype & DATA_NOT_NULL);
			ut_ad(DATA_BIG_COL(index->fields[0].col));
			/* This is a deficiency of the format introduced
			in MySQL 5.7. The length in the R-tree index should
			always be DATA_MBR_LEN. */
			ut_ad(!index->fields[0].fixed_len);
			ut_ad(*lens == DATA_MBR_LEN);
			lens--;
			prefix_len = DATA_MBR_LEN + REC_NODE_PTR_SIZE;
			n_fields = 0; /* skip the "for" loop below */
			break;
		}
		/* it doesn't make sense to copy the child page number field */
		ut_ad(n_fields
		      <= dict_index_get_n_unique_in_tree_nonleaf(index));
		break;
	case REC_STATUS_INSTANT:
		/* We would have !index->is_instant() when rolling back
		an instant ADD COLUMN operation. */
		ut_ad(index->is_instant() || page_rec_is_metadata(rec));
		ut_ad(n_fields <= index->first_user_field());
		nulls++;
		const ulint n_rec = ulint(index->n_core_fields) + 1
			+ rec_get_n_add_field(nulls)
			- rec_is_alter_metadata(rec, true);
		instant_omit = ulint(&rec[-REC_N_NEW_EXTRA_BYTES] - nulls);
		ut_ad(instant_omit == 1 || instant_omit == 2);
		nullf = nulls;
		const uint nb = UT_BITS_IN_BYTES(index->get_n_nullable(n_rec));
		instant_omit += nb - index->n_core_null_bytes;
		lens = --nulls - nb;
	}

	const byte* const lenf = lens;
	UNIV_PREFETCH_R(lens);

	/* read the lengths of fields 0..n */
	for (ulint i = 0, null_mask = 1; i < n_fields; i++) {
		const dict_field_t*	field;
		const dict_col_t*	col;

		field = dict_index_get_nth_field(index, i);
		col = dict_field_get_col(field);

		if (!(col->prtype & DATA_NOT_NULL)) {
			/* nullable field => read the null flag */
			if (UNIV_UNLIKELY(!(byte) null_mask)) {
				nulls--;
				null_mask = 1;
			}

			if (*nulls & null_mask) {
				null_mask <<= 1;
				continue;
			}

			null_mask <<= 1;
		}

		if (field->fixed_len) {
			prefix_len += field->fixed_len;
		} else {
			ulint	len = *lens--;
			/* If the maximum length of the column is up
			to 255 bytes, the actual length is always
			stored in one byte. If the maximum length is
			more than 255 bytes, the actual length is
			stored in one byte for 0..127.  The length
			will be encoded in two bytes when it is 128 or
			more, or when the column is stored externally. */
			if (DATA_BIG_COL(col)) {
				if (len & 0x80) {
					/* 1exxxxxx */
					len &= 0x3f;
					len <<= 8;
					len |= *lens--;
					UNIV_PREFETCH_R(lens);
				}
			}
			prefix_len += len;
		}
	}

	UNIV_PREFETCH_R(rec + prefix_len);

	ulint size = prefix_len + ulint(rec - (lens + 1)) - instant_omit;

	if (*buf == NULL || *buf_size < size) {
		ut_free(*buf);
		*buf_size = size;
		*buf = static_cast<byte*>(ut_malloc_nokey(size));
	}

	if (instant_omit) {
		/* Copy and convert the record header to a format where
		instant ADD COLUMN has not been used:
		+ lengths of variable-length fields in the prefix
		- omit any null flag bytes for any instantly added columns
		+ index->n_core_null_bytes of null flags
		- omit the n_add_fields header (1 or 2 bytes)
		+ REC_N_NEW_EXTRA_BYTES of fixed header */
		byte* b = *buf;
		/* copy the lengths of the variable-length fields */
		memcpy(b, lens + 1, ulint(lenf - lens));
		b += ulint(lenf - lens);
		/* copy the null flags */
		memcpy(b, nullf - index->n_core_null_bytes,
		       index->n_core_null_bytes);
		b += index->n_core_null_bytes + REC_N_NEW_EXTRA_BYTES;
		ut_ad(ulint(b - *buf) + prefix_len == size);
		/* copy the fixed-size header and the record prefix */
		memcpy(b - REC_N_NEW_EXTRA_BYTES, rec - REC_N_NEW_EXTRA_BYTES,
		       prefix_len + REC_N_NEW_EXTRA_BYTES);
		ut_ad(rec_get_status(b) == REC_STATUS_INSTANT);
		rec_set_status(b, REC_STATUS_ORDINARY);
		return b;
	} else {
		memcpy(*buf, lens + 1, size);
		return *buf + (rec - (lens + 1));
	}
}

/***************************************************************//**
Validates the consistency of an old-style physical record.
@return TRUE if ok */
static
ibool
rec_validate_old(
/*=============*/
	const rec_t*	rec)	/*!< in: physical record */
{
	ulint		len;
	ulint		n_fields;
	ulint		len_sum		= 0;
	ulint		i;

	ut_a(rec);
	n_fields = rec_get_n_fields_old(rec);

	if ((n_fields == 0) || (n_fields > REC_MAX_N_FIELDS)) {
		ib::error() << "Record has " << n_fields << " fields";
		return(FALSE);
	}

	for (i = 0; i < n_fields; i++) {
		rec_get_nth_field_offs_old(rec, i, &len);

		if (!((len < srv_page_size) || (len == UNIV_SQL_NULL))) {
			ib::error() << "Record field " << i << " len " << len;
			return(FALSE);
		}

		if (len != UNIV_SQL_NULL) {
			len_sum += len;
		} else {
			len_sum += rec_get_nth_field_size(rec, i);
		}
	}

	if (len_sum != rec_get_data_size_old(rec)) {
		ib::error() << "Record len should be " << len_sum << ", len "
			<< rec_get_data_size_old(rec);
		return(FALSE);
	}

	return(TRUE);
}

/***************************************************************//**
Validates the consistency of a physical record.
@return TRUE if ok */
ibool
rec_validate(
/*=========*/
	const rec_t*	rec,	/*!< in: physical record */
	const rec_offs*	offsets)/*!< in: array returned by rec_get_offsets() */
{
	ulint		len;
	ulint		n_fields;
	ulint		len_sum		= 0;
	ulint		i;

	n_fields = rec_offs_n_fields(offsets);

	if ((n_fields == 0) || (n_fields > REC_MAX_N_FIELDS)) {
		ib::error() << "Record has " << n_fields << " fields";
		return(FALSE);
	}

	ut_a(rec_offs_any_flag(offsets, REC_OFFS_COMPACT | REC_OFFS_DEFAULT)
	     || n_fields <= rec_get_n_fields_old(rec));

	for (i = 0; i < n_fields; i++) {
		rec_get_nth_field_offs(offsets, i, &len);

		switch (len) {
		default:
			if (len >= srv_page_size) {
				ib::error() << "Record field " << i
					<< " len " << len;
				return(FALSE);
			}
			len_sum += len;
			break;
		case UNIV_SQL_DEFAULT:
			break;
		case UNIV_SQL_NULL:
			if (!rec_offs_comp(offsets)) {
				len_sum += rec_get_nth_field_size(rec, i);
			}
		}
	}

	if (len_sum != rec_offs_data_size(offsets)) {
		ib::error() << "Record len should be " << len_sum << ", len "
			<< rec_offs_data_size(offsets);
		return(FALSE);
	}

	if (!rec_offs_comp(offsets)) {
		ut_a(rec_validate_old(rec));
	}

	return(TRUE);
}

/***************************************************************//**
Prints an old-style physical record. */
void
rec_print_old(
/*==========*/
	FILE*		file,	/*!< in: file where to print */
	const rec_t*	rec)	/*!< in: physical record */
{
	const byte*	data;
	ulint		len;
	ulint		n;
	ulint		i;

	n = rec_get_n_fields_old(rec);

	fprintf(file, "PHYSICAL RECORD: n_fields " ULINTPF ";"
		" %u-byte offsets; info bits " ULINTPF "\n",
		n,
		rec_get_1byte_offs_flag(rec) ? 1 : 2,
		rec_get_info_bits(rec, FALSE));

	for (i = 0; i < n; i++) {

		data = rec_get_nth_field_old(rec, i, &len);

		fprintf(file, " " ULINTPF ":", i);

		if (len != UNIV_SQL_NULL) {
			if (len <= 30) {

				ut_print_buf(file, data, len);
			} else {
				ut_print_buf(file, data, 30);

				fprintf(file, " (total " ULINTPF " bytes)",
					len);
			}
		} else {
			fprintf(file, " SQL NULL, size " ULINTPF " ",
				rec_get_nth_field_size(rec, i));
		}

		putc(';', file);
		putc('\n', file);
	}

	rec_validate_old(rec);
}

/***************************************************************//**
Prints a physical record in ROW_FORMAT=COMPACT.  Ignores the
record header. */
static
void
rec_print_comp(
/*===========*/
	FILE*		file,	/*!< in: file where to print */
	const rec_t*	rec,	/*!< in: physical record */
	const rec_offs*	offsets)/*!< in: array returned by rec_get_offsets() */
{
	ulint	i;

	for (i = 0; i < rec_offs_n_fields(offsets); i++) {
          const byte*	UNINIT_VAR(data);
		ulint		len;

		if (rec_offs_nth_default(offsets, i)) {
			len = UNIV_SQL_DEFAULT;
		} else {
			data = rec_get_nth_field(rec, offsets, i, &len);
		}

		fprintf(file, " " ULINTPF ":", i);

		if (len == UNIV_SQL_NULL) {
			fputs(" SQL NULL", file);
		} else if (len == UNIV_SQL_DEFAULT) {
			fputs(" SQL DEFAULT", file);
		} else {
			if (len <= 30) {

				ut_print_buf(file, data, len);
			} else if (rec_offs_nth_extern(offsets, i)) {
				ut_print_buf(file, data, 30);
				fprintf(file,
					" (total " ULINTPF " bytes, external)",
					len);
				ut_print_buf(file, data + len
					     - BTR_EXTERN_FIELD_REF_SIZE,
					     BTR_EXTERN_FIELD_REF_SIZE);
			} else {
				ut_print_buf(file, data, 30);

				fprintf(file, " (total " ULINTPF " bytes)",
					len);
			}
		}
		putc(';', file);
		putc('\n', file);
	}
}

/***************************************************************//**
Prints an old-style spatial index record. */
static
void
rec_print_mbr_old(
/*==============*/
	FILE*		file,	/*!< in: file where to print */
	const rec_t*	rec)	/*!< in: physical record */
{
	const byte*	data;
	ulint		len;
	ulint		n;
	ulint		i;

	ut_ad(rec);

	n = rec_get_n_fields_old(rec);

	fprintf(file, "PHYSICAL RECORD: n_fields %lu;"
		" %u-byte offsets; info bits %lu\n",
		(ulong) n,
		rec_get_1byte_offs_flag(rec) ? 1 : 2,
		(ulong) rec_get_info_bits(rec, FALSE));

	for (i = 0; i < n; i++) {

		data = rec_get_nth_field_old(rec, i, &len);

		fprintf(file, " %lu:", (ulong) i);

		if (len != UNIV_SQL_NULL) {
			if (i == 0) {
				fprintf(file, " MBR:");
				for (; len > 0; len -= sizeof(double)) {
					double	d = mach_double_read(data);

					if (len != sizeof(double)) {
						fprintf(file, "%.2lf,", d);
					} else {
						fprintf(file, "%.2lf", d);
					}

					data += sizeof(double);
				}
			} else {
				if (len <= 30) {

					ut_print_buf(file, data, len);
				} else {
					ut_print_buf(file, data, 30);

					fprintf(file, " (total %lu bytes)",
						(ulong) len);
				}
			}
		} else {
			fprintf(file, " SQL NULL, size " ULINTPF " ",
				rec_get_nth_field_size(rec, i));
		}

		putc(';', file);
		putc('\n', file);
	}

	if (rec_get_deleted_flag(rec, false)) {
		fprintf(file, " Deleted");
	}

	if (rec_get_info_bits(rec, true) & REC_INFO_MIN_REC_FLAG) {
		fprintf(file, " First rec");
	}

	rec_validate_old(rec);
}

/***************************************************************//**
Prints a spatial index record. */
void
rec_print_mbr_rec(
/*==============*/
	FILE*		file,	/*!< in: file where to print */
	const rec_t*	rec,	/*!< in: physical record */
	const rec_offs*	offsets)/*!< in: array returned by rec_get_offsets() */
{
	ut_ad(rec_offs_validate(rec, NULL, offsets));
	ut_ad(!rec_offs_any_default(offsets));

	if (!rec_offs_comp(offsets)) {
		rec_print_mbr_old(file, rec);
		return;
	}

	for (ulint i = 0; i < rec_offs_n_fields(offsets); i++) {
		const byte*	data;
		ulint		len;

		data = rec_get_nth_field(rec, offsets, i, &len);

		if (i == 0) {
			fprintf(file, " MBR:");
			for (; len > 0; len -= sizeof(double)) {
				double	d = mach_double_read(data);

				if (len != sizeof(double)) {
					fprintf(file, "%.2lf,", d);
				} else {
					fprintf(file, "%.2lf", d);
				}

				data += sizeof(double);
			}
		} else {
			fprintf(file, " %lu:", (ulong) i);

			if (len != UNIV_SQL_NULL) {
				if (len <= 30) {

					ut_print_buf(file, data, len);
				} else {
					ut_print_buf(file, data, 30);

					fprintf(file, " (total %lu bytes)",
						(ulong) len);
				}
			} else {
				fputs(" SQL NULL", file);
			}
		}
		putc(';', file);
	}

	if (rec_get_info_bits(rec, true) & REC_INFO_DELETED_FLAG) {
		fprintf(file, " Deleted");
	}

	if (rec_get_info_bits(rec, true) & REC_INFO_MIN_REC_FLAG) {
		fprintf(file, " First rec");
	}


	rec_validate(rec, offsets);
}

/***************************************************************//**
Prints a physical record. */
void
rec_print_new(
/*==========*/
	FILE*		file,	/*!< in: file where to print */
	const rec_t*	rec,	/*!< in: physical record */
	const rec_offs*	offsets)/*!< in: array returned by rec_get_offsets() */
{
	ut_ad(rec_offs_validate(rec, NULL, offsets));

#ifdef UNIV_DEBUG
	if (rec_get_deleted_flag(rec, rec_offs_comp(offsets))) {
		DBUG_PRINT("info", ("deleted "));
	} else {
		DBUG_PRINT("info", ("not-deleted "));
	}
#endif /* UNIV_DEBUG */

	if (!rec_offs_comp(offsets)) {
		rec_print_old(file, rec);
		return;
	}

	fprintf(file, "PHYSICAL RECORD: n_fields " ULINTPF ";"
		" compact format; info bits " ULINTPF "\n",
		rec_offs_n_fields(offsets),
		rec_get_info_bits(rec, TRUE));

	rec_print_comp(file, rec, offsets);
	rec_validate(rec, offsets);
}

/***************************************************************//**
Prints a physical record. */
void
rec_print(
/*======*/
	FILE*			file,	/*!< in: file where to print */
	const rec_t*		rec,	/*!< in: physical record */
	const dict_index_t*	index)	/*!< in: record descriptor */
{
	if (!dict_table_is_comp(index->table)) {
		rec_print_old(file, rec);
		return;
	} else {
		mem_heap_t*	heap	= NULL;
		rec_offs	offsets_[REC_OFFS_NORMAL_SIZE];
		rec_offs_init(offsets_);

		rec_print_new(file, rec,
			      rec_get_offsets(rec, index, offsets_,
					      page_rec_is_leaf(rec),
					      ULINT_UNDEFINED, &heap));
		if (UNIV_LIKELY_NULL(heap)) {
			mem_heap_free(heap);
		}
	}
}

/** Pretty-print a record.
@param[in,out]	o	output stream
@param[in]	rec	physical record
@param[in]	info	rec_get_info_bits(rec)
@param[in]	offsets	rec_get_offsets(rec) */
void
rec_print(
	std::ostream&	o,
	const rec_t*	rec,
	ulint		info,
	const rec_offs*	offsets)
{
	const ulint	comp	= rec_offs_comp(offsets);
	const ulint	n	= rec_offs_n_fields(offsets);

	ut_ad(rec_offs_validate(rec, NULL, offsets));

	o << (comp ? "COMPACT RECORD" : "RECORD")
	  << "(info_bits=" << info << ", " << n << " fields): {";

	for (ulint i = 0; i < n; i++) {
		const byte*	data;
		ulint		len;

		if (i) {
			o << ',';
		}

		data = rec_get_nth_field(rec, offsets, i, &len);

		if (len == UNIV_SQL_DEFAULT) {
			o << "DEFAULT";
			continue;
		}

		if (len == UNIV_SQL_NULL) {
			o << "NULL";
			continue;
		}

		if (rec_offs_nth_extern(offsets, i)) {
			ulint	local_len = len - BTR_EXTERN_FIELD_REF_SIZE;
			ut_ad(len >= BTR_EXTERN_FIELD_REF_SIZE);

			o << '['
			  << local_len
			  << '+' << BTR_EXTERN_FIELD_REF_SIZE << ']';
			ut_print_buf(o, data, local_len);
			ut_print_buf_hex(o, data + local_len,
					 BTR_EXTERN_FIELD_REF_SIZE);
		} else {
			o << '[' << len << ']';
			ut_print_buf(o, data, len);
		}
	}

	o << "}";
}

/** Display a record.
@param[in,out]	o	output stream
@param[in]	r	record to display
@return	the output stream */
std::ostream&
operator<<(std::ostream& o, const rec_index_print& r)
{
	mem_heap_t*	heap	= NULL;
	rec_offs*	offsets	= rec_get_offsets(
		r.m_rec, r.m_index, NULL, page_rec_is_leaf(r.m_rec),
		ULINT_UNDEFINED, &heap);
	rec_print(o, r.m_rec,
		  rec_get_info_bits(r.m_rec, rec_offs_comp(offsets)),
		  offsets);
	mem_heap_free(heap);
	return(o);
}

/** Display a record.
@param[in,out]	o	output stream
@param[in]	r	record to display
@return	the output stream */
std::ostream&
operator<<(std::ostream& o, const rec_offsets_print& r)
{
	rec_print(o, r.m_rec,
		  rec_get_info_bits(r.m_rec, rec_offs_comp(r.m_offsets)),
		  r.m_offsets);
	return(o);
}

#ifdef UNIV_DEBUG
/** Read the DB_TRX_ID of a clustered index record.
@param[in]	rec	clustered index record
@param[in]	index	clustered index
@return the value of DB_TRX_ID */
trx_id_t
rec_get_trx_id(
	const rec_t*		rec,
	const dict_index_t*	index)
{
	const byte*	trx_id;
	ulint		len;
	mem_heap_t*	heap		= NULL;
	rec_offs offsets_[REC_OFFS_HEADER_SIZE + MAX_REF_PARTS + 2];
	rec_offs_init(offsets_);
	rec_offs* offsets = offsets_;

	offsets = rec_get_offsets(rec, index, offsets, true,
				  index->db_trx_id() + 1, &heap);

	trx_id = rec_get_nth_field(rec, offsets, index->db_trx_id(), &len);

	ut_ad(len == DATA_TRX_ID_LEN);

	if (UNIV_LIKELY_NULL(heap)) {
		mem_heap_free(heap);
	}

	return(trx_read_trx_id(trx_id));
}
#endif /* UNIV_DEBUG */

/** Mark the nth field as externally stored.
@param[in]	offsets		array returned by rec_get_offsets()
@param[in]	n		nth field */
void
rec_offs_make_nth_extern(
	rec_offs*	offsets,
	const ulint	n)
{
	ut_ad(!rec_offs_nth_sql_null(offsets, n));
	set_type(rec_offs_base(offsets)[1 + n], STORED_OFFPAGE);
}
#ifdef WITH_WSREP
# include "ha_prototypes.h"

int
wsrep_rec_get_foreign_key(
	byte 		*buf,     /* out: extracted key */
	ulint 		*buf_len, /* in/out: length of buf */
	const rec_t*	rec,	  /* in: physical record */
	dict_index_t*	index_for,  /* in: index in foreign table */
	dict_index_t*	index_ref,  /* in: index in referenced table */
	ibool		new_protocol) /* in: protocol > 1 */
{
	const byte*	data;
	ulint		len;
	ulint		key_len = 0;
	ulint		i;
	uint            key_parts;
	mem_heap_t*	heap	= NULL;
	rec_offs	offsets_[REC_OFFS_NORMAL_SIZE];
	const rec_offs* offsets;

	ut_ad(index_for);
	ut_ad(index_ref);

        rec_offs_init(offsets_);
	offsets = rec_get_offsets(rec, index_for, offsets_, true,
				  ULINT_UNDEFINED, &heap);

	ut_ad(rec_offs_validate(rec, NULL, offsets));

	ut_ad(rec);

	key_parts = dict_index_get_n_unique_in_tree(index_for);
	for (i = 0; 
	     i < key_parts && 
	       (index_for->type & DICT_CLUSTERED || i < key_parts - 1); 
	     i++) {
		dict_field_t*	  field_f = 
			dict_index_get_nth_field(index_for, i);
		const dict_col_t* col_f = dict_field_get_col(field_f);
                dict_field_t*	  field_r = 
			dict_index_get_nth_field(index_ref, i);
		const dict_col_t* col_r = dict_field_get_col(field_r);

		ut_ad(!rec_offs_nth_default(offsets, i));
		data = rec_get_nth_field(rec, offsets, i, &len);
		if (key_len + ((len != UNIV_SQL_NULL) ? len + 1 : 1) > 
		    *buf_len) {
			fprintf(stderr,
				"WSREP: FK key len exceeded "
				ULINTPF " " ULINTPF " " ULINTPF "\n",
				key_len, len, *buf_len);
			goto err_out;
		}

		if (len == UNIV_SQL_NULL) {
			ut_a(!(col_f->prtype & DATA_NOT_NULL));
			*buf++ = 1;
			key_len++;
		} else if (!new_protocol) {
			if (!(col_r->prtype & DATA_NOT_NULL)) {
				*buf++ = 0;
				key_len++;
			}
			memcpy(buf, data, len);
			*buf_len = wsrep_innobase_mysql_sort(
				(int)(col_f->prtype & DATA_MYSQL_TYPE_MASK),
				(uint)dtype_get_charset_coll(col_f->prtype),
				buf, len, *buf_len);
		} else { /* new protocol */
			if (!(col_r->prtype & DATA_NOT_NULL)) {
				*buf++ = 0;
				key_len++;
			}
			switch (col_f->mtype) {
			case DATA_INT: {
				byte* ptr = buf+len;
				for (;;) {
					ptr--;
					*ptr = *data;
					if (ptr == buf) {
						break;
					}
					data++;
				}
		
				if (!(col_f->prtype & DATA_UNSIGNED)) {
					buf[len-1] = (byte) (buf[len-1] ^ 128);
				}

				break;
			}
			case DATA_VARCHAR:
			case DATA_VARMYSQL:
			case DATA_CHAR:
			case DATA_MYSQL:
				/* Copy the actual data */
				ut_memcpy(buf, data, len);
				len = wsrep_innobase_mysql_sort(
					(int)
					(col_f->prtype & DATA_MYSQL_TYPE_MASK),
					(uint)
					dtype_get_charset_coll(col_f->prtype),
					buf, len, *buf_len);
				break;
			case DATA_BLOB:
			case DATA_BINARY:
				memcpy(buf, data, len);
				break;
			default: 
				break;
			}

			key_len += len;
			buf 	+= len;
		}
	}

	rec_validate(rec, offsets);

	if (UNIV_LIKELY_NULL(heap)) {
		mem_heap_free(heap);
	}

	*buf_len = key_len;
	return DB_SUCCESS;

 err_out:
	if (UNIV_LIKELY_NULL(heap)) {
		mem_heap_free(heap);
	}
	return DB_ERROR;
}
#endif // WITH_WSREP<|MERGE_RESOLUTION|>--- conflicted
+++ resolved
@@ -344,18 +344,9 @@
 #endif /* UNIV_DEBUG */
 
 	/* read the lengths of fields 0..n_fields */
-	offset_t len;
+	rec_offs len;
 	ulint i = 0;
-<<<<<<< HEAD
 	const dict_field_t* field = index->fields;
-=======
-	do {
-		const dict_field_t*	field
-			= dict_index_get_nth_field(index, i);
-		const dict_col_t*	col
-			= dict_field_get_col(field);
-		rec_offs		len;
->>>>>>> 8648b9be
 
 	do {
 		if (mblob) {
