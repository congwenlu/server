--- conflicted
+++ resolved
@@ -526,14 +526,8 @@
 	}
 
 	/* Allocate a new file segment for the undo log */
-<<<<<<< HEAD
-	block = fseg_create(space, 0, TRX_UNDO_SEG_HDR + TRX_UNDO_FSEG_HEADER,
+	block = fseg_create(space, TRX_UNDO_SEG_HDR + TRX_UNDO_FSEG_HEADER,
 			    mtr, true);
-=======
-	block = fseg_create_general(space,
-				    TRX_UNDO_SEG_HDR
-				    + TRX_UNDO_FSEG_HEADER, TRUE, mtr, NULL);
->>>>>>> 0eb38243
 
 	space->release_free_extents(n_reserved);
 
