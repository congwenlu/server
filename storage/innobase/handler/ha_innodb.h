--- conflicted
+++ resolved
@@ -210,18 +210,10 @@
 
 	int delete_table(const char *name) override;
 
-<<<<<<< HEAD
 	int rename_table(const char* from, const char* to) override;
-	int defragment_table(const char* name, const char* index_name,
-						bool async);
+	inline int defragment_table(const char* name);
 	int check(THD* thd, HA_CHECK_OPT* check_opt) override;
 	char* update_table_comment(const char* comment) override;
-=======
-	int rename_table(const char* from, const char* to);
-	inline int defragment_table(const char* name);
-	int check(THD* thd, HA_CHECK_OPT* check_opt);
-	char* update_table_comment(const char* comment);
->>>>>>> d99f7872
 
 	char* get_foreign_key_create_info() override;
 
