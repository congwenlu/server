--- conflicted
+++ resolved
@@ -465,20 +465,13 @@
 }
 #endif /* !UNIV_HOTBACKUP */
 
-<<<<<<< HEAD
 /***********************************************************//**
-Replaces the new column values stored in the update vector to the record
-given. No field size changes are allowed. */
-UNIV_INTERN
-=======
-/***************************************************************
 Replaces the new column values stored in the update vector to the
 record given. No field size changes are allowed. This function is
 usually invoked on a clustered index. The only use case for a
 secondary index is row_ins_sec_index_entry_by_modify() or its
 counterpart in ibuf_insert_to_index_page(). */
-
->>>>>>> b568369d
+UNIV_INTERN
 void
 row_upd_rec_in_place(
 /*=================*/
