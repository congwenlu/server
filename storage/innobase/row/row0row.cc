/*****************************************************************************

Copyright (c) 1996, 2018, Oracle and/or its affiliates. All Rights Reserved.
Copyright (c) 2018, 2020, MariaDB Corporation.

This program is free software; you can redistribute it and/or modify it under
the terms of the GNU General Public License as published by the Free Software
Foundation; version 2 of the License.

This program is distributed in the hope that it will be useful, but WITHOUT
ANY WARRANTY; without even the implied warranty of MERCHANTABILITY or FITNESS
FOR A PARTICULAR PURPOSE. See the GNU General Public License for more details.

You should have received a copy of the GNU General Public License along with
this program; if not, write to the Free Software Foundation, Inc.,
51 Franklin Street, Fifth Floor, Boston, MA 02110-1335 USA

*****************************************************************************/

/**************************************************//**
@file row/row0row.cc
General row routines

Created 4/20/1996 Heikki Tuuri
*******************************************************/

#include "row0row.h"
#include "data0type.h"
#include "dict0dict.h"
#include "dict0boot.h"
#include "btr0btr.h"
#include "mach0data.h"
#include "trx0rseg.h"
#include "trx0trx.h"
#include "trx0roll.h"
#include "trx0undo.h"
#include "trx0purge.h"
#include "trx0rec.h"
#include "que0que.h"
#include "row0ext.h"
#include "row0upd.h"
#include "rem0cmp.h"
#include "ut0mem.h"
#include "gis0geo.h"
#include "row0mysql.h"

/** Build a spatial index key.
@param[in]	index	spatial index
@param[in]	ext	externally stored column prefixes, or NULL
@param[in,out]	dfield	field of the tuple to be copied
@param[in]	dfield2	field of the tuple to copy
@param[in]	flag	ROW_BUILD_NORMAL, ROW_BUILD_FOR_PURGE or
			ROW_BUILD_FOR_UNDO
@param[in,out]	heap	memory heap from which the memory
			of the field entry is allocated.
@retval false if undo log is logged before spatial index creation. */
static bool row_build_spatial_index_key(
	const dict_index_t*	index,
	const row_ext_t*	ext,
	dfield_t*		dfield,
	const dfield_t*		dfield2,
	ulint			flag,
	mem_heap_t*		heap)
{
	if (dfield2->type.mtype == DATA_MISSING) {
		return false;
	}

	double*			mbr;

	dfield_copy(dfield, dfield2);
	dfield->type.prtype |= DATA_GIS_MBR;

	/* Allocate memory for mbr field */
	mbr = static_cast<double*>(mem_heap_alloc(heap, DATA_MBR_LEN));

	/* Set mbr field data. */
	dfield_set_data(dfield, mbr, DATA_MBR_LEN);

	const fil_space_t* space = index->table->space;

	if (UNIV_UNLIKELY(!dfield2->data || !space)) {
		/* FIXME: dfield contains uninitialized data,
		but row_build_index_entry_low() will not return NULL.
		This bug is inherited from MySQL 5.7.5
		commit b66ad511b61fffe75c58d0a607cdb837c6e6c821. */
		return true;
	}

	const byte* dptr = NULL;
	ulint	dlen = 0;
	ulint	flen = 0;
	double	tmp_mbr[SPDIMS * 2];
	mem_heap_t*	temp_heap = NULL;

	if (!dfield_is_ext(dfield2)) {
		dptr = static_cast<const byte*>(dfield_get_data(dfield2));
		dlen = dfield_get_len(dfield2);
		ut_ad(dptr != &data_error);
		goto write_mbr;
	}

	if (flag == ROW_BUILD_FOR_PURGE) {
		const byte* ptr = static_cast<const byte*>(
			dfield_get_data(dfield2));

		switch (dfield_get_spatial_status(dfield2)) {
		case SPATIAL_ONLY:
			ut_ad(dfield_get_len(dfield2) == DATA_MBR_LEN);
			break;

		case SPATIAL_MIXED:
			ptr += dfield_get_len(dfield2);
			break;

		case SPATIAL_UNKNOWN:
			ut_ad(0);
			/* fall through */
		case SPATIAL_NONE:
			/* Undo record is logged before
			spatial index is created.*/
			return false;
		}

		memcpy(mbr, ptr, DATA_MBR_LEN);
		return true;
	}

	if (flag == ROW_BUILD_FOR_UNDO
	    && dict_table_has_atomic_blobs(index->table)) {
		/* For ROW_FORMAT=DYNAMIC or COMPRESSED, a prefix of
		off-page records is stored in the undo log record (for
		any column prefix indexes). For SPATIAL INDEX, we
		must ignore this prefix. The full column value is
		stored in the BLOB.  For non-spatial index, we would
		have already fetched a necessary prefix of the BLOB,
		available in the "ext" parameter.

		Here, for SPATIAL INDEX, we are fetching the full
		column, which is potentially wasting a lot of I/O,
		memory, and possibly involving a concurrency problem,
		similar to ones that existed before the introduction
		of row_ext_t.

		MDEV-11657 FIXME: write the MBR directly to the undo
		log record, and avoid recomputing it here! */
		flen = BTR_EXTERN_FIELD_REF_SIZE;
		ut_ad(dfield_get_len(dfield2) >= BTR_EXTERN_FIELD_REF_SIZE);
		dptr = static_cast<const byte*>(dfield_get_data(dfield2))
			+ dfield_get_len(dfield2)
			- BTR_EXTERN_FIELD_REF_SIZE;
	} else {
		flen = dfield_get_len(dfield2);
		dptr = static_cast<const byte*>(dfield_get_data(dfield2));
	}

	temp_heap = mem_heap_create(1000);

	dptr = btr_copy_externally_stored_field(
		&dlen, dptr, ext ? ext->zip_size : space->zip_size(),
		flen, temp_heap);

write_mbr:
	if (dlen <= GEO_DATA_HEADER_SIZE) {
		for (uint i = 0; i < SPDIMS; i += 2) {
			tmp_mbr[i] = DBL_MAX;
			tmp_mbr[i + 1] = -DBL_MAX;
		}
	} else {
		rtree_mbr_from_wkb(dptr + GEO_DATA_HEADER_SIZE,
				   uint(dlen - GEO_DATA_HEADER_SIZE),
				   SPDIMS, tmp_mbr);
	}

	dfield_write_mbr(dfield, tmp_mbr);
	if (temp_heap) {
		mem_heap_free(temp_heap);
	}

	return true;
}

/*****************************************************************//**
When an insert or purge to a table is performed, this function builds
the entry to be inserted into or purged from an index on the table.
@return index entry which should be inserted or purged
@retval NULL if the externally stored columns in the clustered index record
are unavailable and ext != NULL, or row is missing some needed columns. */
dtuple_t*
row_build_index_entry_low(
/*======================*/
	const dtuple_t*		row,	/*!< in: row which should be
					inserted or purged */
	const row_ext_t*	ext,	/*!< in: externally stored column
					prefixes, or NULL */
	const dict_index_t*	index,	/*!< in: index on the table */
	mem_heap_t*		heap,	/*!< in,out: memory heap from which
					the memory for the index entry
					is allocated */
	ulint			flag)	/*!< in: ROW_BUILD_NORMAL,
					ROW_BUILD_FOR_PURGE
                                        or ROW_BUILD_FOR_UNDO */
{
	dtuple_t*	entry;
	ulint		entry_len;
	ulint		i = 0;
	ulint		num_v = 0;

	entry_len = dict_index_get_n_fields(index);

	if (flag == ROW_BUILD_FOR_INSERT && dict_index_is_clust(index)) {
		num_v = dict_table_get_n_v_cols(index->table);
		entry = dtuple_create_with_vcol(heap, entry_len, num_v);
	} else {
		entry = dtuple_create(heap, entry_len);
	}

	if (dict_index_is_ibuf(index)) {
		dtuple_set_n_fields_cmp(entry, entry_len);
		/* There may only be externally stored columns
		in a clustered index B-tree of a user table. */
		ut_a(!ext);
	} else {
		dtuple_set_n_fields_cmp(
			entry, dict_index_get_n_unique_in_tree(index));
		if (dict_index_is_spatial(index)) {
			/* Set the MBR field */
			if (!row_build_spatial_index_key(
				    index, ext,
				    dtuple_get_nth_field(entry, 0),
				    dtuple_get_nth_field(
					    row,
					    dict_index_get_nth_field(index, i)
					    ->col->ind), flag, heap)) {
				return NULL;
			}

			i = 1;
		}
	}

	for (; i < entry_len; i++) {
		const dict_field_t& f = index->fields[i];
		dfield_t* dfield = dtuple_get_nth_field(entry, i);

		if (f.col->is_dropped()) {
			ut_ad(index->is_primary());
			ut_ad(index->is_instant());
			ut_ad(!f.col->is_virtual());
			dict_col_copy_type(f.col, &dfield->type);
			if (f.col->is_nullable()) {
				dfield_set_null(dfield);
			} else {
				dfield_set_data(dfield, field_ref_zero,
						f.fixed_len);
			}
			continue;
		}

		const dfield_t* dfield2;

		if (f.col->is_virtual()) {
			const dict_v_col_t* v_col
				= reinterpret_cast<const dict_v_col_t*>(f.col);

			ut_ad(v_col->v_pos < dtuple_get_n_v_fields(row));
			dfield2 = dtuple_get_nth_v_field(row, v_col->v_pos);

			ut_ad(dfield_is_null(dfield2) ||
			      dfield_get_len(dfield2) == 0 || dfield2->data);
			ut_ad(!dfield_is_ext(dfield2));
			if (UNIV_UNLIKELY(dfield2->type.mtype
					  == DATA_MISSING)) {
				ut_ad(flag == ROW_BUILD_FOR_PURGE);
				return(NULL);
			}
		} else {
			dfield2 = dtuple_get_nth_field(row, f.col->ind);
			if (UNIV_UNLIKELY(dfield2->type.mtype
					  == DATA_MISSING)) {
				/* The field has not been initialized in
				the row. This should be from
				trx_undo_rec_get_partial_row(). */
				return(NULL);
			}

			ut_ad(!(dfield2->type.prtype & DATA_VIRTUAL));
		}

		compile_time_assert(DATA_MISSING == 0);

		*dfield = *dfield2;

		if (dfield_is_null(dfield)) {
			continue;
		}

		ulint len = dfield_get_len(dfield);

		if (f.prefix_len == 0
		    && (!dfield_is_ext(dfield)
			|| dict_index_is_clust(index))) {
			/* The dfield_copy() above suffices for
			columns that are stored in-page, or for
			clustered index record columns that are not
			part of a column prefix in the PRIMARY KEY. */
			continue;
		}

		/* If the column is stored externally (off-page) in
		the clustered index, it must be an ordering field in
		the secondary index. If !atomic_blobs, the only way
		we may have a secondary index pointing to a clustered
		index record with an off-page column is when it is a
		column prefix index. If atomic_blobs, also fully
		indexed long columns may be stored off-page. */
		ut_ad(f.col->ord_part);

		if (ext && !f.col->is_virtual()) {
			/* See if the column is stored externally. */
			const byte*	buf = row_ext_lookup(ext, f.col->ind,
							     &len);
			if (UNIV_LIKELY_NULL(buf)) {
				if (UNIV_UNLIKELY(buf == field_ref_zero)) {
					return(NULL);
				}
				dfield_set_data(dfield, buf, len);
			}

			if (f.prefix_len == 0) {
				/* If ROW_FORMAT=DYNAMIC or
				ROW_FORMAT=COMPRESSED, we can have a
				secondary index on an entire column
				that is stored off-page in the
				clustered index. As this is not a
				prefix index (prefix_len == 0),
				include the entire off-page column in
				the secondary index record. */
				continue;
			}
		} else if (dfield_is_ext(dfield)) {
			/* This table is either in
			(ROW_FORMAT=REDUNDANT or ROW_FORMAT=COMPACT)
			or a purge record where the ordered part of
			the field is not external.
			In ROW_FORMAT=REDUNDANT and ROW_FORMAT=COMPACT,
			the maximum column prefix
			index length is 767 bytes, and the clustered
			index record contains a 768-byte prefix of
			each off-page column. */
			ut_a(len >= BTR_EXTERN_FIELD_REF_SIZE);
			len -= BTR_EXTERN_FIELD_REF_SIZE;
			dfield_set_len(dfield, len);
		}

		/* If a column prefix index, take only the prefix. */
		if (f.prefix_len) {
			len = dtype_get_at_most_n_mbchars(
				f.col->prtype,
				f.col->mbminlen, f.col->mbmaxlen,
				f.prefix_len, len,
				static_cast<char*>(dfield_get_data(dfield)));
			dfield_set_len(dfield, len);
		}
	}

	for (i = num_v; i--; ) {
		ut_ad(index->is_primary());
		ut_ad(flag == ROW_BUILD_FOR_INSERT);
		dfield_t* dfield = dtuple_get_nth_v_field(entry, i);
		const dict_v_col_t* v_col = dict_table_get_nth_v_col(
			index->table, i);
		ut_ad(!v_col->m_col.is_dropped());
		ut_ad(v_col->v_pos < dtuple_get_n_v_fields(row));
		const dfield_t* dfield2 = dtuple_get_nth_v_field(
			row, v_col->v_pos);
		ut_ad(dfield_is_null(dfield2) ||
		      dfield_get_len(dfield2) == 0 || dfield2->data);
		ut_ad(dfield2->type.mtype != DATA_MISSING);
		*dfield = *dfield2;
	}

	return entry;
}

/** An inverse function to row_build_index_entry. Builds a row from a
record in a clustered index, with possible indexing on ongoing
addition of new virtual columns.
@param[in]	type		ROW_COPY_POINTERS or ROW_COPY_DATA;
@param[in]	index		clustered index
@param[in]	rec		record in the clustered index
@param[in]	offsets		rec_get_offsets(rec,index) or NULL
@param[in]	col_table	table, to check which
				externally stored columns
				occur in the ordering columns
				of an index, or NULL if
				index->table should be
				consulted instead
@param[in]	defaults	default values of added/changed columns, or NULL
@param[in]	add_v		new virtual columns added
				along with new indexes
@param[in]	col_map		mapping of old column
				numbers to new ones, or NULL
@param[in]	ext		cache of externally stored column
				prefixes, or NULL
@param[in]	heap		memory heap from which
				the memory needed is allocated
@return own: row built; */
static inline
dtuple_t*
row_build_low(
	ulint			type,
	const dict_index_t*	index,
	const rec_t*		rec,
	const rec_offs*		offsets,
	const dict_table_t*	col_table,
	const dtuple_t*		defaults,
	const dict_add_v_col_t*	add_v,
	const ulint*		col_map,
	row_ext_t**		ext,
	mem_heap_t*		heap)
{
	const byte*		copy;
	dtuple_t*		row;
	ulint			n_ext_cols;
	ulint*			ext_cols	= NULL; /* remove warning */
	ulint			len;
	byte*			buf;
	ulint			j;
	mem_heap_t*		tmp_heap	= NULL;
	rec_offs		offsets_[REC_OFFS_NORMAL_SIZE];
	rec_offs_init(offsets_);

	ut_ad(index != NULL);
	ut_ad(rec != NULL);
	ut_ad(heap != NULL);
	ut_ad(dict_index_is_clust(index));
	ut_ad(!mutex_own(&trx_sys.mutex));
	ut_ad(!col_map || col_table);

	if (!offsets) {
		offsets = rec_get_offsets(rec, index, offsets_, true,
					  ULINT_UNDEFINED, &tmp_heap);
	} else {
		ut_ad(rec_offs_validate(rec, index, offsets));
	}

#if defined UNIV_DEBUG || defined UNIV_BLOB_LIGHT_DEBUG
	/* Some blob refs can be NULL during crash recovery before
	trx_rollback_active() has completed execution, or when a concurrently
	executing insert or update has committed the B-tree mini-transaction
	but has not yet managed to restore the cursor position for writing
	the big_rec. Note that the mini-transaction can be committed multiple
	times, and the cursor restore can happen multiple times for single
	insert or update statement.  */
	ut_a(!rec_offs_any_null_extern(rec, offsets)
	     || trx_sys.is_registered(current_trx(),
				      row_get_rec_trx_id(rec, index,
							 offsets)));
#endif /* UNIV_DEBUG || UNIV_BLOB_LIGHT_DEBUG */

	if (type != ROW_COPY_POINTERS) {
		/* Take a copy of rec to heap */
		buf = static_cast<byte*>(
			mem_heap_alloc(heap, rec_offs_size(offsets)));

		copy = rec_copy(buf, rec, offsets);
	} else {
		copy = rec;
	}

	n_ext_cols = rec_offs_n_extern(offsets);
	if (n_ext_cols) {
		ext_cols = static_cast<ulint*>(
			mem_heap_alloc(heap, n_ext_cols * sizeof *ext_cols));
	}

	/* Avoid a debug assertion in rec_offs_validate(). */
	rec_offs_make_valid(copy, index, true, const_cast<rec_offs*>(offsets));

	if (!col_table) {
		ut_ad(!col_map);
		ut_ad(!defaults);
		col_table = index->table;
	}

	if (defaults) {
		ut_ad(col_map);
		row = dtuple_copy(defaults, heap);
		/* dict_table_copy_types() would set the fields to NULL */
		for (ulint i = 0; i < dict_table_get_n_cols(col_table); i++) {
			dict_col_copy_type(
				dict_table_get_nth_col(col_table, i),
				dfield_get_type(dtuple_get_nth_field(row, i)));
		}
	} else if (add_v != NULL) {
		row = dtuple_create_with_vcol(
			heap, dict_table_get_n_cols(col_table),
			dict_table_get_n_v_cols(col_table) + add_v->n_v_col);
		dict_table_copy_types(row, col_table);

		for (ulint i = 0; i < add_v->n_v_col; i++) {
			dict_col_copy_type(
				&add_v->v_col[i].m_col,
				dfield_get_type(dtuple_get_nth_v_field(
					row, i + col_table->n_v_def)));
		}
	} else {
		row = dtuple_create_with_vcol(
			heap, dict_table_get_n_cols(col_table),
			dict_table_get_n_v_cols(col_table));
		dict_table_copy_types(row, col_table);
	}

	dtuple_set_info_bits(row, rec_get_info_bits(
				     copy, rec_offs_comp(offsets)));

	j = 0;

	const dict_field_t* ind_field = index->fields;

	for (ulint i = 0; i < rec_offs_n_fields(offsets); i++) {
		if (i == index->first_user_field()
		    && rec_is_alter_metadata(rec, *index)) {
			ut_ad(rec_offs_nth_extern(offsets, i));
			ut_d(ulint len);
			ut_d(rec_get_nth_field_offs(offsets, i, &len));
			ut_ad(len == FIELD_REF_SIZE);
			continue;
		}

		ut_ad(ind_field < &index->fields[index->n_fields]);

		const dict_col_t* col = dict_field_get_col(ind_field);

		if ((ind_field++)->prefix_len) {
			/* Column prefixes can only occur in key
			fields, which cannot be stored externally. For
			a column prefix, there should also be the full
			field in the clustered index tuple. The row
			tuple comprises full fields, not prefixes. */
			ut_ad(!rec_offs_nth_extern(offsets, i));
			continue;
		}

		if (col->is_dropped()) {
			continue;
		}

		ulint	col_no = dict_col_get_no(col);

		if (col_map) {
			col_no = col_map[col_no];

			if (col_no == ULINT_UNDEFINED) {
				/* dropped column */
				continue;
			}
		}

		dfield_t*	dfield = dtuple_get_nth_field(row, col_no);

		const void*	field = rec_get_nth_field(
			copy, offsets, i, &len);
		if (len == UNIV_SQL_DEFAULT) {
			field = index->instant_field_value(i, &len);
			if (field && type != ROW_COPY_POINTERS) {
				field = mem_heap_dup(heap, field, len);
			}
		}
		dfield_set_data(dfield, field, len);

		if (rec_offs_nth_extern(offsets, i)) {
			dfield_set_ext(dfield);

			col = dict_table_get_nth_col(col_table, col_no);

			if (col->ord_part) {
				/* We will have to fetch prefixes of
				externally stored columns that are
				referenced by column prefixes. */
				ext_cols[j++] = col_no;
			}
		}
	}

	rec_offs_make_valid(rec, index, true, const_cast<rec_offs*>(offsets));

	ut_ad(dtuple_check_typed(row));

	if (!ext) {
		/* REDUNDANT and COMPACT formats store a local
		768-byte prefix of each externally stored
		column. No cache is needed.

		During online table rebuild,
		row_log_table_apply_delete_low()
		may use a cache that was set up by
		row_log_table_delete(). */

	} else if (j) {
		*ext = row_ext_create(j, ext_cols, *index->table, row,
				      heap);
	} else {
		*ext = NULL;
	}

	if (tmp_heap) {
		mem_heap_free(tmp_heap);
	}

	return(row);
}


/*******************************************************************//**
An inverse function to row_build_index_entry. Builds a row from a
record in a clustered index.
@return own: row built; see the NOTE below! */
dtuple_t*
row_build(
/*======*/
	ulint			type,	/*!< in: ROW_COPY_POINTERS or
					ROW_COPY_DATA; the latter
					copies also the data fields to
					heap while the first only
					places pointers to data fields
					on the index page, and thus is
					more efficient */
	const dict_index_t*	index,	/*!< in: clustered index */
	const rec_t*		rec,	/*!< in: record in the clustered
					index; NOTE: in the case
					ROW_COPY_POINTERS the data
					fields in the row will point
					directly into this record,
					therefore, the buffer page of
					this record must be at least
					s-latched and the latch held
					as long as the row dtuple is used! */
	const rec_offs*		offsets,/*!< in: rec_get_offsets(rec,index)
					or NULL, in which case this function
					will invoke rec_get_offsets() */
	const dict_table_t*	col_table,
					/*!< in: table, to check which
					externally stored columns
					occur in the ordering columns
					of an index, or NULL if
					index->table should be
					consulted instead */
	const dtuple_t*		defaults,
					/*!< in: default values of
					added and changed columns, or NULL */
	const ulint*		col_map,/*!< in: mapping of old column
					numbers to new ones, or NULL */
	row_ext_t**		ext,	/*!< out, own: cache of
					externally stored column
					prefixes, or NULL */
	mem_heap_t*		heap)	/*!< in: memory heap from which
					 the memory needed is allocated */
{
	return(row_build_low(type, index, rec, offsets, col_table,
			     defaults, NULL, col_map, ext, heap));
}

/** An inverse function to row_build_index_entry. Builds a row from a
record in a clustered index, with possible indexing on ongoing
addition of new virtual columns.
@param[in]	type		ROW_COPY_POINTERS or ROW_COPY_DATA;
@param[in]	index		clustered index
@param[in]	rec		record in the clustered index
@param[in]	offsets		rec_get_offsets(rec,index) or NULL
@param[in]	col_table	table, to check which
				externally stored columns
				occur in the ordering columns
				of an index, or NULL if
				index->table should be
				consulted instead
@param[in]	defaults	default values of added, changed columns, or NULL
@param[in]	add_v		new virtual columns added
				along with new indexes
@param[in]	col_map		mapping of old column
				numbers to new ones, or NULL
@param[in]	ext		cache of externally stored column
				prefixes, or NULL
@param[in]	heap		memory heap from which
				the memory needed is allocated
@return own: row built; */
dtuple_t*
row_build_w_add_vcol(
	ulint			type,
	const dict_index_t*	index,
	const rec_t*		rec,
	const rec_offs*		offsets,
	const dict_table_t*	col_table,
	const dtuple_t*		defaults,
	const dict_add_v_col_t*	add_v,
	const ulint*		col_map,
	row_ext_t**		ext,
	mem_heap_t*		heap)
{
	return(row_build_low(type, index, rec, offsets, col_table,
			     defaults, add_v, col_map, ext, heap));
}

/** Convert an index record to a data tuple.
@tparam metadata whether the index->instant_field_value() needs to be accessed
@tparam mblob 1 if rec_is_alter_metadata();
2 if we want converted metadata corresponding to info_bits
@param[in]	rec		index record
@param[in]	index		index
@param[in]	offsets		rec_get_offsets(rec, index)
@param[out]	n_ext		number of externally stored columns
@param[in,out]	heap		memory heap for allocations
@param[in]	info_bits	(only used if mblob=2)
@param[in]	pad		(only used if mblob=2)
@return index entry built; does not set info_bits, and the data fields
in the entry will point directly to rec */
template<bool metadata, int mblob = 0>
static inline
dtuple_t*
row_rec_to_index_entry_impl(
	const rec_t*		rec,
	const dict_index_t*	index,
<<<<<<< HEAD
	const offset_t*		offsets,
	mem_heap_t*		heap,
	ulint			info_bits = 0,
	bool			pad = false)
=======
	const rec_offs*		offsets,
	mem_heap_t*		heap)
>>>>>>> 8648b9be
{
	ut_ad(rec != NULL);
	ut_ad(heap != NULL);
	ut_ad(index != NULL);
	ut_ad(!mblob || index->is_primary());
	ut_ad(!mblob || !index->table->is_temporary());
	ut_ad(!mblob || !dict_index_is_spatial(index));
	compile_time_assert(!mblob || metadata);
	compile_time_assert(mblob <= 2);
	/* Because this function may be invoked by row0merge.cc
	on a record whose header is in different format, the check
	rec_offs_validate(rec, index, offsets) must be avoided here. */

	const bool got = mblob == 2 && rec_is_alter_metadata(rec, *index);
	ulint rec_len = rec_offs_n_fields(offsets);
	if (mblob == 2) {
		ut_ad(info_bits == REC_INFO_METADATA_ALTER
		      || info_bits == REC_INFO_METADATA_ADD);
		ut_ad(rec_len <= ulint(index->n_fields + got));
		if (pad) {
			rec_len = ulint(index->n_fields)
				+ (info_bits == REC_INFO_METADATA_ALTER);
		} else if (!got && info_bits == REC_INFO_METADATA_ALTER) {
			rec_len++;
		}
	} else {
		ut_ad(info_bits == 0);
		ut_ad(!pad);
	}
	dtuple_t* entry = dtuple_create(heap, rec_len);
	dfield_t* dfield = entry->fields;

	dtuple_set_n_fields_cmp(entry,
				dict_index_get_n_unique_in_tree(index));
	ut_ad(mblob == 2
	      || rec_len == dict_index_get_n_fields(index) + uint(mblob == 1)
	      /* a record for older SYS_INDEXES table
	      (missing merge_threshold column) is acceptable. */
	      || (!index->table->is_temporary()
		  && index->table->id == DICT_INDEXES_ID
		  && rec_len == dict_index_get_n_fields(index) - 1));

	ulint i;
	for (i = 0; i < (mblob ? index->first_user_field() : rec_len);
	     i++, dfield++) {
		dict_col_copy_type(dict_index_get_nth_col(index, i),
				   &dfield->type);
		if (!mblob
		    && dict_index_is_spatial(index)
		    && DATA_GEOMETRY_MTYPE(dfield->type.mtype)) {
			dfield->type.prtype |= DATA_GIS_MBR;
		}

		ulint len;
		const byte* field = metadata
			? rec_get_nth_cfield(rec, index, offsets, i, &len)
			: rec_get_nth_field(rec, offsets, i, &len);

		dfield_set_data(dfield, field, len);

		if (rec_offs_nth_extern(offsets, i)) {
			dfield_set_ext(dfield);
		}
	}

	if (mblob) {
		ulint len;
		const byte* field;
		ulint j = i;

		if (mblob == 2) {
			const bool want = info_bits == REC_INFO_METADATA_ALTER;
			if (got == want) {
				if (got) {
					goto copy_metadata;
				}
			} else {
				if (want) {
					/* Allocate a placeholder for
					adding metadata in an update. */
					len = FIELD_REF_SIZE;
					field = static_cast<byte*>(
						mem_heap_zalloc(heap, len));
					/* In reality there is one fewer
					field present in the record. */
					rec_len--;
					goto init_metadata;
				}

				/* Skip the undesired metadata blob
				(for example, when rolling back an
				instant ALTER TABLE). */
				i++;
			}
			goto copy_user_fields;
		}
copy_metadata:
		ut_ad(rec_offs_nth_extern(offsets, i));
		field = rec_get_nth_field(rec, offsets, i++, &len);
init_metadata:
		dfield->type.metadata_blob_init();
		ut_ad(len == FIELD_REF_SIZE);
		dfield_set_data(dfield, field, len);
		dfield_set_ext(dfield++);
copy_user_fields:
		for (; i < rec_len; i++, dfield++) {
			dict_col_copy_type(dict_index_get_nth_col(index, j++),
					   &dfield->type);
			if (mblob == 2 && pad
			    && i >= rec_offs_n_fields(offsets)) {
				field = index->instant_field_value(j - 1,
								   &len);
				dfield_set_data(dfield, field, len);
				continue;
			}

			field = rec_get_nth_field(rec, offsets, i, &len);
			dfield_set_data(dfield, field, len);

			if (rec_offs_nth_extern(offsets, i)) {
				dfield_set_ext(dfield);
			}
		}
	}

	if (mblob == 2) {
		ulint n_fields = ulint(dfield - entry->fields);
		ut_ad(entry->n_fields >= n_fields);
		entry->n_fields = n_fields;
	}
	ut_ad(dfield == entry->fields + entry->n_fields);
	ut_ad(dtuple_check_typed(entry));
	return entry;
}

/** Convert an index record to a data tuple.
@param[in]	rec	index record
@param[in]	index	index
@param[in]	offsets	rec_get_offsets(rec, index)
@param[in,out]	heap	memory heap for allocations */
dtuple_t*
row_rec_to_index_entry_low(
	const rec_t*		rec,
	const dict_index_t*	index,
	const rec_offs*		offsets,
	mem_heap_t*		heap)
{
	return row_rec_to_index_entry_impl<false>(rec, index, offsets, heap);
}

/*******************************************************************//**
Converts an index record to a typed data tuple. NOTE that externally
stored (often big) fields are NOT copied to heap.
@return own: index entry built */
dtuple_t*
row_rec_to_index_entry(
/*===================*/
	const rec_t*		rec,	/*!< in: record in the index */
	const dict_index_t*	index,	/*!< in: index */
	const rec_offs*		offsets,/*!< in: rec_get_offsets(rec) */
	mem_heap_t*		heap)	/*!< in: memory heap from which
					the memory needed is allocated */
{
	ut_ad(rec != NULL);
	ut_ad(heap != NULL);
	ut_ad(index != NULL);
	ut_ad(rec_offs_validate(rec, index, offsets));

	/* Take a copy of rec to heap */
	const rec_t* copy_rec = rec_copy(
		static_cast<byte*>(mem_heap_alloc(heap,
						  rec_offs_size(offsets))),
		rec, offsets);

	rec_offs_make_valid(copy_rec, index, true,
<<<<<<< HEAD
			    const_cast<offset_t*>(offsets));

	dtuple_t* entry = rec_is_alter_metadata(copy_rec, *index)
		? row_rec_to_index_entry_impl<true,1>(
			copy_rec, index, offsets, heap)
		: row_rec_to_index_entry_impl<true>(
			copy_rec, index, offsets, heap);

=======
			    const_cast<rec_offs*>(offsets));
	entry = row_rec_to_index_entry_impl<true>(
		copy_rec, index, offsets, heap);
>>>>>>> 8648b9be
	rec_offs_make_valid(rec, index, true,
			    const_cast<rec_offs*>(offsets));

	dtuple_set_info_bits(entry,
			     rec_get_info_bits(rec, rec_offs_comp(offsets)));

	return(entry);
}

/** Convert a metadata record to a data tuple.
@param[in]	rec		metadata record
@param[in]	index		clustered index after instant ALTER TABLE
@param[in]	offsets		rec_get_offsets(rec)
@param[in,out]	heap		memory heap for allocations
@param[in]	info_bits	the info_bits after an update
@param[in]	pad		whether to pad to index->n_fields */
dtuple_t*
row_metadata_to_tuple(
	const rec_t*		rec,
	const dict_index_t*	index,
	const offset_t*		offsets,
	mem_heap_t*		heap,
	ulint			info_bits,
	bool			pad)
{
	ut_ad(info_bits == REC_INFO_METADATA_ALTER
	      || info_bits == REC_INFO_METADATA_ADD);
	ut_ad(rec_is_metadata(rec, *index));
	ut_ad(rec_offs_validate(rec, index, offsets));

	const rec_t* copy_rec = rec_copy(
		static_cast<byte*>(mem_heap_alloc(heap,
						  rec_offs_size(offsets))),
		rec, offsets);

	rec_offs_make_valid(copy_rec, index, true,
			    const_cast<offset_t*>(offsets));

	dtuple_t* entry = info_bits == REC_INFO_METADATA_ALTER
		|| rec_is_alter_metadata(copy_rec, *index)
		? row_rec_to_index_entry_impl<true,2>(
			copy_rec, index, offsets, heap, info_bits, pad)
		: row_rec_to_index_entry_impl<true>(
			copy_rec, index, offsets, heap);

	rec_offs_make_valid(rec, index, true,
			    const_cast<offset_t*>(offsets));

	dtuple_set_info_bits(entry, info_bits);
	return entry;
}

/*******************************************************************//**
Builds from a secondary index record a row reference with which we can
search the clustered index record.
@return own: row reference built; see the NOTE below! */
dtuple_t*
row_build_row_ref(
/*==============*/
	ulint		type,	/*!< in: ROW_COPY_DATA, or ROW_COPY_POINTERS:
				the former copies also the data fields to
				heap, whereas the latter only places pointers
				to data fields on the index page */
	dict_index_t*	index,	/*!< in: secondary index */
	const rec_t*	rec,	/*!< in: record in the index;
				NOTE: in the case ROW_COPY_POINTERS
				the data fields in the row will point
				directly into this record, therefore,
				the buffer page of this record must be
				at least s-latched and the latch held
				as long as the row reference is used! */
	mem_heap_t*	heap)	/*!< in: memory heap from which the memory
				needed is allocated */
{
	dict_table_t*	table;
	dict_index_t*	clust_index;
	dfield_t*	dfield;
	dtuple_t*	ref;
	const byte*	field;
	ulint		len;
	ulint		ref_len;
	ulint		pos;
	byte*		buf;
	ulint		clust_col_prefix_len;
	ulint		i;
	mem_heap_t*	tmp_heap	= NULL;
	rec_offs	offsets_[REC_OFFS_NORMAL_SIZE];
	rec_offs*	offsets		= offsets_;
	rec_offs_init(offsets_);

	ut_ad(index != NULL);
	ut_ad(rec != NULL);
	ut_ad(heap != NULL);
	ut_ad(!dict_index_is_clust(index));

	offsets = rec_get_offsets(rec, index, offsets, true,
				  ULINT_UNDEFINED, &tmp_heap);
	/* Secondary indexes must not contain externally stored columns. */
	ut_ad(!rec_offs_any_extern(offsets));

	if (type == ROW_COPY_DATA) {
		/* Take a copy of rec to heap */

		buf = static_cast<byte*>(
			mem_heap_alloc(heap, rec_offs_size(offsets)));

		rec = rec_copy(buf, rec, offsets);
		rec_offs_make_valid(rec, index, true, offsets);
	}

	table = index->table;

	clust_index = dict_table_get_first_index(table);

	ref_len = dict_index_get_n_unique(clust_index);

	ref = dtuple_create(heap, ref_len);

	dict_index_copy_types(ref, clust_index, ref_len);

	for (i = 0; i < ref_len; i++) {
		dfield = dtuple_get_nth_field(ref, i);

		pos = dict_index_get_nth_field_pos(index, clust_index, i);

		ut_a(pos != ULINT_UNDEFINED);

		ut_ad(!rec_offs_nth_default(offsets, pos));
		field = rec_get_nth_field(rec, offsets, pos, &len);

		dfield_set_data(dfield, field, len);

		/* If the primary key contains a column prefix, then the
		secondary index may contain a longer prefix of the same
		column, or the full column, and we must adjust the length
		accordingly. */

		clust_col_prefix_len = dict_index_get_nth_field(
			clust_index, i)->prefix_len;

		if (clust_col_prefix_len > 0) {
			if (len != UNIV_SQL_NULL) {

				const dtype_t*	dtype
					= dfield_get_type(dfield);

				dfield_set_len(dfield,
					       dtype_get_at_most_n_mbchars(
						       dtype->prtype,
						       dtype->mbminlen,
						       dtype->mbmaxlen,
						       clust_col_prefix_len,
						       len, (char*) field));
			}
		}
	}

	ut_ad(dtuple_check_typed(ref));
	if (tmp_heap) {
		mem_heap_free(tmp_heap);
	}

	return(ref);
}

/*******************************************************************//**
Builds from a secondary index record a row reference with which we can
search the clustered index record. */
void
row_build_row_ref_in_tuple(
/*=======================*/
	dtuple_t*		ref,	/*!< in/out: row reference built;
					see the NOTE below! */
	const rec_t*		rec,	/*!< in: record in the index;
					NOTE: the data fields in ref
					will point directly into this
					record, therefore, the buffer
					page of this record must be at
					least s-latched and the latch
					held as long as the row
					reference is used! */
	const dict_index_t*	index,	/*!< in: secondary index */
	rec_offs*		offsets)/*!< in: rec_get_offsets(rec, index)
					or NULL */
{
	const dict_index_t*	clust_index;
	dfield_t*		dfield;
	const byte*		field;
	ulint			len;
	ulint			ref_len;
	ulint			pos;
	ulint			clust_col_prefix_len;
	ulint			i;
	mem_heap_t*		heap		= NULL;
	rec_offs		offsets_[REC_OFFS_NORMAL_SIZE];
	rec_offs_init(offsets_);

	ut_ad(!dict_index_is_clust(index));
	ut_a(index->table);

	clust_index = dict_table_get_first_index(index->table);
	ut_ad(clust_index);

	if (!offsets) {
		offsets = rec_get_offsets(rec, index, offsets_, true,
					  ULINT_UNDEFINED, &heap);
	} else {
		ut_ad(rec_offs_validate(rec, index, offsets));
	}

	/* Secondary indexes must not contain externally stored columns. */
	ut_ad(!rec_offs_any_extern(offsets));
	ref_len = dict_index_get_n_unique(clust_index);

	ut_ad(ref_len == dtuple_get_n_fields(ref));

	dict_index_copy_types(ref, clust_index, ref_len);

	for (i = 0; i < ref_len; i++) {
		dfield = dtuple_get_nth_field(ref, i);

		pos = dict_index_get_nth_field_pos(index, clust_index, i);

		ut_a(pos != ULINT_UNDEFINED);

		ut_ad(!rec_offs_nth_default(offsets, pos));
		field = rec_get_nth_field(rec, offsets, pos, &len);

		dfield_set_data(dfield, field, len);

		/* If the primary key contains a column prefix, then the
		secondary index may contain a longer prefix of the same
		column, or the full column, and we must adjust the length
		accordingly. */

		clust_col_prefix_len = dict_index_get_nth_field(
			clust_index, i)->prefix_len;

		if (clust_col_prefix_len > 0) {
			if (len != UNIV_SQL_NULL) {

				const dtype_t*	dtype
					= dfield_get_type(dfield);

				dfield_set_len(dfield,
					       dtype_get_at_most_n_mbchars(
						       dtype->prtype,
						       dtype->mbminlen,
						       dtype->mbmaxlen,
						       clust_col_prefix_len,
						       len, (char*) field));
			}
		}
	}

	ut_ad(dtuple_check_typed(ref));
	if (UNIV_LIKELY_NULL(heap)) {
		mem_heap_free(heap);
	}
}

/***************************************************************//**
Searches the clustered index record for a row, if we have the row reference.
@return TRUE if found */
ibool
row_search_on_row_ref(
/*==================*/
	btr_pcur_t*		pcur,	/*!< out: persistent cursor, which must
					be closed by the caller */
	ulint			mode,	/*!< in: BTR_MODIFY_LEAF, ... */
	const dict_table_t*	table,	/*!< in: table */
	const dtuple_t*		ref,	/*!< in: row reference */
	mtr_t*			mtr)	/*!< in/out: mtr */
{
	ulint		low_match;
	rec_t*		rec;
	dict_index_t*	index;

	ut_ad(dtuple_check_typed(ref));

	index = dict_table_get_first_index(table);

	if (UNIV_UNLIKELY(ref->info_bits != 0)) {
		ut_ad(ref->is_metadata());
		ut_ad(ref->n_fields <= index->n_uniq);
		if (btr_pcur_open_at_index_side(
			    true, index, mode, pcur, true, 0, mtr)
		    != DB_SUCCESS
		    || !btr_pcur_move_to_next_user_rec(pcur, mtr)) {
			return FALSE;
		}
		/* We do not necessarily have index->is_instant() here,
		because we could be executing a rollback of an
		instant ADD COLUMN operation. The function
		rec_is_metadata() asserts index->is_instant();
		we do not want to call it here. */
		return rec_get_info_bits(btr_pcur_get_rec(pcur),
					 dict_table_is_comp(index->table))
			& REC_INFO_MIN_REC_FLAG;
	} else {
		ut_a(ref->n_fields == index->n_uniq);
		if (btr_pcur_open(index, ref, PAGE_CUR_LE, mode, pcur, mtr)
		    != DB_SUCCESS) {
			return FALSE;
		}
	}

	low_match = btr_pcur_get_low_match(pcur);

	rec = btr_pcur_get_rec(pcur);

	if (page_rec_is_infimum(rec)) {

		return(FALSE);
	}

	if (low_match != dtuple_get_n_fields(ref)) {

		return(FALSE);
	}

	return(TRUE);
}

/*********************************************************************//**
Fetches the clustered index record for a secondary index record. The latches
on the secondary index record are preserved.
@return record or NULL, if no record found */
rec_t*
row_get_clust_rec(
/*==============*/
	ulint		mode,	/*!< in: BTR_MODIFY_LEAF, ... */
	const rec_t*	rec,	/*!< in: record in a secondary index */
	dict_index_t*	index,	/*!< in: secondary index */
	dict_index_t**	clust_index,/*!< out: clustered index */
	mtr_t*		mtr)	/*!< in: mtr */
{
	mem_heap_t*	heap;
	dtuple_t*	ref;
	dict_table_t*	table;
	btr_pcur_t	pcur;
	ibool		found;
	rec_t*		clust_rec;

	ut_ad(!dict_index_is_clust(index));

	table = index->table;

	heap = mem_heap_create(256);

	ref = row_build_row_ref(ROW_COPY_POINTERS, index, rec, heap);

	found = row_search_on_row_ref(&pcur, mode, table, ref, mtr);

	clust_rec = found ? btr_pcur_get_rec(&pcur) : NULL;

	mem_heap_free(heap);

	btr_pcur_close(&pcur);

	*clust_index = dict_table_get_first_index(table);

	return(clust_rec);
}

/***************************************************************//**
Searches an index record.
@return whether the record was found or buffered */
enum row_search_result
row_search_index_entry(
/*===================*/
	dict_index_t*	index,	/*!< in: index */
	const dtuple_t*	entry,	/*!< in: index entry */
	ulint		mode,	/*!< in: BTR_MODIFY_LEAF, ... */
	btr_pcur_t*	pcur,	/*!< in/out: persistent cursor, which must
				be closed by the caller */
	mtr_t*		mtr)	/*!< in: mtr */
{
	ulint	n_fields;
	ulint	low_match;
	rec_t*	rec;

	ut_ad(dtuple_check_typed(entry));

	if (dict_index_is_spatial(index)) {
		ut_ad(mode & BTR_MODIFY_LEAF || mode & BTR_MODIFY_TREE);
		rtr_pcur_open(index, entry, PAGE_CUR_RTREE_LOCATE,
			      mode, pcur, mtr);
	} else {
		btr_pcur_open(index, entry, PAGE_CUR_LE, mode, pcur, mtr);
	}

	switch (btr_pcur_get_btr_cur(pcur)->flag) {
	case BTR_CUR_DELETE_REF:
		ut_a(mode & BTR_DELETE && !dict_index_is_spatial(index));
		return(ROW_NOT_DELETED_REF);

	case BTR_CUR_DEL_MARK_IBUF:
	case BTR_CUR_DELETE_IBUF:
	case BTR_CUR_INSERT_TO_IBUF:
		return(ROW_BUFFERED);

	case BTR_CUR_HASH:
	case BTR_CUR_HASH_FAIL:
	case BTR_CUR_BINARY:
		break;
	}

	low_match = btr_pcur_get_low_match(pcur);

	rec = btr_pcur_get_rec(pcur);

	n_fields = dtuple_get_n_fields(entry);

	if (page_rec_is_infimum(rec)) {

		return(ROW_NOT_FOUND);
	} else if (low_match != n_fields) {

		return(ROW_NOT_FOUND);
	}

	return(ROW_FOUND);
}

/*******************************************************************//**
Formats the raw data in "data" (in InnoDB on-disk format) that is of
type DATA_INT using "prtype" and writes the result to "buf".
If the data is in unknown format, then nothing is written to "buf",
0 is returned and "format_in_hex" is set to TRUE, otherwise
"format_in_hex" is left untouched.
Not more than "buf_size" bytes are written to "buf".
The result is always '\0'-terminated (provided buf_size > 0) and the
number of bytes that were written to "buf" is returned (including the
terminating '\0').
@return number of bytes that were written */
static
ulint
row_raw_format_int(
/*===============*/
	const char*	data,		/*!< in: raw data */
	ulint		data_len,	/*!< in: raw data length
					in bytes */
	ulint		prtype,		/*!< in: precise type */
	char*		buf,		/*!< out: output buffer */
	ulint		buf_size,	/*!< in: output buffer size
					in bytes */
	ibool*		format_in_hex)	/*!< out: should the data be
					formated in hex */
{
	ulint	ret;

	if (data_len <= sizeof(ib_uint64_t)) {

		ib_uint64_t	value;
		ibool		unsigned_type = prtype & DATA_UNSIGNED;

		value = mach_read_int_type(
			(const byte*) data, data_len, unsigned_type);

		ret = (ulint) snprintf(
			buf, buf_size,
			unsigned_type ? "%llu" : "%lld", (longlong) value)+1;
	} else {

		*format_in_hex = TRUE;
		ret = 0;
	}

	return(ut_min(ret, buf_size));
}

/*******************************************************************//**
Formats the raw data in "data" (in InnoDB on-disk format) that is of
type DATA_(CHAR|VARCHAR|MYSQL|VARMYSQL) using "prtype" and writes the
result to "buf".
If the data is in binary format, then nothing is written to "buf",
0 is returned and "format_in_hex" is set to TRUE, otherwise
"format_in_hex" is left untouched.
Not more than "buf_size" bytes are written to "buf".
The result is always '\0'-terminated (provided buf_size > 0) and the
number of bytes that were written to "buf" is returned (including the
terminating '\0').
@return number of bytes that were written */
static
ulint
row_raw_format_str(
/*===============*/
	const char*	data,		/*!< in: raw data */
	ulint		data_len,	/*!< in: raw data length
					in bytes */
	ulint		prtype,		/*!< in: precise type */
	char*		buf,		/*!< out: output buffer */
	ulint		buf_size,	/*!< in: output buffer size
					in bytes */
	ibool*		format_in_hex)	/*!< out: should the data be
					formated in hex */
{
	ulint	charset_coll;

	if (buf_size == 0) {

		return(0);
	}

	/* we assume system_charset_info is UTF-8 */

	charset_coll = dtype_get_charset_coll(prtype);

	if (UNIV_LIKELY(dtype_is_utf8(prtype))) {

		return(ut_str_sql_format(data, data_len, buf, buf_size));
	}
	/* else */

	if (charset_coll == DATA_MYSQL_BINARY_CHARSET_COLL) {

		*format_in_hex = TRUE;
		return(0);
	}
	/* else */

	return(innobase_raw_format(data, data_len, charset_coll,
					  buf, buf_size));
}

/*******************************************************************//**
Formats the raw data in "data" (in InnoDB on-disk format) using
"dict_field" and writes the result to "buf".
Not more than "buf_size" bytes are written to "buf".
The result is always NUL-terminated (provided buf_size is positive) and the
number of bytes that were written to "buf" is returned (including the
terminating NUL).
@return number of bytes that were written */
ulint
row_raw_format(
/*===========*/
	const char*		data,		/*!< in: raw data */
	ulint			data_len,	/*!< in: raw data length
						in bytes */
	const dict_field_t*	dict_field,	/*!< in: index field */
	char*			buf,		/*!< out: output buffer */
	ulint			buf_size)	/*!< in: output buffer size
						in bytes */
{
	ulint	mtype;
	ulint	prtype;
	ulint	ret;
	ibool	format_in_hex;

	ut_ad(data_len != UNIV_SQL_DEFAULT);

	if (buf_size == 0) {

		return(0);
	}

	if (data_len == UNIV_SQL_NULL) {

		ret = snprintf((char*) buf, buf_size, "NULL") + 1;

		return(ut_min(ret, buf_size));
	}

	mtype = dict_field->col->mtype;
	prtype = dict_field->col->prtype;

	format_in_hex = FALSE;

	switch (mtype) {
	case DATA_INT:

		ret = row_raw_format_int(data, data_len, prtype,
					 buf, buf_size, &format_in_hex);
		if (format_in_hex) {

			goto format_in_hex;
		}
		break;
	case DATA_CHAR:
	case DATA_VARCHAR:
	case DATA_MYSQL:
	case DATA_VARMYSQL:

		ret = row_raw_format_str(data, data_len, prtype,
					 buf, buf_size, &format_in_hex);
		if (format_in_hex) {

			goto format_in_hex;
		}

		break;
	/* XXX support more data types */
	default:
	format_in_hex:

		if (UNIV_LIKELY(buf_size > 2)) {

			memcpy(buf, "0x", 2);
			buf += 2;
			buf_size -= 2;
			ret = 2 + ut_raw_to_hex(data, data_len,
						buf, buf_size);
		} else {

			buf[0] = '\0';
			ret = 1;
		}
	}

	return(ret);
}

#ifdef UNIV_ENABLE_UNIT_TEST_ROW_RAW_FORMAT_INT

#ifdef HAVE_UT_CHRONO_T

void
test_row_raw_format_int()
{
	ulint	ret;
	char	buf[128];
	ibool	format_in_hex;
	ulint	i;

#define CALL_AND_TEST(data, data_len, prtype, buf, buf_size,\
		      ret_expected, buf_expected, format_in_hex_expected)\
	do {\
		ibool	ok = TRUE;\
		ulint	i;\
		memset(buf, 'x', 10);\
		buf[10] = '\0';\
		format_in_hex = FALSE;\
		fprintf(stderr, "TESTING \"\\x");\
		for (i = 0; i < data_len; i++) {\
			fprintf(stderr, "%02hhX", data[i]);\
		}\
		fprintf(stderr, "\", %lu, %lu, %lu\n",\
                        (ulint) data_len, (ulint) prtype,\
			(ulint) buf_size);\
		ret = row_raw_format_int(data, data_len, prtype,\
					 buf, buf_size, &format_in_hex);\
		if (ret != ret_expected) {\
			fprintf(stderr, "expected ret %lu, got %lu\n",\
				(ulint) ret_expected, ret);\
			ok = FALSE;\
                }\
                if (strcmp((char*) buf, buf_expected) != 0) {\
                        fprintf(stderr, "expected buf \"%s\", got \"%s\"\n",\
                                buf_expected, buf);\
                        ok = FALSE;\
                }\
                if (format_in_hex != format_in_hex_expected) {\
                        fprintf(stderr, "expected format_in_hex %d, got %d\n",\
                                (int) format_in_hex_expected,\
				(int) format_in_hex);\
                        ok = FALSE;\
                }\
                if (ok) {\
                        fprintf(stderr, "OK: %lu, \"%s\" %d\n\n",\
                                (ulint) ret, buf, (int) format_in_hex);\
                } else {\
                        return;\
                }\
        } while (0)

#if 1
	/* min values for signed 1-8 byte integers */

	CALL_AND_TEST("\x00", 1, 0,
		      buf, sizeof(buf), 5, "-128", 0);

	CALL_AND_TEST("\x00\x00", 2, 0,
		      buf, sizeof(buf), 7, "-32768", 0);

	CALL_AND_TEST("\x00\x00\x00", 3, 0,
		      buf, sizeof(buf), 9, "-8388608", 0);

	CALL_AND_TEST("\x00\x00\x00\x00", 4, 0,
		      buf, sizeof(buf), 12, "-2147483648", 0);

	CALL_AND_TEST("\x00\x00\x00\x00\x00", 5, 0,
		      buf, sizeof(buf), 14, "-549755813888", 0);

	CALL_AND_TEST("\x00\x00\x00\x00\x00\x00", 6, 0,
		      buf, sizeof(buf), 17, "-140737488355328", 0);

	CALL_AND_TEST("\x00\x00\x00\x00\x00\x00\x00", 7, 0,
		      buf, sizeof(buf), 19, "-36028797018963968", 0);

	CALL_AND_TEST("\x00\x00\x00\x00\x00\x00\x00\x00", 8, 0,
		      buf, sizeof(buf), 21, "-9223372036854775808", 0);

	/* min values for unsigned 1-8 byte integers */

	CALL_AND_TEST("\x00", 1, DATA_UNSIGNED,
		      buf, sizeof(buf), 2, "0", 0);

	CALL_AND_TEST("\x00\x00", 2, DATA_UNSIGNED,
		      buf, sizeof(buf), 2, "0", 0);

	CALL_AND_TEST("\x00\x00\x00", 3, DATA_UNSIGNED,
		      buf, sizeof(buf), 2, "0", 0);

	CALL_AND_TEST("\x00\x00\x00\x00", 4, DATA_UNSIGNED,
		      buf, sizeof(buf), 2, "0", 0);

	CALL_AND_TEST("\x00\x00\x00\x00\x00", 5, DATA_UNSIGNED,
		      buf, sizeof(buf), 2, "0", 0);

	CALL_AND_TEST("\x00\x00\x00\x00\x00\x00", 6, DATA_UNSIGNED,
		      buf, sizeof(buf), 2, "0", 0);

	CALL_AND_TEST("\x00\x00\x00\x00\x00\x00\x00", 7, DATA_UNSIGNED,
		      buf, sizeof(buf), 2, "0", 0);

	CALL_AND_TEST("\x00\x00\x00\x00\x00\x00\x00\x00", 8, DATA_UNSIGNED,
		      buf, sizeof(buf), 2, "0", 0);

	/* max values for signed 1-8 byte integers */

	CALL_AND_TEST("\xFF", 1, 0,
		      buf, sizeof(buf), 4, "127", 0);

	CALL_AND_TEST("\xFF\xFF", 2, 0,
		      buf, sizeof(buf), 6, "32767", 0);

	CALL_AND_TEST("\xFF\xFF\xFF", 3, 0,
		      buf, sizeof(buf), 8, "8388607", 0);

	CALL_AND_TEST("\xFF\xFF\xFF\xFF", 4, 0,
		      buf, sizeof(buf), 11, "2147483647", 0);

	CALL_AND_TEST("\xFF\xFF\xFF\xFF\xFF", 5, 0,
		      buf, sizeof(buf), 13, "549755813887", 0);

	CALL_AND_TEST("\xFF\xFF\xFF\xFF\xFF\xFF", 6, 0,
		      buf, sizeof(buf), 16, "140737488355327", 0);

	CALL_AND_TEST("\xFF\xFF\xFF\xFF\xFF\xFF\xFF", 7, 0,
		      buf, sizeof(buf), 18, "36028797018963967", 0);

	CALL_AND_TEST("\xFF\xFF\xFF\xFF\xFF\xFF\xFF\xFF", 8, 0,
		      buf, sizeof(buf), 20, "9223372036854775807", 0);

	/* max values for unsigned 1-8 byte integers */

	CALL_AND_TEST("\xFF", 1, DATA_UNSIGNED,
		      buf, sizeof(buf), 4, "255", 0);

	CALL_AND_TEST("\xFF\xFF", 2, DATA_UNSIGNED,
		      buf, sizeof(buf), 6, "65535", 0);

	CALL_AND_TEST("\xFF\xFF\xFF", 3, DATA_UNSIGNED,
		      buf, sizeof(buf), 9, "16777215", 0);

	CALL_AND_TEST("\xFF\xFF\xFF\xFF", 4, DATA_UNSIGNED,
		      buf, sizeof(buf), 11, "4294967295", 0);

	CALL_AND_TEST("\xFF\xFF\xFF\xFF\xFF", 5, DATA_UNSIGNED,
		      buf, sizeof(buf), 14, "1099511627775", 0);

	CALL_AND_TEST("\xFF\xFF\xFF\xFF\xFF\xFF", 6, DATA_UNSIGNED,
		      buf, sizeof(buf), 16, "281474976710655", 0);

	CALL_AND_TEST("\xFF\xFF\xFF\xFF\xFF\xFF\xFF", 7, DATA_UNSIGNED,
		      buf, sizeof(buf), 18, "72057594037927935", 0);

	CALL_AND_TEST("\xFF\xFF\xFF\xFF\xFF\xFF\xFF\xFF", 8, DATA_UNSIGNED,
		      buf, sizeof(buf), 21, "18446744073709551615", 0);

	/* some random values */

	CALL_AND_TEST("\x52", 1, 0,
		      buf, sizeof(buf), 4, "-46", 0);

	CALL_AND_TEST("\x0E", 1, DATA_UNSIGNED,
		      buf, sizeof(buf), 3, "14", 0);

	CALL_AND_TEST("\x62\xCE", 2, 0,
		      buf, sizeof(buf), 6, "-7474", 0);

	CALL_AND_TEST("\x29\xD6", 2, DATA_UNSIGNED,
		      buf, sizeof(buf), 6, "10710", 0);

	CALL_AND_TEST("\x7F\xFF\x90", 3, 0,
		      buf, sizeof(buf), 5, "-112", 0);

	CALL_AND_TEST("\x00\xA1\x16", 3, DATA_UNSIGNED,
		      buf, sizeof(buf), 6, "41238", 0);

	CALL_AND_TEST("\x7F\xFF\xFF\xF7", 4, 0,
		      buf, sizeof(buf), 3, "-9", 0);

	CALL_AND_TEST("\x00\x00\x00\x5C", 4, DATA_UNSIGNED,
		      buf, sizeof(buf), 3, "92", 0);

	CALL_AND_TEST("\x7F\xFF\xFF\xFF\xFF\xFF\xDC\x63", 8, 0,
		      buf, sizeof(buf), 6, "-9117", 0);

	CALL_AND_TEST("\x00\x00\x00\x00\x00\x01\x64\x62", 8, DATA_UNSIGNED,
		      buf, sizeof(buf), 6, "91234", 0);
#endif

	/* speed test */

	ut_chrono_t	ch(__func__);

	for (i = 0; i < 1000000; i++) {
		row_raw_format_int("\x23", 1,
				   0, buf, sizeof(buf),
				   &format_in_hex);
		row_raw_format_int("\x23", 1,
				   DATA_UNSIGNED, buf, sizeof(buf),
				   &format_in_hex);

		row_raw_format_int("\x00\x00\x00\x00\x00\x01\x64\x62", 8,
				   0, buf, sizeof(buf),
				   &format_in_hex);
		row_raw_format_int("\x00\x00\x00\x00\x00\x01\x64\x62", 8,
				   DATA_UNSIGNED, buf, sizeof(buf),
				   &format_in_hex);
	}
}

#endif /* HAVE_UT_CHRONO_T */

#endif /* UNIV_ENABLE_UNIT_TEST_ROW_RAW_FORMAT_INT */<|MERGE_RESOLUTION|>--- conflicted
+++ resolved
@@ -721,15 +721,10 @@
 row_rec_to_index_entry_impl(
 	const rec_t*		rec,
 	const dict_index_t*	index,
-<<<<<<< HEAD
-	const offset_t*		offsets,
+	const rec_offs*		offsets,
 	mem_heap_t*		heap,
 	ulint			info_bits = 0,
 	bool			pad = false)
-=======
-	const rec_offs*		offsets,
-	mem_heap_t*		heap)
->>>>>>> 8648b9be
 {
 	ut_ad(rec != NULL);
 	ut_ad(heap != NULL);
@@ -905,8 +900,7 @@
 		rec, offsets);
 
 	rec_offs_make_valid(copy_rec, index, true,
-<<<<<<< HEAD
-			    const_cast<offset_t*>(offsets));
+			    const_cast<rec_offs*>(offsets));
 
 	dtuple_t* entry = rec_is_alter_metadata(copy_rec, *index)
 		? row_rec_to_index_entry_impl<true,1>(
@@ -914,11 +908,6 @@
 		: row_rec_to_index_entry_impl<true>(
 			copy_rec, index, offsets, heap);
 
-=======
-			    const_cast<rec_offs*>(offsets));
-	entry = row_rec_to_index_entry_impl<true>(
-		copy_rec, index, offsets, heap);
->>>>>>> 8648b9be
 	rec_offs_make_valid(rec, index, true,
 			    const_cast<rec_offs*>(offsets));
 
@@ -939,7 +928,7 @@
 row_metadata_to_tuple(
 	const rec_t*		rec,
 	const dict_index_t*	index,
-	const offset_t*		offsets,
+	const rec_offs*		offsets,
 	mem_heap_t*		heap,
 	ulint			info_bits,
 	bool			pad)
@@ -955,7 +944,7 @@
 		rec, offsets);
 
 	rec_offs_make_valid(copy_rec, index, true,
-			    const_cast<offset_t*>(offsets));
+			    const_cast<rec_offs*>(offsets));
 
 	dtuple_t* entry = info_bits == REC_INFO_METADATA_ALTER
 		|| rec_is_alter_metadata(copy_rec, *index)
@@ -965,7 +954,7 @@
 			copy_rec, index, offsets, heap);
 
 	rec_offs_make_valid(rec, index, true,
-			    const_cast<offset_t*>(offsets));
+			    const_cast<rec_offs*>(offsets));
 
 	dtuple_set_info_bits(entry, info_bits);
 	return entry;
