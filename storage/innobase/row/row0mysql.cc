--- conflicted
+++ resolved
@@ -724,14 +724,11 @@
 	case DB_CANT_CREATE_GEOMETRY_OBJECT:
 	case DB_TABLE_NOT_FOUND:
 	case DB_DECRYPTION_FAILED:
-<<<<<<< HEAD
 	case DB_COMPUTE_VALUE_FAILED:
+	rollback_to_savept:
 		DBUG_EXECUTE_IF("row_mysql_crash_if_error", {
 					log_buffer_flush_to_disk();
 					DBUG_SUICIDE(); });
-=======
-	rollback_to_savept:
->>>>>>> e3adf96a
 		if (savept) {
 			/* Roll back the latest, possibly incomplete insertion
 			or update */
@@ -770,7 +767,6 @@
 
 	case DB_CORRUPTION:
 	case DB_PAGE_CORRUPTED:
-<<<<<<< HEAD
 		ib::error() << "We detected index corruption in an InnoDB type"
 			" table. You have to dump + drop + reimport the"
 			" table or, in a case of widespread corruption,"
@@ -778,36 +774,13 @@
 			" tablespace. If the mysqld server crashes after"
 			" the startup or when you dump the tables. "
 			<< FORCE_RECOVERY_MSG;
-		break;
+		goto rollback_to_savept;
 	case DB_FOREIGN_EXCEED_MAX_CASCADE:
 		ib::error() << "Cannot delete/update rows with cascading"
 			" foreign key constraints that exceed max depth of "
 			<< FK_MAX_CASCADE_DEL << ". Please drop excessive"
 			" foreign constraints and try again";
-		break;
-=======
-		fputs("InnoDB: We detected index corruption"
-		      " in an InnoDB type table.\n"
-		      "InnoDB: You have to dump + drop + reimport"
-		      " the table or, in\n"
-		      "InnoDB: a case of widespread corruption,"
-		      " dump all InnoDB\n"
-		      "InnoDB: tables and recreate the"
-		      " whole InnoDB tablespace.\n"
-		      "InnoDB: If the mysqld server crashes"
-		      " after the startup or when\n"
-		      "InnoDB: you dump the tables, look at\n"
-		      "InnoDB: " REFMAN "forcing-innodb-recovery.html"
-		      " for help.\n", stderr);
 		goto rollback_to_savept;
-	case DB_FOREIGN_EXCEED_MAX_CASCADE:
-		fprintf(stderr, "InnoDB: Cannot delete/update rows with"
-			" cascading foreign key constraints that exceed max"
-			" depth of %lu\n"
-			"Please drop excessive foreign constraints"
-			" and try again\n", (ulong) DICT_FK_MAX_RECURSIVE_LOAD);
-		goto rollback_to_savept;
->>>>>>> e3adf96a
 	default:
 		ib::fatal() << "Unknown error code " << err << ": "
 			<< ut_strerr(err);
