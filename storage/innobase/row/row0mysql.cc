--- conflicted
+++ resolved
@@ -38,7 +38,6 @@
 #include "dict0dict.h"
 #include "dict0load.h"
 #include "dict0priv.h"
-#include "dict0boot.h"
 #include "dict0stats.h"
 #include "dict0stats_bg.h"
 #include "dict0defrag_bg.h"
@@ -3711,261 +3710,114 @@
 		rw_lock_x_unlock(dict_index_get_lock(index));
 	}
 
-<<<<<<< HEAD
 	/* Deleting a row from SYS_INDEXES table will invoke
 	dict_drop_index_tree(). */
 	info = pars_info_create();
-	pars_info_add_str_literal(info, "table_name", name);
-	err = (sqlcom == SQLCOM_TRUNCATE) ? DB_SUCCESS : que_eval_sql(
-		info,
-		"PROCEDURE DROP_FOREIGN_PROC () IS\n"
-		"sys_foreign_id CHAR;\n"
-		"table_id CHAR;\n"
-		"foreign_id CHAR;\n"
-		"space_id INT;\n"
-		"found INT;\n"
-
-		"DECLARE CURSOR cur_fk IS\n"
-		"SELECT ID FROM SYS_FOREIGN\n"
-		"WHERE FOR_NAME = :table_name\n"
-		"AND TO_BINARY(FOR_NAME)\n"
-		"  = TO_BINARY(:table_name)\n"
-		"FOR UPDATE;\n"
-
-		"BEGIN\n"
-
-		"SELECT ID INTO table_id\n"
-		"FROM SYS_TABLES\n"
-		"WHERE NAME = :table_name\n"
-		"FOR UPDATE;\n"
-		"IF (SQL % NOTFOUND) THEN\n"
-		"       RETURN;\n"
-		"END IF;\n"
-
-		"SELECT SPACE INTO space_id\n"
-		"FROM SYS_TABLES\n"
-		"WHERE NAME = :table_name;\n"
-		"IF (SQL % NOTFOUND) THEN\n"
-		"       RETURN;\n"
-		"END IF;\n"
-
-		"found := 1;\n"
-		"SELECT ID INTO sys_foreign_id\n"
-		"FROM SYS_TABLES\n"
-		"WHERE NAME = 'SYS_FOREIGN'\n"
-		"FOR UPDATE;\n"
-		"IF (SQL % NOTFOUND) THEN\n"
-		"       found := 0;\n"
-		"END IF;\n"
-		"IF (:table_name = 'SYS_FOREIGN') THEN\n"
-		"       found := 0;\n"
-		"END IF;\n"
-		"IF (:table_name = 'SYS_FOREIGN_COLS') \n"
-		"THEN\n"
-		"       found := 0;\n"
-		"END IF;\n"
-
-		"OPEN cur_fk;\n"
-		"WHILE found = 1 LOOP\n"
-		"       FETCH cur_fk INTO foreign_id;\n"
-		"       IF (SQL % NOTFOUND) THEN\n"
-		"               found := 0;\n"
-		"       ELSE\n"
-		"               DELETE FROM \n"
-		"		   SYS_FOREIGN_COLS\n"
-		"               WHERE ID = foreign_id;\n"
-		"               DELETE FROM SYS_FOREIGN\n"
-		"               WHERE ID = foreign_id;\n"
-		"       END IF;\n"
-		"END LOOP;\n"
-		"CLOSE cur_fk;\n"
-
-		"END;\n",
-		FALSE, trx);
-	if (err == DB_SUCCESS) {
-		if (sqlcom != SQLCOM_TRUNCATE) {
-			info = pars_info_create();
-			pars_info_add_str_literal(info, "table_name", name);
-		}
-
+
+	pars_info_add_str_literal(info, "name", name);
+
+	if (sqlcom != SQLCOM_TRUNCATE
+	    && strchr(name, '/')
+	    && dict_table_get_low("SYS_FOREIGN")
+	    && dict_table_get_low("SYS_FOREIGN_COLS")) {
 		err = que_eval_sql(
 			info,
-			"PROCEDURE DROP_TABLE_PROC () IS\n"
-			"table_id CHAR;\n"
-			"space_id INT;\n"
-			"index_id CHAR;\n"
-
-			"DECLARE CURSOR cur_idx IS\n"
-			"SELECT ID FROM SYS_INDEXES\n"
-			"WHERE TABLE_ID = table_id\n"
+			"PROCEDURE DROP_FOREIGN_PROC () IS\n"
+			"fid CHAR;\n"
+
+			"DECLARE CURSOR fk IS\n"
+			"SELECT ID FROM SYS_FOREIGN\n"
+			"WHERE FOR_NAME = :name\n"
+			"AND TO_BINARY(FOR_NAME) = TO_BINARY(:name)\n"
 			"FOR UPDATE;\n"
 
 			"BEGIN\n"
-			"SELECT ID, SPACE INTO table_id,space_id\n"
-			"FROM SYS_TABLES\n"
-			"WHERE NAME = :table_name FOR UPDATE;\n"
-			"IF (SQL % NOTFOUND) THEN\n"
-			"       RETURN;\n"
-			"END IF;\n"
-
-			"DELETE FROM SYS_COLUMNS\n"
-			"WHERE TABLE_ID = table_id;\n"
-			"DELETE FROM SYS_TABLES\n"
-			"WHERE NAME = :table_name;\n"
-
-			"DELETE FROM SYS_TABLESPACES\n"
-			"WHERE SPACE = space_id;\n"
-			"DELETE FROM SYS_DATAFILES\n"
-			"WHERE SPACE = space_id;\n"
-
-			"DELETE FROM SYS_VIRTUAL\n"
-			"WHERE TABLE_ID = table_id;\n"
-
-			"OPEN cur_idx;\n"
+			"OPEN fk;\n"
 			"WHILE 1 = 1 LOOP\n"
-			"       FETCH cur_idx INTO index_id;\n"
-			"       IF (SQL % NOTFOUND) THEN\n"
-			"		EXIT;\n"
-			"       ELSE\n"
-			"               DELETE FROM SYS_FIELDS\n"
-			"               WHERE INDEX_ID = index_id;\n"
-			"               DELETE FROM SYS_INDEXES\n"
-			"               WHERE ID = index_id\n"
-			"               AND TABLE_ID = table_id;\n"
-			"       END IF;\n"
+			"  FETCH fk INTO fid;\n"
+			"  IF (SQL % NOTFOUND) THEN RETURN; END IF;\n"
+			"  DELETE FROM SYS_FOREIGN_COLS WHERE ID=fid;\n"
+			"  DELETE FROM SYS_FOREIGN WHERE ID=fid;\n"
 			"END LOOP;\n"
-			"CLOSE cur_idx;\n"
-
-			"END;\n",
-			FALSE, trx);
-=======
-	if (!table->is_temporary()) {
-		/* We use the private SQL parser of Innobase to generate the
-		query graphs needed in deleting the dictionary data from system
-		tables in Innobase. Deleting a row from SYS_INDEXES table also
-		frees the file segments of the B-tree associated with the
-		index. */
-
-		info = pars_info_create();
-
-		pars_info_add_str_literal(info, "name", name);
-
-		if (sqlcom != SQLCOM_TRUNCATE
-		    && strchr(name, '/')
-		    && dict_table_get_low("SYS_FOREIGN")
-		    && dict_table_get_low("SYS_FOREIGN_COLS")) {
+			"CLOSE fk;\n"
+			"END;\n", FALSE, trx);
+		if (err == DB_SUCCESS) {
+			info = pars_info_create();
+			pars_info_add_str_literal(info, "name", name);
+			goto do_drop;
+		}
+	} else {
+do_drop:
+		if (dict_table_get_low("SYS_VIRTUAL")) {
 			err = que_eval_sql(
 				info,
-				"PROCEDURE DROP_FOREIGN_PROC () IS\n"
-				"fid CHAR;\n"
-
-				"DECLARE CURSOR fk IS\n"
-				"SELECT ID FROM SYS_FOREIGN\n"
-				"WHERE FOR_NAME = :name\n"
-				"AND TO_BINARY(FOR_NAME) = TO_BINARY(:name)\n"
-				"FOR UPDATE;\n"
+				"PROCEDURE DROP_VIRTUAL_PROC () IS\n"
+				"tid CHAR;\n"
 
 				"BEGIN\n"
-				"OPEN fk;\n"
-				"WHILE 1 = 1 LOOP\n"
-				"  FETCH fk INTO fid;\n"
-				"  IF (SQL % NOTFOUND) THEN RETURN; END IF;\n"
-				"  DELETE FROM SYS_FOREIGN_COLS WHERE ID=fid;\n"
-				"  DELETE FROM SYS_FOREIGN WHERE ID=fid;\n"
-				"END LOOP;\n"
-				"CLOSE fk;\n"
+				"SELECT ID INTO tid FROM SYS_TABLES\n"
+				"WHERE NAME = :name FOR UPDATE;\n"
+				"IF (SQL % NOTFOUND) THEN RETURN;"
+				" END IF;\n"
+				"DELETE FROM SYS_VIRTUAL"
+				" WHERE TABLE_ID = tid;\n"
 				"END;\n", FALSE, trx);
 			if (err == DB_SUCCESS) {
 				info = pars_info_create();
-				pars_info_add_str_literal(info, "name", name);
-				goto do_drop;
+				pars_info_add_str_literal(
+					info, "name", name);
 			}
 		} else {
-do_drop:
-			if (dict_table_get_low("SYS_VIRTUAL")) {
-				err = que_eval_sql(
-					info,
-					"PROCEDURE DROP_VIRTUAL_PROC () IS\n"
-					"tid CHAR;\n"
-
-					"BEGIN\n"
-					"SELECT ID INTO tid FROM SYS_TABLES\n"
-					"WHERE NAME = :name FOR UPDATE;\n"
-					"IF (SQL % NOTFOUND) THEN RETURN;"
-					" END IF;\n"
-					"DELETE FROM SYS_VIRTUAL"
-					" WHERE TABLE_ID = tid;\n"
-					"END;\n", FALSE, trx);
-				if (err == DB_SUCCESS) {
-					info = pars_info_create();
-					pars_info_add_str_literal(
-						info, "name", name);
-				}
-			} else {
-				err = DB_SUCCESS;
-			}
-
-			err = err == DB_SUCCESS ? que_eval_sql(
+			err = DB_SUCCESS;
+		}
+
+		err = err == DB_SUCCESS ? que_eval_sql(
+			info,
+			"PROCEDURE DROP_TABLE_PROC () IS\n"
+			"tid CHAR;\n"
+			"iid CHAR;\n"
+
+			"DECLARE CURSOR cur_idx IS\n"
+			"SELECT ID FROM SYS_INDEXES\n"
+			"WHERE TABLE_ID = tid FOR UPDATE;\n"
+
+			"BEGIN\n"
+			"SELECT ID INTO tid FROM SYS_TABLES\n"
+			"WHERE NAME = :name FOR UPDATE;\n"
+			"IF (SQL % NOTFOUND) THEN RETURN; END IF;\n"
+
+			"OPEN cur_idx;\n"
+			"WHILE 1 = 1 LOOP\n"
+			"  FETCH cur_idx INTO iid;\n"
+			"  IF (SQL % NOTFOUND) THEN EXIT; END IF;\n"
+			"  DELETE FROM SYS_FIELDS\n"
+			"  WHERE INDEX_ID = iid;\n"
+			"  DELETE FROM SYS_INDEXES\n"
+			"  WHERE ID = iid AND TABLE_ID = tid;\n"
+			"END LOOP;\n"
+			"CLOSE cur_idx;\n"
+
+			"DELETE FROM SYS_COLUMNS WHERE TABLE_ID=tid;\n"
+			"DELETE FROM SYS_TABLES WHERE NAME=:name;\n"
+
+			"END;\n", FALSE, trx) : err;
+
+		if (err == DB_SUCCESS && table->space
+		    && dict_table_get_low("SYS_TABLESPACES")
+		    && dict_table_get_low("SYS_DATAFILES")) {
+			info = pars_info_create();
+			pars_info_add_int4_literal(info, "id",
+						   lint(table->space->id));
+			err = que_eval_sql(
 				info,
-				"PROCEDURE DROP_TABLE_PROC () IS\n"
-				"tid CHAR;\n"
-				"iid CHAR;\n"
-
-				"DECLARE CURSOR cur_idx IS\n"
-				"SELECT ID FROM SYS_INDEXES\n"
-				"WHERE TABLE_ID = tid FOR UPDATE;\n"
-
+				"PROCEDURE DROP_SPACE_PROC () IS\n"
 				"BEGIN\n"
-				"SELECT ID INTO tid FROM SYS_TABLES\n"
-				"WHERE NAME = :name FOR UPDATE;\n"
-				"IF (SQL % NOTFOUND) THEN RETURN; END IF;\n"
-
-				"OPEN cur_idx;\n"
-				"WHILE 1 = 1 LOOP\n"
-				"  FETCH cur_idx INTO iid;\n"
-				"  IF (SQL % NOTFOUND) THEN EXIT; END IF;\n"
-				"  DELETE FROM SYS_FIELDS\n"
-				"  WHERE INDEX_ID = iid;\n"
-				"  DELETE FROM SYS_INDEXES\n"
-				"  WHERE ID = iid AND TABLE_ID = tid;\n"
-				"END LOOP;\n"
-				"CLOSE cur_idx;\n"
-
-				"DELETE FROM SYS_COLUMNS WHERE TABLE_ID=tid;\n"
-				"DELETE FROM SYS_TABLES WHERE NAME=:name;\n"
-
-				"END;\n", FALSE, trx) : err;
-
-			if (err == DB_SUCCESS && table->space
-			    && dict_table_get_low("SYS_TABLESPACES")
-			    && dict_table_get_low("SYS_DATAFILES")) {
-				info = pars_info_create();
-				pars_info_add_int4_literal(info, "id",
-							   lint(table->space));
-				err = que_eval_sql(
-					info,
-					"PROCEDURE DROP_SPACE_PROC () IS\n"
-					"BEGIN\n"
-					"DELETE FROM SYS_TABLESPACES\n"
-					"WHERE SPACE = :id;\n"
-					"DELETE FROM SYS_DATAFILES\n"
-					"WHERE SPACE = :id;\n"
-					"END;\n", FALSE, trx);
-			}
-		}
-	} else {
-		page_no = page_nos;
-		for (dict_index_t* index = dict_table_get_first_index(table);
-		     index != NULL;
-		     index = dict_table_get_next_index(index)) {
-			/* remove the index object associated. */
-			dict_drop_index_tree_in_mem(index, *page_no++);
-		}
-		trx->mod_tables.erase(table);
-		dict_table_remove_from_cache(table);
-		err = DB_SUCCESS;
-		goto funct_exit;
->>>>>>> bdfe2784
+				"DELETE FROM SYS_TABLESPACES\n"
+				"WHERE SPACE = :id;\n"
+				"DELETE FROM SYS_DATAFILES\n"
+				"WHERE SPACE = :id;\n"
+				"END;\n", FALSE, trx);
+		}
 	}
 
 	switch (err) {
