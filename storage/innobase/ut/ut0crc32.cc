/*****************************************************************************

Copyright (c) 2009, 2010 Facebook, Inc. All Rights Reserved.
Copyright (c) 2011, 2015, Oracle and/or its affiliates. All Rights Reserved.
Copyright (c) 2016, 2018, MariaDB Corporation.

This program is free software; you can redistribute it and/or modify it under
the terms of the GNU General Public License as published by the Free Software
Foundation; version 2 of the License.

This program is distributed in the hope that it will be useful, but WITHOUT
ANY WARRANTY; without even the implied warranty of MERCHANTABILITY or FITNESS
FOR A PARTICULAR PURPOSE. See the GNU General Public License for more details.

You should have received a copy of the GNU General Public License along with
this program; if not, write to the Free Software Foundation, Inc.,
51 Franklin Street, Suite 500, Boston, MA 02110-1335 USA

*****************************************************************************/

/***************************************************************//**
@file ut/ut0crc32.cc
CRC32 implementation from Facebook, based on the zlib implementation.

Created Aug 8, 2011, Vasil Dimov, based on mysys/my_crc32.c and
mysys/my_perf.c, contributed by Facebook under the following license.
********************************************************************/

/* Copyright (C) 2009-2010 Facebook, Inc.  All Rights Reserved.

   Dual licensed under BSD license and GPLv2.

   Redistribution and use in source and binary forms, with or without
   modification, are permitted provided that the following conditions are met:
   1. Redistributions of source code must retain the above copyright notice,
      this list of conditions and the following disclaimer.
   2. Redistributions in binary form must reproduce the above copyright notice,
      this list of conditions and the following disclaimer in the documentation
      and/or other materials provided with the distribution.

   THIS SOFTWARE IS PROVIDED BY FACEBOOK, INC. ``AS IS'' AND ANY EXPRESS OR
   IMPLIED WARRANTIES, INCLUDING, BUT NOT LIMITED TO, THE IMPLIED WARRANTIES OF
   MERCHANTABILITY AND FITNESS FOR A PARTICULAR PURPOSE ARE DISCLAIMED.  IN NO
   EVENT SHALL FACEBOOK, INC. BE LIABLE FOR ANY DIRECT, INDIRECT, INCIDENTAL,
   SPECIAL, EXEMPLARY, OR CONSEQUENTIAL DAMAGES (INCLUDING, BUT NOT LIMITED TO,
   PROCUREMENT OF SUBSTITUTE GOODS OR SERVICES; LOSS OF USE, DATA, OR PROFITS;
   OR BUSINESS INTERRUPTION) HOWEVER CAUSED AND ON ANY THEORY OF LIABILITY,
   WHETHER IN CONTRACT, STRICT LIABILITY, OR TORT (INCLUDING NEGLIGENCE OR
   OTHERWISE) ARISING IN ANY WAY OUT OF THE USE OF THIS SOFTWARE, EVEN IF
   ADVISED OF THE POSSIBILITY OF SUCH DAMAGE.

   This program is free software; you can redistribute it and/or modify it
   under the terms of the GNU General Public License as published by the Free
   Software Foundation; version 2 of the License.

   This program is distributed in the hope that it will be useful, but WITHOUT
   ANY WARRANTY; without even the implied warranty of MERCHANTABILITY or
   FITNESS FOR A PARTICULAR PURPOSE.  See the GNU General Public License for
   more details.

   You should have received a copy of the GNU General Public License along with
   this program; if not, write to the Free Software Foundation, Inc.,
   51 Franklin Street, Suite 500, Boston, MA 02110-1335 USA */

/* The below CRC32 implementation is based on the implementation included with
 * zlib with modifications to process 8 bytes at a time and using SSE 4.2
 * extensions when available.  The polynomial constant has been changed to
 * match the one used by SSE 4.2 and does not return the same value as the
 * version used by zlib.  The original zlib copyright notice follows. */

/* crc32.c -- compute the CRC-32 of a buf stream
 * Copyright (C) 1995-2005 Mark Adler
 * For conditions of distribution and use, see copyright notice in zlib.h
 *
 * Thanks to Rodney Brown <rbrown64@csc.com.au> for his contribution of faster
 * CRC methods: exclusive-oring 32 bits of buf at a time, and pre-computing
 * tables for updating the shift register in one step with three exclusive-ors
 * instead of four steps with four exclusive-ors.  This results in about a
 * factor of two increase in speed on a Power PC G4 (PPC7455) using gcc -O3.
 */

// First include (the generated) my_config.h, to get correct platform defines.
#include "my_config.h"
#include <string.h>

#include "ut0crc32.h"

#ifdef _MSC_VER
#include <intrin.h>
#endif

<<<<<<< HEAD
=======
/** Pointer to CRC32 calculation function. */
ut_crc32_func_t	ut_crc32;

#ifdef INNODB_BUG_ENDIAN_CRC32
/** Pointer to CRC32 calculation function, which uses big-endian byte order
when converting byte strings to integers internally. */
ut_crc32_func_t	ut_crc32_legacy_big_endian;
#endif /* INNODB_BUG_ENDIAN_CRC32 */

/** Text description of CRC32 implementation */
const char*	ut_crc32_implementation;

>>>>>>> e3dda3d9
/** Swap the byte order of an 8 byte integer.
@param[in]	i	8-byte integer
@return 8-byte integer */
inline
uint64_t
ut_crc32_swap_byteorder(
	uint64_t	i)
{
	return(i << 56
	       | (i & 0x000000000000FF00ULL) << 40
	       | (i & 0x0000000000FF0000ULL) << 24
	       | (i & 0x00000000FF000000ULL) << 8
	       | (i & 0x000000FF00000000ULL) >> 8
	       | (i & 0x0000FF0000000000ULL) >> 24
	       | (i & 0x00FF000000000000ULL) >> 40
	       | i >> 56);
}

/* CRC32 hardware implementation. */

#ifdef HAVE_CRC32_VPMSUM
extern "C" {
unsigned int crc32c_vpmsum(unsigned int crc, const unsigned char *p, unsigned long len);
};
UNIV_INLINE
ib_uint32_t
ut_crc32_power8(
/*===========*/
		const byte*		buf,		/*!< in: data over which to calculate CRC32 */
		ulint			len)		/*!< in: data length */
{
	return crc32c_vpmsum(0, buf, len);
}

ut_crc32_func_t	ut_crc32 = ut_crc32_power8;
const char*	ut_crc32_implementation = "Using POWER8 crc32 instructions";
#else
uint32_t ut_crc32_sw(const byte* buf, ulint len);
ut_crc32_func_t	ut_crc32 = ut_crc32_sw;
const char*	ut_crc32_implementation = "Using generic crc32 instructions";
#endif

#if (defined(__GNUC__) && defined(__x86_64__)) || defined(_MSC_VER)
/********************************************************************//**
Fetches CPU info */
static
void
ut_cpuid(
/*=====*/
	uint32_t	vend[3],	/*!< out: CPU vendor */
	uint32_t*	model,		/*!< out: CPU model */
	uint32_t*	family,		/*!< out: CPU family */
	uint32_t*	stepping,	/*!< out: CPU stepping */
	uint32_t*	features_ecx,	/*!< out: CPU features ecx */
	uint32_t*	features_edx)	/*!< out: CPU features edx */
{
	uint32_t	sig;
#ifdef _MSC_VER
	int data[4];
	__cpuid(data, 0);
	/* ebx */
	vend[0] = data[1];
	/* edx */
	vend[1] = data[3];
	/* ecx */
	vend[2] = data[2];

	__cpuid(data, 1);
	/* eax */
	sig = data[0];
	/* ecx */
	*features_ecx = data[2];
	/* edx */
	*features_edx = data[3];
#else
	asm("cpuid" : "=b" (vend[0]), "=c" (vend[2]), "=d" (vend[1]) : "a" (0));
	asm("cpuid" : "=a" (sig), "=c" (*features_ecx), "=d" (*features_edx)
	    : "a" (1)
	    : "ebx");
#endif

	*model = ((sig >> 4) & 0xF);
	*family = ((sig >> 8) & 0xF);
	*stepping = (sig & 0xF);

	if (memcmp(vend, "GenuineIntel", 12) == 0
	    || (memcmp(vend, "AuthenticAMD", 12) == 0 && *family == 0xF)) {

		*model += (((sig >> 16) & 0xF) << 4);
		*family += ((sig >> 20) & 0xFF);
	}
}

/** Calculate CRC32 over 8-bit data using a hardware/CPU instruction.
@param[in,out]	crc	crc32 checksum so far when this function is called,
when the function ends it will contain the new checksum
@param[in,out]	data	data to be checksummed, the pointer will be advanced
with 1 byte
@param[in,out]	len	remaining bytes, it will be decremented with 1 */
inline
void
ut_crc32_8_hw(
	uint32_t*	crc,
	const byte**	data,
	ulint*		len)
{
#ifdef _MSC_VER
	*crc = _mm_crc32_u8(*crc, (*data)[0]);
#else
	asm("crc32b %1, %0"
	    /* output operands */
	    : "+r" (*crc)
	    /* input operands */
	    : "rm" ((*data)[0]));
#endif

	(*data)++;
	(*len)--;
}

/** Calculate CRC32 over a 64-bit integer using a hardware/CPU instruction.
@param[in]	crc	crc32 checksum so far
@param[in]	data	data to be checksummed
@return resulting checksum of crc + crc(data) */
inline
uint32_t
ut_crc32_64_low_hw(
	uint32_t	crc,
	uint64_t	data)
{
	uint64_t	crc_64bit = crc;
#ifdef _MSC_VER
#ifdef _M_X64
	crc_64bit = _mm_crc32_u64(crc_64bit, data);
#elif defined(_M_IX86)
	crc = _mm_crc32_u32(crc, static_cast<uint32_t>(data));
	crc_64bit = _mm_crc32_u32(crc, static_cast<uint32_t>(data >> 32));
#else
#error Not Supported processors type.
#endif
#else
	asm("crc32q %1, %0"
	    /* output operands */
	    : "+r" (crc_64bit)
	    /* input operands */
	    : "rm" (data));
#endif

	return(static_cast<uint32_t>(crc_64bit));
}

/** Calculate CRC32 over 64-bit byte string using a hardware/CPU instruction.
@param[in,out]	crc	crc32 checksum so far when this function is called,
when the function ends it will contain the new checksum
@param[in,out]	data	data to be checksummed, the pointer will be advanced
with 8 bytes
@param[in,out]	len	remaining bytes, it will be decremented with 8 */
inline
void
ut_crc32_64_hw(
	uint32_t*	crc,
	const byte**	data,
	ulint*		len)
{
	uint64_t	data_int = *reinterpret_cast<const uint64_t*>(*data);

#ifdef WORDS_BIGENDIAN
	/* Currently we only support x86_64 (little endian) CPUs. In case
	some big endian CPU supports a CRC32 instruction, then maybe we will
	need a byte order swap here. */
#error Dont know how to handle big endian CPUs
	/*
	data_int = ut_crc32_swap_byteorder(data_int);
	*/
#endif /* WORDS_BIGENDIAN */

	*crc = ut_crc32_64_low_hw(*crc, data_int);

	*data += 8;
	*len -= 8;
}

<<<<<<< HEAD
=======
#ifdef INNODB_BUG_ENDIAN_CRC32
/** Calculate CRC32 over 64-bit byte string using a hardware/CPU instruction.
The byte string is converted to a 64-bit integer using big endian byte order.
@param[in,out]	crc	crc32 checksum so far when this function is called,
when the function ends it will contain the new checksum
@param[in,out]	data	data to be checksummed, the pointer will be advanced
with 8 bytes
@param[in,out]	len	remaining bytes, it will be decremented with 8 */
inline
void
ut_crc32_64_legacy_big_endian_hw(
	uint32_t*	crc,
	const byte**	data,
	ulint*		len)
{
	uint64_t	data_int = *reinterpret_cast<const uint64_t*>(*data);

#ifndef WORDS_BIGENDIAN
	data_int = ut_crc32_swap_byteorder(data_int);
#else
	/* Currently we only support x86_64 (little endian) CPUs. In case
	some big endian CPU supports a CRC32 instruction, then maybe we will
	NOT need a byte order swap here. */
#error Dont know how to handle big endian CPUs
#endif /* WORDS_BIGENDIAN */

	*crc = ut_crc32_64_low_hw(*crc, data_int);

	*data += 8;
	*len -= 8;
}
#endif /* INNODB_BUG_ENDIAN_CRC32 */

>>>>>>> e3dda3d9
/** Calculates CRC32 using hardware/CPU instructions.
@param[in]	buf	data over which to calculate CRC32
@param[in]	len	data length
@return CRC-32C (polynomial 0x11EDC6F41) */
uint32_t
ut_crc32_hw(
	const byte*	buf,
	ulint		len)
{
	uint32_t	crc = 0xFFFFFFFFU;

	/* Calculate byte-by-byte up to an 8-byte aligned address. After
	this consume the input 8-bytes at a time. */
	while (len > 0 && (reinterpret_cast<uintptr_t>(buf) & 7) != 0) {
		ut_crc32_8_hw(&crc, &buf, &len);
	}

	/* Perf testing
	./unittest/gunit/innodb/merge_innodb_tests-t --gtest_filter=ut0crc32.perf
	on CPU "Intel(R) Core(TM) i7-4770 CPU @ 3.40GHz"
	with different N in "while (len >= N) {" shows:
	N=16
	2.867254 sec
	2.866860 sec
	2.867973 sec

	N=32
	2.715725 sec
	2.713008 sec
	2.712520 sec
	(5.36% speedup over N=16)

	N=64
	2.634140 sec
	2.636558 sec
	2.636488 sec
	(2.88% speedup over N=32)

	N=128
	2.599534 sec
	2.599919 sec
	2.598035 sec
	(1.39% speedup over N=64)

	N=256
	2.576993 sec
	2.576748 sec
	2.575700 sec
	(0.87% speedup over N=128)

	N=512
	2.693928 sec
	2.691663 sec
	2.692142 sec
	(4.51% slowdown over N=256)
	*/
	while (len >= 128) {
		/* This call is repeated 16 times. 16 * 8 = 128. */
		ut_crc32_64_hw(&crc, &buf, &len);
		ut_crc32_64_hw(&crc, &buf, &len);
		ut_crc32_64_hw(&crc, &buf, &len);
		ut_crc32_64_hw(&crc, &buf, &len);
		ut_crc32_64_hw(&crc, &buf, &len);
		ut_crc32_64_hw(&crc, &buf, &len);
		ut_crc32_64_hw(&crc, &buf, &len);
		ut_crc32_64_hw(&crc, &buf, &len);
		ut_crc32_64_hw(&crc, &buf, &len);
		ut_crc32_64_hw(&crc, &buf, &len);
		ut_crc32_64_hw(&crc, &buf, &len);
		ut_crc32_64_hw(&crc, &buf, &len);
		ut_crc32_64_hw(&crc, &buf, &len);
		ut_crc32_64_hw(&crc, &buf, &len);
		ut_crc32_64_hw(&crc, &buf, &len);
		ut_crc32_64_hw(&crc, &buf, &len);
	}

	while (len >= 8) {
		ut_crc32_64_hw(&crc, &buf, &len);
	}

	while (len > 0) {
		ut_crc32_8_hw(&crc, &buf, &len);
	}

	return(~crc);
}
<<<<<<< HEAD
=======

# ifdef INNODB_BUG_ENDIAN_CRC32
/** Calculates CRC32 using hardware/CPU instructions.
This function uses big endian byte ordering when converting byte sequence to
integers.
@param[in]	buf	data over which to calculate CRC32
@param[in]	len	data length
@return CRC-32C (polynomial 0x11EDC6F41) */
uint32_t
ut_crc32_legacy_big_endian_hw(
	const byte*	buf,
	ulint		len)
{
	uint32_t	crc = 0xFFFFFFFFU;

	/* Calculate byte-by-byte up to an 8-byte aligned address. After
	this consume the input 8-bytes at a time. */
	while (len > 0 && (reinterpret_cast<uintptr_t>(buf) & 7) != 0) {
		ut_crc32_8_hw(&crc, &buf, &len);
	}

	while (len >= 128) {
		/* This call is repeated 16 times. 16 * 8 = 128. */
		ut_crc32_64_legacy_big_endian_hw(&crc, &buf, &len);
		ut_crc32_64_legacy_big_endian_hw(&crc, &buf, &len);
		ut_crc32_64_legacy_big_endian_hw(&crc, &buf, &len);
		ut_crc32_64_legacy_big_endian_hw(&crc, &buf, &len);
		ut_crc32_64_legacy_big_endian_hw(&crc, &buf, &len);
		ut_crc32_64_legacy_big_endian_hw(&crc, &buf, &len);
		ut_crc32_64_legacy_big_endian_hw(&crc, &buf, &len);
		ut_crc32_64_legacy_big_endian_hw(&crc, &buf, &len);
		ut_crc32_64_legacy_big_endian_hw(&crc, &buf, &len);
		ut_crc32_64_legacy_big_endian_hw(&crc, &buf, &len);
		ut_crc32_64_legacy_big_endian_hw(&crc, &buf, &len);
		ut_crc32_64_legacy_big_endian_hw(&crc, &buf, &len);
		ut_crc32_64_legacy_big_endian_hw(&crc, &buf, &len);
		ut_crc32_64_legacy_big_endian_hw(&crc, &buf, &len);
		ut_crc32_64_legacy_big_endian_hw(&crc, &buf, &len);
		ut_crc32_64_legacy_big_endian_hw(&crc, &buf, &len);
	}

	while (len >= 8) {
		ut_crc32_64_legacy_big_endian_hw(&crc, &buf, &len);
	}

	while (len > 0) {
		ut_crc32_8_hw(&crc, &buf, &len);
	}

	return(~crc);
}
# endif /* INNODB_BUG_ENDIAN_CRC32 */
>>>>>>> e3dda3d9
#endif /* defined(__GNUC__) && defined(__x86_64__) || (_WIN64) */

/* CRC32 software implementation. */

/* Precalculated table used to generate the CRC32 if the CPU does not
have support for it */
static uint32_t	ut_crc32_slice8_table[8][256];
static bool	ut_crc32_slice8_table_initialized = false;

/********************************************************************//**
Initializes the table that is used to generate the CRC32 if the CPU does
not have support for it. */
static
void
ut_crc32_slice8_table_init()
/*========================*/
{
	/* bit-reversed poly 0x1EDC6F41 (from SSE42 crc32 instruction) */
	static const uint32_t	poly = 0x82f63b78;
	uint32_t		n;
	uint32_t		k;
	uint32_t		c;

	for (n = 0; n < 256; n++) {
		c = n;
		for (k = 0; k < 8; k++) {
			c = (c & 1) ? (poly ^ (c >> 1)) : (c >> 1);
		}
		ut_crc32_slice8_table[0][n] = c;
	}

	for (n = 0; n < 256; n++) {
		c = ut_crc32_slice8_table[0][n];
		for (k = 1; k < 8; k++) {
			c = ut_crc32_slice8_table[0][c & 0xFF] ^ (c >> 8);
			ut_crc32_slice8_table[k][n] = c;
		}
	}

	ut_crc32_slice8_table_initialized = true;
}

/** Calculate CRC32 over 8-bit data using a software implementation.
@param[in,out]	crc	crc32 checksum so far when this function is called,
when the function ends it will contain the new checksum
@param[in,out]	data	data to be checksummed, the pointer will be advanced
with 1 byte
@param[in,out]	len	remaining bytes, it will be decremented with 1 */
inline
void
ut_crc32_8_sw(
	uint32_t*	crc,
	const byte**	data,
	ulint*		len)
{
	const uint8_t	i = (*crc ^ (*data)[0]) & 0xFF;

	*crc = (*crc >> 8) ^ ut_crc32_slice8_table[0][i];

	(*data)++;
	(*len)--;
}

/** Calculate CRC32 over a 64-bit integer using a software implementation.
@param[in]	crc	crc32 checksum so far
@param[in]	data	data to be checksummed
@return resulting checksum of crc + crc(data) */
inline
uint32_t
ut_crc32_64_low_sw(
	uint32_t	crc,
	uint64_t	data)
{
	const uint64_t	i = crc ^ data;

	return(
		ut_crc32_slice8_table[7][(i      ) & 0xFF] ^
		ut_crc32_slice8_table[6][(i >>  8) & 0xFF] ^
		ut_crc32_slice8_table[5][(i >> 16) & 0xFF] ^
		ut_crc32_slice8_table[4][(i >> 24) & 0xFF] ^
		ut_crc32_slice8_table[3][(i >> 32) & 0xFF] ^
		ut_crc32_slice8_table[2][(i >> 40) & 0xFF] ^
		ut_crc32_slice8_table[1][(i >> 48) & 0xFF] ^
		ut_crc32_slice8_table[0][(i >> 56)]
	);
}

/** Calculate CRC32 over 64-bit byte string using a software implementation.
@param[in,out]	crc	crc32 checksum so far when this function is called,
when the function ends it will contain the new checksum
@param[in,out]	data	data to be checksummed, the pointer will be advanced
with 8 bytes
@param[in,out]	len	remaining bytes, it will be decremented with 8 */
inline
void
ut_crc32_64_sw(
	uint32_t*	crc,
	const byte**	data,
	ulint*		len)
{
	uint64_t	data_int = *reinterpret_cast<const uint64_t*>(*data);

#ifdef WORDS_BIGENDIAN
	data_int = ut_crc32_swap_byteorder(data_int);
#endif /* WORDS_BIGENDIAN */

	*crc = ut_crc32_64_low_sw(*crc, data_int);

	*data += 8;
	*len -= 8;
}

#ifdef INNODB_BUG_ENDIAN_CRC32
/** Calculate CRC32 over 64-bit byte string using a software implementation.
The byte string is converted to a 64-bit integer using big endian byte order.
@param[in,out]	crc	crc32 checksum so far when this function is called,
when the function ends it will contain the new checksum
@param[in,out]	data	data to be checksummed, the pointer will be advanced
with 8 bytes
@param[in,out]	len	remaining bytes, it will be decremented with 8 */
inline
void
ut_crc32_64_legacy_big_endian_sw(
	uint32_t*	crc,
	const byte**	data,
	ulint*		len)
{
	uint64_t	data_int = *reinterpret_cast<const uint64_t*>(*data);

#ifndef WORDS_BIGENDIAN
	data_int = ut_crc32_swap_byteorder(data_int);
#endif /* WORDS_BIGENDIAN */

	*crc = ut_crc32_64_low_sw(*crc, data_int);

	*data += 8;
	*len -= 8;
}
#endif /* INNODB_BUG_ENDIAN_CRC32 */

/** Calculates CRC32 in software, without using CPU instructions.
@param[in]	buf	data over which to calculate CRC32
@param[in]	len	data length
@return CRC-32C (polynomial 0x11EDC6F41) */
uint32_t
ut_crc32_sw(
	const byte*	buf,
	ulint		len)
{
	uint32_t	crc = 0xFFFFFFFFU;

	ut_a(ut_crc32_slice8_table_initialized);

	/* Calculate byte-by-byte up to an 8-byte aligned address. After
	this consume the input 8-bytes at a time. */
	while (len > 0 && (reinterpret_cast<uintptr_t>(buf) & 7) != 0) {
		ut_crc32_8_sw(&crc, &buf, &len);
	}

	while (len >= 128) {
		/* This call is repeated 16 times. 16 * 8 = 128. */
		ut_crc32_64_sw(&crc, &buf, &len);
		ut_crc32_64_sw(&crc, &buf, &len);
		ut_crc32_64_sw(&crc, &buf, &len);
		ut_crc32_64_sw(&crc, &buf, &len);
		ut_crc32_64_sw(&crc, &buf, &len);
		ut_crc32_64_sw(&crc, &buf, &len);
		ut_crc32_64_sw(&crc, &buf, &len);
		ut_crc32_64_sw(&crc, &buf, &len);
		ut_crc32_64_sw(&crc, &buf, &len);
		ut_crc32_64_sw(&crc, &buf, &len);
		ut_crc32_64_sw(&crc, &buf, &len);
		ut_crc32_64_sw(&crc, &buf, &len);
		ut_crc32_64_sw(&crc, &buf, &len);
		ut_crc32_64_sw(&crc, &buf, &len);
		ut_crc32_64_sw(&crc, &buf, &len);
		ut_crc32_64_sw(&crc, &buf, &len);
	}

	while (len >= 8) {
		ut_crc32_64_sw(&crc, &buf, &len);
	}

	while (len > 0) {
		ut_crc32_8_sw(&crc, &buf, &len);
	}

	return(~crc);
}

#ifdef INNODB_BUG_ENDIAN_CRC32
/** Calculates CRC32 in software, without using CPU instructions.
This function uses big endian byte ordering when converting byte sequence to
integers.
@param[in]	buf	data over which to calculate CRC32
@param[in]	len	data length
@return CRC-32C (polynomial 0x11EDC6F41) */
uint32_t
ut_crc32_legacy_big_endian(
	const byte*	buf,
	ulint		len)
{
	uint32_t	crc = 0xFFFFFFFFU;

	ut_a(ut_crc32_slice8_table_initialized);

	/* Calculate byte-by-byte up to an 8-byte aligned address. After
	this consume the input 8-bytes at a time. */
	while (len > 0 && (reinterpret_cast<uintptr_t>(buf) & 7) != 0) {
		ut_crc32_8_sw(&crc, &buf, &len);
	}

	while (len >= 128) {
		/* This call is repeated 16 times. 16 * 8 = 128. */
		ut_crc32_64_legacy_big_endian_sw(&crc, &buf, &len);
		ut_crc32_64_legacy_big_endian_sw(&crc, &buf, &len);
		ut_crc32_64_legacy_big_endian_sw(&crc, &buf, &len);
		ut_crc32_64_legacy_big_endian_sw(&crc, &buf, &len);
		ut_crc32_64_legacy_big_endian_sw(&crc, &buf, &len);
		ut_crc32_64_legacy_big_endian_sw(&crc, &buf, &len);
		ut_crc32_64_legacy_big_endian_sw(&crc, &buf, &len);
		ut_crc32_64_legacy_big_endian_sw(&crc, &buf, &len);
		ut_crc32_64_legacy_big_endian_sw(&crc, &buf, &len);
		ut_crc32_64_legacy_big_endian_sw(&crc, &buf, &len);
		ut_crc32_64_legacy_big_endian_sw(&crc, &buf, &len);
		ut_crc32_64_legacy_big_endian_sw(&crc, &buf, &len);
		ut_crc32_64_legacy_big_endian_sw(&crc, &buf, &len);
		ut_crc32_64_legacy_big_endian_sw(&crc, &buf, &len);
		ut_crc32_64_legacy_big_endian_sw(&crc, &buf, &len);
		ut_crc32_64_legacy_big_endian_sw(&crc, &buf, &len);
	}

	while (len >= 8) {
		ut_crc32_64_legacy_big_endian_sw(&crc, &buf, &len);
	}

	while (len > 0) {
		ut_crc32_8_sw(&crc, &buf, &len);
	}

	return(~crc);
}
<<<<<<< HEAD
=======
#endif /* INNODB_BUG_ENDIAN_CRC32 */
>>>>>>> e3dda3d9

/********************************************************************//**
Initializes the data structures used by ut_crc32*(). Does not do any
allocations, would not hurt if called twice, but would be pointless. */
void
ut_crc32_init()
/*===========*/
{
	ut_crc32_slice8_table_init();
<<<<<<< HEAD
=======
	ut_crc32 = ut_crc32_sw;
#ifdef INNODB_BUG_ENDIAN_CRC32
	ut_crc32_legacy_big_endian = ut_crc32_legacy_big_endian_sw;
#endif /* INNODB_BUG_ENDIAN_CRC32 */
	ut_crc32_implementation = "Using generic crc32 instructions";
>>>>>>> e3dda3d9

#if (defined(__GNUC__) && defined(__x86_64__)) || defined(_MSC_VER)
	uint32_t	vend[3];
	uint32_t	model;
	uint32_t	family;
	uint32_t	stepping;
	uint32_t	features_ecx;
	uint32_t	features_edx;

	ut_cpuid(vend, &model, &family, &stepping,
		 &features_ecx, &features_edx);

	/* Valgrind does not understand the CRC32 instructions:

	vex amd64->IR: unhandled instruction bytes: 0xF2 0x48 0xF 0x38 0xF0 0xA
	valgrind: Unrecognised instruction at address 0xad3db5.
	Your program just tried to execute an instruction that Valgrind
	did not recognise.  There are two possible reasons for this.
	1. Your program has a bug and erroneously jumped to a non-code
	   location.  If you are running Memcheck and you just saw a
	   warning about a bad jump, it's probably your program's fault.
	2. The instruction is legitimate but Valgrind doesn't handle it,
	   i.e. it's Valgrind's fault.  If you think this is the case or
	   you are not sure, please let us know and we'll try to fix it.
	Either way, Valgrind will now raise a SIGILL signal which will
	probably kill your program.

	*/

	if (features_ecx & 1 << 20) {
		ut_crc32 = ut_crc32_hw;
<<<<<<< HEAD
=======
#ifdef INNODB_BUG_ENDIAN_CRC32
		ut_crc32_legacy_big_endian = ut_crc32_legacy_big_endian_hw;
#endif /* INNODB_BUG_ENDIAN_CRC32 */
>>>>>>> e3dda3d9
		ut_crc32_implementation = "Using SSE2 crc32 instructions";
	}
#endif
}<|MERGE_RESOLUTION|>--- conflicted
+++ resolved
@@ -89,21 +89,6 @@
 #include <intrin.h>
 #endif
 
-<<<<<<< HEAD
-=======
-/** Pointer to CRC32 calculation function. */
-ut_crc32_func_t	ut_crc32;
-
-#ifdef INNODB_BUG_ENDIAN_CRC32
-/** Pointer to CRC32 calculation function, which uses big-endian byte order
-when converting byte strings to integers internally. */
-ut_crc32_func_t	ut_crc32_legacy_big_endian;
-#endif /* INNODB_BUG_ENDIAN_CRC32 */
-
-/** Text description of CRC32 implementation */
-const char*	ut_crc32_implementation;
-
->>>>>>> e3dda3d9
 /** Swap the byte order of an 8 byte integer.
 @param[in]	i	8-byte integer
 @return 8-byte integer */
@@ -286,42 +271,6 @@
 	*len -= 8;
 }
 
-<<<<<<< HEAD
-=======
-#ifdef INNODB_BUG_ENDIAN_CRC32
-/** Calculate CRC32 over 64-bit byte string using a hardware/CPU instruction.
-The byte string is converted to a 64-bit integer using big endian byte order.
-@param[in,out]	crc	crc32 checksum so far when this function is called,
-when the function ends it will contain the new checksum
-@param[in,out]	data	data to be checksummed, the pointer will be advanced
-with 8 bytes
-@param[in,out]	len	remaining bytes, it will be decremented with 8 */
-inline
-void
-ut_crc32_64_legacy_big_endian_hw(
-	uint32_t*	crc,
-	const byte**	data,
-	ulint*		len)
-{
-	uint64_t	data_int = *reinterpret_cast<const uint64_t*>(*data);
-
-#ifndef WORDS_BIGENDIAN
-	data_int = ut_crc32_swap_byteorder(data_int);
-#else
-	/* Currently we only support x86_64 (little endian) CPUs. In case
-	some big endian CPU supports a CRC32 instruction, then maybe we will
-	NOT need a byte order swap here. */
-#error Dont know how to handle big endian CPUs
-#endif /* WORDS_BIGENDIAN */
-
-	*crc = ut_crc32_64_low_hw(*crc, data_int);
-
-	*data += 8;
-	*len -= 8;
-}
-#endif /* INNODB_BUG_ENDIAN_CRC32 */
-
->>>>>>> e3dda3d9
 /** Calculates CRC32 using hardware/CPU instructions.
 @param[in]	buf	data over which to calculate CRC32
 @param[in]	len	data length
@@ -408,61 +357,6 @@
 
 	return(~crc);
 }
-<<<<<<< HEAD
-=======
-
-# ifdef INNODB_BUG_ENDIAN_CRC32
-/** Calculates CRC32 using hardware/CPU instructions.
-This function uses big endian byte ordering when converting byte sequence to
-integers.
-@param[in]	buf	data over which to calculate CRC32
-@param[in]	len	data length
-@return CRC-32C (polynomial 0x11EDC6F41) */
-uint32_t
-ut_crc32_legacy_big_endian_hw(
-	const byte*	buf,
-	ulint		len)
-{
-	uint32_t	crc = 0xFFFFFFFFU;
-
-	/* Calculate byte-by-byte up to an 8-byte aligned address. After
-	this consume the input 8-bytes at a time. */
-	while (len > 0 && (reinterpret_cast<uintptr_t>(buf) & 7) != 0) {
-		ut_crc32_8_hw(&crc, &buf, &len);
-	}
-
-	while (len >= 128) {
-		/* This call is repeated 16 times. 16 * 8 = 128. */
-		ut_crc32_64_legacy_big_endian_hw(&crc, &buf, &len);
-		ut_crc32_64_legacy_big_endian_hw(&crc, &buf, &len);
-		ut_crc32_64_legacy_big_endian_hw(&crc, &buf, &len);
-		ut_crc32_64_legacy_big_endian_hw(&crc, &buf, &len);
-		ut_crc32_64_legacy_big_endian_hw(&crc, &buf, &len);
-		ut_crc32_64_legacy_big_endian_hw(&crc, &buf, &len);
-		ut_crc32_64_legacy_big_endian_hw(&crc, &buf, &len);
-		ut_crc32_64_legacy_big_endian_hw(&crc, &buf, &len);
-		ut_crc32_64_legacy_big_endian_hw(&crc, &buf, &len);
-		ut_crc32_64_legacy_big_endian_hw(&crc, &buf, &len);
-		ut_crc32_64_legacy_big_endian_hw(&crc, &buf, &len);
-		ut_crc32_64_legacy_big_endian_hw(&crc, &buf, &len);
-		ut_crc32_64_legacy_big_endian_hw(&crc, &buf, &len);
-		ut_crc32_64_legacy_big_endian_hw(&crc, &buf, &len);
-		ut_crc32_64_legacy_big_endian_hw(&crc, &buf, &len);
-		ut_crc32_64_legacy_big_endian_hw(&crc, &buf, &len);
-	}
-
-	while (len >= 8) {
-		ut_crc32_64_legacy_big_endian_hw(&crc, &buf, &len);
-	}
-
-	while (len > 0) {
-		ut_crc32_8_hw(&crc, &buf, &len);
-	}
-
-	return(~crc);
-}
-# endif /* INNODB_BUG_ENDIAN_CRC32 */
->>>>>>> e3dda3d9
 #endif /* defined(__GNUC__) && defined(__x86_64__) || (_WIN64) */
 
 /* CRC32 software implementation. */
@@ -660,10 +554,7 @@
 @param[in]	buf	data over which to calculate CRC32
 @param[in]	len	data length
 @return CRC-32C (polynomial 0x11EDC6F41) */
-uint32_t
-ut_crc32_legacy_big_endian(
-	const byte*	buf,
-	ulint		len)
+uint32_t ut_crc32_legacy_big_endian(const byte* buf, ulint len)
 {
 	uint32_t	crc = 0xFFFFFFFFU;
 
@@ -705,10 +596,7 @@
 
 	return(~crc);
 }
-<<<<<<< HEAD
-=======
 #endif /* INNODB_BUG_ENDIAN_CRC32 */
->>>>>>> e3dda3d9
 
 /********************************************************************//**
 Initializes the data structures used by ut_crc32*(). Does not do any
@@ -718,14 +606,6 @@
 /*===========*/
 {
 	ut_crc32_slice8_table_init();
-<<<<<<< HEAD
-=======
-	ut_crc32 = ut_crc32_sw;
-#ifdef INNODB_BUG_ENDIAN_CRC32
-	ut_crc32_legacy_big_endian = ut_crc32_legacy_big_endian_sw;
-#endif /* INNODB_BUG_ENDIAN_CRC32 */
-	ut_crc32_implementation = "Using generic crc32 instructions";
->>>>>>> e3dda3d9
 
 #if (defined(__GNUC__) && defined(__x86_64__)) || defined(_MSC_VER)
 	uint32_t	vend[3];
@@ -757,12 +637,9 @@
 
 	if (features_ecx & 1 << 20) {
 		ut_crc32 = ut_crc32_hw;
-<<<<<<< HEAD
-=======
 #ifdef INNODB_BUG_ENDIAN_CRC32
 		ut_crc32_legacy_big_endian = ut_crc32_legacy_big_endian_hw;
 #endif /* INNODB_BUG_ENDIAN_CRC32 */
->>>>>>> e3dda3d9
 		ut_crc32_implementation = "Using SSE2 crc32 instructions";
 	}
 #endif
