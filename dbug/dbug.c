/******************************************************************************
 *                                                                            *
 *                                 N O T I C E                                *
 *                                                                            *
 *                    Copyright Abandoned, 1987, Fred Fish                    *
 *                                                                            *
 *                                                                            *
 *      This previously copyrighted work has been placed into the  public     *
 *      domain  by  the  author  and  may be freely used for any purpose,     *
 *      private or commercial.                                                *
 *                                                                            *
 *      Because of the number of inquiries I was receiving about the  use     *
 *      of this product in commercially developed works I have decided to     *
 *      simply make it public domain to further its unrestricted use.   I     *
 *      specifically  would  be  most happy to see this material become a     *
 *      part of the standard Unix distributions by AT&T and the  Berkeley     *
 *      Computer  Science  Research Group, and a standard part of the GNU     *
 *      system from the Free Software Foundation.                             *
 *                                                                            *
 *      I would appreciate it, as a courtesy, if this notice is  left  in     *
 *      all copies and derivative works.  Thank you.                          *
 *                                                                            *
 *      The author makes no warranty of any kind  with  respect  to  this     *
 *      product  and  explicitly disclaims any implied warranties of mer-     *
 *      chantability or fitness for any particular purpose.                   *
 *                                                                            *
 ******************************************************************************
 */

/*
 *  FILE
 *
 *      dbug.c   runtime support routines for dbug package
 *
 *  SCCS
 *
 *      @(#)dbug.c      1.25    7/25/89
 *
 *  DESCRIPTION
 *
 *      These are the runtime support routines for the dbug package.
 *      The dbug package has two main components; the user include
 *      file containing various macro definitions, and the runtime
 *      support routines which are called from the macro expansions.
 *
 *      Externally visible functions in the runtime support module
 *      use the naming convention pattern "_db_xx...xx_", thus
 *      they are unlikely to collide with user defined function names.
 *
 *  AUTHOR(S)
 *
 *      Fred Fish               (base code)
 *      Enhanced Software Technologies, Tempe, AZ
 *      asuvax!mcdphx!estinc!fnf
 *
 *      Binayak Banerjee        (profiling enhancements)
 *      seismo!bpa!sjuvax!bbanerje
 *
 *      Michael Widenius:
 *        DBUG_DUMP       - To dump a block of memory.
 *        PUSH_FLAG "O"   - To be used insted of "o" if we
 *                          want flushing after each write
 *        PUSH_FLAG "A"   - as 'O', but we will append to the out file instead
 *                          of creating a new one.
 *        Check of malloc on entry/exit (option "S")
 *
 *      Sergei Golubchik:
 *        DBUG_EXECUTE_IF
 *        incremental mode (-#+t:-d,info ...)
 *        DBUG_SET, _db_explain_
 *        thread-local settings
 *        negative lists (-#-d,info => everything but "info")
 *
 *        function/ syntax
 *        (the logic is - think of a call stack as of a path.
 *        "function" means only this function, "function/" means the hierarchy.
 *        in the future, filters like function1/function2 could be supported.
 *        following this logic glob(7) wildcards are supported.)
 *
 */

/*
  We can't have SAFE_MUTEX defined here as this will cause recursion
  in pthread_mutex_lock
*/

#undef SAFE_MUTEX
#include <my_global.h>
#include <m_string.h>
#include <errno.h>

#ifdef HAVE_FNMATCH_H
#include <fnmatch.h>
#else
#define fnmatch(A,B,C) strcmp(A,B)
#endif

#if defined(__WIN__)
#include <process.h>
#endif

#ifndef DBUG_OFF


/*
 *            Manifest constants which may be "tuned" if desired.
 */

#define PRINTBUF              1024    /* Print buffer size */
#define INDENT                2       /* Indentation per trace level */
#define MAXDEPTH              200     /* Maximum trace depth default */

/*
 *      The following flags are used to determine which
 *      capabilities the user has enabled with the settings
 *      push macro.
 *
 *      TRACE_ON is also used in _db_stack_frame_->level
 *      (until we add flags to _db_stack_frame_, increasing it by 4 bytes)
 */

#define DEBUG_ON        (1 <<  1)  /* Debug enabled */
#define FILE_ON         (1 <<  2)  /* File name print enabled */
#define LINE_ON         (1 <<  3)  /* Line number print enabled */
#define DEPTH_ON        (1 <<  4)  /* Function nest level print enabled */
#define PROCESS_ON      (1 <<  5)  /* Process name print enabled */
#define NUMBER_ON       (1 <<  6)  /* Number each line of output */
#define PROFILE_ON      (1 <<  7)  /* Print out profiling code */
#define PID_ON          (1 <<  8)  /* Identify each line with process id */
#define TIMESTAMP_ON    (1 <<  9)  /* timestamp every line of output */
#define FLUSH_ON_WRITE  (1 << 10)  /* Flush on every write */
#define OPEN_APPEND     (1 << 11)  /* Open for append      */
#define TRACE_ON        ((uint)1 << 31)  /* Trace enabled. MUST be the highest bit!*/

#define TRACING (cs->stack->flags & TRACE_ON)
#define DEBUGGING (cs->stack->flags & DEBUG_ON)
#define PROFILING (cs->stack->flags & PROFILE_ON)

/*
 *      Typedefs to make things more obvious.
 */

#define BOOLEAN my_bool

/*
 *      Make it easy to change storage classes if necessary.
 */

#define IMPORT extern           /* Names defined externally */
#define EXPORT                  /* Allocated here, available globally */
#define AUTO auto               /* Names to be allocated on stack */
#define REGISTER register       /* Names to be placed in registers */

/*
 * The default file for profiling.  Could also add another flag
 * (G?) which allowed the user to specify this.
 *
 * If the automatic variables get allocated on the stack in
 * reverse order from their declarations, then define AUTOS_REVERSE to 1.
 * This is used by the code that keeps track of stack usage.  For
 * forward allocation, the difference in the dbug frame pointers
 * represents stack used by the callee function.  For reverse allocation,
 * the difference represents stack used by the caller function.
 *
 */

#define PROF_FILE       "dbugmon.out"
#define PROF_EFMT       "E\t%ld\t%s\n"
#define PROF_SFMT       "S\t%lx\t%lx\t%s\n"
#define PROF_XFMT       "X\t%ld\t%s\n"

#ifdef M_I386           /* predefined by xenix 386 compiler */
#define AUTOS_REVERSE 1
#else
#define AUTOS_REVERSE 0
#endif

/*
 *      Externally supplied functions.
 */

#ifndef HAVE_PERROR
static void perror();          /* Fake system/library error print routine */
#endif

/*
 *      The user may specify a list of functions to trace or
 *      debug.  These lists are kept in a linear linked list,
 *      a very simple implementation.
 */

struct link {
    struct link *next_link;   /* Pointer to the next link */
    char   flags;
    char   str[1];            /* Pointer to link's contents */
};

/* flags for struct link and return flags of InList */
#define SUBDIR          1 /* this MUST be 1 */
#define INCLUDE         2
#define EXCLUDE         4
/* this is not a struct link flag, but only a return flags of InList */
#define MATCHED     65536
#define NOT_MATCHED     0

/*
 *      Debugging settings can be pushed or popped off of a
 *      stack which is implemented as a linked list.  Note
 *      that the head of the list is the current settings and the
 *      stack is pushed by adding a new settings to the head of the
 *      list or popped by removing the first link.
 *
 *      Note: if out_file is NULL, the other fields are not initialized at all!
 */

struct settings {
  uint flags;                   /* Current settings flags               */
  uint maxdepth;                /* Current maximum trace depth          */
  uint delay;                   /* Delay after each output line         */
  uint sub_level;               /* Sub this from code_state->level      */
  FILE *out_file;               /* Current output stream                */
  FILE *prof_file;              /* Current profiling stream             */
  char name[FN_REFLEN];         /* Name of output file                  */
  struct link *functions;       /* List of functions                    */
  struct link *p_functions;     /* List of profiled functions           */
  struct link *keywords;        /* List of debug keywords               */
  struct link *processes;       /* List of process names                */
  struct settings *next;        /* Next settings in the list            */
};

#define is_shared(S, V) ((S)->next && (S)->next->V == (S)->V)

/*
 *      Local variables not seen by user.
 */


static BOOLEAN init_done= FALSE; /* Set to TRUE when initialization done */
static struct settings init_settings;
static const char *db_process= 0;/* Pointer to process name; argv[0] */
my_bool _dbug_on_= TRUE;	 /* FALSE if no debugging at all */

typedef struct _db_code_state_ {
  const char *process;          /* Pointer to process name; usually argv[0] */
  const char *func;             /* Name of current user function            */
  const char *file;             /* Name of current user file                */
  struct _db_stack_frame_ *framep; /* Pointer to current frame              */
  struct settings *stack;       /* debugging settings                       */
  const char *jmpfunc;          /* Remember current function for setjmp     */
  const char *jmpfile;          /* Remember current file for setjmp         */
  int lineno;                   /* Current debugger output line number      */
  uint level;                   /* Current function nesting level           */
  int jmplevel;                 /* Remember nesting level at setjmp()       */

/*
 *      The following variables are used to hold the state information
 *      between the call to _db_pargs_() and _db_doprnt_(), during
 *      expansion of the DBUG_PRINT macro.  This is the only macro
 *      that currently uses these variables.
 *
 *      These variables are currently used only by _db_pargs_() and
 *      _db_doprnt_().
 */

  uint u_line;                  /* User source code line number */
  int  locked;                  /* If locked with _db_lock_file_ */
  const char *u_keyword;        /* Keyword for current macro */
} CODE_STATE;

/*
  The test below is so we could call functions with DBUG_ENTER before
  my_thread_init().
*/
#define get_code_state_if_not_set_or_return if (!cs && !((cs=code_state()))) return
#define get_code_state_or_return if (!((cs=code_state()))) return

        /* Handling lists */
#define ListAdd(A,B,C) ListAddDel(A,B,C,INCLUDE)
#define ListDel(A,B,C) ListAddDel(A,B,C,EXCLUDE)
static struct link *ListAddDel(struct link *, const char *, const char *, int);
static struct link *ListCopy(struct link *);
static int InList(struct link *linkp,const char *cp);
static uint ListFlags(struct link *linkp);
static void FreeList(struct link *linkp);

        /* OpenClose debug output stream */
static void DBUGOpenFile(CODE_STATE *,const char *, const char *, int);
static void DBUGCloseFile(CODE_STATE *cs, FILE *fp);
        /* Push current debug settings */
static void PushState(CODE_STATE *cs);
	/* Free memory associated with debug state. */
static void FreeState (CODE_STATE *cs, struct settings *state, int free_state);
        /* Test for tracing enabled */
static int DoTrace(CODE_STATE *cs);
/*
  return values of DoTrace.
  Can also be used as bitmask: ret & DO_TRACE
*/
#define DO_TRACE        1
#define DONT_TRACE      2
#define ENABLE_TRACE    3
#define DISABLE_TRACE   4

        /* Test to see if file is writable */
#if defined(HAVE_ACCESS)
static BOOLEAN Writable(const char *pathname);
        /* Change file owner and group */
static void ChangeOwner(CODE_STATE *cs, char *pathname);
        /* Allocate memory for runtime support */
#endif

static void DoPrefix(CODE_STATE *cs, uint line);

static char *DbugMalloc(size_t size);
static const char *BaseName(const char *pathname);
static void Indent(CODE_STATE *cs, int indent);
static void DbugFlush(CODE_STATE *);
static void DbugExit(const char *why);
static const char *DbugStrTok(const char *s);
static void DbugVfprintf(FILE *stream, const char* format, va_list args);

#ifndef THREAD
        /* Open profile output stream */
static FILE *OpenProfile(CODE_STATE *cs, const char *name);
        /* Profile if asked for it */
static BOOLEAN DoProfile(CODE_STATE *);
        /* Return current user time (ms) */
static unsigned long Clock(void);
#endif

/*
 *      Miscellaneous printf format strings.
 */

#define ERR_MISSING_RETURN "missing DBUG_RETURN or DBUG_VOID_RETURN macro in function \"%s\"\n"
#define ERR_OPEN "%s: can't open debug output stream \"%s\": "
#define ERR_CLOSE "%s: can't close debug file: "
#define ERR_ABORT "%s: debugger aborting because %s\n"

/*
 *      Macros and defines for testing file accessibility under UNIX and MSDOS.
 */

#undef EXISTS
#if !defined(HAVE_ACCESS)
#define EXISTS(pathname) (FALSE)        /* Assume no existance */
#define Writable(name) (TRUE)
#else
#define EXISTS(pathname)         (access(pathname, F_OK) == 0)
#define WRITABLE(pathname)       (access(pathname, W_OK) == 0)
#endif


/*
** Macros to allow dbugging with threads
*/

#ifdef THREAD
#include <my_pthread.h>
static pthread_mutex_t THR_LOCK_dbug;

static CODE_STATE *code_state(void)
{
  CODE_STATE *cs, **cs_ptr;

  /*
    _dbug_on_ is reset if we don't plan to use any debug commands at all and
    we want to run on maximum speed
   */
  if (!_dbug_on_)
    return 0;

  if (!init_done)
  {
    init_done=TRUE;
    pthread_mutex_init(&THR_LOCK_dbug, NULL);
    bzero(&init_settings, sizeof(init_settings));
    init_settings.out_file=stderr;
    init_settings.flags=OPEN_APPEND;
  }

  if (!(cs_ptr= (CODE_STATE**) my_thread_var_dbug()))
    return 0;                                   /* Thread not initialised */
  if (!(cs= *cs_ptr))
  {
    cs=(CODE_STATE*) DbugMalloc(sizeof(*cs));
    bzero((uchar*) cs,sizeof(*cs));
    cs->process= db_process ? db_process : "dbug";
    cs->func="?func";
    cs->file="?file";
    cs->stack=&init_settings;
    *cs_ptr= cs;
  }
  return cs;
}

#else /* !THREAD */

static CODE_STATE static_code_state=
{
  "dbug", "?func", "?file", NULL, &init_settings,
  NullS, NullS, 0,0,0,0,0,NullS
};

static CODE_STATE *code_state(void)
{
  if (!init_done)
  {
    bzero(&init_settings, sizeof(init_settings));
    init_settings.out_file=stderr;
    init_settings.flags=OPEN_APPEND;
    init_done=TRUE;
  }
  return &static_code_state;
}

#define pthread_mutex_lock(A) {}
#define pthread_mutex_unlock(A) {}
#endif

/*
 *      Translate some calls among different systems.
 */

#ifdef HAVE_SLEEP
/* sleep() wants seconds */
#define Delay(A) sleep(((uint) A)/10)
#else
#define Delay(A) (0)
#endif

/*
 *  FUNCTION
 *
 *      _db_process_       give the name to the current process/thread
 *
 *  SYNOPSIS
 *
 *      VOID _process_(name)
 *      char *name;
 *
 */

void _db_process_(const char *name)
{
  CODE_STATE *cs;

  if (!db_process)
    db_process= name;

  get_code_state_or_return;
  cs->process= name;
}

/*
 *  FUNCTION
 *
 *      DbugParse  parse control string and set current debugger settings
 *
 *  DESCRIPTION
 *
 *      Given pointer to a debug control string in "control",
 *      parses the control string, and sets
 *      up a current debug settings.
 *
 *      The debug control string is a sequence of colon separated fields
 *      as follows:
 *
 *              [+]<field_1>:<field_2>:...:<field_N>
 *
 *      Each field consists of a mandatory flag character followed by
 *      an optional "," and comma separated list of modifiers:
 *
 *              [sign]flag[,modifier,modifier,...,modifier]
 *
 *      See the manual for the list of supported signs, flags, and modifiers
 *
 *      For convenience, any leading "-#" is stripped off.
 *
 *  RETURN
 *      1 - a list of functions ("f" flag) was possibly changed
 *      0 - a list of functions was not changed
 */

int DbugParse(CODE_STATE *cs, const char *control)
{
  const char *end;
  int rel, f_used=0;
  struct settings *stack;

  stack= cs->stack;

  if (control[0] == '-' && control[1] == '#')
    control+=2;

  rel= control[0] == '+' || control[0] == '-';
  if ((!rel || (!stack->out_file && !stack->next)))
  {
<<<<<<< HEAD
=======
    /* Free memory associated with the state before resetting its members */
>>>>>>> e7031816
    FreeState(cs, stack, 0);
    stack->flags= 0;
    stack->delay= 0;
    stack->maxdepth= 0;
    stack->sub_level= 0;
    stack->out_file= stderr;
    stack->prof_file= NULL;
    stack->functions= NULL;
    stack->p_functions= NULL;
    stack->keywords= NULL;
    stack->processes= NULL;
  }
  else if (!stack->out_file)
  {
    stack->flags= stack->next->flags;
    stack->delay= stack->next->delay;
    stack->maxdepth= stack->next->maxdepth;
    stack->sub_level= stack->next->sub_level;
    strcpy(stack->name, stack->next->name);
    stack->prof_file= stack->next->prof_file;
    if (stack->next == &init_settings)
    {
      /*
        Never share with the global parent - it can change under your feet.

        Reset out_file to stderr to prevent sharing of trace files between
        global and session settings.
      */
      stack->out_file= stderr;
      stack->functions= ListCopy(init_settings.functions);
      stack->p_functions= ListCopy(init_settings.p_functions);
      stack->keywords= ListCopy(init_settings.keywords);
      stack->processes= ListCopy(init_settings.processes);
    }
    else
    {
      stack->out_file= stack->next->out_file;
      stack->functions= stack->next->functions;
      stack->p_functions= stack->next->p_functions;
      stack->keywords= stack->next->keywords;
      stack->processes= stack->next->processes;
    }
  }

  end= DbugStrTok(control);
  while (control < end)
  {
    int c, sign= (*control == '+') ? 1 : (*control == '-') ? -1 : 0;
    if (sign) control++;
    c= *control++;
    if (*control == ',') control++;
    /* XXX when adding new cases here, don't forget _db_explain_ ! */
    switch (c) {
    case 'd':
      if (sign < 0 && control == end)
      {
        if (!is_shared(stack, keywords))
          FreeList(stack->keywords);
        stack->keywords=NULL;
        stack->flags &= ~DEBUG_ON;
        break;
      }
      if (rel && is_shared(stack, keywords))
        stack->keywords= ListCopy(stack->keywords);
      if (sign < 0)
      {
        if (DEBUGGING)
          stack->keywords= ListDel(stack->keywords, control, end);
      break;
      }
      stack->keywords= ListAdd(stack->keywords, control, end);
      stack->flags |= DEBUG_ON;
      break;
    case 'D':
      stack->delay= atoi(control);
      break;
    case 'f':
      f_used= 1;
      if (sign < 0 && control == end)
      {
        if (!is_shared(stack,functions))
          FreeList(stack->functions);
        stack->functions=NULL;
        break;
      }
      if (rel && is_shared(stack,functions))
        stack->functions= ListCopy(stack->functions);
      if (sign < 0)
        stack->functions= ListDel(stack->functions, control, end);
      else
        stack->functions= ListAdd(stack->functions, control, end);
      break;
    case 'F':
      if (sign < 0)
        stack->flags &= ~FILE_ON;
      else
        stack->flags |= FILE_ON;
      break;
    case 'i':
      if (sign < 0)
        stack->flags &= ~PID_ON;
      else
        stack->flags |= PID_ON;
      break;
#ifndef THREAD
    case 'g':
      if (OpenProfile(cs, PROF_FILE))
      {
        stack->flags |= PROFILE_ON;
        stack->p_functions= ListAdd(stack->p_functions, control, end);
      }
      break;
#endif
    case 'L':
      if (sign < 0)
        stack->flags &= ~LINE_ON;
      else
        stack->flags |= LINE_ON;
      break;
    case 'n':
      if (sign < 0)
        stack->flags &= ~DEPTH_ON;
      else
        stack->flags |= DEPTH_ON;
      break;
    case 'N':
      if (sign < 0)
        stack->flags &= ~NUMBER_ON;
      else
        stack->flags |= NUMBER_ON;
      break;
    case 'A':
    case 'O':
      stack->flags |= FLUSH_ON_WRITE;
      /* fall through */
    case 'a':
    case 'o':
      if (sign < 0)
      {
        if (!is_shared(stack, out_file))
          DBUGCloseFile(cs, stack->out_file);
        stack->flags &= ~FLUSH_ON_WRITE;
        stack->out_file= stderr;
        break;
      }
      if (c == 'a' || c == 'A')
        stack->flags |= OPEN_APPEND;
      else
        stack->flags &= ~OPEN_APPEND;
      if (control != end)
        DBUGOpenFile(cs, control, end, stack->flags & OPEN_APPEND);
      else
        DBUGOpenFile(cs, "-",0,0);
      break;
    case 'p':
      if (sign < 0 && control == end)
      {
        if (!is_shared(stack,processes))
          FreeList(stack->processes);
        stack->processes=NULL;
        break;
      }
      if (rel && is_shared(stack, processes))
        stack->processes= ListCopy(stack->processes);
      if (sign < 0)
        stack->processes= ListDel(stack->processes, control, end);
      else
        stack->processes= ListAdd(stack->processes, control, end);
      break;
    case 'P':
      if (sign < 0)
        stack->flags &= ~PROCESS_ON;
      else
        stack->flags |= PROCESS_ON;
      break;
    case 'r':
      stack->sub_level= cs->level;
      break;
    case 't':
      if (sign < 0)
      {
        if (control != end)
          stack->maxdepth-= atoi(control);
        else
          stack->maxdepth= 0;
      }
      else
      {
        if (control != end)
          stack->maxdepth+= atoi(control);
        else
          stack->maxdepth= MAXDEPTH;
      }
      if (stack->maxdepth > 0)
        stack->flags |= TRACE_ON;
      else
        stack->flags &= ~TRACE_ON;
      break;
    case 'T':
      if (sign < 0)
        stack->flags &= ~TIMESTAMP_ON;
      else
        stack->flags |= TIMESTAMP_ON;
      break;
    }
    if (!*end)
      break;
    control=end+1;
    end= DbugStrTok(control);
  }
  return !rel || f_used;
}

#define framep_trace_flag(cs, frp) (frp ?                                    \
                                     frp->level & TRACE_ON :                 \
                              (ListFlags(cs->stack->functions) & INCLUDE) ?  \
                                       0 : (uint)TRACE_ON)

void FixTraceFlags_helper(CODE_STATE *cs, const char *func,
                          struct _db_stack_frame_ *framep)
{
  if (framep->prev)
    FixTraceFlags_helper(cs, framep->func, framep->prev);

  cs->func= func;
  cs->level= framep->level & ~TRACE_ON;
  framep->level= cs->level | framep_trace_flag(cs, framep->prev);
  /*
    we don't set cs->framep correctly, even though DoTrace uses it.
    It's ok, because cs->framep may only affect DO_TRACE/DONT_TRACE return
    values, but we ignore them here anyway
  */
  switch(DoTrace(cs)) {
  case ENABLE_TRACE:
    framep->level|= TRACE_ON;
    break;
  case DISABLE_TRACE:
    framep->level&= ~TRACE_ON;
    break;
  }
}

#define fflags(cs) cs->stack->out_file ? ListFlags(cs->stack->functions) : TRACE_ON;

void FixTraceFlags(uint old_fflags, CODE_STATE *cs)
{
  const char *func;
  uint new_fflags, traceon, level;
  struct _db_stack_frame_ *framep;

  /*
    first (a.k.a. safety) check:
    if we haven't started tracing yet, no call stack at all - we're safe.
  */
  framep=cs->framep;
  if (framep == 0)
    return;

  /*
    Ok, the tracing has started, call stack isn't empty.

    second check: does the new list have a SUBDIR rule ?
  */
  new_fflags=fflags(cs);
  if (new_fflags & SUBDIR)
    goto yuck;

  /*
    Ok, new list doesn't use SUBDIR.

    third check: we do NOT need to re-scan if
    neither old nor new lists used SUBDIR flag and if a default behavior
    (whether an unlisted function is traced) hasn't changed.
    Default behavior depends on whether there're INCLUDE elements in the list.
  */
  if (!(old_fflags & SUBDIR) && !((new_fflags^old_fflags) & INCLUDE))
    return;

  /*
    Ok, old list may've used SUBDIR, or defaults could've changed.

    fourth check: are we inside a currently active SUBDIR rule ?
    go up the call stack, if TRACE_ON flag ever changes its value - we are.
  */
  for (traceon=framep->level; framep; framep=framep->prev)
    if ((traceon ^ framep->level) & TRACE_ON)
      goto yuck;

  /*
    Ok, TRACE_ON flag doesn't change in the call stack.

    fifth check: but is the top-most value equal to a default one ?
  */
  if (((traceon & TRACE_ON) != 0) == ((new_fflags & INCLUDE) == 0))
    return;

yuck:
  /*
    Yuck! function list was changed, and one of the currently active rules
    was possibly affected. For example, a tracing could've been enabled or
    disabled for a function somewhere up the call stack.
    To react correctly, we must go up the call stack all the way to
    the top and re-match rules to set TRACE_ON bit correctly.

    We must traverse the stack forwards, not backwards.
    That's what a recursive helper is doing.
    It'll destroy two CODE_STATE fields, save them now.
  */
  func= cs->func;
  level= cs->level;
  FixTraceFlags_helper(cs, func, cs->framep);
  /* now we only need to restore CODE_STATE fields, and we're done */
  cs->func= func;
  cs->level= level;
}

/*
 *  FUNCTION
 *
 *      _db_set_       set current debugger settings
 *
 *  SYNOPSIS
 *
 *      VOID _db_set_(control)
 *      char *control;
 *
 *  DESCRIPTION
 *
 *      Given pointer to a debug control string in "control",
 *      parses the control string, and sets up a current debug
 *      settings. Pushes a new debug settings if the current is
 *      set to the initial debugger settings.
 *
 */

void _db_set_(const char *control)
{
  CODE_STATE *cs;
  uint old_fflags;
  get_code_state_or_return;
  old_fflags=fflags(cs);
  if (cs->stack == &init_settings)
    PushState(cs);
  if (DbugParse(cs, control))
    FixTraceFlags(old_fflags, cs);
}

/*
 *  FUNCTION
 *
 *      _db_push_       push current debugger settings and set up new one
 *
 *  SYNOPSIS
 *
 *      VOID _db_push_(control)
 *      char *control;
 *
 *  DESCRIPTION
 *
 *      Given pointer to a debug control string in "control", pushes
 *      the current debug settings, parses the control string, and sets
 *      up a new debug settings with DbugParse()
 *
 */

void _db_push_(const char *control)
{
  CODE_STATE *cs;
  uint old_fflags;
  get_code_state_or_return;
  old_fflags=fflags(cs);
  PushState(cs);
  if (DbugParse(cs, control))
    FixTraceFlags(old_fflags, cs);
}


/**
  Returns TRUE if session-local settings have been set.
*/

int _db_is_pushed_()
{
  CODE_STATE *cs= NULL;
  get_code_state_or_return FALSE;
  return (cs->stack != &init_settings);
}

/*
 *  FUNCTION
 *
 *      _db_set_init_       set initial debugger settings
 *
 *  SYNOPSIS
 *
 *      VOID _db_set_init_(control)
 *      char *control;
 *
 *  DESCRIPTION
 *      see _db_set_
 *
 */

void _db_set_init_(const char *control)
{
  CODE_STATE tmp_cs;
  bzero((uchar*) &tmp_cs, sizeof(tmp_cs));
  tmp_cs.stack= &init_settings;
  DbugParse(&tmp_cs, control);
}

/*
 *  FUNCTION
 *
 *      _db_pop_    pop the debug stack
 *
 *  DESCRIPTION
 *
 *      Pops the debug stack, returning the debug settings to its
 *      condition prior to the most recent _db_push_ invocation.
 *      Note that the pop will fail if it would remove the last
 *      valid settings from the stack.  This prevents user errors
 *      in the push/pop sequence from screwing up the debugger.
 *      Maybe there should be some kind of warning printed if the
 *      user tries to pop too many states.
 *
 */

void _db_pop_()
{
  struct settings *discard;
  uint old_fflags;
  CODE_STATE *cs;

  get_code_state_or_return;

  discard= cs->stack;
  if (discard != &init_settings)
  {
    old_fflags=fflags(cs);
    cs->stack= discard->next;
    FreeState(cs, discard, 1);
    FixTraceFlags(old_fflags, cs);
  }
}

/*
 *  FUNCTION
 *
 *      _db_explain_    generates 'control' string for the current settings
 *
 *  RETURN
 *      0 - ok
 *      1  - buffer too short, output truncated
 *
 */

/* helper macros */
#define char_to_buf(C)    do {                  \
        *buf++=(C);                             \
        if (buf >= end) goto overflow;          \
      } while (0)
#define str_to_buf(S)    do {                   \
        char_to_buf(',');                       \
        buf=strnmov(buf, (S), len+1);           \
        if (buf >= end) goto overflow;          \
      } while (0)
#define list_to_buf(l, f)  do {                 \
        struct link *listp=(l);                 \
        while (listp)                           \
        {                                       \
          if (listp->flags & (f))               \
          {                                     \
            str_to_buf(listp->str);             \
            if (listp->flags & SUBDIR)          \
              char_to_buf('/');                 \
          }                                     \
          listp=listp->next_link;               \
        }                                       \
      } while (0)
#define int_to_buf(i)  do {                     \
        char b[50];                             \
        int10_to_str((i), b, 10);               \
        str_to_buf(b);                          \
      } while (0)
#define colon_to_buf   do {                     \
        if (buf != start) char_to_buf(':');     \
      } while(0)
#define op_int_to_buf(C, val, def) do {         \
        if ((val) != (def))                     \
        {                                       \
          colon_to_buf;                         \
          char_to_buf((C));                     \
          int_to_buf(val);                      \
        }                                       \
      } while (0)
#define op_intf_to_buf(C, val, def, cond) do {  \
        if ((cond))                             \
        {                                       \
          colon_to_buf;                         \
          char_to_buf((C));                     \
          if ((val) != (def)) int_to_buf(val);  \
        }                                       \
      } while (0)
#define op_str_to_buf(C, val, cond) do {        \
        if ((cond))                             \
        {                                       \
          char *s=(val);                        \
          colon_to_buf;                         \
          char_to_buf((C));                     \
          if (*s) str_to_buf(s);                \
        }                                       \
      } while (0)
#define op_list_to_buf(C, val, cond) do {       \
        if ((cond))                             \
        {                                       \
          int f=ListFlags(val);                 \
          colon_to_buf;                         \
          char_to_buf((C));                     \
          if (f & INCLUDE)                      \
            list_to_buf(val, INCLUDE);          \
          if (f & EXCLUDE)                      \
          {                                     \
            colon_to_buf;                       \
            char_to_buf('-');                   \
            char_to_buf((C));                   \
            list_to_buf(val, EXCLUDE);          \
          }                                     \
        }                                       \
      } while (0)
#define op_bool_to_buf(C, cond) do {            \
        if ((cond))                             \
        {                                       \
          colon_to_buf;                         \
          char_to_buf((C));                     \
        }                                       \
      } while (0)

int _db_explain_ (CODE_STATE *cs, char *buf, size_t len)
{
  char *start=buf, *end=buf+len-4;

  get_code_state_if_not_set_or_return *buf=0;

  op_list_to_buf('d', cs->stack->keywords, DEBUGGING);
  op_int_to_buf ('D', cs->stack->delay, 0);
  op_list_to_buf('f', cs->stack->functions, cs->stack->functions);
  op_bool_to_buf('F', cs->stack->flags & FILE_ON);
  op_bool_to_buf('i', cs->stack->flags & PID_ON);
  op_list_to_buf('g', cs->stack->p_functions, PROFILING);
  op_bool_to_buf('L', cs->stack->flags & LINE_ON);
  op_bool_to_buf('n', cs->stack->flags & DEPTH_ON);
  op_bool_to_buf('N', cs->stack->flags & NUMBER_ON);
  op_str_to_buf(
    ((cs->stack->flags & FLUSH_ON_WRITE ? 0 : 32) |
     (cs->stack->flags & OPEN_APPEND ? 'A' : 'O')),
    cs->stack->name, cs->stack->out_file != stderr);
  op_list_to_buf('p', cs->stack->processes, cs->stack->processes);
  op_bool_to_buf('P', cs->stack->flags & PROCESS_ON);
  op_bool_to_buf('r', cs->stack->sub_level != 0);
  op_intf_to_buf('t', cs->stack->maxdepth, MAXDEPTH, TRACING);
  op_bool_to_buf('T', cs->stack->flags & TIMESTAMP_ON);

  *buf= '\0';
  return 0;

overflow:
  *end++= '.';
  *end++= '.';
  *end++= '.';
  *end=   '\0';
  return 1;
}

#undef char_to_buf
#undef str_to_buf
#undef list_to_buf
#undef int_to_buf
#undef colon_to_buf
#undef op_int_to_buf
#undef op_intf_to_buf
#undef op_str_to_buf
#undef op_list_to_buf
#undef op_bool_to_buf

/*
 *  FUNCTION
 *
 *      _db_explain_init_       explain initial debugger settings
 *
 *  DESCRIPTION
 *      see _db_explain_
 */

int _db_explain_init_(char *buf, size_t len)
{
  CODE_STATE cs;
  bzero((uchar*) &cs,sizeof(cs));
  cs.stack=&init_settings;
  return _db_explain_(&cs, buf, len);
}

/*
 *  FUNCTION
 *
 *      _db_enter_    process entry point to user function
 *
 *  SYNOPSIS
 *
 *      VOID _db_enter_(_func_, _file_, _line_, _stack_frame_)
 *      char *_func_;           points to current function name
 *      char *_file_;           points to current file name
 *      int _line_;             called from source line number
 *      struct _db_stack_frame_ allocated on the caller's stack
 *
 *  DESCRIPTION
 *
 *      Called at the beginning of each user function to tell
 *      the debugger that a new function has been entered.
 *      Note that the pointers to the previous user function
 *      name and previous user file name are stored on the
 *      caller's stack (this is why the ENTER macro must be
 *      the first "executable" code in a function, since it
 *      allocates these storage locations).  The previous nesting
 *      level is also stored on the callers stack for internal
 *      self consistency checks.
 *
 *      Also prints a trace line if tracing is enabled and
 *      increments the current function nesting depth.
 *
 *      Note that this mechanism allows the debugger to know
 *      what the current user function is at all times, without
 *      maintaining an internal stack for the function names.
 *
 */

void _db_enter_(const char *_func_, const char *_file_,
                uint _line_, struct _db_stack_frame_ *_stack_frame_)
{
  int save_errno;
  CODE_STATE *cs;
  if (!((cs=code_state())))
  {
    _stack_frame_->level= 0; /* Set to avoid valgrind warnings if dbug is enabled later */
    _stack_frame_->prev= 0;
    return;
  }
  save_errno= errno;

  _stack_frame_->func= cs->func;
  _stack_frame_->file= cs->file;
  cs->func=  _func_;
  cs->file=  _file_;
  _stack_frame_->prev= cs->framep;
  _stack_frame_->level= ++cs->level | framep_trace_flag(cs, cs->framep);
  cs->framep= _stack_frame_;
#ifndef THREAD
  if (DoProfile(cs))
  {
    long stackused;
    if (cs->framep->prev == NULL)
      stackused= 0;
    else
    {
      stackused= (char*)(cs->framep->prev) - (char*)(cs->framep);
      stackused= stackused > 0 ? stackused : -stackused;
    }
    (void) fprintf(cs->stack->prof_file, PROF_EFMT , Clock(), cs->func);
    (void) fprintf(cs->stack->prof_file, PROF_SFMT, (ulong) cs->framep, stackused,
                   AUTOS_REVERSE ? _stack_frame_->func : cs->func);
    (void) fflush(cs->stack->prof_file);
  }
#endif
  switch (DoTrace(cs)) {
  case ENABLE_TRACE:
    cs->framep->level|= TRACE_ON;
    if (!TRACING) break;
    /* fall through */
  case DO_TRACE:
    if (TRACING)
    {
      if (!cs->locked)
        pthread_mutex_lock(&THR_LOCK_dbug);
      DoPrefix(cs, _line_);
      Indent(cs, cs->level);
      (void) fprintf(cs->stack->out_file, ">%s\n", cs->func);
      DbugFlush(cs);                       /* This does a unlock */
    }
    break;
  case DISABLE_TRACE:
    cs->framep->level&= ~TRACE_ON;
    /* fall through */
  case DONT_TRACE:
    break;
  }
  errno=save_errno;
}

/*
 *  FUNCTION
 *
 *      _db_return_    process exit from user function
 *
 *  SYNOPSIS
 *
 *      VOID _db_return_(_line_, _stack_frame_)
 *      int _line_;             current source line number
 *      struct _db_stack_frame_ allocated on the caller's stack
 *
 *  DESCRIPTION
 *
 *      Called just before user function executes an explicit or implicit
 *      return.  Prints a trace line if trace is enabled, decrements
 *      the current nesting level, and restores the current function and
 *      file names from the defunct function's stack.
 *
 */

void _db_return_(uint _line_, struct _db_stack_frame_ *_stack_frame_)
{
  int save_errno=errno;
  uint _slevel_= _stack_frame_->level & ~TRACE_ON;
  CODE_STATE *cs;
  get_code_state_or_return;

  if (cs->framep != _stack_frame_)
  {
    char buf[512];
    my_snprintf(buf, sizeof(buf), ERR_MISSING_RETURN, cs->func);
    DbugExit(buf);
  }
#ifndef THREAD
  if (DoProfile(cs))
    (void) fprintf(cs->stack->prof_file, PROF_XFMT, Clock(), cs->func);
#endif
  if (DoTrace(cs) & DO_TRACE)
  {
    if (TRACING)
    {
      if (!cs->locked)
        pthread_mutex_lock(&THR_LOCK_dbug);
      DoPrefix(cs, _line_);
      Indent(cs, cs->level);
      (void) fprintf(cs->stack->out_file, "<%s\n", cs->func);
      DbugFlush(cs);
    }
  }
  /*
    Check to not set level < 0. This can happen if DBUG was disabled when
    function was entered and enabled in function.
  */
  cs->level= _slevel_ != 0 ? _slevel_ - 1 : 0;
  cs->func= _stack_frame_->func;
  cs->file= _stack_frame_->file;
  if (cs->framep != NULL)
    cs->framep= cs->framep->prev;
  errno=save_errno;
}


/*
 *  FUNCTION
 *
 *      _db_pargs_    log arguments for subsequent use by _db_doprnt_()
 *
 *  SYNOPSIS
 *
 *      VOID _db_pargs_(_line_, keyword)
 *      int _line_;
 *      char *keyword;
 *
 *  DESCRIPTION
 *
 *      The new universal printing macro DBUG_PRINT, which replaces
 *      all forms of the DBUG_N macros, needs two calls to runtime
 *      support routines.  The first, this function, remembers arguments
 *      that are used by the subsequent call to _db_doprnt_().
 *
 */

void _db_pargs_(uint _line_, const char *keyword)
{
  CODE_STATE *cs;
  get_code_state_or_return;
  cs->u_line= _line_;
  cs->u_keyword= keyword;
}


/*
 *  FUNCTION
 *
 *      _db_doprnt_    handle print of debug lines
 *
 *  SYNOPSIS
 *
 *      VOID _db_doprnt_(format, va_alist)
 *      char *format;
 *      va_dcl;
 *
 *  DESCRIPTION
 *
 *      When invoked via one of the DBUG macros, tests the current keyword
 *      set by calling _db_pargs_() to see if that macro has been selected
 *      for processing via the debugger control string, and if so, handles
 *      printing of the arguments via the format string.  The line number
 *      of the DBUG macro in the source is found in u_line.
 *
 *      Note that the format string SHOULD NOT include a terminating
 *      newline, this is supplied automatically.
 *
 */

#include <stdarg.h>

void _db_doprnt_(const char *format,...)
{
  va_list args;
  CODE_STATE *cs;
  get_code_state_or_return;

  va_start(args,format);

  if (_db_keyword_(cs, cs->u_keyword, 0))
  {
    int save_errno=errno;
    if (!cs->locked)
      pthread_mutex_lock(&THR_LOCK_dbug);
    DoPrefix(cs, cs->u_line);
    if (TRACING)
      Indent(cs, cs->level + 1);
    else
      (void) fprintf(cs->stack->out_file, "%s: ", cs->func);
    (void) fprintf(cs->stack->out_file, "%s: ", cs->u_keyword);
    DbugVfprintf(cs->stack->out_file, format, args);
    DbugFlush(cs);
    errno=save_errno;
  }
  va_end(args);
}

/*
 * This function is intended as a
 * vfprintf clone with consistent, platform independent output for 
 * problematic formats like %p, %zd and %lld.
 */
static void DbugVfprintf(FILE *stream, const char* format, va_list args)
{
  char cvtbuf[1024];
  (void) my_vsnprintf(cvtbuf, sizeof(cvtbuf), format, args);
  (void) fprintf(stream, "%s\n", cvtbuf);
}


/*
 *  FUNCTION
 *
 *            _db_dump_    dump a string in hex
 *
 *  SYNOPSIS
 *
 *            void _db_dump_(_line_,keyword,memory,length)
 *            int _line_;               current source line number
 *            char *keyword;
 *            char *memory;             Memory to print
 *            int length;               Bytes to print
 *
 *  DESCRIPTION
 *  Dump N characters in a binary array.
 *  Is used to examine corrupted memory or arrays.
 */

void _db_dump_(uint _line_, const char *keyword,
               const unsigned char *memory, size_t length)
{
  int pos;
  CODE_STATE *cs;
  get_code_state_or_return;

  if (_db_keyword_(cs, keyword, 0))
  {
    if (!cs->locked)
      pthread_mutex_lock(&THR_LOCK_dbug);
    DoPrefix(cs, _line_);
    if (TRACING)
    {
      Indent(cs, cs->level + 1);
      pos= min(max(cs->level-cs->stack->sub_level,0)*INDENT,80);
    }
    else
    {
      fprintf(cs->stack->out_file, "%s: ", cs->func);
    }
    (void) fprintf(cs->stack->out_file, "%s: Memory: 0x%lx  Bytes: (%ld)\n",
            keyword, (ulong) memory, (long) length);

    pos=0;
    while (length-- > 0)
    {
      uint tmp= *((unsigned char*) memory++);
      if ((pos+=3) >= 80)
      {
        fputc('\n',cs->stack->out_file);
        pos=3;
      }
      fputc(_dig_vec_upper[((tmp >> 4) & 15)], cs->stack->out_file);
      fputc(_dig_vec_upper[tmp & 15], cs->stack->out_file);
      fputc(' ',cs->stack->out_file);
    }
    (void) fputc('\n',cs->stack->out_file);
    DbugFlush(cs);
  }
}


/*
 *  FUNCTION
 *
 *      ListAddDel    modify the list according to debug control string
 *
 *  DESCRIPTION
 *
 *      Given pointer to a comma separated list of strings in "cltp",
 *      parses the list, and modifies "listp", returning a pointer
 *      to the new list.
 *
 *      The mode of operation is defined by "todo" parameter.
 *
 *      If it is INCLUDE, elements (strings from "cltp") are added to the
 *      list, they will have INCLUDE flag set. If the list already contains
 *      the string in question, new element is not added, but a flag of
 *      the existing element is adjusted (INCLUDE bit is set, EXCLUDE bit
 *      is removed).
 *
 *      If it is EXCLUDE, elements are added to the list with the EXCLUDE
 *      flag set. If the list already contains the string in question,
 *      it is removed, new element is not added.
 */

static struct link *ListAddDel(struct link *head, const char *ctlp,
                               const char *end, int todo)
{
  const char *start;
  struct link **cur;
  size_t len;
  int subdir;

  ctlp--;
next:
  while (++ctlp < end)
  {
    start= ctlp;
    subdir=0;
    while (ctlp < end && *ctlp != ',')
      ctlp++;
    len=ctlp-start;
    if (start[len-1] == '/')
    {
      len--;
      subdir=SUBDIR;
    }
    if (len == 0) continue;
    for (cur=&head; *cur; cur=&((*cur)->next_link))
    {
      if (!strncmp((*cur)->str, start, len))
      {
        if ((*cur)->flags & todo)  /* same action ? */
          (*cur)->flags|= subdir;  /* just merge the SUBDIR flag */
        else if (todo == EXCLUDE)
        {
          struct link *delme=*cur;
          *cur=(*cur)->next_link;
          free((void*) delme);
        }
        else
        {
          (*cur)->flags&=~(EXCLUDE & SUBDIR);
          (*cur)->flags|=INCLUDE | subdir;
        }
        goto next;
      }
    }
    *cur= (struct link *) DbugMalloc(sizeof(struct link)+len);
    memcpy((*cur)->str, start, len);
    (*cur)->str[len]=0;
    (*cur)->flags=todo | subdir;
    (*cur)->next_link=0;
  }
  return head;
}

/*
 *  FUNCTION
 *
 *      ListCopy    make a copy of the list
 *
 *  SYNOPSIS
 *
 *      static struct link *ListCopy(orig)
 *      struct link *orig;
 *
 *  DESCRIPTION
 *
 *      Given pointer to list, which contains a copy of every element from
 *      the original list.
 *
 *      the orig pointer can be NULL
 *
 *      Note that since each link is added at the head of the list,
 *      the final list will be in "reverse order", which is not
 *      significant for our usage here.
 *
 */

static struct link *ListCopy(struct link *orig)
{
  struct link *new_malloc;
  struct link *head;
  size_t len;

  head= NULL;
  while (orig != NULL)
  {
    len= strlen(orig->str);
    new_malloc= (struct link *) DbugMalloc(sizeof(struct link)+len);
    memcpy(new_malloc->str, orig->str, len);
    new_malloc->str[len]= 0;
    new_malloc->flags=orig->flags;
    new_malloc->next_link= head;
    head= new_malloc;
    orig= orig->next_link;
  }
  return head;
}

/*
 *  FUNCTION
 *
 *      InList    test a given string for member of a given list
 *
 *  DESCRIPTION
 *
 *      Tests the string pointed to by "cp" to determine if it is in
 *      the list pointed to by "linkp".  Linkp points to the first
 *      link in the list.  If linkp is NULL or contains only EXCLUDE
 *      elements then the string is treated as if it is in the list.
 *      This may seem rather strange at first but leads to the desired
 *      operation if no list is given.  The net effect is that all
 *      strings will be accepted when there is no list, and when there
 *      is a list, only those strings in the list will be accepted.
 *
 *  RETURN
 *      combination of SUBDIR, INCLUDE, EXCLUDE, MATCHED flags
 *
 */

static int InList(struct link *linkp, const char *cp)
{
  int result;

  for (result=MATCHED; linkp != NULL; linkp= linkp->next_link)
  {
    if (!fnmatch(linkp->str, cp, 0))
      return linkp->flags;
    if (!(linkp->flags & EXCLUDE))
      result=NOT_MATCHED;
    if (linkp->flags & SUBDIR)
      result|=SUBDIR;
  }
  return result;
}

/*
 *  FUNCTION
 *
 *      ListFlags    returns aggregated list flags (ORed over all elements)
 *
 */

static uint ListFlags(struct link *linkp)
{
  uint f;
  for (f=0; linkp != NULL; linkp= linkp->next_link)
    f|= linkp->flags;
  return f;
}

/*
 *  FUNCTION
 *
 *      PushState    push current settings onto stack and set up new one
 *
 *  SYNOPSIS
 *
 *      static VOID PushState()
 *
 *  DESCRIPTION
 *
 *      Pushes the current settings on the settings stack, and creates
 *      a new settings. The new settings is NOT initialized
 *
 *      The settings stack is a linked list of settings, with the new
 *      settings added at the head.  This allows the stack to grow
 *      to the limits of memory if necessary.
 *
 */

static void PushState(CODE_STATE *cs)
{
  struct settings *new_malloc;

  new_malloc= (struct settings *) DbugMalloc(sizeof(struct settings));
<<<<<<< HEAD
  bzero(new_malloc, sizeof(*new_malloc));
=======
  bzero(new_malloc, sizeof(struct settings));
>>>>>>> e7031816
  new_malloc->next= cs->stack;
  cs->stack= new_malloc;
}

/*
 *  FUNCTION
 *
 *	FreeState    Free memory associated with a struct state.
 *
 *  SYNOPSIS
 *
 *	static void FreeState (state)
 *	struct state *state;
 *      int free_state;
 *
 *  DESCRIPTION
 *
 *	Deallocates the memory allocated for various information in a
 *	state. If free_state is set, also free 'state'
 *
 */
static void FreeState(CODE_STATE *cs, struct settings *state, int free_state)
{
  if (!is_shared(state, keywords))
    FreeList(state->keywords);
  if (!is_shared(state, functions))
    FreeList(state->functions);
  if (!is_shared(state, processes))
    FreeList(state->processes);
  if (!is_shared(state, p_functions))
    FreeList(state->p_functions);

  if (!is_shared(state, out_file))
    DBUGCloseFile(cs, state->out_file);
  else
    (void) fflush(state->out_file);

  if (!is_shared(state, prof_file))
    DBUGCloseFile(cs, state->prof_file);
  else
    (void) fflush(state->prof_file);

  if (free_state)
    free((void*) state);
}


/*
 *  FUNCTION
 *
 *	_db_end_    End debugging, freeing state stack memory.
 *
 *  SYNOPSIS
 *
 *	static VOID _db_end_ ()
 *
 *  DESCRIPTION
 *
 *	Ends debugging, de-allocating the memory allocated to the
 *	state stack.
 *
 *	To be called at the very end of the program.
 *
 */
void _db_end_()
{
  struct settings *discard;
  static struct settings tmp;
  CODE_STATE *cs;
  /*
    Set _dbug_on_ to be able to do full reset even when DEBUGGER_OFF was
    called after dbug was initialized
  */
  _dbug_on_= 1;
  get_code_state_or_return;

  while ((discard= cs->stack))
  {
    if (discard == &init_settings)
      break;
    cs->stack= discard->next;
    FreeState(cs, discard, 1);
  }
  tmp= init_settings;

  /* Use mutex lock to make it less likely anyone access out_file */
  pthread_mutex_lock(&THR_LOCK_dbug);
  init_settings.flags=    OPEN_APPEND;
  init_settings.out_file= stderr;
  init_settings.prof_file= stderr;
  init_settings.maxdepth= 0;
  init_settings.delay= 0;
  init_settings.sub_level= 0;
  init_settings.functions= 0;
  init_settings.p_functions= 0;
  init_settings.keywords= 0;
  init_settings.processes= 0;
  pthread_mutex_unlock(&THR_LOCK_dbug);
  FreeState(cs, &tmp, 0);
}


/*
 *  FUNCTION
 *
 *      DoTrace    check to see if tracing is current enabled
 *
 *  DESCRIPTION
 *
 *      Checks to see if dbug in this function is enabled based on
 *      whether the maximum trace depth has been reached, the current
 *      function is selected, and the current process is selected.
 *
 */

static int DoTrace(CODE_STATE *cs)
{
  if ((cs->stack->maxdepth == 0 || cs->level <= cs->stack->maxdepth) &&
      InList(cs->stack->processes, cs->process) & (MATCHED|INCLUDE))
    switch(InList(cs->stack->functions, cs->func)) {
    case INCLUDE|SUBDIR:  return ENABLE_TRACE;
    case INCLUDE:         return DO_TRACE;
    case MATCHED|SUBDIR:
    case NOT_MATCHED|SUBDIR:
    case MATCHED:         return framep_trace_flag(cs, cs->framep) ?
                                           DO_TRACE : DONT_TRACE;
    case EXCLUDE:
    case NOT_MATCHED:     return DONT_TRACE;
    case EXCLUDE|SUBDIR:  return DISABLE_TRACE;
    }
  return DONT_TRACE;
}


/*
 *  FUNCTION
 *
 *      DoProfile    check to see if profiling is current enabled
 *
 *  SYNOPSIS
 *
 *      static BOOLEAN DoProfile()
 *
 *  DESCRIPTION
 *
 *      Checks to see if profiling is enabled based on whether the
 *      user has specified profiling, the maximum trace depth has
 *      not yet been reached, the current function is selected,
 *      and the current process is selected.  Returns TRUE if
 *      profiling is enabled, FALSE otherwise.
 *
 */

#ifndef THREAD
static BOOLEAN DoProfile(CODE_STATE *cs)
{
  return PROFILING &&
         cs->level <= cs->stack->maxdepth &&
         InList(cs->stack->p_functions, cs->func) & (INCLUDE|MATCHED) &&
         InList(cs->stack->processes, cs->process) & (INCLUDE|MATCHED);
}
#endif

FILE *_db_fp_(void)
{
  CODE_STATE *cs;
  get_code_state_or_return NULL;
  return cs->stack->out_file;
}

/*
 *  FUNCTION
 *
 *      _db_keyword_    test keyword for member of keyword list
 *
 *  DESCRIPTION
 *
 *      Test a keyword to determine if it is in the currently active
 *      keyword list.  If strict=0, a keyword is accepted
 *      if the list is null, otherwise it must match one of the list
 *      members.  When debugging is not on, no keywords are accepted.
 *      After the maximum trace level is exceeded, no keywords are
 *      accepted (this behavior subject to change).  Additionally,
 *      the current function and process must be accepted based on
 *      their respective lists.
 *
 *      Returns TRUE if keyword accepted, FALSE otherwise.
 *
 */

BOOLEAN _db_keyword_(CODE_STATE *cs, const char *keyword, int strict)
{
  get_code_state_if_not_set_or_return FALSE;
  strict=strict ? INCLUDE : INCLUDE|MATCHED;

  return DEBUGGING && DoTrace(cs) & DO_TRACE &&
         InList(cs->stack->keywords, keyword) & strict;
}

/*
 *  FUNCTION
 *
 *      Indent    indent a line to the given indentation level
 *
 *  SYNOPSIS
 *
 *      static VOID Indent(indent)
 *      int indent;
 *
 *  DESCRIPTION
 *
 *      Indent a line to the given level.  Note that this is
 *      a simple minded but portable implementation.
 *      There are better ways.
 *
 *      Also, the indent must be scaled by the compile time option
 *      of character positions per nesting level.
 *
 */

static void Indent(CODE_STATE *cs, int indent)
{
  REGISTER int count;

  indent= max(indent-1-cs->stack->sub_level,0)*INDENT;
  for (count= 0; count < indent ; count++)
  {
    if ((count % INDENT) == 0)
      fputc('|',cs->stack->out_file);
    else
      fputc(' ',cs->stack->out_file);
  }
}


/*
 *  FUNCTION
 *
 *      FreeList    free all memory associated with a linked list
 *
 *  SYNOPSIS
 *
 *      static VOID FreeList(linkp)
 *      struct link *linkp;
 *
 *  DESCRIPTION
 *
 *      Given pointer to the head of a linked list, frees all
 *      memory held by the list and the members of the list.
 *
 */

static void FreeList(struct link *linkp)
{
  REGISTER struct link *old;

  while (linkp != NULL)
  {
    old= linkp;
    linkp= linkp->next_link;
    free((void*) old);
  }
}


/*
 *  FUNCTION
 *
 *      DoPrefix    print debugger line prefix prior to indentation
 *
 *  SYNOPSIS
 *
 *      static VOID DoPrefix(_line_)
 *      int _line_;
 *
 *  DESCRIPTION
 *
 *      Print prefix common to all debugger output lines, prior to
 *      doing indentation if necessary.  Print such information as
 *      current process name, current source file name and line number,
 *      and current function nesting depth.
 *
 */

static void DoPrefix(CODE_STATE *cs, uint _line_)
{
  cs->lineno++;
  if (cs->stack->flags & PID_ON)
  {
#ifdef THREAD
    (void) fprintf(cs->stack->out_file, "%-7s: ", my_thread_name());
#else
    (void) fprintf(cs->stack->out_file, "%5d: ", (int) getpid());
#endif
  }
  if (cs->stack->flags & NUMBER_ON)
    (void) fprintf(cs->stack->out_file, "%5d: ", cs->lineno);
  if (cs->stack->flags & TIMESTAMP_ON)
  {
#ifdef __WIN__
    /* FIXME This doesn't give microseconds as in Unix case, and the resolution is
       in system ticks, 10 ms intervals. See my_getsystime.c for high res */
    SYSTEMTIME loc_t;
    GetLocalTime(&loc_t);
    (void) fprintf (cs->stack->out_file,
                    /* "%04d-%02d-%02d " */
                    "%02d:%02d:%02d.%06d ",
                    /*tm_p->tm_year + 1900, tm_p->tm_mon + 1, tm_p->tm_mday,*/
                    loc_t.wHour, loc_t.wMinute, loc_t.wSecond, loc_t.wMilliseconds);
#else
    struct timeval tv;
    struct tm *tm_p;
    if (gettimeofday(&tv, NULL) != -1)
    {
      if ((tm_p= localtime((const time_t *)&tv.tv_sec)))
      {
        (void) fprintf (cs->stack->out_file,
                        /* "%04d-%02d-%02d " */
                        "%02d:%02d:%02d.%06d ",
                        /*tm_p->tm_year + 1900, tm_p->tm_mon + 1, tm_p->tm_mday,*/
                        tm_p->tm_hour, tm_p->tm_min, tm_p->tm_sec,
                        (int) (tv.tv_usec));
      }
    }
#endif
  }
  if (cs->stack->flags & PROCESS_ON)
    (void) fprintf(cs->stack->out_file, "%s: ", cs->process);
  if (cs->stack->flags & FILE_ON)
    (void) fprintf(cs->stack->out_file, "%14s: ", BaseName(cs->file));
  if (cs->stack->flags & LINE_ON)
    (void) fprintf(cs->stack->out_file, "%5d: ", _line_);
  if (cs->stack->flags & DEPTH_ON)
    (void) fprintf(cs->stack->out_file, "%4d: ", cs->level);
}


/*
 *  FUNCTION
 *
 *      DBUGOpenFile    open new output stream for debugger output
 *
 *  SYNOPSIS
 *
 *      static VOID DBUGOpenFile(name)
 *      char *name;
 *
 *  DESCRIPTION
 *
 *      Given name of a new file (or "-" for stdout) opens the file
 *      and sets the output stream to the new file.
 *
 */

static void DBUGOpenFile(CODE_STATE *cs,
                         const char *name,const char *end,int append)
{
  REGISTER FILE *fp;
  REGISTER BOOLEAN newfile;

  if (name != NULL)
  {
    if (end)
    {
      size_t len=end-name;
      memcpy(cs->stack->name, name, len);
      cs->stack->name[len]=0;
    }
    else
    strmov(cs->stack->name,name);
    name=cs->stack->name;
    if (strcmp(name, "-") == 0)
    {
      cs->stack->out_file= stdout;
      cs->stack->flags |= FLUSH_ON_WRITE;
      cs->stack->name[0]=0;
    }
    else
    {
      if (!Writable(name))
      {
        (void) fprintf(stderr, ERR_OPEN, cs->process, name);
        perror("");
        fflush(stderr);
      }
      else
      {
        newfile= !EXISTS(name);
        if (!(fp= fopen(name, append ? "a+" : "w")))
        {
          (void) fprintf(stderr, ERR_OPEN, cs->process, name);
          perror("");
          fflush(stderr);
        }
        else
        {
          cs->stack->out_file= fp;
        }
      }
    }
  }
}


/*
 *  FUNCTION
 *
 *      OpenProfile    open new output stream for profiler output
 *
 *  SYNOPSIS
 *
 *      static FILE *OpenProfile(name)
 *      char *name;
 *
 *  DESCRIPTION
 *
 *      Given name of a new file, opens the file
 *      and sets the profiler output stream to the new file.
 *
 *      It is currently unclear whether the prefered behavior is
 *      to truncate any existing file, or simply append to it.
 *      The latter behavior would be desirable for collecting
 *      accumulated runtime history over a number of separate
 *      runs.  It might take some changes to the analyzer program
 *      though, and the notes that Binayak sent with the profiling
 *      diffs indicated that append was the normal mode, but this
 *      does not appear to agree with the actual code. I haven't
 *      investigated at this time [fnf; 24-Jul-87].
 */

#ifndef THREAD
static FILE *OpenProfile(CODE_STATE *cs, const char *name)
{
  REGISTER FILE *fp;
  REGISTER BOOLEAN newfile;

  fp=0;
  if (!Writable(name))
  {
    (void) fprintf(cs->stack->out_file, ERR_OPEN, cs->process, name);
    perror("");
    (void) Delay(cs->stack->delay);
  }
  else
  {
    newfile= !EXISTS(name);
    if (!(fp= fopen(name, "w")))
    {
      (void) fprintf(cs->stack->out_file, ERR_OPEN, cs->process, name);
      perror("");
    }
    else
    {
      cs->stack->prof_file= fp;
    }
  }
  return fp;
}
#endif

/*
 *  FUNCTION
 *
 *      DBUGCloseFile    close the debug output stream
 *
 *  SYNOPSIS
 *
 *      static VOID DBUGCloseFile(fp)
 *      FILE *fp;
 *
 *  DESCRIPTION
 *
 *      Closes the debug output stream unless it is standard output
 *      or standard error.
 *
 */

static void DBUGCloseFile(CODE_STATE *cs, FILE *fp)
{
<<<<<<< HEAD
  if (fp && fp != stderr && fp != stdout && fclose(fp) == EOF)
=======
  if (fp != NULL && fp != stderr && fp != stdout && fclose(fp) == EOF)
>>>>>>> e7031816
  {
    pthread_mutex_lock(&THR_LOCK_dbug);
    (void) fprintf(cs->stack->out_file, ERR_CLOSE, cs->process);
    perror("");
    DbugFlush(cs);
  }
}


/*
 *  FUNCTION
 *
 *      DbugExit    print error message and exit
 *
 *  SYNOPSIS
 *
 *      static VOID DbugExit(why)
 *      char *why;
 *
 *  DESCRIPTION
 *
 *      Prints error message using current process name, the reason for
 *      aborting (typically out of memory), and exits with status 1.
 *      This should probably be changed to use a status code
 *      defined in the user's debugger include file.
 *
 */

static void DbugExit(const char *why)
{
  CODE_STATE *cs=code_state();
  (void) fprintf(stderr, ERR_ABORT, cs ? cs->process : "(null)", why);
  (void) fflush(stderr);
  DBUG_ABORT();
}


/*
 *  FUNCTION
 *
 *      DbugMalloc    allocate memory for debugger runtime support
 *
 *  SYNOPSIS
 *
 *      static long *DbugMalloc(size)
 *      int size;
 *
 *  DESCRIPTION
 *
 *      Allocate more memory for debugger runtime support functions.
 *      Failure to to allocate the requested number of bytes is
 *      immediately fatal to the current process.  This may be
 *      rather unfriendly behavior.  It might be better to simply
 *      print a warning message, freeze the current debugger cs,
 *      and continue execution.
 *
 */

static char *DbugMalloc(size_t size)
{
  register char *new_malloc;

  if (!(new_malloc= (char*) malloc(size)))
    DbugExit("out of memory");
  return new_malloc;
}


/*
 *     strtok lookalike - splits on ':', magically handles ::, :\ and :/
 */

static const char *DbugStrTok(const char *s)
{
  while (s[0] && (s[0] != ':' ||
                  (s[1] == '\\' || s[1] == '/' || (s[1] == ':' && s++))))
    s++;
  return s;
}


/*
 *  FUNCTION
 *
 *      BaseName    strip leading pathname components from name
 *
 *  SYNOPSIS
 *
 *      static char *BaseName(pathname)
 *      char *pathname;
 *
 *  DESCRIPTION
 *
 *      Given pointer to a complete pathname, locates the base file
 *      name at the end of the pathname and returns a pointer to
 *      it.
 *
 */

static const char *BaseName(const char *pathname)
{
  register const char *base;

  base= strrchr(pathname, FN_LIBCHAR);
  if (base++ == NullS)
    base= pathname;
  return base;
}


/*
 *  FUNCTION
 *
 *      Writable    test to see if a pathname is writable/creatable
 *
 *  SYNOPSIS
 *
 *      static BOOLEAN Writable(pathname)
 *      char *pathname;
 *
 *  DESCRIPTION
 *
 *      Because the debugger might be linked in with a program that
 *      runs with the set-uid-bit (suid) set, we have to be careful
 *      about opening a user named file for debug output.  This consists
 *      of checking the file for write access with the real user id,
 *      or checking the directory where the file will be created.
 *
 *      Returns TRUE if the user would normally be allowed write or
 *      create access to the named file.  Returns FALSE otherwise.
 *
 */


#ifndef Writable

static BOOLEAN Writable(const char *pathname)
{
  REGISTER BOOLEAN granted;
  REGISTER char *lastslash;

  granted= FALSE;
  if (EXISTS(pathname))
  {
    if (WRITABLE(pathname))
      granted= TRUE;
  }
  else
  {
    lastslash= strrchr(pathname, '/');
    if (lastslash != NULL)
      *lastslash= '\0';
    else
      pathname= ".";
    if (WRITABLE(pathname))
      granted= TRUE;
    if (lastslash != NULL)
      *lastslash= '/';
  }
  return granted;
}
#endif


/*
 *  FUNCTION
 *
 *      _db_setjmp_    save debugger environment
 *
 *  SYNOPSIS
 *
 *      VOID _db_setjmp_()
 *
 *  DESCRIPTION
 *
 *      Invoked as part of the user's DBUG_SETJMP macro to save
 *      the debugger environment in parallel with saving the user's
 *      environment.
 *
 */

#ifdef HAVE_LONGJMP

EXPORT void _db_setjmp_()
{
  CODE_STATE *cs;
  get_code_state_or_return;

  cs->jmplevel= cs->level;
  cs->jmpfunc= cs->func;
  cs->jmpfile= cs->file;
}

/*
 *  FUNCTION
 *
 *      _db_longjmp_    restore previously saved debugger environment
 *
 *  SYNOPSIS
 *
 *      VOID _db_longjmp_()
 *
 *  DESCRIPTION
 *
 *      Invoked as part of the user's DBUG_LONGJMP macro to restore
 *      the debugger environment in parallel with restoring the user's
 *      previously saved environment.
 *
 */

EXPORT void _db_longjmp_()
{
  CODE_STATE *cs;
  get_code_state_or_return;

  cs->level= cs->jmplevel;
  if (cs->jmpfunc)
    cs->func= cs->jmpfunc;
  if (cs->jmpfile)
    cs->file= cs->jmpfile;
}
#endif

/*
 *  FUNCTION
 *
 *      perror    perror simulation for systems that don't have it
 *
 *  SYNOPSIS
 *
 *      static VOID perror(s)
 *      char *s;
 *
 *  DESCRIPTION
 *
 *      Perror produces a message on the standard error stream which
 *      provides more information about the library or system error
 *      just encountered.  The argument string s is printed, followed
 *      by a ':', a blank, and then a message and a newline.
 *
 *      An undocumented feature of the unix perror is that if the string
 *      's' is a null string (NOT a NULL pointer!), then the ':' and
 *      blank are not printed.
 *
 *      This version just complains about an "unknown system error".
 *
 */

#ifndef HAVE_PERROR
static void perror(s)
char *s;
{
  if (s && *s != '\0')
    (void) fprintf(stderr, "%s: ", s);
  (void) fprintf(stderr, "<unknown system error>\n");
}
#endif /* HAVE_PERROR */


        /* flush dbug-stream, free mutex lock & wait delay */
        /* This is because some systems (MSDOS!!) dosn't flush fileheader */
        /* and dbug-file isn't readable after a system crash !! */

static void DbugFlush(CODE_STATE *cs)
{
  if (cs->stack->flags & FLUSH_ON_WRITE)
  {
    (void) fflush(cs->stack->out_file);
    if (cs->stack->delay)
      (void) Delay(cs->stack->delay);
  }
  if (!cs->locked)
    pthread_mutex_unlock(&THR_LOCK_dbug);
} /* DbugFlush */


/* For debugging */

void _db_flush_()
{
  CODE_STATE *cs;
  get_code_state_or_return;
  (void) fflush(cs->stack->out_file);
}


void _db_lock_file_()
{
  CODE_STATE *cs;
  get_code_state_or_return;
  pthread_mutex_lock(&THR_LOCK_dbug);
  cs->locked=1;
}

void _db_unlock_file_()
{
  CODE_STATE *cs;
  get_code_state_or_return;
  cs->locked=0;
  pthread_mutex_unlock(&THR_LOCK_dbug);
}

const char* _db_get_func_(void)
{
  CODE_STATE *cs;
  get_code_state_or_return NULL;
  return cs->func;
}

/*
 * Here we need the definitions of the clock routine.  Add your
 * own for whatever system that you have.
 */

#ifndef THREAD
#if defined(HAVE_GETRUSAGE)

#include <sys/param.h>
#include <sys/resource.h>

/* extern int getrusage(int, struct rusage *); */

/*
 * Returns the user time in milliseconds used by this process so
 * far.
 */

static unsigned long Clock()
{
    struct rusage ru;

    (void) getrusage(RUSAGE_SELF, &ru);
    return ru.ru_utime.tv_sec*1000 + ru.ru_utime.tv_usec/1000;
}

#elif defined(__WIN__)

static ulong Clock()
{
  return clock()*(1000/CLOCKS_PER_SEC);
}
#elif defined(amiga)

struct DateStamp {              /* Yes, this is a hack, but doing it right */
        long ds_Days;           /* is incredibly ugly without splitting this */
        long ds_Minute;         /* off into a separate file */
        long ds_Tick;
};

static int first_clock= TRUE;
static struct DateStamp begin;
static struct DateStamp elapsed;

static unsigned long Clock()
{
    register struct DateStamp *now;
    register unsigned long millisec= 0;
    extern VOID *AllocMem();

    now= (struct DateStamp *) AllocMem((long) sizeof(struct DateStamp), 0L);
    if (now != NULL)
    {
        if (first_clock == TRUE)
        {
            first_clock= FALSE;
            (void) DateStamp(now);
            begin= *now;
        }
        (void) DateStamp(now);
        millisec= 24 * 3600 * (1000 / HZ) * (now->ds_Days - begin.ds_Days);
        millisec += 60 * (1000 / HZ) * (now->ds_Minute - begin.ds_Minute);
        millisec += (1000 / HZ) * (now->ds_Tick - begin.ds_Tick);
        (void) FreeMem(now, (long) sizeof(struct DateStamp));
    }
    return millisec;
}
#else
static unsigned long Clock()
{
    return 0;
}
#endif /* RUSAGE */
#endif /* THREADS */

#else

/*
 * Dummy function, workaround for MySQL bug#14420 related
 * build failure on a platform where linking with an empty
 * archive fails.
 *
 * This block can be removed as soon as a fix for bug#14420
 * is implemented.
 */
int i_am_a_dummy_function() {
       return 0;
}

#endif<|MERGE_RESOLUTION|>--- conflicted
+++ resolved
@@ -496,10 +496,7 @@
   rel= control[0] == '+' || control[0] == '-';
   if ((!rel || (!stack->out_file && !stack->next)))
   {
-<<<<<<< HEAD
-=======
     /* Free memory associated with the state before resetting its members */
->>>>>>> e7031816
     FreeState(cs, stack, 0);
     stack->flags= 0;
     stack->delay= 0;
@@ -1612,11 +1609,7 @@
   struct settings *new_malloc;
 
   new_malloc= (struct settings *) DbugMalloc(sizeof(struct settings));
-<<<<<<< HEAD
-  bzero(new_malloc, sizeof(*new_malloc));
-=======
   bzero(new_malloc, sizeof(struct settings));
->>>>>>> e7031816
   new_malloc->next= cs->stack;
   cs->stack= new_malloc;
 }
@@ -2096,11 +2089,7 @@
 
 static void DBUGCloseFile(CODE_STATE *cs, FILE *fp)
 {
-<<<<<<< HEAD
-  if (fp && fp != stderr && fp != stdout && fclose(fp) == EOF)
-=======
   if (fp != NULL && fp != stderr && fp != stdout && fclose(fp) == EOF)
->>>>>>> e7031816
   {
     pthread_mutex_lock(&THR_LOCK_dbug);
     (void) fprintf(cs->stack->out_file, ERR_CLOSE, cs->process);
