--- conflicted
+++ resolved
@@ -469,11 +469,7 @@
   int	tlen;
   uchar	l2bias;
 
-<<<<<<< HEAD
   tlen= len;
-=======
-  tlen= len=	strlen((char*) tstr);
->>>>>>> 0cc766f4
   l2bias= 	256 - 8;
   for (p= tstr; tlen > 0; p++, tlen--)
   {
@@ -502,11 +498,7 @@
 	  l2bias use to control position weight of l2char
 	  example (*=l2char) XX*X must come before X*XX
 	*/
-<<<<<<< HEAD
-	memcpy_overlap(p, p+1, tlen-1);
-=======
-	strmov((char*) p, (char*) p+1);
->>>>>>> 0cc766f4
+	memcpy_overlap((char*) p, (char*) (p+1), tlen-1);
 	tstr[len-1]= l2bias + t_ctype0[1]- L2_GARAN +1;
 	p--;
 	continue;
@@ -560,38 +552,10 @@
 }
 
 
-<<<<<<< HEAD
 static
 int my_strnncollsp_tis620(CHARSET_INFO * cs __attribute__((unused)),
 			  const uchar *a0, uint a_length, 
 			  const uchar *b0, uint b_length)
-=======
-/*
-  strnxfrm replacment, convert Thai string to sortable string
-
-  Arg: Destination buffer, source string, dest length and source length
-  Ret: Conveted string size
-*/
-
-int my_strnxfrm_tis620(uchar * dest, const uchar * src, int len, int srclen)
-{
-  if (len > srclen)
-    len= srclen ;
-  strnmov((char*) dest, (char*) src, len) ;
-  dest[len]= 0;		/* if length(src) > len, need to put 'end of string' */
-  _thai2sortable(dest);
-  return strlen((char*) dest); 
-}
-
-
-/*
-  strcoll replacment, compare 2 strings
-  Arg: 2 strings
-  Ret: strcmp result
-*/
-
-int my_strcoll_tis620(const uchar * s1, const uchar * s2)
->>>>>>> 0cc766f4
 {
   uchar	buf[80] ;
   uchar *end, *a, *b;
@@ -666,7 +630,6 @@
 int my_strnxfrm_tis620(CHARSET_INFO *cs __attribute__((unused)),
                        uchar * dest, uint len,
                        const uchar * src, uint srclen)
-{
   len= (uint) (strmake((char*) dest, (char*) src, min(len, srclen)) -
 	       (char*) dest);
   return (int) thai2sortable(dest, len);
