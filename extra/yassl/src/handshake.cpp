--- conflicted
+++ resolved
@@ -925,11 +925,7 @@
     ssl.fillData(data);
     ssl.useLog().ShowData(data.get_length());
 
-<<<<<<< HEAD
-    if (ssl.GetError()) return 0;
-=======
     if (ssl.GetError()) return -1;
->>>>>>> 41b38524
 
     if (data.get_length() == 0 && ssl.getSocket().WouldBlock()) {
         ssl.SetError(YasslError(SSL_ERROR_WANT_READ));
