/******************************************************
MariaBackup: hot backup tool for InnoDB
(c) 2009-2017 Percona LLC and/or its affiliates
Originally Created 3/3/2009 Yasufumi Kinoshita
Written by Alexey Kopytov, Aleksandr Kuzminsky, Stewart Smith, Vadim Tkachenko,
Yasufumi Kinoshita, Ignacio Nin and Baron Schwartz.
(c) 2017, 2020, MariaDB Corporation.
Portions written by Marko Mäkelä.

This program is free software; you can redistribute it and/or modify
it under the terms of the GNU General Public License as published by
the Free Software Foundation; version 2 of the License.

This program is distributed in the hope that it will be useful,
but WITHOUT ANY WARRANTY; without even the implied warranty of
MERCHANTABILITY or FITNESS FOR A PARTICULAR PURPOSE.  See the
GNU General Public License for more details.

You should have received a copy of the GNU General Public License
along with this program; if not, write to the Free Software
Foundation, Inc., 51 Franklin Street, Fifth Floor, Boston, MA  02110-1335  USA

*******************************************************

This file incorporates work covered by the following copyright and
permission notice:

Copyright (c) 2000, 2011, MySQL AB & Innobase Oy. All Rights Reserved.

This program is free software; you can redistribute it and/or modify it under
the terms of the GNU General Public License as published by the Free Software
Foundation; version 2 of the License.

This program is distributed in the hope that it will be useful, but WITHOUT
ANY WARRANTY; without even the implied warranty of MERCHANTABILITY or FITNESS
FOR A PARTICULAR PURPOSE. See the GNU General Public License for more details.

You should have received a copy of the GNU General Public License along with
this program; if not, write to the Free Software Foundation, Inc., 51 Franklin
Street, Fifth Floor, Boston, MA 02110-1335 USA

*******************************************************/

//#define XTRABACKUP_TARGET_IS_PLUGIN

#include <my_global.h>
#include <my_config.h>
#include <unireg.h>
#include <mysql_version.h>
#include <my_base.h>
#include <my_getopt.h>
#include <mysql_com.h>
#include <my_default.h>
#include <mysqld.h>

#include <fcntl.h>
#include <string.h>

#ifdef __linux__
# include <sys/prctl.h>
#include <sys/resource.h>
#endif


#include <btr0sea.h>
#include <dict0priv.h>
#include <lock0lock.h>
#include <log0recv.h>
#include <log0crypt.h>
#include <row0mysql.h>
#include <row0quiesce.h>
#include <srv0start.h>
#include "trx0sys.h"
#include <buf0dblwr.h>
#include "ha_innodb.h"

#include <list>
#include <sstream>
#include <set>
#include <mysql.h>

#define G_PTR uchar*

#include "common.h"
#include "datasink.h"

#include "xb_regex.h"
#include "fil_cur.h"
#include "write_filt.h"
#include "xtrabackup.h"
#include "ds_buffer.h"
#include "ds_tmpfile.h"
#include "xbstream.h"
#include "changed_page_bitmap.h"
#include "read_filt.h"
#include "backup_wsrep.h"
#include "innobackupex.h"
#include "backup_mysql.h"
#include "backup_copy.h"
#include "backup_mysql.h"
#include "encryption_plugin.h"
#include <sql_plugin.h>
#include <srv0srv.h>
#include <log.h>
#include <derror.h>
#include <thr_timer.h>

int sys_var_init();

/* === xtrabackup specific options === */
char xtrabackup_real_target_dir[FN_REFLEN] = "./xtrabackup_backupfiles/";
char *xtrabackup_target_dir= xtrabackup_real_target_dir;
static my_bool xtrabackup_version;
static my_bool verbose;
my_bool xtrabackup_backup;
my_bool xtrabackup_prepare;
my_bool xtrabackup_copy_back;
my_bool xtrabackup_move_back;
my_bool xtrabackup_decrypt_decompress;
my_bool xtrabackup_print_param;
my_bool xtrabackup_mysqld_args;
my_bool xtrabackup_help;

my_bool xtrabackup_export;

longlong xtrabackup_use_memory;

uint opt_protocol;
long xtrabackup_throttle; /* 0:unlimited */
static lint io_ticket;
static os_event_t wait_throttle;
static os_event_t log_copying_stop;

char *xtrabackup_incremental;
lsn_t incremental_lsn;
lsn_t incremental_to_lsn;
lsn_t incremental_last_lsn;
xb_page_bitmap *changed_page_bitmap;

char *xtrabackup_incremental_basedir; /* for --backup */
char *xtrabackup_extra_lsndir; /* for --backup with --extra-lsndir */
char *xtrabackup_incremental_dir; /* for --prepare */

char xtrabackup_real_incremental_basedir[FN_REFLEN];
char xtrabackup_real_extra_lsndir[FN_REFLEN];
char xtrabackup_real_incremental_dir[FN_REFLEN];


char *xtrabackup_tmpdir;

char *xtrabackup_tables;
char *xtrabackup_tables_file;
char *xtrabackup_tables_exclude;
char *xb_rocksdb_datadir;
my_bool xb_backup_rocksdb = 1;

typedef std::list<regex_t> regex_list_t;
static regex_list_t regex_include_list;
static regex_list_t regex_exclude_list;

static hash_table_t tables_include_hash;
static hash_table_t tables_exclude_hash;

char *xtrabackup_databases = NULL;
char *xtrabackup_databases_file = NULL;
char *xtrabackup_databases_exclude = NULL;
static hash_table_t databases_include_hash;
static hash_table_t databases_exclude_hash;

static hash_table_t inc_dir_tables_hash;

struct xb_filter_entry_struct{
	char*		name;
	ibool		has_tables;
	hash_node_t	name_hash;
};
typedef struct xb_filter_entry_struct	xb_filter_entry_t;

lsn_t checkpoint_lsn_start;
lsn_t checkpoint_no_start;
static lsn_t log_copy_scanned_lsn;
static bool log_copying_running;
static bool io_watching_thread_running;

int xtrabackup_parallel;

char *xtrabackup_stream_str = NULL;
xb_stream_fmt_t xtrabackup_stream_fmt = XB_STREAM_FMT_NONE;
ibool xtrabackup_stream = FALSE;

const char *xtrabackup_compress_alg = NULL;
uint xtrabackup_compress = FALSE;
uint xtrabackup_compress_threads;
ulonglong xtrabackup_compress_chunk_size = 0;

/* sleep interval beetween log copy iterations in log copying thread
in milliseconds (default is 1 second) */
ulint xtrabackup_log_copy_interval = 1000;
static ulong max_buf_pool_modified_pct;

/* Ignored option (--log) for MySQL option compatibility */
static char*	log_ignored_opt;


extern my_bool opt_use_ssl;
extern char *opt_tls_version;
my_bool opt_ssl_verify_server_cert;
my_bool opt_extended_validation;
my_bool opt_encrypted_backup;

/* === metadata of backup === */
#define XTRABACKUP_METADATA_FILENAME "xtrabackup_checkpoints"
char metadata_type[30] = ""; /*[full-backuped|log-applied|incremental]*/
static lsn_t metadata_from_lsn;
lsn_t metadata_to_lsn;
static lsn_t metadata_last_lsn;

static ds_file_t*	dst_log_file;

static char mysql_data_home_buff[2];

const char *defaults_group = "mysqld";

/* === static parameters in ha_innodb.cc */

#define HA_INNOBASE_ROWS_IN_TABLE 10000 /* to get optimization right */
#define HA_INNOBASE_RANGE_COUNT	  100

/* The default values for the following, type long or longlong, start-up
parameters are declared in mysqld.cc: */

long innobase_buffer_pool_awe_mem_mb = 0;
long innobase_file_io_threads = 4;
ulong innobase_read_io_threads = 4;
ulong innobase_write_io_threads = 4;

longlong innobase_page_size = (1LL << 14); /* 16KB */
char*	innobase_buffer_pool_filename = NULL;

/* The default values for the following char* start-up parameters
are determined in innobase_init below: */

static char*	innobase_ignored_opt;
char*	innobase_data_home_dir;
char*	innobase_data_file_path;

#ifndef _WIN32
static char *xtrabackup_debug_sync = NULL;
#endif

my_bool xtrabackup_incremental_force_scan = FALSE;

/* The flushed lsn which is read from data files */
lsn_t	flushed_lsn= 0;

ulong xb_open_files_limit= 0;
char *xb_plugin_dir;
char *xb_plugin_load;
my_bool xb_close_files;

/* Datasinks */
ds_ctxt_t       *ds_data     = NULL;
ds_ctxt_t       *ds_meta     = NULL;
ds_ctxt_t       *ds_redo     = NULL;

static bool	innobackupex_mode = false;

/* String buffer used by --print-param to accumulate server options as they are
parsed from the defaults file */
static std::ostringstream print_param_str;

/* Set of specified parameters */
std::set<std::string> param_set;

static ulonglong global_max_value;

extern "C" sig_handler handle_fatal_signal(int sig);
extern LOGGER logger;

my_bool opt_galera_info = FALSE;
my_bool opt_slave_info = FALSE;
my_bool opt_no_lock = FALSE;
my_bool opt_safe_slave_backup = FALSE;
my_bool opt_rsync = FALSE;
my_bool opt_force_non_empty_dirs = FALSE;
my_bool opt_noversioncheck = FALSE;
my_bool opt_no_backup_locks = FALSE;
my_bool opt_decompress = FALSE;
my_bool opt_remove_original;

my_bool opt_lock_ddl_per_table = FALSE;
static my_bool opt_check_privileges;

extern const char *innodb_checksum_algorithm_names[];
extern TYPELIB innodb_checksum_algorithm_typelib;
extern const char *innodb_flush_method_names[];
extern TYPELIB innodb_flush_method_typelib;

static const char *binlog_info_values[] = {"off", "lockless", "on", "auto",
					   NullS};
static TYPELIB binlog_info_typelib = {array_elements(binlog_info_values)-1, "",
				      binlog_info_values, NULL};
ulong opt_binlog_info;

char *opt_incremental_history_name;
char *opt_incremental_history_uuid;

char *opt_user;
char *opt_password;
char *opt_host;
char *opt_defaults_group;
char *opt_socket;
uint opt_port;
char *opt_log_bin;

const char *query_type_names[] = { "ALL", "UPDATE", "SELECT", NullS};

TYPELIB query_type_typelib= {array_elements(query_type_names) - 1, "",
	query_type_names, NULL};

ulong opt_lock_wait_query_type;
ulong opt_kill_long_query_type;

uint opt_kill_long_queries_timeout = 0;
uint opt_lock_wait_timeout = 0;
uint opt_lock_wait_threshold = 0;
uint opt_debug_sleep_before_unlock = 0;
uint opt_safe_slave_backup_timeout = 0;

const char *opt_history = NULL;


char mariabackup_exe[FN_REFLEN];
char orig_argv1[FN_REFLEN];

pthread_mutex_t backup_mutex;
pthread_cond_t  scanned_lsn_cond;

typedef std::map<space_id_t,std::string> space_id_to_name_t;

struct ddl_tracker_t {
	/** Tablspaces with their ID and name, as they were copied to backup.*/
	space_id_to_name_t tables_in_backup;
	/** Drop operations found in redo log. */
	std::set<space_id_t> drops;
	/* For DDL operation found in redo log,  */
	space_id_to_name_t id_to_name;
};

static ddl_tracker_t ddl_tracker;

/* Simple datasink creation tracking...add datasinks in the reverse order you
want them destroyed. */
#define XTRABACKUP_MAX_DATASINKS	10
static	ds_ctxt_t	*datasinks[XTRABACKUP_MAX_DATASINKS];
static	uint		actual_datasinks = 0;
static inline
void
xtrabackup_add_datasink(ds_ctxt_t *ds)
{
	xb_ad(actual_datasinks < XTRABACKUP_MAX_DATASINKS);
	datasinks[actual_datasinks] = ds; actual_datasinks++;
}


typedef void (*process_single_tablespace_func_t)(const char *dirname, const char *filname, bool is_remote);
static dberr_t enumerate_ibd_files(process_single_tablespace_func_t callback);


/* ======== Datafiles iterator ======== */
struct datafiles_iter_t {
	fil_space_t	*space;
	fil_node_t	*node;
	ibool		started;
	pthread_mutex_t	mutex;
};

/* ======== Datafiles iterator ======== */
static
datafiles_iter_t *
datafiles_iter_new()
{
	datafiles_iter_t *it;

	it = static_cast<datafiles_iter_t *>(malloc(sizeof(datafiles_iter_t)));
	pthread_mutex_init(&it->mutex, NULL);

	it->space = NULL;
	it->node = NULL;
	it->started = FALSE;

	return it;
}

static
fil_node_t *
datafiles_iter_next(datafiles_iter_t *it)
{
	fil_node_t *new_node;

	pthread_mutex_lock(&it->mutex);

	if (it->node == NULL) {
		if (it->started)
			goto end;
		it->started = TRUE;
	} else {
		it->node = UT_LIST_GET_NEXT(chain, it->node);
		if (it->node != NULL)
			goto end;
	}

	it->space = (it->space == NULL) ?
		UT_LIST_GET_FIRST(fil_system.space_list) :
		UT_LIST_GET_NEXT(space_list, it->space);

	while (it->space != NULL &&
	       (it->space->purpose != FIL_TYPE_TABLESPACE ||
		UT_LIST_GET_LEN(it->space->chain) == 0))
		it->space = UT_LIST_GET_NEXT(space_list, it->space);
	if (it->space == NULL)
		goto end;

	it->node = UT_LIST_GET_FIRST(it->space->chain);

end:
	new_node = it->node;
	pthread_mutex_unlock(&it->mutex);

	return new_node;
}

static
void
datafiles_iter_free(datafiles_iter_t *it)
{
	pthread_mutex_destroy(&it->mutex);
	free(it);
}

#ifndef DBUG_OFF
struct dbug_thread_param_t
{
	MYSQL *con;
	const char *query;
	int expect_err;
	int expect_errno;
	os_event_t done_event;
};


/* Thread procedure used in dbug_start_query_thread. */
extern "C"
os_thread_ret_t
DECLARE_THREAD(dbug_execute_in_new_connection)(void *arg)
{
	mysql_thread_init();
	dbug_thread_param_t *par= (dbug_thread_param_t *)arg;
	int err = mysql_query(par->con, par->query);
	int err_no = mysql_errno(par->con);
	if(par->expect_err != err)
	{
		msg("FATAL: dbug_execute_in_new_connection : mysql_query '%s' returns %d, instead of expected %d",
			par->query, err, par->expect_err);
		_exit(1);
	}
	if (err && par->expect_errno && par->expect_errno != err_no)
	{
		msg("FATAL: dbug_execute_in_new_connection: mysql_query '%s' returns mysql_errno %d, instead of expected %d",
			par->query, err_no, par->expect_errno);
		_exit(1);
	}
	mysql_close(par->con);
	mysql_thread_end();
	os_event_t done = par->done_event;
	delete par;
	os_event_set(done);
	os_thread_exit();
	return os_thread_ret_t(0);
}

/*
Execute query from a new connection, in own thread.

@param query - query to be executed
@param wait_state - if not NULL, wait until query from new connection
	reaches this state (value of column State in I_S.PROCESSLIST)
@param expected_err - if 0, query is supposed to finish successfully,
	otherwise query should return error.
@param expected_errno - if not 0, and query finished with error,
	expected mysql_errno()
*/
static os_event_t dbug_start_query_thread(
	const char *query,
	const char *wait_state,
	int expected_err,
	int expected_errno)

{
	dbug_thread_param_t *par = new dbug_thread_param_t;
	par->query = query;
	par->expect_err = expected_err;
	par->expect_errno = expected_errno;
	par->done_event = os_event_create(0);
	par->con =  xb_mysql_connect();
	os_thread_create(dbug_execute_in_new_connection, par, 0);

	if (!wait_state)
		return par->done_event;

	char q[256];
	snprintf(q, sizeof(q),
		"SELECT 1 FROM INFORMATION_SCHEMA.PROCESSLIST where ID=%lu"
		" AND Command='Query' AND State='%s'",
		mysql_thread_id(par->con), wait_state);
	for (;;) {
		MYSQL_RES *result = xb_mysql_query(mysql_connection,q, true, true);
		bool exists = mysql_fetch_row(result) != NULL;
		mysql_free_result(result);
		if (exists) {
			goto end;
		}
		msg("Waiting for query '%s' on connection %lu to "
			" reach state '%s'", query, mysql_thread_id(par->con),
			wait_state);
		my_sleep(1000);
	}
end:
	msg("query '%s' on connection %lu reached state '%s'", query,
	mysql_thread_id(par->con), wait_state);
	return par->done_event;
}

os_event_t dbug_alter_thread_done;
#endif

void mdl_lock_all()
{
	mdl_lock_init();
	datafiles_iter_t *it = datafiles_iter_new();
	if (!it)
		return;

	while (fil_node_t *node = datafiles_iter_next(it)){
		if (fil_is_user_tablespace_id(node->space->id)
			&& check_if_skip_table(node->space->name))
			continue;

		mdl_lock_table(node->space->id);
	}
	datafiles_iter_free(it);
}


// Convert non-null terminated filename to space name
std::string filename_to_spacename(const byte *filename, size_t len)
{
	// null- terminate filename
	char *f = (char *)malloc(len + 1);
	ut_a(f);
	memcpy(f, filename, len);
	f[len] = 0;
	for (size_t i = 0; i < len; i++)
		if (f[i] == '\\')
			f[i] = '/';
	char *p = strrchr(f, '.');
	ut_a(p);
	*p = 0;
	char *table = strrchr(f, '/');
	ut_a(table);
	*table = 0;
	char *db = strrchr(f, '/');
	ut_a(db);
	*table = '/';
	std::string s(db+1);
	free(f);
	return s;
}

/** Report an operation to create, delete, or rename a file during backup.
@param[in]	space_id	tablespace identifier
@param[in]	create		whether the file is being created
@param[in]	name		file name (not NUL-terminated)
@param[in]	len		length of name, in bytes
@param[in]	new_name	new file name (NULL if not rename)
@param[in]	new_len		length of new_name, in bytes (0 if NULL) */
static void backup_file_op(ulint space_id, bool create,
	const byte* name, ulint len,
	const byte* new_name, ulint new_len)
{

	ut_ad(!create || !new_name);
	ut_ad(name);
	ut_ad(len);
	ut_ad(!new_name == !new_len);
	pthread_mutex_lock(&backup_mutex);

	if (create) {
		ddl_tracker.id_to_name[space_id] = filename_to_spacename(name, len);
		msg("DDL tracking : create %zu \"%.*s\"", space_id, int(len), name);
	}
	else if (new_name) {
		ddl_tracker.id_to_name[space_id] = filename_to_spacename(new_name, new_len);
		msg("DDL tracking : rename %zu \"%.*s\",\"%.*s\"",
			space_id, int(len), name, int(new_len), new_name);
	} else {
		ddl_tracker.drops.insert(space_id);
		msg("DDL tracking : delete %zu \"%.*s\"", space_id, int(len), name);
	}
	pthread_mutex_unlock(&backup_mutex);
}


/*
 This callback is called if DDL operation is detected,
 at the end of backup

 Normally, DDL operations are blocked due to FTWRL,
 but in rare cases of --no-lock, they are not.

 We will abort backup in this case.
*/
static void backup_file_op_fail(ulint space_id, bool create,
	const byte* name, ulint len,
	const byte* new_name, ulint new_len)
{
	bool fail;
	if (create) {
		msg("DDL tracking : create %zu \"%.*s\"",
			space_id, int(len), name);
		std::string  spacename = filename_to_spacename(name, len);
		fail = !check_if_skip_table(spacename.c_str());
	}
	else if (new_name) {
		msg("DDL tracking : rename %zu \"%.*s\",\"%.*s\"",
			space_id, int(len), name, int(new_len), new_name);
		std::string  spacename = filename_to_spacename(name, len);
		std::string  new_spacename = filename_to_spacename(new_name, new_len);
		fail = !check_if_skip_table(spacename.c_str()) || !check_if_skip_table(new_spacename.c_str());
	}
	else {
		std::string  spacename = filename_to_spacename(name, len);
		fail = !check_if_skip_table(spacename.c_str());
		msg("DDL tracking : delete %zu \"%.*s\"", space_id, int(len), name);
	}
	if (fail) {
		ut_a(opt_no_lock);
		die("DDL operation detected in the late phase of backup."
			"Backup is inconsistent. Remove --no-lock option to fix.");
	}
}


/*
  Retrieve default data directory, to be used with --copy-back.

  On Windows, default datadir is ..\data, relative to the
  directory where mariabackup.exe is located(usually "bin")

  Elsewhere, the compiled-in constant MYSQL_DATADIR is used.
*/
static char *get_default_datadir() {
	static char ddir[] = MYSQL_DATADIR;
#ifdef _WIN32
	static char buf[MAX_PATH];
	DWORD size = (DWORD)sizeof(buf) - 1;
	if (GetModuleFileName(NULL, buf, size) <= size)
	{
		char *p;
		if ((p = strrchr(buf, '\\')))
		{
			*p = 0;
			if ((p = strrchr(buf, '\\')))
			{
				strncpy(p + 1, "data", buf + MAX_PATH - p);
				return buf;
			}
		}
	}
#endif
	return ddir;
}


/* ======== Date copying thread context ======== */

typedef struct {
	datafiles_iter_t 	*it;
	uint			num;
	uint			*count;
	pthread_mutex_t*	count_mutex;
	os_thread_id_t		id;
} data_thread_ctxt_t;

/* ======== for option and variables ======== */
#include <../../client/client_priv.h>

enum options_xtrabackup
{
  OPT_XTRA_TARGET_DIR= 1000, /* make sure it is larger
                                than OPT_MAX_CLIENT_OPTION */
  OPT_XTRA_BACKUP,
  OPT_XTRA_PREPARE,
  OPT_XTRA_EXPORT,
  OPT_XTRA_PRINT_PARAM,
  OPT_XTRA_USE_MEMORY,
  OPT_XTRA_THROTTLE,
  OPT_XTRA_LOG_COPY_INTERVAL,
  OPT_XTRA_INCREMENTAL,
  OPT_XTRA_INCREMENTAL_BASEDIR,
  OPT_XTRA_EXTRA_LSNDIR,
  OPT_XTRA_INCREMENTAL_DIR,
  OPT_XTRA_TABLES,
  OPT_XTRA_TABLES_FILE,
  OPT_XTRA_DATABASES,
  OPT_XTRA_DATABASES_FILE,
  OPT_XTRA_PARALLEL,
  OPT_XTRA_EXTENDED_VALIDATION,
  OPT_XTRA_ENCRYPTED_BACKUP,
  OPT_XTRA_STREAM,
  OPT_XTRA_COMPRESS,
  OPT_XTRA_COMPRESS_THREADS,
  OPT_XTRA_COMPRESS_CHUNK_SIZE,
  OPT_LOG,
  OPT_INNODB,
  OPT_INNODB_DATA_FILE_PATH,
  OPT_INNODB_DATA_HOME_DIR,
  OPT_INNODB_ADAPTIVE_HASH_INDEX,
  OPT_INNODB_DOUBLEWRITE,
  OPT_INNODB_FILE_PER_TABLE,
  OPT_INNODB_FLUSH_METHOD,
  OPT_INNODB_LOG_GROUP_HOME_DIR,
  OPT_INNODB_MAX_DIRTY_PAGES_PCT,
  OPT_INNODB_MAX_PURGE_LAG,
  OPT_INNODB_STATUS_FILE,
  OPT_INNODB_AUTOEXTEND_INCREMENT,
  OPT_INNODB_BUFFER_POOL_SIZE,
  OPT_INNODB_COMMIT_CONCURRENCY,
  OPT_INNODB_CONCURRENCY_TICKETS,
  OPT_INNODB_FILE_IO_THREADS,
  OPT_INNODB_IO_CAPACITY,
  OPT_INNODB_READ_IO_THREADS,
  OPT_INNODB_WRITE_IO_THREADS,
  OPT_INNODB_USE_NATIVE_AIO,
  OPT_INNODB_PAGE_SIZE,
  OPT_INNODB_BUFFER_POOL_FILENAME,
  OPT_INNODB_LOCK_WAIT_TIMEOUT,
  OPT_INNODB_LOG_BUFFER_SIZE,
  OPT_INNODB_LOG_FILE_SIZE,
  OPT_INNODB_LOG_FILES_IN_GROUP,
  OPT_INNODB_OPEN_FILES,
  OPT_XTRA_DEBUG_SYNC,
  OPT_INNODB_CHECKSUM_ALGORITHM,
  OPT_INNODB_UNDO_DIRECTORY,
  OPT_INNODB_UNDO_TABLESPACES,
  OPT_INNODB_LOG_CHECKSUMS,
  OPT_XTRA_INCREMENTAL_FORCE_SCAN,
  OPT_DEFAULTS_GROUP,
  OPT_CLOSE_FILES,
  OPT_CORE_FILE,

  OPT_COPY_BACK,
  OPT_MOVE_BACK,
  OPT_GALERA_INFO,
  OPT_SLAVE_INFO,
  OPT_NO_LOCK,
  OPT_SAFE_SLAVE_BACKUP,
  OPT_RSYNC,
  OPT_FORCE_NON_EMPTY_DIRS,
  OPT_NO_VERSION_CHECK,
  OPT_NO_BACKUP_LOCKS,
  OPT_DECOMPRESS,
  OPT_INCREMENTAL_HISTORY_NAME,
  OPT_INCREMENTAL_HISTORY_UUID,
  OPT_REMOVE_ORIGINAL,
  OPT_LOCK_WAIT_QUERY_TYPE,
  OPT_KILL_LONG_QUERY_TYPE,
  OPT_HISTORY,
  OPT_KILL_LONG_QUERIES_TIMEOUT,
  OPT_LOCK_WAIT_TIMEOUT,
  OPT_LOCK_WAIT_THRESHOLD,
  OPT_DEBUG_SLEEP_BEFORE_UNLOCK,
  OPT_SAFE_SLAVE_BACKUP_TIMEOUT,
  OPT_BINLOG_INFO,
  OPT_XB_SECURE_AUTH,

  OPT_XTRA_TABLES_EXCLUDE,
  OPT_XTRA_DATABASES_EXCLUDE,
  OPT_PROTOCOL,
  OPT_INNODB_COMPRESSION_LEVEL,
  OPT_LOCK_DDL_PER_TABLE,
  OPT_ROCKSDB_DATADIR,
  OPT_BACKUP_ROCKSDB,
  OPT_XTRA_CHECK_PRIVILEGES,
  OPT_XTRA_MYSQLD_ARGS
};

struct my_option xb_client_options[]= {
    {"verbose", 'V', "display verbose output", (G_PTR *) &verbose,
     (G_PTR *) &verbose, 0, GET_BOOL, NO_ARG, FALSE, 0, 0, 0, 0, 0},
    {"version", 'v', "print xtrabackup version information",
     (G_PTR *) &xtrabackup_version, (G_PTR *) &xtrabackup_version, 0, GET_BOOL,
     NO_ARG, 0, 0, 0, 0, 0, 0},
    {"target-dir", OPT_XTRA_TARGET_DIR, "destination directory",
     (G_PTR *) &xtrabackup_target_dir, (G_PTR *) &xtrabackup_target_dir, 0,
     GET_STR, REQUIRED_ARG, 0, 0, 0, 0, 0, 0},
    {"backup", OPT_XTRA_BACKUP, "take backup to target-dir",
     (G_PTR *) &xtrabackup_backup, (G_PTR *) &xtrabackup_backup, 0, GET_BOOL,
     NO_ARG, 0, 0, 0, 0, 0, 0},
    {"prepare", OPT_XTRA_PREPARE,
     "prepare a backup for starting mysql server on the backup.",
     (G_PTR *) &xtrabackup_prepare, (G_PTR *) &xtrabackup_prepare, 0, GET_BOOL,
     NO_ARG, 0, 0, 0, 0, 0, 0},
    {"export", OPT_XTRA_EXPORT,
     "create files to import to another database when prepare.",
     (G_PTR *) &xtrabackup_export, (G_PTR *) &xtrabackup_export, 0, GET_BOOL,
     NO_ARG, 0, 0, 0, 0, 0, 0},
    {"print-param", OPT_XTRA_PRINT_PARAM,
     "print parameter of mysqld needed for copyback.",
     (G_PTR *) &xtrabackup_print_param, (G_PTR *) &xtrabackup_print_param, 0,
     GET_BOOL, NO_ARG, 0, 0, 0, 0, 0, 0},
    {"use-memory", OPT_XTRA_USE_MEMORY,
     "The value is used instead of buffer_pool_size",
     (G_PTR *) &xtrabackup_use_memory, (G_PTR *) &xtrabackup_use_memory, 0,
     GET_LL, REQUIRED_ARG, 100 * 1024 * 1024L, 1024 * 1024L, LONGLONG_MAX, 0,
     1024 * 1024L, 0},
    {"throttle", OPT_XTRA_THROTTLE,
     "limit count of IO operations (pairs of read&write) per second to IOS "
     "values (for '--backup')",
     (G_PTR *) &xtrabackup_throttle, (G_PTR *) &xtrabackup_throttle, 0,
     GET_LONG, REQUIRED_ARG, 0, 0, LONG_MAX, 0, 1, 0},
    {"log", OPT_LOG, "Ignored option for MySQL option compatibility",
     (G_PTR *) &log_ignored_opt, (G_PTR *) &log_ignored_opt, 0, GET_STR,
     OPT_ARG, 0, 0, 0, 0, 0, 0},
    {"log-copy-interval", OPT_XTRA_LOG_COPY_INTERVAL,
     "time interval between checks done by log copying thread in milliseconds "
     "(default is 1 second).",
     (G_PTR *) &xtrabackup_log_copy_interval,
     (G_PTR *) &xtrabackup_log_copy_interval, 0, GET_LONG, REQUIRED_ARG, 1000,
     0, LONG_MAX, 0, 1, 0},
    {"extra-lsndir", OPT_XTRA_EXTRA_LSNDIR,
     "(for --backup): save an extra copy of the xtrabackup_checkpoints file "
     "in this directory.",
     (G_PTR *) &xtrabackup_extra_lsndir, (G_PTR *) &xtrabackup_extra_lsndir, 0,
     GET_STR, REQUIRED_ARG, 0, 0, 0, 0, 0, 0},
    {"incremental-lsn", OPT_XTRA_INCREMENTAL,
     "(for --backup): copy only .ibd pages newer than specified LSN "
     "'high:low'. ##ATTENTION##: If a wrong LSN value is specified, it is "
     "impossible to diagnose this, causing the backup to be unusable. Be "
     "careful!",
     (G_PTR *) &xtrabackup_incremental, (G_PTR *) &xtrabackup_incremental, 0,
     GET_STR, REQUIRED_ARG, 0, 0, 0, 0, 0, 0},
    {"incremental-basedir", OPT_XTRA_INCREMENTAL_BASEDIR,
     "(for --backup): copy only .ibd pages newer than backup at specified "
     "directory.",
     (G_PTR *) &xtrabackup_incremental_basedir,
     (G_PTR *) &xtrabackup_incremental_basedir, 0, GET_STR, REQUIRED_ARG, 0, 0,
     0, 0, 0, 0},
    {"incremental-dir", OPT_XTRA_INCREMENTAL_DIR,
     "(for --prepare): apply .delta files and logfile in the specified "
     "directory.",
     (G_PTR *) &xtrabackup_incremental_dir,
     (G_PTR *) &xtrabackup_incremental_dir, 0, GET_STR, REQUIRED_ARG, 0, 0, 0,
     0, 0, 0},
    {"tables", OPT_XTRA_TABLES, "filtering by regexp for table names.",
     (G_PTR *) &xtrabackup_tables, (G_PTR *) &xtrabackup_tables, 0, GET_STR,
     REQUIRED_ARG, 0, 0, 0, 0, 0, 0},
    {"tables_file", OPT_XTRA_TABLES_FILE,
     "filtering by list of the exact database.table name in the file.",
     (G_PTR *) &xtrabackup_tables_file, (G_PTR *) &xtrabackup_tables_file, 0,
     GET_STR, REQUIRED_ARG, 0, 0, 0, 0, 0, 0},
    {"databases", OPT_XTRA_DATABASES, "filtering by list of databases.",
     (G_PTR *) &xtrabackup_databases, (G_PTR *) &xtrabackup_databases, 0,
     GET_STR, REQUIRED_ARG, 0, 0, 0, 0, 0, 0},
    {"databases_file", OPT_XTRA_DATABASES_FILE,
     "filtering by list of databases in the file.",
     (G_PTR *) &xtrabackup_databases_file,
     (G_PTR *) &xtrabackup_databases_file, 0, GET_STR, REQUIRED_ARG, 0, 0, 0,
     0, 0, 0},
    {"tables-exclude", OPT_XTRA_TABLES_EXCLUDE,
     "filtering by regexp for table names. "
     "Operates the same way as --tables, but matched names are excluded from "
     "backup. "
     "Note that this option has a higher priority than --tables.",
     (G_PTR *) &xtrabackup_tables_exclude,
     (G_PTR *) &xtrabackup_tables_exclude, 0, GET_STR, REQUIRED_ARG, 0, 0, 0,
     0, 0, 0},
    {"databases-exclude", OPT_XTRA_DATABASES_EXCLUDE,
     "Excluding databases based on name, "
     "Operates the same way as --databases, but matched names are excluded "
     "from backup. "
     "Note that this option has a higher priority than --databases.",
     (G_PTR *) &xtrabackup_databases_exclude,
     (G_PTR *) &xtrabackup_databases_exclude, 0, GET_STR, REQUIRED_ARG, 0, 0,
     0, 0, 0, 0},

    {"stream", OPT_XTRA_STREAM,
     "Stream all backup files to the standard output "
     "in the specified format."
     "Supported format is 'mbstream' or 'xbstream'.",
     (G_PTR *) &xtrabackup_stream_str, (G_PTR *) &xtrabackup_stream_str, 0,
     GET_STR, REQUIRED_ARG, 0, 0, 0, 0, 0, 0},

    {"compress", OPT_XTRA_COMPRESS,
     "Compress individual backup files using the "
     "specified compression algorithm. Currently the only supported algorithm "
     "is 'quicklz'. It is also the default algorithm, i.e. the one used when "
     "--compress is used without an argument.",
     (G_PTR *) &xtrabackup_compress_alg, (G_PTR *) &xtrabackup_compress_alg, 0,
     GET_STR, OPT_ARG, 0, 0, 0, 0, 0, 0},

    {"compress-threads", OPT_XTRA_COMPRESS_THREADS,
     "Number of threads for parallel data compression. The default value is "
     "1.",
     (G_PTR *) &xtrabackup_compress_threads,
     (G_PTR *) &xtrabackup_compress_threads, 0, GET_UINT, REQUIRED_ARG, 1, 1,
     UINT_MAX, 0, 0, 0},

    {"compress-chunk-size", OPT_XTRA_COMPRESS_CHUNK_SIZE,
     "Size of working buffer(s) for compression threads in bytes. The default "
     "value is 64K.",
     (G_PTR *) &xtrabackup_compress_chunk_size,
     (G_PTR *) &xtrabackup_compress_chunk_size, 0, GET_ULL, REQUIRED_ARG,
     (1 << 16), 1024, ULONGLONG_MAX, 0, 0, 0},

    {"incremental-force-scan", OPT_XTRA_INCREMENTAL_FORCE_SCAN,
     "Perform a full-scan incremental backup even in the presence of changed "
     "page bitmap data",
     (G_PTR *) &xtrabackup_incremental_force_scan,
     (G_PTR *) &xtrabackup_incremental_force_scan, 0, GET_BOOL, NO_ARG, 0, 0,
     0, 0, 0, 0},

    {"close_files", OPT_CLOSE_FILES,
     "do not keep files opened. Use at your own "
     "risk.",
     (G_PTR *) &xb_close_files, (G_PTR *) &xb_close_files, 0, GET_BOOL, NO_ARG,
     0, 0, 0, 0, 0, 0},

    {"core-file", OPT_CORE_FILE, "Write core on fatal signals", 0, 0, 0,
     GET_NO_ARG, NO_ARG, 0, 0, 0, 0, 0, 0},

    {"copy-back", OPT_COPY_BACK,
     "Copy all the files in a previously made "
     "backup from the backup directory to their original locations.",
     (uchar *) &xtrabackup_copy_back, (uchar *) &xtrabackup_copy_back, 0,
     GET_BOOL, NO_ARG, 0, 0, 0, 0, 0, 0},

    {"move-back", OPT_MOVE_BACK,
     "Move all the files in a previously made "
     "backup from the backup directory to the actual datadir location. "
     "Use with caution, as it removes backup files.",
     (uchar *) &xtrabackup_move_back, (uchar *) &xtrabackup_move_back, 0,
     GET_BOOL, NO_ARG, 0, 0, 0, 0, 0, 0},

    {"galera-info", OPT_GALERA_INFO,
     "This options creates the "
     "xtrabackup_galera_info file which contains the local node state at "
     "the time of the backup. Option should be used when performing the "
     "backup of MariaDB Galera Cluster. Has no effect when backup locks "
     "are used to create the backup.",
     (uchar *) &opt_galera_info, (uchar *) &opt_galera_info, 0, GET_BOOL,
     NO_ARG, 0, 0, 0, 0, 0, 0},

    {"slave-info", OPT_SLAVE_INFO,
     "This option is useful when backing "
     "up a replication slave server. It prints the binary log position "
     "and name of the master server. It also writes this information to "
     "the \"xtrabackup_slave_info\" file as a \"CHANGE MASTER\" command. "
     "A new slave for this master can be set up by starting a slave server "
     "on this backup and issuing a \"CHANGE MASTER\" command with the "
     "binary log position saved in the \"xtrabackup_slave_info\" file.",
     (uchar *) &opt_slave_info, (uchar *) &opt_slave_info, 0, GET_BOOL, NO_ARG,
     0, 0, 0, 0, 0, 0},

    {"no-lock", OPT_NO_LOCK,
     "Use this option to disable table lock "
     "with \"FLUSH TABLES WITH READ LOCK\". Use it only if ALL your "
     "tables are InnoDB and you DO NOT CARE about the binary log "
     "position of the backup. This option shouldn't be used if there "
     "are any DDL statements being executed or if any updates are "
     "happening on non-InnoDB tables (this includes the system MyISAM "
     "tables in the mysql database), otherwise it could lead to an "
     "inconsistent backup. If you are considering to use --no-lock "
     "because your backups are failing to acquire the lock, this could "
     "be because of incoming replication events preventing the lock "
     "from succeeding. Please try using --safe-slave-backup to "
     "momentarily stop the replication slave thread, this may help "
     "the backup to succeed and you then don't need to resort to "
     "using this option.",
     (uchar *) &opt_no_lock, (uchar *) &opt_no_lock, 0, GET_BOOL, NO_ARG, 0, 0,
     0, 0, 0, 0},

    {"safe-slave-backup", OPT_SAFE_SLAVE_BACKUP,
     "Stop slave SQL thread "
     "and wait to start backup until Slave_open_temp_tables in "
     "\"SHOW STATUS\" is zero. If there are no open temporary tables, "
     "the backup will take place, otherwise the SQL thread will be "
     "started and stopped until there are no open temporary tables. "
     "The backup will fail if Slave_open_temp_tables does not become "
     "zero after --safe-slave-backup-timeout seconds. The slave SQL "
     "thread will be restarted when the backup finishes.",
     (uchar *) &opt_safe_slave_backup, (uchar *) &opt_safe_slave_backup, 0,
     GET_BOOL, NO_ARG, 0, 0, 0, 0, 0, 0},

    {"rsync", OPT_RSYNC,
     "Uses the rsync utility to optimize local file "
     "transfers. When this option is specified, innobackupex uses rsync "
     "to copy all non-InnoDB files instead of spawning a separate cp for "
     "each file, which can be much faster for servers with a large number "
     "of databases or tables.  This option cannot be used together with "
     "--stream.",
     (uchar *) &opt_rsync, (uchar *) &opt_rsync, 0, GET_BOOL, NO_ARG, 0, 0, 0,
     0, 0, 0},

    {"force-non-empty-directories", OPT_FORCE_NON_EMPTY_DIRS,
     "This "
     "option, when specified, makes --copy-back or --move-back transfer "
     "files to non-empty directories. Note that no existing files will be "
     "overwritten. If --copy-back or --nove-back has to copy a file from "
     "the backup directory which already exists in the destination "
     "directory, it will still fail with an error.",
     (uchar *) &opt_force_non_empty_dirs, (uchar *) &opt_force_non_empty_dirs,
     0, GET_BOOL, NO_ARG, 0, 0, 0, 0, 0, 0},

    {"no-version-check", OPT_NO_VERSION_CHECK,
     "This option disables the "
     "version check which is enabled by the --version-check option.",
     (uchar *) &opt_noversioncheck, (uchar *) &opt_noversioncheck, 0, GET_BOOL,
     NO_ARG, 0, 0, 0, 0, 0, 0},

    {"no-backup-locks", OPT_NO_BACKUP_LOCKS,
     "This option controls if "
     "backup locks should be used instead of FLUSH TABLES WITH READ LOCK "
     "on the backup stage. The option has no effect when backup locks are "
     "not supported by the server. This option is enabled by default, "
     "disable with --no-backup-locks.",
     (uchar *) &opt_no_backup_locks, (uchar *) &opt_no_backup_locks, 0,
     GET_BOOL, NO_ARG, 0, 0, 0, 0, 0, 0},

    {"decompress", OPT_DECOMPRESS,
     "Decompresses all files with the .qp "
     "extension in a backup previously made with the --compress option.",
     (uchar *) &opt_decompress, (uchar *) &opt_decompress, 0, GET_BOOL, NO_ARG,
     0, 0, 0, 0, 0, 0},

    {"user", 'u',
     "This option specifies the MySQL username used "
     "when connecting to the server, if that's not the current user. "
     "The option accepts a string argument. See mysql --help for details.",
     (uchar *) &opt_user, (uchar *) &opt_user, 0, GET_STR, REQUIRED_ARG, 0, 0,
     0, 0, 0, 0},

    {"host", 'H',
     "This option specifies the host to use when "
     "connecting to the database server with TCP/IP.  The option accepts "
     "a string argument. See mysql --help for details.",
     (uchar *) &opt_host, (uchar *) &opt_host, 0, GET_STR, REQUIRED_ARG, 0, 0,
     0, 0, 0, 0},

    {"port", 'P',
     "This option specifies the port to use when "
     "connecting to the database server with TCP/IP.  The option accepts "
     "a string argument. See mysql --help for details.",
     &opt_port, &opt_port, 0, GET_UINT, REQUIRED_ARG, 0, 0, 0, 0, 0, 0},

    {"password", 'p',
     "This option specifies the password to use "
     "when connecting to the database. It accepts a string argument.  "
     "See mysql --help for details.",
     0, 0, 0, GET_STR, REQUIRED_ARG, 0, 0, 0, 0, 0, 0},

    {"protocol", OPT_PROTOCOL,
     "The protocol to use for connection (tcp, socket, pipe, memory).", 0, 0,
     0, GET_STR, REQUIRED_ARG, 0, 0, 0, 0, 0, 0},

    {"socket", 'S',
     "This option specifies the socket to use when "
     "connecting to the local database server with a UNIX domain socket.  "
     "The option accepts a string argument. See mysql --help for details.",
     (uchar *) &opt_socket, (uchar *) &opt_socket, 0, GET_STR, REQUIRED_ARG, 0,
     0, 0, 0, 0, 0},

    {"incremental-history-name", OPT_INCREMENTAL_HISTORY_NAME,
     "This option specifies the name of the backup series stored in the "
     "PERCONA_SCHEMA.xtrabackup_history history record to base an "
     "incremental backup on. Xtrabackup will search the history table "
     "looking for the most recent (highest innodb_to_lsn), successful "
     "backup in the series and take the to_lsn value to use as the "
     "starting lsn for the incremental backup. This will be mutually "
     "exclusive with --incremental-history-uuid, --incremental-basedir "
     "and --incremental-lsn. If no valid lsn can be found (no series by "
     "that name, no successful backups by that name) xtrabackup will "
     "return with an error. It is used with the --incremental option.",
     (uchar *) &opt_incremental_history_name,
     (uchar *) &opt_incremental_history_name, 0, GET_STR, REQUIRED_ARG, 0, 0,
     0, 0, 0, 0},

    {"incremental-history-uuid", OPT_INCREMENTAL_HISTORY_UUID,
     "This option specifies the UUID of the specific history record "
     "stored in the PERCONA_SCHEMA.xtrabackup_history to base an "
     "incremental backup on. --incremental-history-name, "
     "--incremental-basedir and --incremental-lsn. If no valid lsn can be "
     "found (no success record with that uuid) xtrabackup will return "
     "with an error. It is used with the --incremental option.",
     (uchar *) &opt_incremental_history_uuid,
     (uchar *) &opt_incremental_history_uuid, 0, GET_STR, REQUIRED_ARG, 0, 0,
     0, 0, 0, 0},

    {"remove-original", OPT_REMOVE_ORIGINAL,
     "Remove .qp files after decompression.", (uchar *) &opt_remove_original,
     (uchar *) &opt_remove_original, 0, GET_BOOL, NO_ARG, 0, 0, 0, 0, 0, 0},

    {"ftwrl-wait-query-type", OPT_LOCK_WAIT_QUERY_TYPE,
     "This option specifies which types of queries are allowed to complete "
     "before innobackupex will issue the global lock. Default is all.",
     (uchar *) &opt_lock_wait_query_type, (uchar *) &opt_lock_wait_query_type,
     &query_type_typelib, GET_ENUM, REQUIRED_ARG, QUERY_TYPE_ALL, 0, 0, 0, 0,
     0},

    {"kill-long-query-type", OPT_KILL_LONG_QUERY_TYPE,
     "This option specifies which types of queries should be killed to "
     "unblock the global lock. Default is \"all\".",
     (uchar *) &opt_kill_long_query_type, (uchar *) &opt_kill_long_query_type,
     &query_type_typelib, GET_ENUM, REQUIRED_ARG, QUERY_TYPE_SELECT, 0, 0, 0,
     0, 0},

    {"history", OPT_HISTORY,
     "This option enables the tracking of backup history in the "
     "PERCONA_SCHEMA.xtrabackup_history table. An optional history "
     "series name may be specified that will be placed with the history "
     "record for the current backup being taken.",
     NULL, NULL, 0, GET_STR, OPT_ARG, 0, 0, 0, 0, 0, 0},

    {"kill-long-queries-timeout", OPT_KILL_LONG_QUERIES_TIMEOUT,
     "This option specifies the number of seconds innobackupex waits "
     "between starting FLUSH TABLES WITH READ LOCK and killing those "
     "queries that block it. Default is 0 seconds, which means "
     "innobackupex will not attempt to kill any queries.",
     (uchar *) &opt_kill_long_queries_timeout,
     (uchar *) &opt_kill_long_queries_timeout, 0, GET_UINT, REQUIRED_ARG, 0, 0,
     0, 0, 0, 0},

    {"ftwrl-wait-timeout", OPT_LOCK_WAIT_TIMEOUT,
     "This option specifies time in seconds that innobackupex should wait "
     "for queries that would block FTWRL before running it. If there are "
     "still such queries when the timeout expires, innobackupex terminates "
     "with an error. Default is 0, in which case innobackupex does not "
     "wait for queries to complete and starts FTWRL immediately.",
     (uchar *) &opt_lock_wait_timeout, (uchar *) &opt_lock_wait_timeout, 0,
     GET_UINT, REQUIRED_ARG, 0, 0, 0, 0, 0, 0},

    {"ftwrl-wait-threshold", OPT_LOCK_WAIT_THRESHOLD,
     "This option specifies the query run time threshold which is used by "
     "innobackupex to detect long-running queries with a non-zero value "
     "of --ftwrl-wait-timeout. FTWRL is not started until such "
     "long-running queries exist. This option has no effect if "
     "--ftwrl-wait-timeout is 0. Default value is 60 seconds.",
     (uchar *) &opt_lock_wait_threshold, (uchar *) &opt_lock_wait_threshold, 0,
     GET_UINT, REQUIRED_ARG, 60, 0, 0, 0, 0, 0},

    {"debug-sleep-before-unlock", OPT_DEBUG_SLEEP_BEFORE_UNLOCK,
     "This is a debug-only option used by the XtraBackup test suite.",
     (uchar *) &opt_debug_sleep_before_unlock,
     (uchar *) &opt_debug_sleep_before_unlock, 0, GET_UINT, REQUIRED_ARG, 0, 0,
     0, 0, 0, 0},

    {"safe-slave-backup-timeout", OPT_SAFE_SLAVE_BACKUP_TIMEOUT,
     "How many seconds --safe-slave-backup should wait for "
     "Slave_open_temp_tables to become zero. (default 300)",
     (uchar *) &opt_safe_slave_backup_timeout,
     (uchar *) &opt_safe_slave_backup_timeout, 0, GET_UINT, REQUIRED_ARG, 300,
     0, 0, 0, 0, 0},

    {"binlog-info", OPT_BINLOG_INFO,
     "This option controls how XtraBackup should retrieve server's binary log "
     "coordinates corresponding to the backup. Possible values are OFF, ON, "
     "LOCKLESS and AUTO. See the XtraBackup manual for more information",
     &opt_binlog_info, &opt_binlog_info, &binlog_info_typelib, GET_ENUM,
     OPT_ARG, BINLOG_INFO_AUTO, 0, 0, 0, 0, 0},

    {"secure-auth", OPT_XB_SECURE_AUTH,
     "Refuse client connecting to server if it"
     " uses old (pre-4.1.1) protocol.",
     &opt_secure_auth, &opt_secure_auth, 0, GET_BOOL, NO_ARG, 1, 0, 0, 0, 0,
     0},
#define MYSQL_CLIENT
#include "sslopt-longopts.h"
#undef MYSQL_CLIENT
    {0, 0, 0, 0, 0, 0, GET_NO_ARG, NO_ARG, 0, 0, 0, 0, 0, 0}};

uint xb_client_options_count = array_elements(xb_client_options);

#ifndef DBUG_OFF
/** Parameters to DBUG */
static const char *dbug_option;
#endif

namespace deprecated {
extern ulong srv_n_log_files;
}

struct my_option xb_server_options[] =
{
  {"datadir", 'h', "Path to the database root.", (G_PTR*) &mysql_data_home,
   (G_PTR*) &mysql_data_home, 0, GET_STR, REQUIRED_ARG, 0, 0, 0, 0, 0, 0},
  {"tmpdir", 't',
   "Path for temporary files. Several paths may be specified, separated by a "
#if defined(__WIN__) || defined(OS2) || defined(__NETWARE__)
   "semicolon (;)"
#else
   "colon (:)"
#endif
   ", in this case they are used in a round-robin fashion.",
   (G_PTR*) &opt_mysql_tmpdir,
   (G_PTR*) &opt_mysql_tmpdir, 0, GET_STR, REQUIRED_ARG, 0, 0, 0, 0, 0, 0},
  {"parallel", OPT_XTRA_PARALLEL,
   "Number of threads to use for parallel datafiles transfer. "
   "The default value is 1.",
   (G_PTR*) &xtrabackup_parallel, (G_PTR*) &xtrabackup_parallel, 0, GET_INT,
   REQUIRED_ARG, 1, 1, INT_MAX, 0, 0, 0},

  {"extended_validation", OPT_XTRA_EXTENDED_VALIDATION,
   "Enable extended validation for Innodb data pages during backup phase. "
   "Will slow down backup considerably, in case encryption is used. "
   "May fail if tables are created during the backup.",
   (G_PTR*)&opt_extended_validation,
   (G_PTR*)&opt_extended_validation,
   0, GET_BOOL, NO_ARG, FALSE, 0, 0, 0, 0, 0},

  {"encrypted_backup", OPT_XTRA_ENCRYPTED_BACKUP,
   "In --backup, assume that nonzero key_version implies that the page"
   " is encrypted. Use --backup --skip-encrypted-backup to allow"
   " copying unencrypted that were originally created before MySQL 5.1.48.",
   (G_PTR*)&opt_encrypted_backup,
   (G_PTR*)&opt_encrypted_backup,
   0, GET_BOOL, NO_ARG, TRUE, 0, 0, 0, 0, 0},

   {"log", OPT_LOG, "Ignored option for MySQL option compatibility",
   (G_PTR*) &log_ignored_opt, (G_PTR*) &log_ignored_opt, 0,
   GET_STR, OPT_ARG, 0, 0, 0, 0, 0, 0},

   {"log_bin", OPT_LOG, "Base name for the log sequence",
   &opt_log_bin, &opt_log_bin, 0, GET_STR, OPT_ARG, 0, 0, 0, 0, 0, 0},

   {"innodb", OPT_INNODB, "Ignored option for MySQL option compatibility",
   (G_PTR*) &innobase_ignored_opt, (G_PTR*) &innobase_ignored_opt, 0,
   GET_STR, OPT_ARG, 0, 0, 0, 0, 0, 0},
#ifdef BTR_CUR_HASH_ADAPT
  {"innodb_adaptive_hash_index", OPT_INNODB_ADAPTIVE_HASH_INDEX,
   "Enable InnoDB adaptive hash index (disabled by default).",
   &btr_search_enabled,
   &btr_search_enabled,
   0, GET_BOOL, NO_ARG, 0, 0, 0, 0, 0, 0},
#endif /* BTR_CUR_HASH_ADAPT */
  {"innodb_autoextend_increment", OPT_INNODB_AUTOEXTEND_INCREMENT,
   "Data file autoextend increment in megabytes",
   (G_PTR*) &sys_tablespace_auto_extend_increment,
   (G_PTR*) &sys_tablespace_auto_extend_increment,
   0, GET_ULONG, REQUIRED_ARG, 8L, 1L, 1000L, 0, 1L, 0},
  {"innodb_data_file_path", OPT_INNODB_DATA_FILE_PATH,
   "Path to individual files and their sizes.", &innobase_data_file_path,
   &innobase_data_file_path, 0, GET_STR, REQUIRED_ARG, 0, 0, 0, 0, 0, 0},
  {"innodb_data_home_dir", OPT_INNODB_DATA_HOME_DIR,
   "The common part for InnoDB table spaces.", &innobase_data_home_dir,
   &innobase_data_home_dir, 0, GET_STR, REQUIRED_ARG, 0, 0, 0, 0, 0, 0},
  {"innodb_doublewrite", OPT_INNODB_DOUBLEWRITE,
   "Enable InnoDB doublewrite buffer during --prepare.",
   (G_PTR*) &srv_use_doublewrite_buf,
   (G_PTR*) &srv_use_doublewrite_buf, 0, GET_BOOL, NO_ARG, 0, 0, 0, 0, 0, 0},
  {"innodb_io_capacity", OPT_INNODB_IO_CAPACITY,
   "Number of IOPs the server can do. Tunes the background IO rate",
   (G_PTR*) &srv_io_capacity, (G_PTR*) &srv_io_capacity,
   0, GET_ULONG, OPT_ARG, 200, 100, ~0UL, 0, 0, 0},
  {"innodb_file_io_threads", OPT_INNODB_FILE_IO_THREADS,
   "Number of file I/O threads in InnoDB.", (G_PTR*) &innobase_file_io_threads,
   (G_PTR*) &innobase_file_io_threads, 0, GET_LONG, REQUIRED_ARG, 4, 4, 64, 0,
   1, 0},
  {"innodb_read_io_threads", OPT_INNODB_READ_IO_THREADS,
   "Number of background read I/O threads in InnoDB.", (G_PTR*) &innobase_read_io_threads,
   (G_PTR*) &innobase_read_io_threads, 0, GET_LONG, REQUIRED_ARG, 4, 1, 64, 0,
   1, 0},
  {"innodb_write_io_threads", OPT_INNODB_WRITE_IO_THREADS,
   "Number of background write I/O threads in InnoDB.", (G_PTR*) &innobase_write_io_threads,
   (G_PTR*) &innobase_write_io_threads, 0, GET_LONG, REQUIRED_ARG, 4, 1, 64, 0,
   1, 0},
  {"innodb_file_per_table", OPT_INNODB_FILE_PER_TABLE,
   "Stores each InnoDB table to an .ibd file in the database dir.",
   (G_PTR*) &srv_file_per_table,
   (G_PTR*) &srv_file_per_table, 0, GET_BOOL, NO_ARG,
   FALSE, 0, 0, 0, 0, 0},

  {"innodb_flush_method", OPT_INNODB_FLUSH_METHOD,
   "With which method to flush data.",
   &srv_file_flush_method, &srv_file_flush_method,
   &innodb_flush_method_typelib, GET_ENUM, REQUIRED_ARG,
   IF_WIN(SRV_ALL_O_DIRECT_FSYNC, SRV_FSYNC), 0, 0, 0, 0, 0},

  {"innodb_log_buffer_size", OPT_INNODB_LOG_BUFFER_SIZE,
   "The size of the buffer which InnoDB uses to write log to the log files on disk.",
   (G_PTR*) &srv_log_buffer_size, (G_PTR*) &srv_log_buffer_size, 0,
   GET_ULONG, REQUIRED_ARG, 1024*1024L, 256*1024L, LONG_MAX, 0, 1024, 0},
  {"innodb_log_file_size", OPT_INNODB_LOG_FILE_SIZE,
   "Ignored for mysqld option compatibility",
   (G_PTR*) &srv_log_file_size, (G_PTR*) &srv_log_file_size, 0,
   GET_ULL, REQUIRED_ARG, 48 << 20, 1 << 20,
   std::numeric_limits<ulonglong>::max(), 0,
   UNIV_PAGE_SIZE_MAX, 0},
  {"innodb_log_files_in_group", OPT_INNODB_LOG_FILES_IN_GROUP,
   "Ignored for mysqld option compatibility",
   &deprecated::srv_n_log_files, &deprecated::srv_n_log_files,
   0, GET_LONG, REQUIRED_ARG, 1, 1, 100, 0, 1, 0},
  {"innodb_log_group_home_dir", OPT_INNODB_LOG_GROUP_HOME_DIR,
   "Path to InnoDB log files.", &srv_log_group_home_dir,
   &srv_log_group_home_dir, 0, GET_STR, REQUIRED_ARG, 0, 0, 0, 0, 0, 0},
  {"innodb_max_dirty_pages_pct", OPT_INNODB_MAX_DIRTY_PAGES_PCT,
   "Percentage of dirty pages allowed in bufferpool.", (G_PTR*) &srv_max_buf_pool_modified_pct,
   (G_PTR*) &srv_max_buf_pool_modified_pct, 0, GET_ULONG, REQUIRED_ARG, 90, 0, 100, 0, 0, 0},
  {"innodb_use_native_aio", OPT_INNODB_USE_NATIVE_AIO,
   "Use native AIO if supported on this platform.",
   (G_PTR*) &srv_use_native_aio,
   (G_PTR*) &srv_use_native_aio, 0, GET_BOOL, NO_ARG,
   TRUE, 0, 0, 0, 0, 0},
  {"innodb_page_size", OPT_INNODB_PAGE_SIZE,
   "The universal page size of the database.",
   (G_PTR*) &innobase_page_size, (G_PTR*) &innobase_page_size, 0,
   /* Use GET_LL to support numeric suffixes in 5.6 */
   GET_LL, REQUIRED_ARG,
   (1LL << 14), (1LL << 12), (1LL << UNIV_PAGE_SIZE_SHIFT_MAX), 0, 1L, 0},
  {"innodb_buffer_pool_filename", OPT_INNODB_BUFFER_POOL_FILENAME,
   "Ignored for mysqld option compatibility",
   (G_PTR*) &innobase_buffer_pool_filename,
   (G_PTR*) &innobase_buffer_pool_filename,
   0, GET_STR, REQUIRED_ARG, 0, 0, 0, 0, 0, 0},

#ifndef DBUG_OFF /* unfortunately "debug" collides with existing options */
  {"dbug", '#', "Built in DBUG debugger.",
   &dbug_option, &dbug_option, 0, GET_STR, OPT_ARG,
   0, 0, 0, 0, 0, 0},
#endif
#ifndef __WIN__
  {"debug-sync", OPT_XTRA_DEBUG_SYNC,
   "Debug sync point. This is only used by the xtrabackup test suite",
   (G_PTR*) &xtrabackup_debug_sync,
   (G_PTR*) &xtrabackup_debug_sync,
   0, GET_STR, REQUIRED_ARG, 0, 0, 0, 0, 0, 0},
#endif

  {"innodb_checksum_algorithm", OPT_INNODB_CHECKSUM_ALGORITHM,
  "The algorithm InnoDB uses for page checksumming. [CRC32, STRICT_CRC32, "
   "INNODB, STRICT_INNODB, NONE, STRICT_NONE]", &srv_checksum_algorithm,
   &srv_checksum_algorithm, &innodb_checksum_algorithm_typelib, GET_ENUM,
   REQUIRED_ARG, SRV_CHECKSUM_ALGORITHM_CRC32, 0, 0, 0, 0, 0},

  {"innodb_undo_directory", OPT_INNODB_UNDO_DIRECTORY,
   "Directory where undo tablespace files live, this path can be absolute.",
   &srv_undo_dir, &srv_undo_dir, 0, GET_STR, REQUIRED_ARG, 0, 0, 0, 0, 0,
   0},

  {"innodb_undo_tablespaces", OPT_INNODB_UNDO_TABLESPACES,
   "Number of undo tablespaces to use.",
   (G_PTR*)&srv_undo_tablespaces, (G_PTR*)&srv_undo_tablespaces,
   0, GET_ULONG, REQUIRED_ARG, 0, 0, 126, 0, 1, 0},

  {"innodb_compression_level", OPT_INNODB_COMPRESSION_LEVEL,
   "Compression level used for zlib compression.",
   (G_PTR*)&page_zip_level, (G_PTR*)&page_zip_level,
   0, GET_UINT, REQUIRED_ARG, 6, 0, 9, 0, 0, 0},

  {"defaults_group", OPT_DEFAULTS_GROUP, "defaults group in config file (default \"mysqld\").",
   (G_PTR*) &defaults_group, (G_PTR*) &defaults_group,
   0, GET_STR, REQUIRED_ARG, 0, 0, 0, 0, 0, 0},

  {"plugin-dir", OPT_PLUGIN_DIR,
  "Server plugin directory. Used to load encryption plugin during 'prepare' phase."
  "Has no effect in the 'backup' phase (plugin directory during backup is the same as server's)",
  &xb_plugin_dir, &xb_plugin_dir,
  0, GET_STR, REQUIRED_ARG, 0, 0, 0, 0, 0, 0 },

  {"open_files_limit", OPT_OPEN_FILES_LIMIT, "the maximum number of file "
   "descriptors to reserve with setrlimit().",
   (G_PTR*) &xb_open_files_limit, (G_PTR*) &xb_open_files_limit, 0, GET_ULONG,
   REQUIRED_ARG, 0, 0, UINT_MAX, 0, 1, 0},

  {"lock-ddl-per-table", OPT_LOCK_DDL_PER_TABLE, "Lock DDL for each table "
   "before xtrabackup starts to copy it and until the backup is completed.",
   (uchar*) &opt_lock_ddl_per_table, (uchar*) &opt_lock_ddl_per_table, 0,
   GET_BOOL, NO_ARG, 0, 0, 0, 0, 0, 0},

  {"rocksdb-datadir", OPT_ROCKSDB_DATADIR, "RocksDB data directory."
   "This option is only  used with --copy-back or --move-back option",
  &xb_rocksdb_datadir, &xb_rocksdb_datadir,
  0, GET_STR, REQUIRED_ARG, 0, 0, 0, 0, 0, 0 },

  { "rocksdb-backup", OPT_BACKUP_ROCKSDB, "Backup rocksdb data, if rocksdb plugin is installed."
   "Used only with --backup option. Can be useful for partial backups, to exclude all rocksdb data",
   &xb_backup_rocksdb, &xb_backup_rocksdb,
   0, GET_BOOL, NO_ARG, 1, 0, 0, 0, 0, 0 },

   {"check-privileges", OPT_XTRA_CHECK_PRIVILEGES, "Check database user "
   "privileges fro the backup user",
   &opt_check_privileges, &opt_check_privileges,
   0, GET_BOOL, NO_ARG, 1, 0, 0, 0, 0, 0 },

    {"mysqld-args", OPT_XTRA_MYSQLD_ARGS,
     "All arguments that follow this argument are considered as server "
     "options, and if some of them are not supported by mariabackup, they "
     "will be ignored.",
     (G_PTR *) &xtrabackup_mysqld_args, (G_PTR *) &xtrabackup_mysqld_args, 0,
     GET_BOOL, NO_ARG, 0, 0, 0, 0, 0, 0},

    {"help", '?',
     "Display this help and exit.",
     (G_PTR *) &xtrabackup_help, (G_PTR *) &xtrabackup_help, 0,
     GET_BOOL, NO_ARG, 0, 0, 0, 0, 0, 0},

  { 0, 0, 0, 0, 0, 0, GET_NO_ARG, NO_ARG, 0, 0, 0, 0, 0, 0}
};

uint xb_server_options_count = array_elements(xb_server_options);

#ifndef __WIN__
static int debug_sync_resumed;

static void sigcont_handler(int sig);

static void sigcont_handler(int sig __attribute__((unused)))
{
	debug_sync_resumed= 1;
}
#endif

static inline
void
debug_sync_point(const char *name)
{
#ifndef __WIN__
	FILE	*fp;
	pid_t	pid;
	char	pid_path[FN_REFLEN];

	if (xtrabackup_debug_sync == NULL) {
		return;
	}

	if (strcmp(xtrabackup_debug_sync, name)) {
		return;
	}

	pid = getpid();

	snprintf(pid_path, sizeof(pid_path), "%s/xtrabackup_debug_sync",
		 xtrabackup_target_dir);
	fp = fopen(pid_path, "w");
	if (fp == NULL) {
		die("Can't open open %s", pid_path);
	}
	fprintf(fp, "%u\n", (uint) pid);
	fclose(fp);

	msg("mariabackup: DEBUG: Suspending at debug sync point '%s'. "
	    "Resume with 'kill -SIGCONT %u'.", name, (uint) pid);

	debug_sync_resumed= 0;
	kill(pid, SIGSTOP);
	while (!debug_sync_resumed) {
		sleep(1);
	}

	/* On resume */
	msg("mariabackup: DEBUG: removing the pid file.");
	my_delete(pid_path, MYF(MY_WME));
#endif
}


static std::set<std::string> tables_for_export;

static void append_export_table(const char *dbname, const char *tablename, bool is_remote)
{
  if(dbname && tablename && !is_remote)
  {
    char buf[3*FN_REFLEN];
    snprintf(buf,sizeof(buf),"%s/%s",dbname, tablename);
    // trim .ibd
    char *p=strrchr(buf, '.');
    if (p) *p=0;

    std::string name=ut_get_name(0, buf);
    /* Strip partition name comment from table name, if any */
    if (ends_with(name.c_str(), "*/"))
    {
      size_t pos= name.rfind("/*");
      if (pos != std::string::npos)
         name.resize(pos);
    }
    tables_for_export.insert(name);
  }
}


#define BOOTSTRAP_FILENAME "mariabackup_prepare_for_export.sql"

static int create_bootstrap_file()
{
  FILE *f= fopen(BOOTSTRAP_FILENAME,"wb");
  if(!f)
   return -1;

  fputs("SET NAMES UTF8;\n",f);
  enumerate_ibd_files(append_export_table);
  for (std::set<std::string>::iterator it = tables_for_export.begin();
       it != tables_for_export.end(); it++)
  {
     const char *tab = it->c_str();
     fprintf(f,
     "BEGIN NOT ATOMIC "
       "DECLARE CONTINUE HANDLER FOR NOT FOUND,SQLEXCEPTION BEGIN END;"
       "FLUSH TABLES %s FOR EXPORT;"
     "END;\n"
     "UNLOCK TABLES;\n",
      tab);
  }
  fclose(f);
  return 0;
}

static int prepare_export()
{
  int err= -1;

  char cmdline[2*FN_REFLEN];
  FILE *outf;

  if (create_bootstrap_file())
    return -1;

  // Process defaults-file , it can have some --lc-language stuff,
  // which is* unfortunately* still necessary to get mysqld up
  if (strncmp(orig_argv1,"--defaults-file=",16) == 0)
  {
    snprintf(cmdline, sizeof cmdline,
     IF_WIN("\"","") "\"%s\" --mysqld \"%s\" "
      " --defaults-extra-file=./backup-my.cnf --defaults-group-suffix=%s --datadir=."
      " --innodb --innodb-fast-shutdown=0 --loose-partition"
      " --innodb_purge_rseg_truncate_frequency=1 --innodb-buffer-pool-size=%llu"
      " --console  --skip-log-error --skip-log-bin --bootstrap  < "
      BOOTSTRAP_FILENAME IF_WIN("\"",""),
      mariabackup_exe, 
      orig_argv1, (my_defaults_group_suffix?my_defaults_group_suffix:""),
      xtrabackup_use_memory);
  }
  else
  {
    sprintf(cmdline,
     IF_WIN("\"","") "\"%s\" --mysqld"
      " --defaults-file=./backup-my.cnf --defaults-group-suffix=%s --datadir=."
      " --innodb --innodb-fast-shutdown=0 --loose-partition"
      " --innodb_purge_rseg_truncate_frequency=1 --innodb-buffer-pool-size=%llu"
      " --console  --log-error= --skip-log-bin --bootstrap  < "
      BOOTSTRAP_FILENAME IF_WIN("\"",""),
      mariabackup_exe,
      (my_defaults_group_suffix?my_defaults_group_suffix:""),
      xtrabackup_use_memory);
  }

  msg("Prepare export : executing %s\n", cmdline);
  fflush(stderr);

  outf= popen(cmdline,"r");
  if (!outf)
    goto end;

  char outline[FN_REFLEN];
  while (fgets(outline, FN_REFLEN - 1, outf))
    fprintf(stderr,"%s",outline);

  err = pclose(outf);
end:
  unlink(BOOTSTRAP_FILENAME);
  return err;
}

static const char *xb_client_default_groups[]= {
    "client", "client-server", "client-mariadb", 0, 0, 0};

static const char *backup_default_groups[]= {
    "xtrabackup", "mariabackup", "mariadb-backup", 0, 0, 0};

static void print_version(void)
{
  fprintf(stderr, "%s based on MariaDB server %s %s (%s)\n",
      my_progname, MYSQL_SERVER_VERSION, SYSTEM_TYPE, MACHINE_TYPE);
}

static void usage(void)
{
  puts("Open source backup tool for InnoDB and XtraDB\n\
\n\
Copyright (C) 2009-2015 Percona LLC and/or its affiliates.\n\
Portions Copyright (C) 2000, 2011, MySQL AB & Innobase Oy. All Rights Reserved.\n\
\n\
This program is free software; you can redistribute it and/or\n\
modify it under the terms of the GNU General Public License\n\
as published by the Free Software Foundation version 2\n\
of the License.\n\
\n\
This program is distributed in the hope that it will be useful,\n\
but WITHOUT ANY WARRANTY; without even the implied warranty of\n\
MERCHANTABILITY or FITNESS FOR A PARTICULAR PURPOSE.  See the\n\
GNU General Public License for more details.\n\
\n\
You can download full text of the license on http://www.gnu.org/licenses/gpl-2.0.txt\n");

  printf("Usage: %s [--defaults-file=#] [--backup | --prepare | --copy-back | --move-back] [OPTIONS]\n",my_progname);
  print_defaults("my", load_default_groups);
  my_print_help(xb_client_options);
  my_print_help(xb_server_options);
  my_print_variables(xb_server_options);
  my_print_variables(xb_client_options);
}

#define ADD_PRINT_PARAM_OPT(value)              \
  { \
    print_param_str << opt->name << "=" << value << "\n"; \
    param_set.insert(opt->name); \
  }

/************************************************************************
Check if parameter is set in defaults file or via command line argument
@return true if parameter is set. */
bool
check_if_param_set(const char *param)
{
	return param_set.find(param) != param_set.end();
}

my_bool
xb_get_one_option(const struct my_option *opt,
		  char *argument, const char *)
{
  switch(opt->id) {
  case 'h':
    strmake(mysql_real_data_home,argument, FN_REFLEN - 1);
    mysql_data_home= mysql_real_data_home;

    ADD_PRINT_PARAM_OPT(mysql_real_data_home);
    break;

  case 't':

    ADD_PRINT_PARAM_OPT(opt_mysql_tmpdir);
    break;

  case OPT_INNODB_DATA_HOME_DIR:

    ADD_PRINT_PARAM_OPT(innobase_data_home_dir);
    break;

  case OPT_INNODB_DATA_FILE_PATH:

    ADD_PRINT_PARAM_OPT(innobase_data_file_path);
    break;

  case OPT_INNODB_LOG_GROUP_HOME_DIR:

    ADD_PRINT_PARAM_OPT(srv_log_group_home_dir);
    break;

  case OPT_INNODB_LOG_FILES_IN_GROUP:
  case OPT_INNODB_LOG_FILE_SIZE:
    break;

  case OPT_INNODB_FLUSH_METHOD:
    ut_a(srv_file_flush_method
	 <= IF_WIN(SRV_ALL_O_DIRECT_FSYNC, SRV_O_DIRECT_NO_FSYNC));
    ADD_PRINT_PARAM_OPT(innodb_flush_method_names[srv_file_flush_method]);
    break;

  case OPT_INNODB_PAGE_SIZE:

    ADD_PRINT_PARAM_OPT(innobase_page_size);
    break;

  case OPT_INNODB_UNDO_DIRECTORY:

    ADD_PRINT_PARAM_OPT(srv_undo_dir);
    break;

  case OPT_INNODB_UNDO_TABLESPACES:

    ADD_PRINT_PARAM_OPT(srv_undo_tablespaces);
    break;

  case OPT_INNODB_CHECKSUM_ALGORITHM:

    ut_a(srv_checksum_algorithm <= SRV_CHECKSUM_ALGORITHM_STRICT_FULL_CRC32);

    ADD_PRINT_PARAM_OPT(innodb_checksum_algorithm_names[srv_checksum_algorithm]);
    break;

  case OPT_INNODB_COMPRESSION_LEVEL:
    ADD_PRINT_PARAM_OPT(page_zip_level);
    break;

  case OPT_INNODB_BUFFER_POOL_FILENAME:

    ADD_PRINT_PARAM_OPT(innobase_buffer_pool_filename);
    break;

  case OPT_XTRA_TARGET_DIR:
    strmake(xtrabackup_real_target_dir,argument, sizeof(xtrabackup_real_target_dir)-1);
    xtrabackup_target_dir= xtrabackup_real_target_dir;
    break;
  case OPT_XTRA_STREAM:
    if (!strcasecmp(argument, "mbstream") ||
        !strcasecmp(argument, "xbstream"))
      xtrabackup_stream_fmt = XB_STREAM_FMT_XBSTREAM;
    else
    {
      msg("Invalid --stream argument: %s", argument);
      return 1;
    }
    xtrabackup_stream = TRUE;
    break;
  case OPT_XTRA_COMPRESS:
    if (argument == NULL)
      xtrabackup_compress_alg = "quicklz";
    else if (strcasecmp(argument, "quicklz"))
    {
      msg("Invalid --compress argument: %s", argument);
      return 1;
    }
    xtrabackup_compress = TRUE;
    break;
  case OPT_DECOMPRESS:
    opt_decompress = TRUE;
    xtrabackup_decrypt_decompress = true;
    break;
  case (int) OPT_CORE_FILE:
    test_flags |= TEST_CORE_ON_SIGNAL;
    break;
  case OPT_HISTORY:
    if (argument) {
      opt_history = argument;
    } else {
      opt_history = "";
    }
    break;
  case 'p':
    opt_password = argument;
    break;
  case OPT_PROTOCOL:
    if (argument)
    {
      if ((opt_protocol= find_type_with_warning(argument, &sql_protocol_typelib,
                                                opt->name)) <= 0)
      {
        sf_leaking_memory= 1; /* no memory leak reports here */
        exit(1);
      }
    }
    break;
#define MYSQL_CLIENT
#include "sslopt-case.h"
#undef MYSQL_CLIENT

  case '?':
    usage();
    exit(EXIT_SUCCESS);
    break;
  case 'v':
    print_version();
    exit(EXIT_SUCCESS);
    break;
  default:
    break;
  }
  return 0;
}

static bool innodb_init_param()
{
	srv_is_being_started = TRUE;
	/* === some variables from mysqld === */
	memset((G_PTR) &mysql_tmpdir_list, 0, sizeof(mysql_tmpdir_list));

	if (init_tmpdir(&mysql_tmpdir_list, opt_mysql_tmpdir)) {
		msg("init_tmpdir() failed");
		return true;
	}
	xtrabackup_tmpdir = my_tmpdir(&mysql_tmpdir_list);
	/* dummy for initialize all_charsets[] */
	get_charset_name(0);

	srv_page_size = 0;
	srv_page_size_shift = 0;
#ifdef BTR_CUR_HASH_ADAPT
	btr_ahi_parts = 1;
#endif /* BTR_CUR_HASH_ADAPT */

	if (innobase_page_size != (1LL << 14)) {
		size_t n_shift = get_bit_shift(size_t(innobase_page_size));

		if (n_shift >= 12 && n_shift <= UNIV_PAGE_SIZE_SHIFT_MAX) {
			srv_page_size_shift = ulong(n_shift);
			srv_page_size = 1U << n_shift;
			msg("InnoDB: The universal page size of the "
			    "database is set to %lu.", srv_page_size);
		} else {
			msg("invalid value of "
			    "innobase_page_size: %lld", innobase_page_size);
			goto error;
		}
	} else {
		srv_page_size_shift = 14;
		srv_page_size = 1U << 14;
	}

	/* Check that values don't overflow on 32-bit systems. */
	if (sizeof(ulint) == 4) {
		if (xtrabackup_use_memory > UINT_MAX32) {
			msg("mariabackup: use-memory can't be over 4GB"
			    " on 32-bit systems");
		}
	}

	static char default_path[2] = { FN_CURLIB, 0 };
	fil_path_to_mysql_datadir = default_path;

	/* Set InnoDB initialization parameters according to the values
	read from MySQL .cnf file */

	if (xtrabackup_backup) {
		msg("mariabackup: using the following InnoDB configuration:");
	} else {
		msg("mariabackup: using the following InnoDB configuration "
		    "for recovery:");
	}

	/*--------------- Data files -------------------------*/

	/* The default dir for data files is the datadir of MySQL */

	srv_data_home = (xtrabackup_backup && innobase_data_home_dir
			 ? innobase_data_home_dir : default_path);
	msg("innodb_data_home_dir = %s", srv_data_home);

	/* Set default InnoDB data file size to 10 MB and let it be
  	auto-extending. Thus users can use InnoDB in >= 4.0 without having
	to specify any startup options. */

	if (!innobase_data_file_path) {
  		innobase_data_file_path = (char*) "ibdata1:10M:autoextend";
	}
	msg("innodb_data_file_path = %s",
	    innobase_data_file_path);

	srv_sys_space.set_space_id(TRX_SYS_SPACE);
	srv_sys_space.set_name("innodb_system");
	srv_sys_space.set_path(srv_data_home);
	switch (srv_checksum_algorithm) {
	case SRV_CHECKSUM_ALGORITHM_FULL_CRC32:
	case SRV_CHECKSUM_ALGORITHM_STRICT_FULL_CRC32:
		srv_sys_space.set_flags(FSP_FLAGS_FCRC32_MASK_MARKER
					| FSP_FLAGS_FCRC32_PAGE_SSIZE());
		break;
	default:
		srv_sys_space.set_flags(FSP_FLAGS_PAGE_SSIZE());
	}

	if (!srv_sys_space.parse_params(innobase_data_file_path, true)) {
		goto error;
	}

	srv_sys_space.normalize_size();
	srv_lock_table_size = 5 * (srv_buf_pool_size >> srv_page_size_shift);

	/* -------------- Log files ---------------------------*/

	/* The default dir for log files is the datadir of MySQL */

	if (!(xtrabackup_backup && srv_log_group_home_dir)) {
		srv_log_group_home_dir = default_path;
	}
	if (xtrabackup_prepare && xtrabackup_incremental_dir) {
		srv_log_group_home_dir = xtrabackup_incremental_dir;
	}
	msg("innodb_log_group_home_dir = %s",
	    srv_log_group_home_dir);

	os_normalize_path(srv_log_group_home_dir);

	if (strchr(srv_log_group_home_dir, ';')) {
		msg("syntax error in innodb_log_group_home_dir, ");
		goto error;
	}

	srv_adaptive_flushing = FALSE;

        /* We set srv_pool_size here in units of 1 kB. InnoDB internally
        changes the value so that it becomes the number of database pages. */

	srv_buf_pool_size = (ulint) xtrabackup_use_memory;
	srv_buf_pool_chunk_unit = (ulong)srv_buf_pool_size;

	srv_n_file_io_threads = (ulint) innobase_file_io_threads;
	srv_n_read_io_threads = innobase_read_io_threads;
	srv_n_write_io_threads = innobase_write_io_threads;

	srv_max_n_open_files = ULINT_UNDEFINED - 5;

	srv_print_verbose_log = verbose ? 2 : 1;

	/* Store the default charset-collation number of this MySQL
	installation */

	/* We cannot treat characterset here for now!! */
	data_mysql_default_charset_coll = (ulint)default_charset_info->number;

	ut_ad(DATA_MYSQL_BINARY_CHARSET_COLL == my_charset_bin.number);

#ifdef _WIN32
	srv_use_native_aio = TRUE;

#elif defined(LINUX_NATIVE_AIO)

	if (srv_use_native_aio) {
		msg("InnoDB: Using Linux native AIO");
	}
#else
	/* Currently native AIO is supported only on windows and linux
	and that also when the support is compiled in. In all other
	cases, we ignore the setting of innodb_use_native_aio. */
	srv_use_native_aio = FALSE;

#endif

	/* Assign the default value to srv_undo_dir if it's not specified, as
	my_getopt does not support default values for string options. We also
	ignore the option and override innodb_undo_directory on --prepare,
	because separate undo tablespaces are copied to the root backup
	directory. */

	if (!srv_undo_dir || !xtrabackup_backup) {
		srv_undo_dir = (char*) ".";
	}

#ifdef _WIN32
	srv_use_native_aio = TRUE;
#endif
	return false;

error:
	msg("mariabackup: innodb_init_param(): Error occurred.\n");
	return true;
}

static bool innodb_init()
{
	bool create_new_db = false;
	/* Check if the data files exist or not. */
	dberr_t err = srv_sys_space.check_file_spec(&create_new_db, 5U << 20);

	if (err == DB_SUCCESS) {
		err = srv_start(create_new_db);
	}

	if (err != DB_SUCCESS) {
		die("mariabackup: innodb_init() returned %d (%s).",
		    err, ut_strerr(err));
	}

	return(FALSE);
}

/* ================= common ================= */

/***********************************************************************
Read backup meta info.
@return TRUE on success, FALSE on failure. */
static
my_bool
xtrabackup_read_metadata(char *filename)
{
	FILE	*fp;
	my_bool	 r = TRUE;

	fp = fopen(filename,"r");
	if(!fp) {
		msg("Error: cannot open %s", filename);
		return(FALSE);
	}

	if (fscanf(fp, "backup_type = %29s\n", metadata_type)
	    != 1) {
		r = FALSE;
		goto end;
	}
	/* Use UINT64PF instead of LSN_PF here, as we have to maintain the file
	format. */
	if (fscanf(fp, "from_lsn = " UINT64PF "\n", &metadata_from_lsn)
			!= 1) {
		r = FALSE;
		goto end;
	}
	if (fscanf(fp, "to_lsn = " UINT64PF "\n", &metadata_to_lsn)
			!= 1) {
		r = FALSE;
		goto end;
	}
	if (fscanf(fp, "last_lsn = " UINT64PF "\n", &metadata_last_lsn)
			!= 1) {
		metadata_last_lsn = 0;
	}
	/* Optional fields */

end:
	fclose(fp);

	return(r);
}

/***********************************************************************
Print backup meta info to a specified buffer. */
static
void
xtrabackup_print_metadata(char *buf, size_t buf_len)
{
	/* Use UINT64PF instead of LSN_PF here, as we have to maintain the file
	format. */
	snprintf(buf, buf_len,
		 "backup_type = %s\n"
		 "from_lsn = " UINT64PF "\n"
		 "to_lsn = " UINT64PF "\n"
		 "last_lsn = " UINT64PF "\n",
		 metadata_type,
		 metadata_from_lsn,
		 metadata_to_lsn,
		 metadata_last_lsn);
}

/***********************************************************************
Stream backup meta info to a specified datasink.
@return TRUE on success, FALSE on failure. */
static
my_bool
xtrabackup_stream_metadata(ds_ctxt_t *ds_ctxt)
{
	char		buf[1024];
	size_t		len;
	ds_file_t	*stream;
	MY_STAT		mystat;
	my_bool		rc = TRUE;

	xtrabackup_print_metadata(buf, sizeof(buf));

	len = strlen(buf);

	mystat.st_size = len;
	mystat.st_mtime = my_time(0);

	stream = ds_open(ds_ctxt, XTRABACKUP_METADATA_FILENAME, &mystat);
	if (stream == NULL) {
		msg("Error: cannot open output stream for %s", XTRABACKUP_METADATA_FILENAME);
		return(FALSE);
	}

	if (ds_write(stream, buf, len)) {
		rc = FALSE;
	}

	if (ds_close(stream)) {
		rc = FALSE;
	}

	return(rc);
}

/***********************************************************************
Write backup meta info to a specified file.
@return TRUE on success, FALSE on failure. */
static
my_bool
xtrabackup_write_metadata(const char *filepath)
{
	char		buf[1024];
	size_t		len;
	FILE		*fp;

	xtrabackup_print_metadata(buf, sizeof(buf));

	len = strlen(buf);

	fp = fopen(filepath, "w");
	if(!fp) {
		msg("Error: cannot open %s", filepath);
		return(FALSE);
	}
	if (fwrite(buf, len, 1, fp) < 1) {
		fclose(fp);
		return(FALSE);
	}

	fclose(fp);

	return(TRUE);
}

/***********************************************************************
Read meta info for an incremental delta.
@return TRUE on success, FALSE on failure. */
static my_bool
xb_read_delta_metadata(const char *filepath, xb_delta_info_t *info)
{
	FILE*	fp;
	char	key[51];
	char	value[51];
	my_bool	r			= TRUE;

	/* set defaults */
	ulint page_size = ULINT_UNDEFINED, zip_size = 0;
	info->space_id = ULINT_UNDEFINED;

	fp = fopen(filepath, "r");
	if (!fp) {
		/* Meta files for incremental deltas are optional */
		return(TRUE);
	}

	while (!feof(fp)) {
		if (fscanf(fp, "%50s = %50s\n", key, value) == 2) {
			if (strcmp(key, "page_size") == 0) {
				page_size = strtoul(value, NULL, 10);
			} else if (strcmp(key, "zip_size") == 0) {
				zip_size = strtoul(value, NULL, 10);
			} else if (strcmp(key, "space_id") == 0) {
				info->space_id = strtoul(value, NULL, 10);
			}
		}
	}

	fclose(fp);

	if (page_size == ULINT_UNDEFINED) {
		msg("page_size is required in %s", filepath);
		r = FALSE;
	} else {
		info->page_size = zip_size ? zip_size : page_size;
	}

	if (info->space_id == ULINT_UNDEFINED) {
		msg("mariabackup: Warning: This backup was taken with XtraBackup 2.0.1 "
			"or earlier, some DDL operations between full and incremental "
			"backups may be handled incorrectly");
	}

	return(r);
}

/***********************************************************************
Write meta info for an incremental delta.
@return TRUE on success, FALSE on failure. */
my_bool
xb_write_delta_metadata(const char *filename, const xb_delta_info_t *info)
{
	ds_file_t	*f;
	char		buf[64];
	my_bool		ret;
	size_t		len;
	MY_STAT		mystat;

	snprintf(buf, sizeof(buf),
		 "page_size = " ULINTPF "\n"
		 "zip_size = " ULINTPF " \n"
		 "space_id = " ULINTPF "\n",
		 info->page_size,
		 info->zip_size,
		 info->space_id);
	len = strlen(buf);

	mystat.st_size = len;
	mystat.st_mtime = my_time(0);

	f = ds_open(ds_meta, filename, &mystat);
	if (f == NULL) {
		msg("Error: Can't open output stream for %s",filename);
		return(FALSE);
	}

	ret = (ds_write(f, buf, len) == 0);

	if (ds_close(f)) {
		ret = FALSE;
	}

	return(ret);
}

/* ================= backup ================= */
void
xtrabackup_io_throttling(void)
{
	if (xtrabackup_backup && xtrabackup_throttle && (io_ticket--) < 0) {
		os_event_reset(wait_throttle);
		os_event_wait(wait_throttle);
	}
}

static
my_bool regex_list_check_match(
	const regex_list_t& list,
	const char* name)
{
	regmatch_t tables_regmatch[1];
	for (regex_list_t::const_iterator i = list.begin(), end = list.end();
	     i != end; ++i) {
		const regex_t& regex = *i;
		int regres = regexec(&regex, name, 1, tables_regmatch, 0);

		if (regres != REG_NOMATCH) {
			return(TRUE);
		}
	}
	return(FALSE);
}

static
my_bool
find_filter_in_hashtable(
	const char* name,
	hash_table_t* table,
	xb_filter_entry_t** result
)
{
	xb_filter_entry_t* found = NULL;
	HASH_SEARCH(name_hash, table, ut_fold_string(name),
		    xb_filter_entry_t*,
		    found, (void) 0,
		    !strcmp(found->name, name));

	if (found && result) {
		*result = found;
	}
	return (found != NULL);
}

/************************************************************************
Checks if a given table name matches any of specifications given in
regex_list or tables_hash.

@return TRUE on match or both regex_list and tables_hash are empty.*/
static my_bool
check_if_table_matches_filters(const char *name,
	const regex_list_t& regex_list,
	hash_table_t* tables_hash)
{
	if (regex_list.empty() && !tables_hash->array) {
		return(FALSE);
	}

	if (regex_list_check_match(regex_list, name)) {
		return(TRUE);
	}

	return tables_hash->array &&
		find_filter_in_hashtable(name, tables_hash, NULL);
}

enum skip_database_check_result {
	DATABASE_SKIP,
	DATABASE_SKIP_SOME_TABLES,
	DATABASE_DONT_SKIP,
	DATABASE_DONT_SKIP_UNLESS_EXPLICITLY_EXCLUDED,
};

/************************************************************************
Checks if a database specified by name should be skipped from backup based on
the --databases, --databases_file or --databases_exclude options.

@return TRUE if entire database should be skipped,
	FALSE otherwise.
*/
static
skip_database_check_result
check_if_skip_database(
	const char* name  /*!< in: path to the database */
)
{
	/* There are some filters for databases, check them */
	xb_filter_entry_t*	database = NULL;

	if (databases_exclude_hash.array &&
		find_filter_in_hashtable(name, &databases_exclude_hash,
					 &database) &&
		!database->has_tables) {
		/* Database is found and there are no tables specified,
		   skip entire db. */
		return DATABASE_SKIP;
	}

	if (databases_include_hash.array) {
		if (!find_filter_in_hashtable(name, &databases_include_hash,
					      &database)) {
		/* Database isn't found, skip the database */
			return DATABASE_SKIP;
		} else if (database->has_tables) {
			return DATABASE_SKIP_SOME_TABLES;
		} else {
			return DATABASE_DONT_SKIP_UNLESS_EXPLICITLY_EXCLUDED;
		}
	}

	return DATABASE_DONT_SKIP;
}

/************************************************************************
Checks if a database specified by path should be skipped from backup based on
the --databases, --databases_file or --databases_exclude options.

@return TRUE if the table should be skipped. */
my_bool
check_if_skip_database_by_path(
	const char* path /*!< in: path to the db directory. */
)
{
	if (!databases_include_hash.array && !databases_exclude_hash.array) {
		return(FALSE);
	}

	const char* db_name = strrchr(path, OS_PATH_SEPARATOR);
	if (db_name == NULL) {
		db_name = path;
	} else {
		++db_name;
	}

	return check_if_skip_database(db_name) == DATABASE_SKIP;
}

/************************************************************************
Checks if a table specified as a name in the form "database/name" (InnoDB 5.6)
or "./database/name.ibd" (InnoDB 5.5-) should be skipped from backup based on
the --tables or --tables-file options.

@return TRUE if the table should be skipped. */
my_bool
check_if_skip_table(
/******************/
	const char*	name)	/*!< in: path to the table */
{
	char buf[FN_REFLEN];
	const char *dbname, *tbname;
	const char *ptr;
	char *eptr;


	dbname = NULL;
	tbname = name;
	while ((ptr = strchr(tbname, '/')) != NULL) {
		dbname = tbname;
		tbname = ptr + 1;
	}

	if (strncmp(tbname, tmp_file_prefix, tmp_file_prefix_length) == 0) {
		return TRUE;
	}

	if (regex_exclude_list.empty() &&
		regex_include_list.empty() &&
		!tables_include_hash.array &&
		!tables_exclude_hash.array &&
		!databases_include_hash.array &&
		!databases_exclude_hash.array) {
		return(FALSE);
	}

	if (dbname == NULL) {
		return(FALSE);
	}

	strncpy(buf, dbname, FN_REFLEN - 1);
	buf[FN_REFLEN - 1] = '\0';
	buf[tbname - 1 - dbname] = '\0';

	const skip_database_check_result skip_database =
			check_if_skip_database(buf);
	if (skip_database == DATABASE_SKIP) {
		return (TRUE);
	}

	buf[tbname - 1 - dbname] = '.';

	/* Check if there's a suffix in the table name. If so, truncate it. We
	rely on the fact that a dot cannot be a part of a table name (it is
	encoded by the server with the @NNNN syntax). */
	if ((eptr = strchr(&buf[tbname - dbname], '.')) != NULL) {

		*eptr = '\0';
	}

	/* For partitioned tables first try to match against the regexp
	without truncating the #P#... suffix so we can backup individual
	partitions with regexps like '^test[.]t#P#p5' */
	if (check_if_table_matches_filters(buf, regex_exclude_list,
					   &tables_exclude_hash)) {
		return(TRUE);
	}
	if (check_if_table_matches_filters(buf, regex_include_list,
					   &tables_include_hash)) {
		return(FALSE);
	}
	if ((eptr = strstr(buf, "#P#")) != NULL) {
		*eptr = 0;

		if (check_if_table_matches_filters(buf, regex_exclude_list,
						   &tables_exclude_hash)) {
			return (TRUE);
		}
		if (check_if_table_matches_filters(buf, regex_include_list,
						   &tables_include_hash)) {
			return(FALSE);
		}
	}

	if (skip_database == DATABASE_DONT_SKIP_UNLESS_EXPLICITLY_EXCLUDED) {
		/* Database is in include-list, and qualified name wasn't
		   found in any of exclusion filters.*/
		return (FALSE);
	}

	if (skip_database == DATABASE_SKIP_SOME_TABLES ||
		!regex_include_list.empty() ||
		tables_include_hash.array) {

		/* Include lists are present, but qualified name
		   failed to match any.*/
		return(TRUE);
	}

	return(FALSE);
}

const char*
xb_get_copy_action(const char *dflt)
{
	const char *action;

	if (xtrabackup_stream) {
		if (xtrabackup_compress) {
			action = "Compressing and streaming";
		} else {
			action = "Streaming";
		}
	} else {
		if (xtrabackup_compress) {
			action = "Compressing";
		} else {
			action = dflt;
		}
	}

	return(action);
}

/* TODO: We may tune the behavior (e.g. by fil_aio)*/

static
my_bool
xtrabackup_copy_datafile(fil_node_t* node, uint thread_n, const char *dest_name=0, ulonglong max_size=ULLONG_MAX)
{
	char			 dst_name[FN_REFLEN];
	ds_file_t		*dstfile = NULL;
	xb_fil_cur_t		 cursor;
	xb_fil_cur_result_t	 res;
	xb_write_filt_t		*write_filter = NULL;
	xb_write_filt_ctxt_t	 write_filt_ctxt;
	const char		*action;
	xb_read_filt_t		*read_filter;
	my_bool			rc = FALSE;

	/* Get the name and the path for the tablespace. node->name always
	contains the path (which may be absolute for remote tablespaces in
	5.6+). space->name contains the tablespace name in the form
	"./database/table.ibd" (in 5.5-) or "database/table" (in 5.6+). For a
	multi-node shared tablespace, space->name contains the name of the first
	node, but that's irrelevant, since we only need node_name to match them
	against filters, and the shared tablespace is always copied regardless
	of the filters value. */

	const char* const node_name = node->space->name;
	const char* const node_path = node->name;

	if (fil_is_user_tablespace_id(node->space->id)
	    && check_if_skip_table(node_name)) {
		msg(thread_n, "Skipping %s.", node_name);
		return(FALSE);
	}

	bool was_dropped;
	pthread_mutex_lock(&backup_mutex);
	was_dropped = (ddl_tracker.drops.find(node->space->id) != ddl_tracker.drops.end());
	pthread_mutex_unlock(&backup_mutex);
	if (was_dropped) {
		if (node->is_open()) {
			mutex_enter(&fil_system.mutex);
			node->close();
			mutex_exit(&fil_system.mutex);
		}
		goto skip;
	}

	if (!changed_page_bitmap) {
		read_filter = &rf_pass_through;
	}
	else {
		read_filter = &rf_bitmap;
	}

	res = xb_fil_cur_open(&cursor, read_filter, node, thread_n,max_size);
	if (res == XB_FIL_CUR_SKIP) {
		goto skip;
	} else if (res == XB_FIL_CUR_ERROR) {
		goto error;
	}

	strncpy(dst_name, dest_name ? dest_name : cursor.rel_path,
		sizeof dst_name - 1);
	dst_name[sizeof dst_name - 1] = '\0';

	/* Setup the page write filter */
	if (xtrabackup_incremental) {
		write_filter = &wf_incremental;
	} else {
		write_filter = &wf_write_through;
	}

	memset(&write_filt_ctxt, 0, sizeof(xb_write_filt_ctxt_t));
	ut_a(write_filter->process != NULL);

	if (write_filter->init != NULL &&
	    !write_filter->init(&write_filt_ctxt, dst_name, &cursor)) {
		msg (thread_n, "mariabackup: error: failed to initialize page write filter.");
		goto error;
	}

	dstfile = ds_open(ds_data, dst_name, &cursor.statinfo);
	if (dstfile == NULL) {
		msg(thread_n,"mariabackup: error: can't open the destination stream for %s", dst_name);
		goto error;
	}

	action = xb_get_copy_action();

	if (xtrabackup_stream) {
		msg(thread_n, "%s %s", action, node_path);
	} else {
		msg(thread_n, "%s %s to %s", action, node_path, dstfile->path);
	}

	/* The main copy loop */
	while ((res = xb_fil_cur_read(&cursor)) == XB_FIL_CUR_SUCCESS) {
		if (!write_filter->process(&write_filt_ctxt, dstfile)) {
			goto error;
		}
	}

	if (res == XB_FIL_CUR_ERROR) {
		goto error;
	}

	if (write_filter->finalize
	    && !write_filter->finalize(&write_filt_ctxt, dstfile)) {
		goto error;
	}

	pthread_mutex_lock(&backup_mutex);
	ddl_tracker.tables_in_backup[node->space->id] = node_name;
	pthread_mutex_unlock(&backup_mutex);

	/* close */
	msg(thread_n,"        ...done");
	xb_fil_cur_close(&cursor);
	if (ds_close(dstfile)) {
		rc = TRUE;
	}
	if (write_filter && write_filter->deinit) {
		write_filter->deinit(&write_filt_ctxt);
	}
	return(rc);

error:
	xb_fil_cur_close(&cursor);
	if (dstfile != NULL) {
		ds_close(dstfile);
	}
	if (write_filter && write_filter->deinit) {
		write_filter->deinit(&write_filt_ctxt);;
	}
	msg(thread_n, "mariabackup: xtrabackup_copy_datafile() failed.");
	return(TRUE); /*ERROR*/

skip:

	if (dstfile != NULL) {
		ds_close(dstfile);
	}
	if (write_filter && write_filter->deinit) {
		write_filter->deinit(&write_filt_ctxt);
	}
	msg(thread_n,"Warning: We assume the  table was dropped during xtrabackup execution and ignore the tablespace %s", node_name);
	return(FALSE);
}

/** Copy redo log blocks to the data sink.
@param start_lsn	buffer start LSN
@param end_lsn		buffer end LSN
@param last		whether we are copying the final part of the log
@return	last scanned LSN
@retval	0	on failure */
static lsn_t xtrabackup_copy_log(lsn_t start_lsn, lsn_t end_lsn, bool last)
{
	lsn_t	scanned_lsn	= start_lsn;
	const byte* log_block = log_sys.buf;
	bool more_data = false;

	for (ulint scanned_checkpoint = 0;
	     scanned_lsn < end_lsn;
	     log_block += OS_FILE_LOG_BLOCK_SIZE) {
		ulint checkpoint = log_block_get_checkpoint_no(log_block);

		if (scanned_checkpoint > checkpoint
		    && scanned_checkpoint - checkpoint >= 0x80000000UL) {
			/* Garbage from a log buffer flush which was made
			before the most recent database recovery */
			msg(0,"checkpoint wrap: " LSN_PF ",%zx,%zx",
				scanned_lsn, scanned_checkpoint, checkpoint);
			break;
		}

		scanned_checkpoint = checkpoint;

		ulint	data_len = log_block_get_data_len(log_block);

		more_data = recv_sys_add_to_parsing_buf(
				log_block,
				scanned_lsn + data_len);

		recv_sys.scanned_lsn = scanned_lsn + data_len;

		if (data_len == OS_FILE_LOG_BLOCK_SIZE) {
			/* We got a full log block. */
			scanned_lsn += data_len;
		} else if (data_len >= log_sys.trailer_offset()
			   || data_len <= LOG_BLOCK_HDR_SIZE) {
			/* We got a garbage block (abrupt end of the log). */
			msg(0,"garbage block: " LSN_PF ",%zu",scanned_lsn, data_len);
			break;
		} else {
			/* We got a partial block (abrupt end of the log). */
			scanned_lsn += data_len;
			break;
		}
	}

	store_t store= STORE_NO;
	if (more_data && recv_sys.parse(0, &store, false)) {
		msg("Error: copying the log failed");
		return(0);
	}

	recv_sys_justify_left_parsing_buf();

	log_sys.log.scanned_lsn = scanned_lsn;

	end_lsn = last
		? ut_uint64_align_up(scanned_lsn, OS_FILE_LOG_BLOCK_SIZE)
		: scanned_lsn & ~lsn_t(OS_FILE_LOG_BLOCK_SIZE - 1);

	if (ulint write_size = ulint(end_lsn - start_lsn)) {
		if (srv_encrypt_log) {
			log_crypt(log_sys.buf, start_lsn, write_size);
		}

		if (ds_write(dst_log_file, log_sys.buf, write_size)) {
			msg("Error: write to logfile failed");
			return(0);
		}
	}

	return(scanned_lsn);
}

/** Copy redo log until the current end of the log is reached
@param last	whether we are copying the final part of the log
@return	whether the operation failed */
static bool xtrabackup_copy_logfile(bool last = false)
{
	ut_a(dst_log_file != NULL);
	ut_ad(recv_sys.is_initialised());

	lsn_t	start_lsn;
	lsn_t	end_lsn;

	recv_sys.parse_start_lsn = log_copy_scanned_lsn;
	recv_sys.scanned_lsn = log_copy_scanned_lsn;

	start_lsn = ut_uint64_align_down(log_copy_scanned_lsn,
					 OS_FILE_LOG_BLOCK_SIZE);
	do {
		end_lsn = start_lsn + RECV_SCAN_SIZE;

		xtrabackup_io_throttling();

		log_mutex_enter();
		lsn_t lsn= start_lsn;
		for (int retries= 0; retries < 100; retries++) {
			if (log_sys.log.read_log_seg(&lsn, end_lsn)
			    || lsn != start_lsn) {
				break;
			}
			msg("Retrying read of log at LSN=" LSN_PF, lsn);
			my_sleep(1000);
		}

		if (lsn == start_lsn) {
			start_lsn = 0;
		} else {
			mutex_enter(&recv_sys.mutex);
			start_lsn = xtrabackup_copy_log(start_lsn, lsn, last);
			mutex_exit(&recv_sys.mutex);
		}

		log_mutex_exit();

		if (!start_lsn) {
			die(recv_sys.found_corrupt_log
			    ? "xtrabackup_copy_logfile() failed: corrupt log."
			    : "xtrabackup_copy_logfile() failed.");
			return true;
		}
	} while (start_lsn == end_lsn);

	ut_ad(start_lsn == log_sys.log.scanned_lsn);

	msg(">> log scanned up to (" LSN_PF ")", start_lsn);

	/* update global variable*/
	pthread_mutex_lock(&backup_mutex);
	log_copy_scanned_lsn = start_lsn;
	pthread_cond_broadcast(&scanned_lsn_cond);
	pthread_mutex_unlock(&backup_mutex);

	debug_sync_point("xtrabackup_copy_logfile_pause");
	return(false);
}

/**
Wait until redo log copying thread processes given lsn
*/
void backup_wait_for_lsn(lsn_t lsn) {
	bool completed = false;
	pthread_mutex_lock(&backup_mutex);
	do {
		pthread_cond_wait(&scanned_lsn_cond, &backup_mutex);
		completed = log_copy_scanned_lsn >= lsn;
	} while (!completed);
	pthread_mutex_unlock(&backup_mutex);
}

extern lsn_t server_lsn_after_lock;

static os_thread_ret_t DECLARE_THREAD(log_copying_thread)(void*)
{
	/*
	  Initialize mysys thread-specific memory so we can
	  use mysys functions in this thread.
	*/
	my_thread_init();

	for (;;) {
		os_event_reset(log_copying_stop);
		os_event_wait_time_low(log_copying_stop,
				       xtrabackup_log_copy_interval * 1000U,
				       0);
		if (xtrabackup_copy_logfile()) {
			break;
		}

		log_mutex_enter();
		bool completed = metadata_to_lsn
			&& metadata_to_lsn <= log_copy_scanned_lsn;
		log_mutex_exit();
		if (completed) {
			break;
		}
	}

	log_copying_running = false;
	my_thread_end();
	os_thread_exit();

	return(0);
}

/* io throttle watching (rough) */
static os_thread_ret_t DECLARE_THREAD(io_watching_thread)(void*)
{
	/* currently, for --backup only */
	ut_a(xtrabackup_backup);

	while (log_copying_running && !metadata_to_lsn) {
		os_thread_sleep(1000000); /*1 sec*/
		io_ticket = xtrabackup_throttle;
		os_event_set(wait_throttle);
	}

	/* stop io throttle */
	xtrabackup_throttle = 0;
	os_event_set(wait_throttle);

	io_watching_thread_running = false;

	os_thread_exit();

	return(0);
}

#ifndef DBUG_OFF
/*
In debug mode,  execute SQL statement that was passed via environment.
To use this facility, you need to

1. Add code DBUG_EXECUTE_MARIABACKUP_EVENT("my_event_name", key););
  to the code. key is usually a table name
2. Set environment variable my_event_name_$key SQL statement you want to execute
   when event occurs, in DBUG_EXECUTE_IF from above.
   In mtr , you can set environment via 'let' statement (do not use $ as the first char
   for the variable)
3. start mariabackup with --dbug=+d,debug_mariabackup_events
*/
static void dbug_mariabackup_event(const char *event,const char *key)
{
	char envvar[FN_REFLEN];
	if (key) {
		snprintf(envvar, sizeof(envvar), "%s_%s", event, key);
		char *slash = strchr(envvar, '/');
		if (slash)
			*slash = '_';
	} else {
		strncpy(envvar, event, sizeof envvar - 1);
		envvar[sizeof envvar - 1] = '\0';
	}
	char *sql = getenv(envvar);
	if (sql) {
		msg("dbug_mariabackup_event : executing '%s'", sql);
		xb_mysql_query(mysql_connection, sql, false, true);
	}

}
#define DBUG_MARIABACKUP_EVENT(A, B) DBUG_EXECUTE_IF("mariabackup_events", dbug_mariabackup_event(A,B););
#else
#define DBUG_MARIABACKUP_EVENT(A,B)
#endif

/**************************************************************************
Datafiles copying thread.*/
static
os_thread_ret_t
DECLARE_THREAD(data_copy_thread_func)(
/*==================*/
	void *arg) /* thread context */
{
	data_thread_ctxt_t	*ctxt = (data_thread_ctxt_t *) arg;
	uint			num = ctxt->num;
	fil_node_t*		node;

	/*
	  Initialize mysys thread-specific memory so we can
	  use mysys functions in this thread.
	*/
	my_thread_init();

	debug_sync_point("data_copy_thread_func");

	while ((node = datafiles_iter_next(ctxt->it)) != NULL) {
		DBUG_MARIABACKUP_EVENT("before_copy", node->space->name);
		/* copy the datafile */
		if(xtrabackup_copy_datafile(node, num)) {
			die("failed to copy datafile.");
		}

		DBUG_MARIABACKUP_EVENT("after_copy", node->space->name);

	}

	pthread_mutex_lock(ctxt->count_mutex);
	(*ctxt->count)--;
	pthread_mutex_unlock(ctxt->count_mutex);

	my_thread_end();
	os_thread_exit();
	OS_THREAD_DUMMY_RETURN;
}

/************************************************************************
Initialize the appropriate datasink(s). Both local backups and streaming in the
'xbstream' format allow parallel writes so we can write directly.

Otherwise (i.e. when streaming in the 'tar' format) we need 2 separate datasinks
for the data stream (and don't allow parallel data copying) and for metainfo
files (including LOG_FILE_NAME). The second datasink writes to temporary
files first, and then streams them in a serialized way when closed. */
static void
xtrabackup_init_datasinks(void)
{
	/* Start building out the pipelines from the terminus back */
	if (xtrabackup_stream) {
		/* All streaming goes to stdout */
		ds_data = ds_meta = ds_redo = ds_create(xtrabackup_target_dir,
						        DS_TYPE_STDOUT);
	} else {
		/* Local filesystem */
		ds_data = ds_meta = ds_redo = ds_create(xtrabackup_target_dir,
						        DS_TYPE_LOCAL);
	}

	/* Track it for destruction */
	xtrabackup_add_datasink(ds_data);

	/* Stream formatting */
	if (xtrabackup_stream) {
		ds_ctxt_t	*ds;

	 ut_a(xtrabackup_stream_fmt == XB_STREAM_FMT_XBSTREAM);
	 ds = ds_create(xtrabackup_target_dir, DS_TYPE_XBSTREAM);

		xtrabackup_add_datasink(ds);

		ds_set_pipe(ds, ds_data);
		ds_data = ds;


		ds_redo = ds_meta = ds_data;
	}

	/* Compression for ds_data and ds_redo */
	if (xtrabackup_compress) {
		ds_ctxt_t	*ds;

		/* Use a 1 MB buffer for compressed output stream */
		ds = ds_create(xtrabackup_target_dir, DS_TYPE_BUFFER);
		ds_buffer_set_size(ds, 1024 * 1024);
		xtrabackup_add_datasink(ds);
		ds_set_pipe(ds, ds_data);
		if (ds_data != ds_redo) {
			ds_data = ds;
			ds = ds_create(xtrabackup_target_dir, DS_TYPE_BUFFER);
			ds_buffer_set_size(ds, 1024 * 1024);
			xtrabackup_add_datasink(ds);
			ds_set_pipe(ds, ds_redo);
			ds_redo = ds;
		} else {
			ds_redo = ds_data = ds;
		}

		ds = ds_create(xtrabackup_target_dir, DS_TYPE_COMPRESS);
		xtrabackup_add_datasink(ds);
		ds_set_pipe(ds, ds_data);
		if (ds_data != ds_redo) {
			ds_data = ds;
			ds = ds_create(xtrabackup_target_dir, DS_TYPE_COMPRESS);
			xtrabackup_add_datasink(ds);
			ds_set_pipe(ds, ds_redo);
			ds_redo = ds;
		} else {
			ds_redo = ds_data = ds;
		}
	}
}

/************************************************************************
Destroy datasinks.

Destruction is done in the specific order to not violate their order in the
pipeline so that each datasink is able to flush data down the pipeline. */
static void xtrabackup_destroy_datasinks(void)
{
	for (uint i = actual_datasinks; i > 0; i--) {
		ds_destroy(datasinks[i-1]);
		datasinks[i-1] = NULL;
	}
	ds_data = NULL;
	ds_meta = NULL;
	ds_redo = NULL;
}

#define SRV_MAX_N_PENDING_SYNC_IOS	100

/** Initialize the tablespace cache subsystem. */
static
void
xb_fil_io_init()
{
	fil_system.create(srv_file_per_table ? 50000 : 5000);
}

static
Datafile*
xb_new_datafile(const char *name, bool is_remote)
{
	if (is_remote) {
		RemoteDatafile *remote_file = new RemoteDatafile();
		remote_file->set_name(name);
		return(remote_file);
	} else {
		Datafile *file = new Datafile();
		file->set_name(name);
		file->make_filepath(".", name, IBD);
		return(file);
	}
}


static
void
xb_load_single_table_tablespace(
	const char *dirname,
	const char *filname,
	bool is_remote)
{
	ut_ad(srv_operation == SRV_OPERATION_BACKUP
	      || srv_operation == SRV_OPERATION_RESTORE_DELTA);
	/* Ignore .isl files on XtraBackup recovery. All tablespaces must be
	local. */
	if (is_remote && srv_operation == SRV_OPERATION_RESTORE_DELTA) {
		return;
	}
	if (check_if_skip_table(filname)) {
		return;
	}

	/* The name ends in .ibd or .isl;
	try opening the file */
	char*	name;
	size_t	dirlen		= dirname == NULL ? 0 : strlen(dirname);
	size_t	namelen		= strlen(filname);
	ulint	pathlen		= dirname == NULL ? namelen + 1: dirlen + namelen + 2;
	lsn_t	flush_lsn;
	dberr_t	err;
	fil_space_t	*space;

	name = static_cast<char*>(ut_malloc_nokey(pathlen));

	if (dirname != NULL) {
		snprintf(name, pathlen, "%s/%s", dirname, filname);
		name[pathlen - 5] = 0;
	} else {
		snprintf(name, pathlen, "%s", filname);
		name[pathlen - 5] = 0;
	}

	Datafile *file = xb_new_datafile(name, is_remote);

	if (file->open_read_only(true) != DB_SUCCESS) {
		die("Can't open datafile %s", name);
	}

	for (int i = 0; i < 10; i++) {
		err = file->validate_first_page(&flush_lsn);
		if (err != DB_CORRUPTION) {
			break;
		}

		my_sleep(1000);
	}

	bool is_empty_file = file->exists() && file->is_empty_file();

	if (err == DB_SUCCESS && file->space_id() != SRV_TMP_SPACE_ID) {
		os_offset_t	node_size = os_file_get_size(file->handle());
		os_offset_t	n_pages;

		ut_a(node_size != (os_offset_t) -1);

		n_pages = node_size / fil_space_t::physical_size(file->flags());

		space = fil_space_create(
			name, file->space_id(), file->flags(),
			FIL_TYPE_TABLESPACE, NULL/* TODO: crypt_data */);

		ut_a(space != NULL);

		space->add(file->filepath(), OS_FILE_CLOSED, ulint(n_pages),
			   false, false);
		/* by opening the tablespace we forcing node and space objects
		in the cache to be populated with fields from space header */
		space->open();

		if (srv_operation == SRV_OPERATION_RESTORE_DELTA
		    || xb_close_files) {
			space->close();
		}
	}

	delete file;

	if (err != DB_SUCCESS && xtrabackup_backup && !is_empty_file) {
		die("Failed to not validate first page of the file %s, error %d",name, (int)err);
	}

	ut_free(name);
}

/** Scan the database directories under the MySQL datadir, looking for
.ibd files and determining the space id in each of them.
@return	DB_SUCCESS or error number */

static dberr_t enumerate_ibd_files(process_single_tablespace_func_t callback)
{
	int		ret;
	char*		dbpath		= NULL;
	ulint		dbpath_len	= 100;
	os_file_dir_t	dir;
	os_file_dir_t	dbdir;
	os_file_stat_t	dbinfo;
	os_file_stat_t	fileinfo;
	dberr_t		err		= DB_SUCCESS;
	size_t len;

	/* The datadir of MySQL is always the default directory of mysqld */

	dir = os_file_opendir(fil_path_to_mysql_datadir, true);

	if (dir == NULL) {

		return(DB_ERROR);
	}

	dbpath = static_cast<char*>(ut_malloc_nokey(dbpath_len));

	/* Scan all directories under the datadir. They are the database
	directories of MySQL. */

	ret = fil_file_readdir_next_file(&err, fil_path_to_mysql_datadir, dir,
					 &dbinfo);
	while (ret == 0) {

		/* General tablespaces are always at the first level of the
		data home dir */
		if (dbinfo.type == OS_FILE_TYPE_FILE) {
			bool is_isl = ends_with(dbinfo.name, ".isl");
			bool is_ibd = !is_isl && ends_with(dbinfo.name,".ibd");

			if (is_isl || is_ibd) {
				(*callback)(NULL, dbinfo.name, is_isl);
			}
		}

		if (dbinfo.type == OS_FILE_TYPE_FILE
		    || dbinfo.type == OS_FILE_TYPE_UNKNOWN) {

			goto next_datadir_item;
		}

		/* We found a symlink or a directory; try opening it to see
		if a symlink is a directory */

		len = strlen(fil_path_to_mysql_datadir)
			+ strlen (dbinfo.name) + 2;
		if (len > dbpath_len) {
			dbpath_len = len;

			if (dbpath) {
				ut_free(dbpath);
			}

			dbpath = static_cast<char*>(ut_malloc_nokey(dbpath_len));
		}
		snprintf(dbpath, dbpath_len,
			 "%s/%s", fil_path_to_mysql_datadir, dbinfo.name);
		os_normalize_path(dbpath);

		if (check_if_skip_database_by_path(dbpath)) {
			fprintf(stderr, "Skipping db: %s\n", dbpath);
			goto next_datadir_item;
		}

		/* We want wrong directory permissions to be a fatal error for
		XtraBackup. */
		dbdir = os_file_opendir(dbpath, true);

		if (dbdir != NULL) {

			/* We found a database directory; loop through it,
			looking for possible .ibd files in it */

			for (ret = fil_file_readdir_next_file(&err, dbpath,
							      dbdir,
							      &fileinfo);
			     ret == 0;
			     ret = fil_file_readdir_next_file(&err, dbpath,
							      dbdir,
							      &fileinfo)) {
				if (fileinfo.type == OS_FILE_TYPE_DIR) {
					continue;
				}

				/* We found a symlink or a file */
				if (strlen(fileinfo.name) > 4) {
					bool is_isl= false;
					if (ends_with(fileinfo.name, ".ibd") || ((is_isl = ends_with(fileinfo.name, ".isl"))))
						(*callback)(dbinfo.name, fileinfo.name, is_isl);
				}
			}

			if (0 != os_file_closedir(dbdir)) {
				fprintf(stderr, "InnoDB: Warning: could not"
				 " close database directory %s\n",
					dbpath);

				err = DB_ERROR;
			}

		} else {

			err = DB_ERROR;
			break;

		}

next_datadir_item:
		ret = fil_file_readdir_next_file(&err,
						 fil_path_to_mysql_datadir,
						 dir, &dbinfo);
	}

	ut_free(dbpath);

	if (0 != os_file_closedir(dir)) {
		fprintf(stderr,
			"InnoDB: Error: could not close MySQL datadir\n");

		return(DB_ERROR);
	}

	return(err);
}

/** Assign srv_undo_space_id_start variable if there are undo tablespace present.
Read the TRX_SYS page from ibdata1 file and get the minimum space id from
the first slot rollback segments of TRX_SYS_PAGE_NO.
@retval DB_ERROR if file open or page read failed.
@retval DB_SUCCESS if srv_undo_space_id assigned successfully. */
static dberr_t xb_assign_undo_space_start()
{

	pfs_os_file_t	file;
	bool		ret;
	dberr_t		error = DB_SUCCESS;
	ulint		space;
	int		n_retries = 5;
	ulint		fsp_flags;

	if (srv_undo_tablespaces == 0) {
		return error;
	}

	file = os_file_create(0, srv_sys_space.first_datafile()->filepath(),
		OS_FILE_OPEN, OS_FILE_NORMAL, OS_DATA_FILE, true, &ret);

	if (!ret) {
		msg("Error opening %s", srv_sys_space.first_datafile()->filepath());
		return DB_ERROR;
	}

	byte* page = static_cast<byte*>
		(aligned_malloc(srv_page_size, srv_page_size));

	if (os_file_read(IORequestRead, file, page, 0, srv_page_size)
	    != DB_SUCCESS) {
		msg("Reading first page failed.\n");
		error = DB_ERROR;
		goto func_exit;
	}

	fsp_flags = mach_read_from_4(
			page + FSP_HEADER_OFFSET + FSP_SPACE_FLAGS);
retry:
	if (os_file_read(IORequestRead, file, page,
			 TRX_SYS_PAGE_NO << srv_page_size_shift,
			 srv_page_size) != DB_SUCCESS) {
		msg("Reading TRX_SYS page failed.");
		error = DB_ERROR;
		goto func_exit;
	}

	/* TRX_SYS page can't be compressed or encrypted. */
	if (buf_page_is_corrupted(false, page, fsp_flags)) {
		if (n_retries--) {
			os_thread_sleep(1000);
			goto retry;
		} else {
			msg("mariabackup: TRX_SYS page corrupted.\n");
			error = DB_ERROR;
			goto func_exit;
		}
	}

	/* 0th slot always points to system tablespace.
	1st slot should point to first undotablespace which is minimum. */

	ut_ad(mach_read_from_4(TRX_SYS + TRX_SYS_RSEGS
			       + TRX_SYS_RSEG_SLOT_SIZE
			       + TRX_SYS_RSEG_PAGE_NO + page)
	      != FIL_NULL);

	space = mach_read_from_4(TRX_SYS + TRX_SYS_RSEGS
				 + TRX_SYS_RSEG_SLOT_SIZE
				 + TRX_SYS_RSEG_SPACE + page);

	srv_undo_space_id_start = space;

func_exit:
	aligned_free(page);
	ret = os_file_close(file);
	ut_a(ret);

	return error;
}

/****************************************************************************
Populates the tablespace memory cache by scanning for and opening data files.
@returns DB_SUCCESS or error code.*/
static
dberr_t
xb_load_tablespaces()
{
	bool	create_new_db;
	dberr_t	err;
	ulint   sum_of_new_sizes;
        lsn_t	flush_lsn;

	ut_ad(srv_operation == SRV_OPERATION_BACKUP
	      || srv_operation == SRV_OPERATION_RESTORE_DELTA);

	err = srv_sys_space.check_file_spec(&create_new_db, 0);

	/* create_new_db must not be true. */
	if (err != DB_SUCCESS || create_new_db) {
		msg("Could not find data files at the specified datadir");
		return(DB_ERROR);
	}

	for (int i= 0; i < 10; i++) {
		err = srv_sys_space.open_or_create(false, false, &sum_of_new_sizes,
						 &flush_lsn);
		if (err == DB_PAGE_CORRUPTED || err == DB_CORRUPTION) {
			my_sleep(1000);
		}
		else
		 break;
	}

	if (err != DB_SUCCESS) {
		msg("Could not open data files.\n");
		return(err);
	}

	/* Add separate undo tablespaces to fil_system */

	err = xb_assign_undo_space_start();

	if (err != DB_SUCCESS) {
		return err;
	}

	err = srv_undo_tablespaces_init(false);

	if (err != DB_SUCCESS) {
		return(err);
	}

	/* It is important to call xb_load_single_table_tablespaces() after
	srv_undo_tablespaces_init(), because fil_is_user_tablespace_id() *
	relies on srv_undo_tablespaces_open to be properly initialized */

	msg("mariabackup: Generating a list of tablespaces");

	err = enumerate_ibd_files(xb_load_single_table_tablespace);
	if (err != DB_SUCCESS) {
		return(err);
	}

	debug_sync_point("xtrabackup_load_tablespaces_pause");
	DBUG_MARIABACKUP_EVENT("after_load_tablespaces", 0);
	return(DB_SUCCESS);
}

/************************************************************************
Initialize the tablespace memory cache and populate it by scanning for and
opening data files.
@returns DB_SUCCESS or error code.*/
static
dberr_t
xb_data_files_init()
{
	xb_fil_io_init();

	return(xb_load_tablespaces());
}

/************************************************************************
Destroy the tablespace memory cache. */
static
void
xb_data_files_close()
{
	ut_ad(!os_thread_count);
	fil_close_all_files();
	if (buf_dblwr) {
		buf_dblwr_free();
	}
}

/***********************************************************************
Allocate and initialize the entry for databases and tables filtering
hash tables. If memory allocation is not successful, terminate program.
@return pointer to the created entry.  */
static
xb_filter_entry_t *
xb_new_filter_entry(
/*================*/
	const char*	name)	/*!< in: name of table/database */
{
	xb_filter_entry_t	*entry;
	ulint namelen = strlen(name);

	ut_a(namelen <= NAME_LEN * 2 + 1);

	entry = static_cast<xb_filter_entry_t *>
		(malloc(sizeof(xb_filter_entry_t) + namelen + 1));
	memset(entry, '\0', sizeof(xb_filter_entry_t) + namelen + 1);
	entry->name = ((char*)entry) + sizeof(xb_filter_entry_t);
	strcpy(entry->name, name);
	entry->has_tables = FALSE;

	return entry;
}

/***********************************************************************
Add entry to hash table. If hash table is NULL, allocate and initialize
new hash table */
static
xb_filter_entry_t*
xb_add_filter(
/*========================*/
	const char*	name,	/*!< in: name of table/database */
	hash_table_t*	hash)	/*!< in/out: hash to insert into */
{
	xb_filter_entry_t*	entry;

	entry = xb_new_filter_entry(name);

	if (UNIV_UNLIKELY(!hash->array)) {
		hash->create(1000);
	}
	HASH_INSERT(xb_filter_entry_t,
		name_hash, hash,
		ut_fold_string(entry->name),
		entry);

	return entry;
}

/***********************************************************************
Validate name of table or database. If name is invalid, program will
be finished with error code */
static
void
xb_validate_name(
/*=============*/
	const char*	name,	/*!< in: name */
	size_t		len)	/*!< in: length of name */
{
	const char*	p;

	/* perform only basic validation. validate length and
	path symbols */
	if (len > NAME_LEN) {
		die("name `%s` is too long.", name);
	}
	p = strpbrk(name, "/\\~");
	if (p && (uint) (p - name) < NAME_LEN) {
		die("name `%s` is not valid.", name);
	}
}

/***********************************************************************
Register new filter entry which can be either database
or table name.  */
static
void
xb_register_filter_entry(
/*=====================*/
	const char*	name,	/*!< in: name */
	hash_table_t* databases_hash,
	hash_table_t* tables_hash
	)
{
	const char*		p;
	size_t			namelen;
	xb_filter_entry_t*	db_entry = NULL;

	namelen = strlen(name);
	if ((p = strchr(name, '.')) != NULL) {
		char dbname[NAME_LEN + 1];

		xb_validate_name(name, p - name);
		xb_validate_name(p + 1, namelen - (p - name));

		strncpy(dbname, name, p - name);
		dbname[p - name] = 0;

		if (databases_hash) {
			HASH_SEARCH(name_hash, databases_hash,
					ut_fold_string(dbname),
					xb_filter_entry_t*,
					db_entry, (void) 0,
					!strcmp(db_entry->name, dbname));
		}
		if (!db_entry) {
			db_entry = xb_add_filter(dbname, databases_hash);
		}
		db_entry->has_tables = TRUE;
		xb_add_filter(name, tables_hash);
	} else {
		xb_validate_name(name, namelen);

		xb_add_filter(name, databases_hash);
	}
}

static
void
xb_register_include_filter_entry(
	const char* name
)
{
	xb_register_filter_entry(name, &databases_include_hash,
				 &tables_include_hash);
}

static
void
xb_register_exclude_filter_entry(
	const char* name
)
{
	xb_register_filter_entry(name, &databases_exclude_hash,
				 &tables_exclude_hash);
}

void register_ignore_db_dirs_filter(const char *name)
{
  xb_add_filter(name, &databases_exclude_hash);
}

/***********************************************************************
Register new table for the filter.  */
static
void
xb_register_table(
/*==============*/
	const char* name)	/*!< in: name of table */
{
	if (strchr(name, '.') == NULL) {
		die("`%s` is not fully qualified name.", name);
	}

	xb_register_include_filter_entry(name);
}

static
void
xb_add_regex_to_list(
	const char* regex,  /*!< in: regex */
	const char* error_context,  /*!< in: context to error message */
	regex_list_t* list) /*! in: list to put new regex to */
{
	char			errbuf[100];
	int			ret;

	regex_t compiled_regex;
	ret = regcomp(&compiled_regex, regex, REG_EXTENDED);

	if (ret != 0) {
		regerror(ret, &compiled_regex, errbuf, sizeof(errbuf));
		msg("mariabackup: error: %s regcomp(%s): %s",
			error_context, regex, errbuf);
		exit(EXIT_FAILURE);
	}

	list->push_back(compiled_regex);
}

/***********************************************************************
Register new regex for the include filter.  */
static
void
xb_register_include_regex(
/*==============*/
	const char* regex)	/*!< in: regex */
{
	xb_add_regex_to_list(regex, "tables", &regex_include_list);
}

/***********************************************************************
Register new regex for the exclude filter.  */
static
void
xb_register_exclude_regex(
/*==============*/
	const char* regex)	/*!< in: regex */
{
	xb_add_regex_to_list(regex, "tables-exclude", &regex_exclude_list);
}

typedef void (*insert_entry_func_t)(const char*);

/* Scan string and load filter entries from it.
@param[in] list string representing a list
@param[in] delimiters delimiters of entries
@param[in] ins callback to add entry */
void xb_load_list_string(char *list, const char *delimiters,
                         insert_entry_func_t ins)
{
  char *p;
  char *saveptr;

  p= strtok_r(list, delimiters, &saveptr);
  while (p)
  {

    ins(p);

    p= strtok_r(NULL, delimiters, &saveptr);
  }
}

/***********************************************************************
Scan file and load filter entries from it.  */
static
void
xb_load_list_file(
/*==============*/
	const char* filename,		/*!< in: name of file */
	insert_entry_func_t ins)	/*!< in: callback to add entry */
{
	char	name_buf[NAME_LEN*2+2];
	FILE*	fp;

	/* read and store the filenames */
	fp = fopen(filename, "r");
	if (!fp) {
		die("Can't open %s",
		    filename);
	}
	while (fgets(name_buf, sizeof(name_buf), fp) != NULL) {
		char*	p = strchr(name_buf, '\n');
		if (p) {
			*p = '\0';
		} else {
			die("`%s...` name is too long", name_buf);
		}

		ins(name_buf);
	}

	fclose(fp);
}


static
void
xb_filters_init()
{
	if (xtrabackup_databases) {
		xb_load_list_string(xtrabackup_databases, " \t",
				    xb_register_include_filter_entry);
	}

	if (xtrabackup_databases_file) {
		xb_load_list_file(xtrabackup_databases_file,
				  xb_register_include_filter_entry);
	}

	if (xtrabackup_databases_exclude) {
		xb_load_list_string(xtrabackup_databases_exclude, " \t",
				    xb_register_exclude_filter_entry);
	}

	if (xtrabackup_tables) {
		xb_load_list_string(xtrabackup_tables, ",",
				    xb_register_include_regex);
	}

	if (xtrabackup_tables_file) {
		xb_load_list_file(xtrabackup_tables_file, xb_register_table);
	}

	if (xtrabackup_tables_exclude) {
		xb_load_list_string(xtrabackup_tables_exclude, ",",
				    xb_register_exclude_regex);
	}
}

static
void
xb_filter_hash_free(hash_table_t* hash)
{
	ulint	i;

	/* free the hash elements */
	for (i = 0; i < hash->n_cells; i++) {
		xb_filter_entry_t*	table;

		table = static_cast<xb_filter_entry_t *>
			(HASH_GET_FIRST(hash, i));

		while (table) {
			xb_filter_entry_t*	prev_table = table;

			table = static_cast<xb_filter_entry_t *>
				(HASH_GET_NEXT(name_hash, prev_table));

			HASH_DELETE(xb_filter_entry_t, name_hash, hash,
				ut_fold_string(prev_table->name), prev_table);
			free(prev_table);
		}
	}

	hash->free();
}

static void xb_regex_list_free(regex_list_t* list)
{
	while (list->size() > 0) {
		xb_regfree(&list->front());
		list->pop_front();
	}
}

/************************************************************************
Destroy table filters for partial backup. */
static
void
xb_filters_free()
{
	xb_regex_list_free(&regex_include_list);
	xb_regex_list_free(&regex_exclude_list);

	if (tables_include_hash.array) {
		xb_filter_hash_free(&tables_include_hash);
	}

	if (tables_exclude_hash.array) {
		xb_filter_hash_free(&tables_exclude_hash);
	}

	if (databases_include_hash.array) {
		xb_filter_hash_free(&databases_include_hash);
	}

	if (databases_exclude_hash.array) {
		xb_filter_hash_free(&databases_exclude_hash);
	}
}

#ifdef RLIMIT_NOFILE
/**
Set the open files limit. Based on set_max_open_files().
@param max_file_limit  requested open files limit
@return the resulting open files limit. May be less or more than the requested
value.  */
static ulong xb_set_max_open_files(rlim_t max_file_limit)
{
	struct rlimit rlimit;
	rlim_t old_cur;

	if (getrlimit(RLIMIT_NOFILE, &rlimit)) {

		goto end;
	}

	old_cur = rlimit.rlim_cur;

	if (rlimit.rlim_cur == RLIM_INFINITY) {

		rlimit.rlim_cur = max_file_limit;
	}

	if (rlimit.rlim_cur >= max_file_limit) {

		max_file_limit = rlimit.rlim_cur;
		goto end;
	}

	rlimit.rlim_cur = rlimit.rlim_max = max_file_limit;

	if (setrlimit(RLIMIT_NOFILE, &rlimit)) {
		/* Use original value */
		max_file_limit = static_cast<ulong>(old_cur);
	} else {

		rlimit.rlim_cur = 0;	/* Safety if next call fails */

		(void) getrlimit(RLIMIT_NOFILE, &rlimit);

		if (rlimit.rlim_cur) {

			/* If call didn't fail */
			max_file_limit = rlimit.rlim_cur;
		}
	}

end:
	return static_cast<ulong>(max_file_limit);
}
#else
# define xb_set_max_open_files(x) 0UL
#endif

static void stop_backup_threads()
{
	if (log_copying_stop && log_copying_running) {
		os_event_set(log_copying_stop);
		fputs("mariabackup: Stopping log copying thread", stderr);
		fflush(stderr);
		while (log_copying_running) {
			putc('.', stderr);
			fflush(stderr);
			os_thread_sleep(200000); /*0.2 sec*/
		}
		putc('\n', stderr);
		os_event_destroy(log_copying_stop);
	}

	if (wait_throttle) {
		/* wait for io_watching_thread completion */
		while (io_watching_thread_running) {
			os_thread_sleep(1000000);
		}
		os_event_destroy(wait_throttle);
	}
}

/** Implement the core of --backup
@return	whether the operation succeeded */
static bool xtrabackup_backup_low()
{
	ut_ad(!metadata_to_lsn);

	/* read the latest checkpoint lsn */
	{
		ulint	max_cp_field;

		log_mutex_enter();

		if (recv_find_max_checkpoint(&max_cp_field) == DB_SUCCESS
		    && log_sys.log.format != 0) {
			if (max_cp_field == LOG_CHECKPOINT_1) {
				log_sys.log.read(max_cp_field,
						 {log_sys.checkpoint_buf,
						  OS_FILE_LOG_BLOCK_SIZE});
			}
			metadata_to_lsn = mach_read_from_8(
				log_sys.checkpoint_buf + LOG_CHECKPOINT_LSN);
			msg("mariabackup: The latest check point"
			    " (for incremental): '" LSN_PF "'",
			    metadata_to_lsn);
		} else {
			msg("Error: recv_find_max_checkpoint() failed.");
		}
		log_mutex_exit();
	}

	stop_backup_threads();

	if (metadata_to_lsn && xtrabackup_copy_logfile(true)) {
		ds_close(dst_log_file);
		dst_log_file = NULL;
		return false;
	}

	if (ds_close(dst_log_file) || !metadata_to_lsn) {
		dst_log_file = NULL;
		return false;
	}

	dst_log_file = NULL;

	if(!xtrabackup_incremental) {
		strcpy(metadata_type, "full-backuped");
		metadata_from_lsn = 0;
	} else {
		strcpy(metadata_type, "incremental");
		metadata_from_lsn = incremental_lsn;
	}
	metadata_last_lsn = log_copy_scanned_lsn;

	if (!xtrabackup_stream_metadata(ds_meta)) {
		msg("Error: failed to stream metadata.");
		return false;
	}
	if (xtrabackup_extra_lsndir) {
		char	filename[FN_REFLEN];

		sprintf(filename, "%s/%s", xtrabackup_extra_lsndir,
			XTRABACKUP_METADATA_FILENAME);
		if (!xtrabackup_write_metadata(filename)) {
			msg("Error: failed to write metadata "
			    "to '%s'.", filename);
			return false;
		}
		sprintf(filename, "%s/%s", xtrabackup_extra_lsndir,
			XTRABACKUP_INFO);
		if (!write_xtrabackup_info(mysql_connection, filename, false, false)) {
			msg("Error: failed to write info "
			 "to '%s'.", filename);
			return false;
		}
	}

	return true;
}

/** Implement --backup
@return	whether the operation succeeded */
static bool xtrabackup_backup_func()
{
	MY_STAT			 stat_info;
	uint			 i;
	uint			 count;
	pthread_mutex_t		 count_mutex;
	data_thread_ctxt_t 	*data_threads;
	pthread_mutex_init(&backup_mutex, NULL);
	pthread_cond_init(&scanned_lsn_cond, NULL);

#ifdef USE_POSIX_FADVISE
	msg("uses posix_fadvise().");
#endif

	/* cd to datadir */

	if (my_setwd(mysql_real_data_home,MYF(MY_WME)))
	{
		msg("my_setwd() failed , %s", mysql_real_data_home);
		return(false);
	}
	msg("cd to %s", mysql_real_data_home);
	encryption_plugin_backup_init(mysql_connection);
	msg("open files limit requested %lu, set to %lu",
	    xb_open_files_limit,
	    xb_set_max_open_files(xb_open_files_limit));

	mysql_data_home= mysql_data_home_buff;
	mysql_data_home[0]=FN_CURLIB;		// all paths are relative from here
	mysql_data_home[1]=0;

	srv_n_purge_threads = 1;
	srv_read_only_mode = TRUE;

	srv_operation = SRV_OPERATION_BACKUP;
	log_file_op = backup_file_op;
	metadata_to_lsn = 0;

	/* initialize components */
        if(innodb_init_param()) {
fail:
		metadata_to_lsn = log_copying_running;
		stop_backup_threads();
		log_file_op = NULL;
		if (dst_log_file) {
			ds_close(dst_log_file);
			dst_log_file = NULL;
		}
		if (fil_system.is_initialised()) {
			innodb_shutdown();
		}
		return(false);
	}

	if (srv_buf_pool_size >= 1000 * 1024 * 1024) {
                                  /* Here we still have srv_pool_size counted
                                  in kilobytes (in 4.0 this was in bytes)
				  srv_boot() converts the value to
                                  pages; if buffer pool is less than 1000 MB,
                                  assume fewer threads. */
                srv_max_n_threads = 50000;

	} else if (srv_buf_pool_size >= 8 * 1024 * 1024) {

                srv_max_n_threads = 10000;
        } else {
		srv_max_n_threads = 1000;       /* saves several MB of memory,
                                                especially in 64-bit
                                                computers */
        }
	srv_thread_pool_init();
	sync_check_init();
	/* Reset the system variables in the recovery module. */
	trx_pool_init();
	recv_sys.create();

#ifdef WITH_INNODB_DISALLOW_WRITES
	srv_allow_writes_event = os_event_create(0);
	os_event_set(srv_allow_writes_event);
#endif

	xb_filters_init();

	xb_fil_io_init();
	srv_n_file_io_threads = srv_n_read_io_threads;

	os_aio_init(srv_n_read_io_threads, srv_n_write_io_threads,
		    SRV_MAX_N_PENDING_SYNC_IOS);

	log_sys.create();
	log_sys.log.create();
	log_sys.log.open_file(get_log_file_path());

	/* create extra LSN dir if it does not exist. */
	if (xtrabackup_extra_lsndir
		&&!my_stat(xtrabackup_extra_lsndir,&stat_info,MYF(0))
		&& (my_mkdir(xtrabackup_extra_lsndir,0777,MYF(0)) < 0)) {
		msg("Error: cannot mkdir %d: %s\n",
		    my_errno, xtrabackup_extra_lsndir);
		goto fail;
	}

	/* create target dir if not exist */
	if (!xtrabackup_stream_str && !my_stat(xtrabackup_target_dir,&stat_info,MYF(0))
		&& (my_mkdir(xtrabackup_target_dir,0777,MYF(0)) < 0)){
		msg("Error: cannot mkdir %d: %s\n",
		    my_errno, xtrabackup_target_dir);
		goto fail;
	}

        {
	/* definition from recv_recovery_from_checkpoint_start() */
	ulint		max_cp_field;

	/* start back ground thread to copy newer log */
	os_thread_id_t log_copying_thread_id;

	/* get current checkpoint_lsn */
	/* Look for the latest checkpoint from any of the log groups */

	log_mutex_enter();

reread_log_header:
	dberr_t err = recv_find_max_checkpoint(&max_cp_field);

	if (err != DB_SUCCESS) {
		msg("Error: cannot read redo log header");
		log_mutex_exit();
		goto fail;
	}

	if (log_sys.log.format == 0) {
		msg("Error: cannot process redo log before MariaDB 10.2.2");
		log_mutex_exit();
		goto fail;
	}

	byte* buf = log_sys.checkpoint_buf;
	checkpoint_lsn_start = log_sys.log.get_lsn();
	checkpoint_no_start = log_sys.next_checkpoint_no;

	log_sys.log.read(max_cp_field, {buf, OS_FILE_LOG_BLOCK_SIZE});

	if (checkpoint_no_start != mach_read_from_8(buf + LOG_CHECKPOINT_NO)
	    || checkpoint_lsn_start
	    != mach_read_from_8(buf + LOG_CHECKPOINT_LSN)
	    || log_sys.log.get_lsn_offset()
	    != mach_read_from_8(buf + LOG_CHECKPOINT_OFFSET))
		goto reread_log_header;

	log_mutex_exit();

	xtrabackup_init_datasinks();

	if (!select_history()) {
		goto fail;
	}

	/* open the log file */
	memset(&stat_info, 0, sizeof(MY_STAT));
	dst_log_file = ds_open(ds_redo, LOG_FILE_NAME, &stat_info);
	if (dst_log_file == NULL) {
		msg("Error: failed to open the target stream for '%s'.",
		    LOG_FILE_NAME);
		goto fail;
	}

	/* label it */
	byte MY_ALIGNED(OS_FILE_LOG_BLOCK_SIZE) log_hdr_buf[LOG_FILE_HDR_SIZE];
	memset(log_hdr_buf, 0, sizeof log_hdr_buf);

	byte *log_hdr_field = log_hdr_buf;
	mach_write_to_4(LOG_HEADER_FORMAT + log_hdr_field, log_sys.log.format);
	mach_write_to_4(LOG_HEADER_SUBFORMAT + log_hdr_field, log_sys.log.subformat);
	mach_write_to_8(LOG_HEADER_START_LSN + log_hdr_field, checkpoint_lsn_start);
	strcpy(reinterpret_cast<char*>(LOG_HEADER_CREATOR + log_hdr_field),
		"Backup " MYSQL_SERVER_VERSION);
	log_block_set_checksum(log_hdr_field,
		log_block_calc_checksum_crc32(log_hdr_field));

	/* copied from log_group_checkpoint() */
	log_hdr_field +=
		(log_sys.next_checkpoint_no & 1) ? LOG_CHECKPOINT_2 : LOG_CHECKPOINT_1;
	/* The least significant bits of LOG_CHECKPOINT_OFFSET must be
	stored correctly in the copy of the LOG_FILE_NAME. The most significant
	bits, which identify the start offset of the log block in the file,
	we did choose freely, as LOG_FILE_HDR_SIZE. */
	ut_ad(!((log_sys.log.get_lsn() ^ checkpoint_lsn_start)
		& (OS_FILE_LOG_BLOCK_SIZE - 1)));
	/* Adjust the checkpoint page. */
	memcpy(log_hdr_field, log_sys.checkpoint_buf, OS_FILE_LOG_BLOCK_SIZE);
	mach_write_to_8(log_hdr_field + LOG_CHECKPOINT_OFFSET,
		(checkpoint_lsn_start & (OS_FILE_LOG_BLOCK_SIZE - 1))
		| LOG_FILE_HDR_SIZE);
	log_block_set_checksum(log_hdr_field,
			log_block_calc_checksum_crc32(log_hdr_field));

	/* Write log header*/
	if (ds_write(dst_log_file, log_hdr_buf, sizeof(log_hdr_buf))) {
		msg("error: write to logfile failed");
		goto fail;
	}

	log_copying_running = true;
	/* start io throttle */
	if(xtrabackup_throttle) {
		os_thread_id_t io_watching_thread_id;

		io_ticket = xtrabackup_throttle;
		wait_throttle = os_event_create(0);
		io_watching_thread_running = true;

		os_thread_create(io_watching_thread, NULL,
				 &io_watching_thread_id);
	}

	/* Populate fil_system with tablespaces to copy */
	err = xb_load_tablespaces();
	if (err != DB_SUCCESS) {
		msg("merror: xb_load_tablespaces() failed with"
		    " error %s.", ut_strerr(err));
fail_before_log_copying_thread_start:
		log_copying_running = false;
		goto fail;
	}

	/* copy log file by current position */
	log_copy_scanned_lsn = checkpoint_lsn_start;
	recv_sys.recovered_lsn = log_copy_scanned_lsn;

	if (xtrabackup_copy_logfile())
		goto fail_before_log_copying_thread_start;

	DBUG_MARIABACKUP_EVENT("before_innodb_log_copy_thread_started",0);

	log_copying_stop = os_event_create(0);
	os_thread_create(log_copying_thread, NULL, &log_copying_thread_id);

	/* FLUSH CHANGED_PAGE_BITMAPS call */
	if (!flush_changed_page_bitmaps()) {
		goto fail;
	}
	debug_sync_point("xtrabackup_suspend_at_start");


	ut_a(xtrabackup_parallel > 0);

	if (xtrabackup_parallel > 1) {
		msg("mariabackup: Starting %u threads for parallel data "
		    "files transfer", xtrabackup_parallel);
	}

	if (opt_lock_ddl_per_table) {
		mdl_lock_all();

		DBUG_EXECUTE_IF("check_mdl_lock_works",
			dbug_alter_thread_done =
			dbug_start_query_thread("ALTER TABLE test.t ADD COLUMN mdl_lock_column int",
				"Waiting for table metadata lock", 0, 0););
	}

	datafiles_iter_t *it = datafiles_iter_new();
	if (it == NULL) {
		msg("mariabackup: Error: datafiles_iter_new() failed.");
		goto fail;
	}

	/* Create data copying threads */
	data_threads = (data_thread_ctxt_t *)
		malloc(sizeof(data_thread_ctxt_t) * xtrabackup_parallel);
	count = xtrabackup_parallel;
	pthread_mutex_init(&count_mutex, NULL);

	for (i = 0; i < (uint) xtrabackup_parallel; i++) {
		data_threads[i].it = it;
		data_threads[i].num = i+1;
		data_threads[i].count = &count;
		data_threads[i].count_mutex = &count_mutex;
		os_thread_create(data_copy_thread_func, data_threads + i,
				 &data_threads[i].id);
	}

	/* Wait for threads to exit */
	while (1) {
		os_thread_sleep(1000000);
		pthread_mutex_lock(&count_mutex);
		bool stop = count == 0;
		pthread_mutex_unlock(&count_mutex);
		if (stop) {
			break;
		}
	}

	pthread_mutex_destroy(&count_mutex);
	free(data_threads);
	datafiles_iter_free(it);
	}

	bool ok = backup_start();

	if (ok) {
		ok = xtrabackup_backup_low();

		backup_release();

		DBUG_EXECUTE_IF("check_mdl_lock_works",
			os_event_wait(dbug_alter_thread_done);
			os_event_destroy(dbug_alter_thread_done);
		);

		if (ok) {
			backup_finish();
		}
	}

	if (!ok) {
		goto fail;
	}

	if (changed_page_bitmap) {
		xb_page_bitmap_deinit(changed_page_bitmap);
	}
	xtrabackup_destroy_datasinks();

	msg("Redo log (from LSN " LSN_PF " to " LSN_PF
	    ") was copied.", checkpoint_lsn_start, log_copy_scanned_lsn);
	xb_filters_free();

	xb_data_files_close();

	/* Make sure that the latest checkpoint was included */
	if (metadata_to_lsn > log_copy_scanned_lsn) {
		msg("Error: failed to copy enough redo log ("
		    "LSN=" LSN_PF "; checkpoint LSN=" LSN_PF ").",
		    log_copy_scanned_lsn, metadata_to_lsn);
		goto fail;
	}

	innodb_shutdown();
	log_file_op = NULL;
	pthread_mutex_destroy(&backup_mutex);
	pthread_cond_destroy(&scanned_lsn_cond);
	return(true);
}


/**
This function handles DDL changes at the end of backup, under protection of
FTWRL.  This ensures consistent backup in presence of DDL.

- New tables, that were created during backup, are now copied into backup.
  Also, tablespaces with optimized (no redo loggin DDL) are re-copied into 
  backup. This tablespaces will get the extension ".new" in the backup

- Tables that were renamed during backup, are marked as renamed
  For these, file <old_name>.ren will be created.
  The content of the file is the new tablespace name.

- Tables that were deleted during backup, are marked as deleted
  For these , an empty file <name>.del will be created

  It is the responsibility of the prepare phase to deal with .new, .ren, and .del
  files.
*/
void backup_fix_ddl(void)
{
	std::set<std::string> new_tables;
	std::set<std::string> dropped_tables;
	std::map<std::string, std::string> renamed_tables;

	/* Disable further DDL on backed up tables (only needed for --no-lock).*/
	pthread_mutex_lock(&backup_mutex);
	log_file_op = backup_file_op_fail;
	pthread_mutex_unlock(&backup_mutex);

	DBUG_MARIABACKUP_EVENT("backup_fix_ddl",0);

	for (space_id_to_name_t::iterator iter = ddl_tracker.tables_in_backup.begin();
		iter != ddl_tracker.tables_in_backup.end();
		iter++) {

		const std::string name = iter->second;
		ulint id = iter->first;

		if (ddl_tracker.drops.find(id) != ddl_tracker.drops.end()) {
			dropped_tables.insert(name);
			continue;
		}

		if (ddl_tracker.id_to_name.find(id) == ddl_tracker.id_to_name.end()) {
			continue;
		}

		/* tablespace was affected by DDL. */
		const std::string new_name = ddl_tracker.id_to_name[id];
		if (new_name != name) {
			renamed_tables[name] = new_name;
		}
	}

	/* Find tables that were created during backup (and not removed).*/
	for(space_id_to_name_t::iterator iter = ddl_tracker.id_to_name.begin();
		iter != ddl_tracker.id_to_name.end();
		iter++) {

		ulint id = iter->first;
		std::string name = iter->second;

		if (ddl_tracker.tables_in_backup.find(id) != ddl_tracker.tables_in_backup.end()) {
			/* already processed above */
			continue;
		}

		if (ddl_tracker.drops.find(id) == ddl_tracker.drops.end()) {
			dropped_tables.erase(name);
			new_tables.insert(name);
		}
	}

	// Mark tablespaces for rename
	for (std::map<std::string, std::string>::iterator iter = renamed_tables.begin();
		iter != renamed_tables.end(); ++iter) {
		const std::string old_name = iter->first;
		std::string new_name = iter->second;
		backup_file_printf((old_name + ".ren").c_str(), "%s", new_name.c_str());
	}

	// Mark tablespaces for drop
	for (std::set<std::string>::iterator iter = dropped_tables.begin();
		iter != dropped_tables.end();
		iter++) {
		const std::string name(*iter);
		backup_file_printf((name + ".del").c_str(), "%s", "");
	}

	//  Load and copy new tables.
	//  Close all datanodes first, reload only new tables.
	std::vector<fil_node_t *> all_nodes;
	datafiles_iter_t *it = datafiles_iter_new();
	if (!it)
		return;
	while (fil_node_t *node = datafiles_iter_next(it)) {
		all_nodes.push_back(node);
	}
	for (size_t i = 0; i < all_nodes.size(); i++) {
		fil_node_t *n = all_nodes[i];
		if (n->space->id == 0)
			continue;
		if (n->is_open()) {
			mutex_enter(&fil_system.mutex);
			n->close();
			mutex_exit(&fil_system.mutex);
		}
		fil_space_free(n->space->id, false);
	}
	datafiles_iter_free(it);

	DBUG_EXECUTE_IF("check_mdl_lock_works", DBUG_ASSERT(new_tables.size() == 0););
	for (std::set<std::string>::iterator iter = new_tables.begin();
		iter != new_tables.end(); iter++) {
		const char *space_name = iter->c_str();
		if (check_if_skip_table(space_name))
			continue;
		std::string name(*iter);
		bool is_remote = access((name + ".ibd").c_str(), R_OK) != 0;
		const char *extension = is_remote ? ".isl" : ".ibd";
		name.append(extension);
		char buf[FN_REFLEN];
		strncpy(buf, name.c_str(), sizeof buf - 1);
		buf[sizeof buf - 1] = '\0';
		const char *dbname = buf;
		char *p = strchr(buf, '/');
		if (p == 0) {
			msg("Unexpected tablespace %s filename %s", space_name, name.c_str());
			ut_a(0);
		}
		ut_a(p);
		*p = 0;
		const char *tablename = p + 1;
		xb_load_single_table_tablespace(dbname, tablename, is_remote);
	}

	it = datafiles_iter_new();
	if (!it)
		return;

	while (fil_node_t *node = datafiles_iter_next(it)) {
		fil_space_t * space = node->space;
		if (!fil_is_user_tablespace_id(space->id))
			continue;
		std::string dest_name(node->space->name);
		dest_name.append(".new");
		xtrabackup_copy_datafile(node, 0, dest_name.c_str()/*, do_full_copy ? ULONGLONG_MAX:UNIV_PAGE_SIZE */);
	}

	datafiles_iter_free(it);
}

/* ================= prepare ================= */

/***********************************************************************
Generates path to the meta file path from a given path to an incremental .delta
by replacing trailing ".delta" with ".meta", or returns error if 'delta_path'
does not end with the ".delta" character sequence.
@return TRUE on success, FALSE on error. */
static
ibool
get_meta_path(
	const char	*delta_path,	/* in: path to a .delta file */
	char 		*meta_path)	/* out: path to the corresponding .meta
					file */
{
	size_t		len = strlen(delta_path);

	if (len <= 6 || strcmp(delta_path + len - 6, ".delta")) {
		return FALSE;
	}
	memcpy(meta_path, delta_path, len - 6);
	strcpy(meta_path + len - 6, XB_DELTA_INFO_SUFFIX);

	return TRUE;
}

/****************************************************************//**
Create a new tablespace on disk and return the handle to its opened
file. Code adopted from fil_create_new_single_table_tablespace with
the main difference that only disk file is created without updating
the InnoDB in-memory dictionary data structures.

@return true on success, false on error.  */
static
bool
xb_space_create_file(
/*==================*/
	const char*	path,		/*!<in: path to tablespace */
	ulint		space_id,	/*!<in: space id */
	ulint		flags,		/*!<in: tablespace flags */
	pfs_os_file_t*	file)		/*!<out: file handle */
{
	bool		ret;

	*file = os_file_create_simple_no_error_handling(
		0, path, OS_FILE_CREATE, OS_FILE_READ_WRITE, false, &ret);
	if (!ret) {
		msg("Can't create file %s", path);
		return ret;
	}

	ret = os_file_set_size(path, *file,
			       FIL_IBD_FILE_INITIAL_SIZE
			       << srv_page_size_shift);
	if (!ret) {
		msg("mariabackup: cannot set size for file %s", path);
		os_file_close(*file);
		os_file_delete(0, path);
		return ret;
	}

	/* Align the memory for file i/o if we might have O_DIRECT set */
	byte* page = static_cast<byte*>(aligned_malloc(2 * srv_page_size,
						       srv_page_size));

	memset(page, '\0', srv_page_size);

	fsp_header_init_fields(page, space_id, flags);
	mach_write_to_4(page + FIL_PAGE_ARCH_LOG_NO_OR_SPACE_ID, space_id);

	const ulint zip_size = fil_space_t::zip_size(flags);

	if (!zip_size) {
		buf_flush_init_for_writing(
			NULL, page, NULL,
			fil_space_t::full_crc32(flags));

		ret = os_file_write(IORequestWrite, path, *file, page, 0,
				    srv_page_size);
	} else {
		page_zip_des_t	page_zip;
		page_zip_set_size(&page_zip, zip_size);
		page_zip.data = page + srv_page_size;
		fprintf(stderr, "zip_size = " ULINTPF "\n", zip_size);

#ifdef UNIV_DEBUG
		page_zip.m_start = 0;
#endif /* UNIV_DEBUG */
		page_zip.m_end = 0;
		page_zip.m_nonempty = 0;
		page_zip.n_blobs = 0;

		buf_flush_init_for_writing(NULL, page, &page_zip, false);

		ret = os_file_write(IORequestWrite, path, *file,
				    page_zip.data, 0, zip_size);
	}

	aligned_free(page);

	if (ret != DB_SUCCESS) {
		msg("mariabackup: could not write the first page to %s",
		    path);
		os_file_close(*file);
		os_file_delete(0, path);
		return ret;
	}

	return TRUE;
}

static fil_space_t* fil_space_get_by_name(const char* name)
{
	ut_ad(mutex_own(&fil_system.mutex));
	for (fil_space_t* space = UT_LIST_GET_FIRST(fil_system.space_list);
	     space != NULL;
	     space = UT_LIST_GET_NEXT(space_list, space))
		if (!strcmp(space->name, name)) return space;
	return NULL;
}

/***********************************************************************
Searches for matching tablespace file for given .delta file and space_id
in given directory. When matching tablespace found, renames it to match the
name of .delta file. If there was a tablespace with matching name and
mismatching ID, renames it to xtrabackup_tmp_#ID.ibd. If there was no
matching file, creates a new tablespace.
@return file handle of matched or created file */
static
pfs_os_file_t
xb_delta_open_matching_space(
	const char*	dbname,		/* in: path to destination database dir */
	const char*	name,		/* in: name of delta file (without .delta) */
	const xb_delta_info_t& info,
	char*		real_name,	/* out: full path of destination file */
	size_t		real_name_len,	/* out: buffer size for real_name */
	bool* 		success)	/* out: indicates error. true = success */
{
	char			dest_dir[FN_REFLEN];
	char			dest_space_name[FN_REFLEN];
	fil_space_t*		fil_space;
	pfs_os_file_t		file;
	xb_filter_entry_t*	table;

	ut_a(dbname != NULL ||
	     !fil_is_user_tablespace_id(info.space_id) ||
	     info.space_id == ULINT_UNDEFINED);

	*success = false;

	if (dbname) {
		snprintf(dest_dir, FN_REFLEN, "%s/%s",
			xtrabackup_target_dir, dbname);
		os_normalize_path(dest_dir);

		snprintf(dest_space_name, FN_REFLEN, "%s/%s", dbname, name);
	} else {
		snprintf(dest_dir, FN_REFLEN, "%s", xtrabackup_target_dir);
		os_normalize_path(dest_dir);

		snprintf(dest_space_name, FN_REFLEN, "%s", name);
	}

	snprintf(real_name, real_name_len,
		 "%s/%s",
		 xtrabackup_target_dir, dest_space_name);
	os_normalize_path(real_name);
	/* Truncate ".ibd" */
	dest_space_name[strlen(dest_space_name) - 4] = '\0';

	/* Create the database directory if it doesn't exist yet */
	if (!os_file_create_directory(dest_dir, FALSE)) {
		msg("mariabackup: error: cannot create dir %s", dest_dir);
		return file;
	}

	log_mutex_enter();
	if (!fil_is_user_tablespace_id(info.space_id)) {
found:
		/* open the file and return its handle */

		file = os_file_create_simple_no_error_handling(
			0, real_name,
			OS_FILE_OPEN, OS_FILE_READ_WRITE, false, success);

		if (!*success) {
			msg("mariabackup: Cannot open file %s\n", real_name);
		}
exit:
		log_mutex_exit();
		return file;
	}

	/* remember space name for further reference */
	table = static_cast<xb_filter_entry_t *>
		(malloc(sizeof(xb_filter_entry_t) +
			strlen(dest_space_name) + 1));

	table->name = ((char*)table) + sizeof(xb_filter_entry_t);
	strcpy(table->name, dest_space_name);
	HASH_INSERT(xb_filter_entry_t, name_hash, &inc_dir_tables_hash,
			ut_fold_string(table->name), table);

	mutex_enter(&fil_system.mutex);
	fil_space = fil_space_get_by_name(dest_space_name);
	mutex_exit(&fil_system.mutex);

	if (fil_space != NULL) {
		if (fil_space->id == info.space_id
		    || info.space_id == ULINT_UNDEFINED) {
			/* we found matching space */
			goto found;
		} else {

			char	tmpname[FN_REFLEN];

			snprintf(tmpname, FN_REFLEN, "%s/xtrabackup_tmp_#" ULINTPF,
				 dbname, fil_space->id);

			msg("mariabackup: Renaming %s to %s.ibd",
				fil_space->name, tmpname);

			if (fil_space->rename(tmpname, NULL, false)
			    != DB_SUCCESS) {
				msg("mariabackup: Cannot rename %s to %s",
					fil_space->name, tmpname);
				goto exit;
			}
		}
	}

	if (info.space_id == ULINT_UNDEFINED)
	{
		die("Can't handle DDL operation on tablespace "
		    "%s\n", dest_space_name);
	}
	mutex_enter(&fil_system.mutex);
	fil_space = fil_space_get_by_id(info.space_id);
	mutex_exit(&fil_system.mutex);
	if (fil_space != NULL) {
		char	tmpname[FN_REFLEN];

		strncpy(tmpname, dest_space_name, FN_REFLEN);

		msg("mariabackup: Renaming %s to %s",
		    fil_space->name, dest_space_name);

		if (fil_space->rename(tmpname, NULL, false) != DB_SUCCESS)
		{
			msg("mariabackup: Cannot rename %s to %s",
				fil_space->name, dest_space_name);
			goto exit;
		}

		goto found;
	}

	/* No matching space found. create the new one.  */
	const ulint flags = info.zip_size
		? get_bit_shift(info.page_size
				>> (UNIV_ZIP_SIZE_SHIFT_MIN - 1))
		<< FSP_FLAGS_POS_ZIP_SSIZE
		| FSP_FLAGS_MASK_POST_ANTELOPE
		| FSP_FLAGS_MASK_ATOMIC_BLOBS
		| (srv_page_size == UNIV_PAGE_SIZE_ORIG
		   ? 0
		   : get_bit_shift(srv_page_size
				   >> (UNIV_ZIP_SIZE_SHIFT_MIN - 1))
		   << FSP_FLAGS_POS_PAGE_SSIZE)
		: FSP_FLAGS_PAGE_SSIZE();
	ut_ad(fil_space_t::zip_size(flags) == info.zip_size);
	ut_ad(fil_space_t::physical_size(flags) == info.page_size);

	if (fil_space_create(dest_space_name, info.space_id, flags,
			      FIL_TYPE_TABLESPACE, 0)) {
		*success = xb_space_create_file(real_name, info.space_id,
						flags, &file);
	} else {
		msg("Can't create tablespace %s\n", dest_space_name);
	}

	goto exit;
}

/************************************************************************
Applies a given .delta file to the corresponding data file.
@return TRUE on success */
static
ibool
xtrabackup_apply_delta(
	const char*	dirname,	/* in: dir name of incremental */
	const char*	dbname,		/* in: database name (ibdata: NULL) */
	const char*	filename,	/* in: file name (not a path),
					including the .delta extension */
	void*		/*data*/)
{
	pfs_os_file_t	src_file;
	pfs_os_file_t	dst_file;
	char	src_path[FN_REFLEN];
	char	dst_path[FN_REFLEN];
	char	meta_path[FN_REFLEN];
	char	space_name[FN_REFLEN];
	bool	success;

	ibool	last_buffer = FALSE;
	ulint	page_in_buffer;
	ulint	incremental_buffers = 0;

	xb_delta_info_t info(srv_page_size, 0, SRV_TMP_SPACE_ID);
	ulint		page_size;
	ulint		page_size_shift;
	byte*		incremental_buffer = NULL;

	size_t		offset;

	ut_a(xtrabackup_incremental);

	if (dbname) {
		snprintf(src_path, sizeof(src_path), "%s/%s/%s",
			 dirname, dbname, filename);
		snprintf(dst_path, sizeof(dst_path), "%s/%s/%s",
			 xtrabackup_real_target_dir, dbname, filename);
	} else {
		snprintf(src_path, sizeof(src_path), "%s/%s",
			 dirname, filename);
		snprintf(dst_path, sizeof(dst_path), "%s/%s",
			 xtrabackup_real_target_dir, filename);
	}
	dst_path[strlen(dst_path) - 6] = '\0';

	strncpy(space_name, filename, FN_REFLEN - 1);
	space_name[FN_REFLEN - 1] = '\0';
	space_name[strlen(space_name) -  6] = 0;

	if (!get_meta_path(src_path, meta_path)) {
		goto error;
	}

	os_normalize_path(dst_path);
	os_normalize_path(src_path);
	os_normalize_path(meta_path);

	if (!xb_read_delta_metadata(meta_path, &info)) {
		goto error;
	}

	page_size = info.page_size;
	page_size_shift = get_bit_shift(page_size);
	msg("page size for %s is %zu bytes",
	    src_path, page_size);
	if (page_size_shift < 10 ||
	    page_size_shift > UNIV_PAGE_SIZE_SHIFT_MAX) {
		msg("error: invalid value of page_size "
		    "(%zu bytes) read from %s", page_size, meta_path);
		goto error;
	}

	src_file = os_file_create_simple_no_error_handling(
		0, src_path,
		OS_FILE_OPEN, OS_FILE_READ_WRITE, false, &success);
	if (!success) {
		os_file_get_last_error(TRUE);
		msg("error: can't open %s", src_path);
		goto error;
	}

	posix_fadvise(src_file, 0, 0, POSIX_FADV_SEQUENTIAL);

	dst_file = xb_delta_open_matching_space(
			dbname, space_name, info,
			dst_path, sizeof(dst_path), &success);
	if (!success) {
		msg("error: can't open %s", dst_path);
		goto error;
	}

	posix_fadvise(dst_file, 0, 0, POSIX_FADV_DONTNEED);

	/* allocate buffer for incremental backup (4096 pages) */
	incremental_buffer = static_cast<byte *>
		(aligned_malloc(page_size / 4 * page_size, page_size));

	msg("Applying %s to %s...", src_path, dst_path);

	while (!last_buffer) {
		ulint cluster_header;

		/* read to buffer */
		/* first block of block cluster */
		offset = ((incremental_buffers * (page_size / 4))
			 << page_size_shift);
		if (os_file_read(IORequestRead, src_file,
				 incremental_buffer, offset, page_size)
		    != DB_SUCCESS) {
			goto error;
		}

		cluster_header = mach_read_from_4(incremental_buffer);
		switch(cluster_header) {
			case 0x78747261UL: /*"xtra"*/
				break;
			case 0x58545241UL: /*"XTRA"*/
				last_buffer = TRUE;
				break;
			default:
				msg("error: %s seems not "
				    ".delta file.", src_path);
				goto error;
		}

		/* FIXME: If the .delta modifies FSP_SIZE on page 0,
		extend the file to that size. */

		for (page_in_buffer = 1; page_in_buffer < page_size / 4;
		     page_in_buffer++) {
			if (mach_read_from_4(incremental_buffer + page_in_buffer * 4)
			    == 0xFFFFFFFFUL)
				break;
		}

		ut_a(last_buffer || page_in_buffer == page_size / 4);

		/* read whole of the cluster */
		if (os_file_read(IORequestRead, src_file,
				 incremental_buffer,
				 offset, page_in_buffer * page_size)
		    != DB_SUCCESS) {
			goto error;
		}

		posix_fadvise(src_file, offset, page_in_buffer * page_size,
			      POSIX_FADV_DONTNEED);

		for (page_in_buffer = 1; page_in_buffer < page_size / 4;
		     page_in_buffer++) {
			ulint offset_on_page;

			offset_on_page = mach_read_from_4(incremental_buffer + page_in_buffer * 4);

			if (offset_on_page == 0xFFFFFFFFUL)
				break;

			uchar *buf = incremental_buffer + page_in_buffer * page_size;
			const os_offset_t off = os_offset_t(offset_on_page)*page_size;

			if (off == 0) {
				/* Read tablespace size from page 0,
				and extend the file to specified size.*/
				os_offset_t n_pages = mach_read_from_4(
					buf + FSP_HEADER_OFFSET + FSP_SIZE);
				if (mach_read_from_4(buf
						     + FIL_PAGE_SPACE_ID)) {
					if (!os_file_set_size(
						    dst_path, dst_file,
						    n_pages * page_size))
						goto error;
				} else if (fil_space_t* space
					   = fil_system.sys_space) {
					/* The system tablespace can
					consist of multiple files. The
					first one has full tablespace
					size in page 0, but only the last
					file should be extended. */
					fil_node_t* n = UT_LIST_GET_FIRST(
						space->chain);
					bool fail = !strcmp(n->name, dst_path)
						&& !fil_space_extend(
							space, (ulint)n_pages);
					if (fail) goto error;
				}
			}

			if (os_file_write(IORequestWrite,
					  dst_path, dst_file, buf, off,
					  page_size) != DB_SUCCESS) {
				goto error;
			}
		}

		/* Free file system buffer cache after the batch was written. */
#ifdef __linux__
		os_file_flush_func(dst_file);
#endif
		posix_fadvise(dst_file, 0, 0, POSIX_FADV_DONTNEED);


		incremental_buffers++;
	}

	aligned_free(incremental_buffer);
	if (src_file != OS_FILE_CLOSED) {
		os_file_close(src_file);
		os_file_delete(0,src_path);
	}
	if (dst_file != OS_FILE_CLOSED)
		os_file_close(dst_file);
	return TRUE;

error:
	aligned_free(incremental_buffer);
	if (src_file != OS_FILE_CLOSED)
		os_file_close(src_file);
	if (dst_file != OS_FILE_CLOSED)
		os_file_close(dst_file);
	msg("Error: xtrabackup_apply_delta(): "
	    "failed to apply %s to %s.\n", src_path, dst_path);
	return FALSE;
}


std::string change_extension(std::string filename, std::string new_ext) {
	DBUG_ASSERT(new_ext.size() == 3);
	std::string new_name(filename);
	new_name.resize(new_name.size() - new_ext.size());
	new_name.append(new_ext);
	return new_name;
}


static void rename_file(const char *from,const char *to) {
	msg("Renaming %s to %s\n", from, to);
	if (my_rename(from, to, MY_WME)) {
		die("Can't rename %s to %s errno %d", from, to, errno);
	}
}

static void rename_file(const std::string& from, const std::string &to) {
	rename_file(from.c_str(), to.c_str());
}
/************************************************************************
Callback to handle datadir entry. Function of this type will be called
for each entry which matches the mask by xb_process_datadir.
@return should return TRUE on success */
typedef ibool (*handle_datadir_entry_func_t)(
/*=========================================*/
	const char*	data_home_dir,		/*!<in: path to datadir */
	const char*	db_name,		/*!<in: database name */
	const char*	file_name,		/*!<in: file name with suffix */
	void*		arg);			/*!<in: caller-provided data */

/** Rename, and replace destination file, if exists */
static void rename_force(const char *from, const char *to) {
	if (access(to, R_OK) == 0) {
		msg("Removing %s", to);
		if (my_delete(to, MYF(MY_WME))) {
			msg("Can't remove %s, errno %d", to, errno);
			exit(EXIT_FAILURE);
		}
	}
	rename_file(from,to);
}

/* During prepare phase, rename ".new" files , that were created in backup_fix_ddl(),
  to ".ibd".*/
static ibool prepare_handle_new_files(
	const char*	data_home_dir,		/*!<in: path to datadir */
	const char*	db_name,		/*!<in: database name */
	const char*	file_name,		/*!<in: file name with suffix */
	void *)
{

	std::string src_path = std::string(data_home_dir) + '/' + std::string(db_name) + '/' + file_name;
	std::string dest_path = src_path;

	size_t index = dest_path.find(".new");
	DBUG_ASSERT(index != std::string::npos);
	dest_path.replace(index, 4, ".ibd");
	rename_force(src_path.c_str(),dest_path.c_str());
	return TRUE;
}

/************************************************************************
Callback to handle datadir entry. Deletes entry if it has no matching
fil_space in fil_system directory.
@return FALSE if delete attempt was unsuccessful */
static
ibool
rm_if_not_found(
	const char*	data_home_dir,		/*!<in: path to datadir */
	const char*	db_name,		/*!<in: database name */
	const char*	file_name,		/*!<in: file name with suffix */
	void*		arg __attribute__((unused)))
{
	char			name[FN_REFLEN];
	xb_filter_entry_t*	table;

	snprintf(name, FN_REFLEN, "%s/%s", db_name, file_name);
	/* Truncate ".ibd" */
	name[strlen(name) - 4] = '\0';

	HASH_SEARCH(name_hash, &inc_dir_tables_hash, ut_fold_string(name),
		    xb_filter_entry_t*,
		    table, (void) 0,
		    !strcmp(table->name, name));

	if (!table) {
		snprintf(name, FN_REFLEN, "%s/%s/%s", data_home_dir,
						      db_name, file_name);
		return os_file_delete(0, name);
	}

	return(TRUE);
}

/************************************************************************
Function enumerates files in datadir (provided by path) which are matched
by provided suffix. For each entry callback is called.
@return FALSE if callback for some entry returned FALSE */
static
ibool
xb_process_datadir(
	const char*			path,	/*!<in: datadir path */
	const char*			suffix,	/*!<in: suffix to match
						against */
	handle_datadir_entry_func_t	func)	/*!<in: callback */
{
	ulint		ret;
	char		dbpath[OS_FILE_MAX_PATH+2];
	os_file_dir_t	dir;
	os_file_dir_t	dbdir;
	os_file_stat_t	dbinfo;
	os_file_stat_t	fileinfo;
	ulint		suffix_len;
	dberr_t		err 		= DB_SUCCESS;
	static char	current_dir[2];

	current_dir[0] = FN_CURLIB;
	current_dir[1] = 0;
	srv_data_home = current_dir;

	suffix_len = strlen(suffix);

	/* datafile */
	dbdir = os_file_opendir(path, FALSE);

	if (dbdir != NULL) {
		ret = fil_file_readdir_next_file(&err, path, dbdir,
							&fileinfo);
		while (ret == 0) {
			if (fileinfo.type == OS_FILE_TYPE_DIR) {
				goto next_file_item_1;
			}

			if (strlen(fileinfo.name) > suffix_len
			    && 0 == strcmp(fileinfo.name + 
					strlen(fileinfo.name) - suffix_len,
					suffix)) {
				if (!func(
					    path, NULL,
					    fileinfo.name, NULL))
				{
					os_file_closedir(dbdir);
					return(FALSE);
				}
			}
next_file_item_1:
			ret = fil_file_readdir_next_file(&err,
							path, dbdir,
							&fileinfo);
		}

		os_file_closedir(dbdir);
	} else {
		msg("Can't open dir %s", path);
	}

	/* single table tablespaces */
	dir = os_file_opendir(path, FALSE);

	if (dir == NULL) {
		msg("Can't open dir %s", path);
	}

		ret = fil_file_readdir_next_file(&err, path, dir,
								&dbinfo);
	while (ret == 0) {
		if (dbinfo.type == OS_FILE_TYPE_FILE
		    || dbinfo.type == OS_FILE_TYPE_UNKNOWN) {

		        goto next_datadir_item;
		}

		snprintf(dbpath, sizeof(dbpath), "%.*s/%.*s",
                         OS_FILE_MAX_PATH/2-1,
                         path,
                         OS_FILE_MAX_PATH/2-1,
                         dbinfo.name);

		os_normalize_path(dbpath);

		dbdir = os_file_opendir(dbpath, FALSE);

		if (dbdir != NULL) {

			ret = fil_file_readdir_next_file(&err, dbpath, dbdir,
								&fileinfo);
			while (ret == 0) {

			        if (fileinfo.type == OS_FILE_TYPE_DIR) {

				        goto next_file_item_2;
				}

				if (strlen(fileinfo.name) > suffix_len
				    && 0 == strcmp(fileinfo.name + 
						strlen(fileinfo.name) -
								suffix_len,
						suffix)) {
					/* The name ends in suffix; process
					the file */
					if (!func(
						    path,
						    dbinfo.name,
						    fileinfo.name, NULL))
					{
						os_file_closedir(dbdir);
						os_file_closedir(dir);
						return(FALSE);
					}
				}
next_file_item_2:
				ret = fil_file_readdir_next_file(&err,
								dbpath, dbdir,
								&fileinfo);
			}

			os_file_closedir(dbdir);
		}
next_datadir_item:
		ret = fil_file_readdir_next_file(&err,
						path,
								dir, &dbinfo);
	}

	os_file_closedir(dir);

	return(TRUE);
}

/************************************************************************
Applies all .delta files from incremental_dir to the full backup.
@return TRUE on success. */
static
ibool
xtrabackup_apply_deltas()
{
	return xb_process_datadir(xtrabackup_incremental_dir, ".delta",
		xtrabackup_apply_delta);
}


static
void
innodb_free_param()
{
	srv_sys_space.shutdown();
	free_tmpdir(&mysql_tmpdir_list);
}


/** Check if file exists*/
static bool file_exists(std::string name)
{
	return access(name.c_str(), R_OK) == 0 ;
}

/** Read file content into STL string */
static std::string read_file_as_string(const std::string file) {
	char content[FN_REFLEN];
	FILE *f = fopen(file.c_str(), "r");
	if (!f) {
		msg("Can not open %s", file.c_str());
	}
	size_t len = fread(content, 1, FN_REFLEN, f);
	fclose(f);
	return std::string(content, len);
}

/** Delete file- Provide verbose diagnostics and exit, if operation fails. */
static void delete_file(const std::string& file, bool if_exists = false) {
	if (if_exists && !file_exists(file))
		return;
	if (my_delete(file.c_str(), MYF(MY_WME))) {
		die("Can't remove %s, errno %d", file.c_str(), errno);
	}
}

/**
Rename tablespace during prepare.
Backup in its end phase may generate some .ren files, recording
tablespaces that should be renamed in --prepare.
*/
static void rename_table_in_prepare(const std::string &datadir, const std::string& from , const std::string& to,
	const char *extension=0) {
	if (!extension) {
		static const char *extensions_nonincremental[] = { ".ibd", 0 };
		static const char *extensions_incremental[] = { ".ibd.delta", ".ibd.meta", 0 };
		const char **extensions = xtrabackup_incremental_dir ?
			extensions_incremental : extensions_nonincremental;
		for (size_t i = 0; extensions[i]; i++) {
			rename_table_in_prepare(datadir, from, to, extensions[i]);
		}
		return;
	}
	std::string src = std::string(datadir) + "/" + from + extension;
	std::string dest = std::string(datadir) + "/" + to + extension;
	std::string ren2, tmp;
	if (file_exists(dest)) {
		ren2= std::string(datadir) + "/" + to + ".ren";
		if (!file_exists(ren2)) {
			msg("ERROR : File %s was not found, but expected during rename processing\n", ren2.c_str());
			ut_a(0);
		}
		tmp = to + "#";
		rename_table_in_prepare(datadir, to, tmp);
	}
	rename_file(src, dest);
	if (ren2.size()) {
		// Make sure the temp. renamed file is processed.
		std::string to2 = read_file_as_string(ren2);
		rename_table_in_prepare(datadir, tmp, to2);
		delete_file(ren2);
	}
}

static ibool prepare_handle_ren_files(const char *datadir, const char *db, const char *filename, void *) {

	std::string ren_file = std::string(datadir) + "/" + db + "/" + filename;
	if (!file_exists(ren_file))
		return TRUE;

	std::string to = read_file_as_string(ren_file);
	std::string source_space_name = std::string(db) + "/" + filename;
	source_space_name.resize(source_space_name.size() - 4); // remove extension

	rename_table_in_prepare(datadir, source_space_name.c_str(), to.c_str());
	delete_file(ren_file);
	return TRUE;
}

/* Remove tablespaces during backup, based on */
static ibool prepare_handle_del_files(const char *datadir, const char *db, const char *filename, void *) {
	std::string del_file = std::string(datadir) + "/" + db + "/" + filename;
	std::string path(del_file);
	path.resize(path.size() - 4); // remove extension;
	if (xtrabackup_incremental) {
		delete_file(path + ".ibd.delta", true);
		delete_file(path + ".ibd.meta", true);
	}
	else {
		delete_file(path + ".ibd", true);
	}
	delete_file(del_file);
	return TRUE;
}

/** Implement --prepare
@return	whether the operation succeeded */
static bool xtrabackup_prepare_func(char** argv)
{
	char			 metadata_path[FN_REFLEN];

	/* cd to target-dir */

	if (my_setwd(xtrabackup_real_target_dir,MYF(MY_WME)))
	{
		msg("can't my_setwd %s", xtrabackup_real_target_dir);
		return(false);
	}
	msg("cd to %s", xtrabackup_real_target_dir);

	fil_path_to_mysql_datadir = ".";

	/* Fix DDL for prepare. Process .del,.ren, and .new files.
	The order in which files are processed, is important
	(see MDEV-18185, MDEV-18201)
	*/
	xb_process_datadir(xtrabackup_incremental_dir ? xtrabackup_incremental_dir : ".",
		".del", prepare_handle_del_files);
	xb_process_datadir(xtrabackup_incremental_dir? xtrabackup_incremental_dir:".",
		".ren", prepare_handle_ren_files);
	if (xtrabackup_incremental_dir) {
		xb_process_datadir(xtrabackup_incremental_dir, ".new.meta", prepare_handle_new_files);
		xb_process_datadir(xtrabackup_incremental_dir, ".new.delta", prepare_handle_new_files);
	}
	else {
		xb_process_datadir(".", ".new", prepare_handle_new_files);
	}

	int argc; for (argc = 0; argv[argc]; argc++) {}
	encryption_plugin_prepare_init(argc, argv);

	xtrabackup_target_dir= mysql_data_home_buff;
	xtrabackup_target_dir[0]=FN_CURLIB;		// all paths are relative from here
	xtrabackup_target_dir[1]=0;
	const lsn_t target_lsn = xtrabackup_incremental
		? incremental_to_lsn : metadata_to_lsn;

	/*
	  read metadata of target
	*/
	sprintf(metadata_path, "%s/%s", xtrabackup_target_dir,
		XTRABACKUP_METADATA_FILENAME);

	if (!xtrabackup_read_metadata(metadata_path)) {
		msg("Error: failed to read metadata from '%s'\n",
		    metadata_path);
		return(false);
	}

	if (!strcmp(metadata_type, "full-backuped")) {
		if (xtrabackup_incremental) {
			msg("error: applying incremental backup "
			    "needs a prepared target.");
			return(false);
		}
		msg("This target seems to be not prepared yet.");
	} else if (!strcmp(metadata_type, "log-applied")) {
		msg("This target seems to be already prepared.");
	} else {
		msg("This target does not have correct metadata.");
		return(false);
	}

	bool ok = !xtrabackup_incremental
		|| metadata_to_lsn == incremental_lsn;
	if (!ok) {
		msg("error: This incremental backup seems "
		    "not to be proper for the target. Check 'to_lsn' of the target and "
		    "'from_lsn' of the incremental.");
		return(false);
	}

	srv_max_n_threads = 1000;
	srv_n_purge_threads = 1;

	xb_filters_init();

	srv_log_group_home_dir = NULL;

	if (xtrabackup_incremental) {
		srv_operation = SRV_OPERATION_RESTORE_DELTA;

		if (innodb_init_param()) {
			goto error_cleanup;
		}

		sync_check_init();
<<<<<<< HEAD
		ut_crc32_init();
=======
		ut_d(sync_check_enable());
>>>>>>> ccbe6bb6
		recv_sys.create();
		log_sys.create();
		recv_sys.recovery_on = true;

#ifdef WITH_INNODB_DISALLOW_WRITES
		srv_allow_writes_event = os_event_create(0);
		os_event_set(srv_allow_writes_event);
#endif
		dberr_t err = xb_data_files_init();
		if (err != DB_SUCCESS) {
			msg("mariabackup: error: xb_data_files_init() failed "
			    "with error %s\n", ut_strerr(err));
			goto error_cleanup;
		}

		inc_dir_tables_hash.create(1000);

		ok = xtrabackup_apply_deltas();

		xb_data_files_close();

		if (ok) {
			/* Cleanup datadir from tablespaces deleted
			between full and incremental backups */

			xb_process_datadir("./", ".ibd", rm_if_not_found);
		}

		xb_filter_hash_free(&inc_dir_tables_hash);

		fil_system.close();
#ifdef WITH_INNODB_DISALLOW_WRITES
		os_event_destroy(srv_allow_writes_event);
#endif
		innodb_free_param();
		log_sys.close();
		sync_check_close();
		if (!ok) goto error_cleanup;
	}

	srv_operation = xtrabackup_export
		? SRV_OPERATION_RESTORE_EXPORT : SRV_OPERATION_RESTORE;

	if (innodb_init_param()) {
		goto error_cleanup;
	}

	/* increase IO threads */
	if (srv_n_file_io_threads < 10) {
		srv_n_read_io_threads = 4;
		srv_n_write_io_threads = 4;
	}

	msg("Starting InnoDB instance for recovery.");

	msg("mariabackup: Using %lld bytes for buffer pool "
	    "(set by --use-memory parameter)", xtrabackup_use_memory);

	srv_max_buf_pool_modified_pct = (double)max_buf_pool_modified_pct;

	if (srv_max_dirty_pages_pct_lwm > srv_max_buf_pool_modified_pct) {
		srv_max_dirty_pages_pct_lwm = srv_max_buf_pool_modified_pct;
	}

        if (innodb_init()) {
		goto error_cleanup;
	}

	if (ok) {
		msg("Last binlog file %s, position %lld",
		    trx_sys.recovered_binlog_filename,
		    longlong(trx_sys.recovered_binlog_offset));
	}

	/* Check whether the log is applied enough or not. */
	if (recv_sys.recovered_lsn && recv_sys.recovered_lsn < target_lsn) {
		msg("mariabackup: error: "
		    "The log was only applied up to LSN " LSN_PF
		    ", instead of " LSN_PF,
		    recv_sys.recovered_lsn, target_lsn);
		ok = false;
	}
#ifdef WITH_WSREP
	else if (ok) xb_write_galera_info(xtrabackup_incremental);
#endif

        innodb_shutdown();

        innodb_free_param();

	/* output to metadata file */
	if (ok) {
		char	filename[FN_REFLEN];

		strcpy(metadata_type, "log-applied");

		if(xtrabackup_incremental
		   && metadata_to_lsn < incremental_to_lsn)
		{
			metadata_to_lsn = incremental_to_lsn;
			metadata_last_lsn = incremental_last_lsn;
		}

		sprintf(filename, "%s/%s", xtrabackup_target_dir, XTRABACKUP_METADATA_FILENAME);
		if (!xtrabackup_write_metadata(filename)) {

			msg("mariabackup: Error: failed to write metadata "
			    "to '%s'", filename);
			ok = false;
		} else if (xtrabackup_extra_lsndir) {
			sprintf(filename, "%s/%s", xtrabackup_extra_lsndir, XTRABACKUP_METADATA_FILENAME);
			if (!xtrabackup_write_metadata(filename)) {
				msg("mariabackup: Error: failed to write "
				    "metadata to '%s'", filename);
				ok = false;
			}
		}
	}

	if (ok) ok = apply_log_finish();

	if (ok && xtrabackup_export)
		ok= (prepare_export() == 0);

error_cleanup:
	xb_filters_free();
        return ok && !ib::error::was_logged();
}

/**************************************************************************
Append group name to xb_load_default_groups list. */
static
void
append_defaults_group(const char *group, const char *default_groups[],
		      size_t default_groups_size)
{
	uint i;
	bool appended = false;
	for (i = 0; i < default_groups_size - 1; i++) {
		if (default_groups[i] == NULL) {
			default_groups[i] = group;
			appended = true;
			break;
		}
	}
	ut_a(appended);
}

static const char*
normalize_privilege_target_name(const char* name)
{
	if (strcmp(name, "*") == 0) {
		return "\\*";
	}
	else {
		/* should have no regex special characters. */
		ut_ad(strpbrk(name, ".()[]*+?") == 0);
	}
	return name;
}

/******************************************************************//**
Check if specific privilege is granted.
Uses regexp magic to check if requested privilege is granted for given
database.table or database.* or *.*
or if user has 'ALL PRIVILEGES' granted.
@return true if requested privilege is granted, false otherwise. */
static bool
has_privilege(const std::list<std::string> &granted,
	const char* required,
	const char* db_name,
	const char* table_name)
{
	char buffer[1000];
	regex_t priv_re;
	regmatch_t tables_regmatch[1];
	bool result = false;

	db_name = normalize_privilege_target_name(db_name);
	table_name = normalize_privilege_target_name(table_name);

	int written = snprintf(buffer, sizeof(buffer),
		"GRANT .*(%s)|(ALL PRIVILEGES).* ON (\\*|`%s`)\\.(\\*|`%s`)",
		required, db_name, table_name);
	if (written < 0 || written == sizeof(buffer)
		|| regcomp(&priv_re, buffer, REG_EXTENDED)) {
		die("regcomp() failed for '%s'", buffer);
	}

	typedef std::list<std::string>::const_iterator string_iter;
	for (string_iter i = granted.begin(), e = granted.end(); i != e; ++i) {
		int res = regexec(&priv_re, i->c_str(),
			1, tables_regmatch, 0);

		if (res != REG_NOMATCH) {
			result = true;
			break;
		}
	}

	xb_regfree(&priv_re);
	return result;
}

enum {
	PRIVILEGE_OK = 0,
	PRIVILEGE_WARNING = 1,
	PRIVILEGE_ERROR = 2,
};

/******************************************************************//**
Check if specific privilege is granted.
Prints error message if required privilege is missing.
@return PRIVILEGE_OK if requested privilege is granted, error otherwise. */
static
int check_privilege(
	const std::list<std::string> &granted_priv, /* in: list of
							granted privileges*/
	const char* required,		/* in: required privilege name */
	const char* target_database,	/* in: required privilege target
						database name */
	const char* target_table,	/* in: required privilege target
						table name */
	int error = PRIVILEGE_ERROR)	/* in: return value if privilege
						is not granted */
{
	if (!has_privilege(granted_priv,
		required, target_database, target_table)) {
		msg("%s: missing required privilege %s on %s.%s",
			(error == PRIVILEGE_ERROR ? "Error" : "Warning"),
			required, target_database, target_table);
		return error;
	}
	return PRIVILEGE_OK;
}


/**
Check DB user privileges according to the intended actions.

Fetches DB user privileges, determines intended actions based on
command-line arguments and prints missing privileges.
@return whether all the necessary privileges are granted */
static bool check_all_privileges()
{
	if (!mysql_connection) {
		/* Not connected, no queries is going to be executed. */
		return true;
	}

	/* Fetch effective privileges. */
	std::list<std::string> granted_privileges;
	MYSQL_RES* result = xb_mysql_query(mysql_connection, "SHOW GRANTS",
					   true);
	while (MYSQL_ROW row = mysql_fetch_row(result)) {
		granted_privileges.push_back(*row);
	}
	mysql_free_result(result);

	int check_result = PRIVILEGE_OK;

	/* FLUSH TABLES WITH READ LOCK */
	if (!opt_no_lock)
	{
		check_result |= check_privilege(
			granted_privileges,
			"RELOAD", "*", "*");
		check_result |= check_privilege(
			granted_privileges,
			"PROCESS", "*", "*");
	}

	/* KILL ... */
	if ((!opt_no_lock && (opt_kill_long_queries_timeout || opt_lock_ddl_per_table))
		/* START SLAVE SQL_THREAD */
		/* STOP SLAVE SQL_THREAD */
		|| opt_safe_slave_backup) {
		check_result |= check_privilege(
			granted_privileges,
			"SUPER", "*", "*",
			PRIVILEGE_WARNING);
	}

	/* SHOW MASTER STATUS */
	/* SHOW SLAVE STATUS */
	if (opt_galera_info || opt_slave_info
		|| (opt_no_lock && opt_safe_slave_backup)) {
		check_result |= check_privilege(granted_privileges,
			"REPLICATION CLIENT", "*", "*",
			PRIVILEGE_WARNING);
	}

	if (check_result & PRIVILEGE_ERROR) {
		msg("Current privileges, as reported by 'SHOW GRANTS': ");
		int n=1;
		for (std::list<std::string>::const_iterator it = granted_privileges.begin();
			it != granted_privileges.end();
			it++,n++) {
				msg("  %d.%s", n, it->c_str());
		}
		return false;
	}

	return true;
}

bool
xb_init()
{
	const char *mixed_options[4] = {NULL, NULL, NULL, NULL};
	int n_mixed_options;

	/* sanity checks */

	if (opt_slave_info
		&& opt_no_lock
		&& !opt_safe_slave_backup) {
		msg("Error: --slave-info is used with --no-lock but "
			"without --safe-slave-backup. The binlog position "
			"cannot be consistent with the backup data.");
		return(false);
	}

	if (xtrabackup_backup && opt_rsync)
	{
		if (xtrabackup_stream_fmt)
		{
			msg("Error: --rsync doesn't work with --stream\n");
			return(false);
		}
		bool have_rsync = IF_WIN(false, (system("rsync --version > /dev/null 2>&1") == 0));
		if (!have_rsync)
		{
			msg("Error: rsync executable not found, cannot run backup with --rsync\n");
			return false;
		}
	}

	n_mixed_options = 0;

	if (opt_decompress) {
		mixed_options[n_mixed_options++] = "--decompress";
	}

	if (xtrabackup_copy_back) {
		mixed_options[n_mixed_options++] = "--copy-back";
	}

	if (xtrabackup_move_back) {
		mixed_options[n_mixed_options++] = "--move-back";
	}

	if (xtrabackup_prepare) {
		mixed_options[n_mixed_options++] = "--apply-log";
	}

	if (n_mixed_options > 1) {
		msg("Error: %s and %s are mutually exclusive\n",
			mixed_options[0], mixed_options[1]);
		return(false);
	}

	if (xtrabackup_backup) {
		if ((mysql_connection = xb_mysql_connect()) == NULL) {
			return(false);
		}

		if (!get_mysql_vars(mysql_connection)) {
			return(false);
		}
		if (opt_check_privileges && !check_all_privileges()) {
			return(false);
		}
		history_start_time = time(NULL);

	}

	return(true);
}


extern void init_signals(void);

#include <sql_locale.h>


void setup_error_messages()
{
  my_default_lc_messages = &my_locale_en_US;
	if (init_errmessage())
	  die("could not initialize error messages");
}

/** Handle mariabackup options. The options are handled with the following
order:

1) Load server groups and process server options, ignore unknown options
2) Load client groups and process client options, ignore unknown options
3) Load backup groups and process client-server options, exit on unknown option
4) Process --mysqld-args options, ignore unknown options

@param[in] argc arguments count
@param[in] argv arguments array
@param[out] argv_server server options including loaded from server groups
@param[out] argv_client client options including loaded from client groups
@param[out] argv_backup backup options including loaded from backup groups */
void handle_options(int argc, char **argv, char ***argv_server,
                    char ***argv_client, char ***argv_backup)
{
	/* Setup some variables for Innodb.*/
	srv_operation = SRV_OPERATION_RESTORE;

	files_charset_info = &my_charset_utf8mb3_general_ci;


	setup_error_messages();
	sys_var_init();
	plugin_mutex_init();
	mysql_prlock_init(key_rwlock_LOCK_system_variables_hash, &LOCK_system_variables_hash);
	opt_stack_trace = 1;
	test_flags |=  TEST_SIGINT;
	init_signals();
#ifndef _WIN32
	/* Exit process on SIGINT. */
	my_sigset(SIGINT, SIG_DFL);
#endif

	sf_leaking_memory = 1; /* don't report memory leaks on early exist */

	int i;
	int ho_error;

	char*	target_dir = NULL;
	bool	prepare = false;

	char	conf_file[FN_REFLEN];

        // array_elements() will not work for load_defaults, as it is defined
        // as external symbol, so let's use dynamic array to have ability to
        // add new server default groups
        std::vector<const char *> server_default_groups;

        for (const char **default_group= load_default_groups; *default_group;
             ++default_group)
          server_default_groups.push_back(*default_group);

        std::vector<char *> mysqld_args;
        std::vector<char *> mariabackup_args;
        mysqld_args.push_back(argv[0]);
        mariabackup_args.push_back(argv[0]);

        /* scan options for group and config file to load defaults from */
        for (i= 1; i < argc; i++)
        {
          char *optend= strcend(argv[i], '=');
          if (mysqld_args.size() > 1 ||
              strncmp(argv[i], "--mysqld-args", optend - argv[i]) == 0)
          {
            mysqld_args.push_back(argv[i]);
            continue;
          }
          else
            mariabackup_args.push_back(argv[i]);

          if (strncmp(argv[i], "--defaults-group", optend - argv[i]) == 0)
          {
            defaults_group= optend + 1;
            server_default_groups.push_back(defaults_group);
          }
          else if (strncmp(argv[i], "--login-path", optend - argv[i]) == 0)
          {
            append_defaults_group(optend + 1, xb_client_default_groups,
                                  array_elements(xb_client_default_groups));
          }
          else if (!strncmp(argv[i], "--prepare", optend - argv[i]))
          {
            prepare= true;
          }
          else if (!strncmp(argv[i], "--apply-log", optend - argv[i]))
          {
            prepare= true;
          }
          else if (!strncmp(argv[i], "--target-dir", optend - argv[i]) &&
                   *optend)
          {
            target_dir= optend + 1;
          }
          else if (!*optend && argv[i][0] != '-')
          {
            target_dir= argv[i];
          }
        }

        server_default_groups.push_back(NULL);
	snprintf(conf_file, sizeof(conf_file), "my");

	if (prepare && target_dir) {
		snprintf(conf_file, sizeof(conf_file),
			 "%s/backup-my.cnf", target_dir);
			if (!strncmp(argv[1], "--defaults-file=", 16)) {
				/* Remove defaults-file*/
				for (int i = 2; ; i++) {
					if ((argv[i-1]= argv[i]) == 0)
						break;
				}
				argc--;
			}
	}

        *argv_client= *argv_server= *argv_backup= &mariabackup_args[0];
        int argc_backup= static_cast<int>(mariabackup_args.size());
        int argc_client= argc_backup;
        int argc_server= argc_backup;

        /* 1) Load server groups and process server options, ignore unknown
         options */

        load_defaults_or_exit(conf_file, &server_default_groups[0],
                              &argc_server, argv_server);

	int n;
	for (n = 0; (*argv_server)[n]; n++) {};
	argc_server = n;

	print_param_str <<
		"# This MySQL options file was generated by XtraBackup.\n"
		"[" << defaults_group << "]\n";

	/* We want xtrabackup to ignore unknown options, because it only
	recognizes a small subset of server variables */
	my_getopt_skip_unknown = TRUE;

	/* Reset u_max_value for all options, as we don't want the
	--maximum-... modifier to set the actual option values */
	for (my_option *optp= xb_server_options; optp->name; optp++) {
		optp->u_max_value = (G_PTR *) &global_max_value;
	}

	/* Throw a descriptive error if --defaults-file or --defaults-extra-file
	is not the first command line argument */
	for (int i = 2 ; i < argc ; i++) {
		char *optend = strcend((argv)[i], '=');

		if (optend - argv[i] == 15 &&
			!strncmp(argv[i], "--defaults-file", optend - argv[i])) {
			die("--defaults-file must be specified first on the command line");
		}
		if (optend - argv[i] == 21 &&
			!strncmp(argv[i], "--defaults-extra-file",
				optend - argv[i])) {
			die("--defaults-extra-file must be specified first on the command line");
		}
	}

	if (argc_server > 0
	    && (ho_error=handle_options(&argc_server, argv_server,
					xb_server_options, xb_get_one_option)))
		exit(ho_error);

        /* 2) Load client groups and process client options, ignore unknown
         options */

	load_defaults_or_exit(conf_file, xb_client_default_groups,
			      &argc_client, argv_client);

	for (n = 0; (*argv_client)[n]; n++) {};
 	argc_client = n;

	if (innobackupex_mode && argc_client > 0) {
		if (!ibx_handle_options(&argc_client, argv_client)) {
			exit(EXIT_FAILURE);
		}
	}

	if (argc_client > 0
	    && (ho_error=handle_options(&argc_client, argv_client,
					xb_client_options, xb_get_one_option)))
		exit(ho_error);

        /* 3) Load backup groups and process client-server options, exit on
         unknown option */

        load_defaults_or_exit(conf_file, backup_default_groups, &argc_backup,
                              argv_backup);
        for (n= 0; (*argv_backup)[n]; n++)
        {
        };
        argc_backup= n;

        my_handle_options_init_variables = FALSE;

        if (argc_backup > 0 &&
            (ho_error= handle_options(&argc_backup, argv_backup,
                                      xb_server_options, xb_get_one_option)))
          exit(ho_error);

        /* Add back the program name handle_options removes */
        ++argc_backup;
        --(*argv_backup);

        if (innobackupex_mode && argc_backup > 0 &&
            !ibx_handle_options(&argc_backup, argv_backup))
          exit(EXIT_FAILURE);

        my_getopt_skip_unknown = FALSE;

        if (argc_backup > 0 &&
            (ho_error= handle_options(&argc_backup, argv_backup,
                                      xb_client_options, xb_get_one_option)))
          exit(ho_error);

        if (opt_password)
        {
          char *argument= opt_password;
          char *start= argument;
          opt_password= my_strdup(PSI_NOT_INSTRUMENTED, opt_password, MYF(MY_FAE));
          while (*argument)
            *argument++= 'x'; // Destroy argument
          if (*start)
            start[1]= 0;
        }

        /* 4) Process --mysqld-args options, ignore unknown options */

        my_getopt_skip_unknown = TRUE;

        int argc_mysqld = static_cast<int>(mysqld_args.size());
        if (argc_mysqld > 1)
        {
          char **argv_mysqld= &mysqld_args[0];
          if ((ho_error= handle_options(&argc_mysqld, &argv_mysqld,
                                        xb_server_options, xb_get_one_option)))
            exit(ho_error);
        }

        my_handle_options_init_variables = TRUE;

	/* Reject command line arguments that don't look like options, i.e. are
	not of the form '-X' (single-character options) or '--option' (long
	options) */
	for (int i = 0 ; i < argc_backup ; i++) {
		const char * const opt = (*argv_backup)[i];

		if (strncmp(opt, "--", 2) &&
		    !(strlen(opt) == 2 && opt[0] == '-')) {
			bool server_option = true;

			for (int j = 0; j < argc_backup; j++) {
				if (opt == (*argv_backup)[j]) {
					server_option = false;
					break;
				}
			}

			if (!server_option) {
				msg("mariabackup: Error:"
				    " unknown argument: '%s'", opt);
				exit(EXIT_FAILURE);
			}
		}
	}
}

static int main_low(char** argv);
static int get_exepath(char *buf, size_t size, const char *argv0);

/* ================= main =================== */
int main(int argc, char **argv)
{
  char **server_defaults;
  char **client_defaults;
  char **backup_defaults;

	if (get_exepath(mariabackup_exe,FN_REFLEN, argv[0]))
    strncpy(mariabackup_exe,argv[0], FN_REFLEN-1);


	if (argc > 1 )
	{
		/* In "prepare export", we need  to start mysqld 
		Since it is not always be installed on the machine,
		we start "mariabackup --mysqld", which acts as mysqld
		*/
		if (strcmp(argv[1], "--mysqld") == 0)
		{
			extern int mysqld_main(int argc, char **argv);
			argc--;
			argv++;
			argv[0]+=2;
			return mysqld_main(argc, argv);
		}
		if(strcmp(argv[1], "--innobackupex") == 0)
		{
			argv++;
			argc--;
			innobackupex_mode = true;
		}
	}
  
	if (argc > 1)
		strncpy(orig_argv1,argv[1],sizeof(orig_argv1) -1);

	init_signals();
	MY_INIT(argv[0]);

	xb_regex_init();

	capture_tool_command(argc, argv);

	if (mysql_server_init(-1, NULL, NULL))
	{
		die("mysql_server_init() failed");
	}

	system_charset_info = &my_charset_utf8mb3_general_ci;
	key_map_full.set_all();

	logger.init_base();
	logger.set_handlers(LOG_FILE, LOG_NONE, LOG_NONE);
	mysql_mutex_init(key_LOCK_error_log, &LOCK_error_log,
			 MY_MUTEX_INIT_FAST);

        handle_options(argc, argv, &server_defaults, &client_defaults,
                       &backup_defaults);

#ifndef DBUG_OFF
	if (dbug_option) {
		DBUG_SET_INITIAL(dbug_option);
		DBUG_SET(dbug_option);
	}
#endif
	/* Main functions for library */
	init_thr_timer(5);

	int status = main_low(server_defaults);

	end_thr_timer();
	backup_cleanup();

	if (innobackupex_mode) {
		ibx_cleanup();
	}

	free_defaults(server_defaults);
        free_defaults(client_defaults);
        free_defaults(backup_defaults);

#ifndef DBUG_OFF
	if (dbug_option) {
		DBUG_END();
	}
#endif

	logger.cleanup_base();
	cleanup_errmsgs();
	free_error_messages();
	mysql_mutex_destroy(&LOCK_error_log);

	if (status == EXIT_SUCCESS) {
		msg("completed OK!");
	}

	return status;
}

static int main_low(char** argv)
{
	if (innobackupex_mode) {
		if (!ibx_init()) {
			return(EXIT_FAILURE);
		}
	}

	if (!xtrabackup_print_param && !xtrabackup_prepare
	    && !strcmp(mysql_data_home, "./")) {
		if (!xtrabackup_print_param)
			usage();
		msg("mariabackup: Error: Please set parameter 'datadir'");
		return(EXIT_FAILURE);
	}

	/* Expand target-dir, incremental-basedir, etc. */

	char cwd[FN_REFLEN];
	my_getwd(cwd, sizeof(cwd), MYF(0));

	my_load_path(xtrabackup_real_target_dir,
		     xtrabackup_target_dir, cwd);
	unpack_dirname(xtrabackup_real_target_dir,
		       xtrabackup_real_target_dir);
	xtrabackup_target_dir= xtrabackup_real_target_dir;

	if (xtrabackup_incremental_basedir) {
		my_load_path(xtrabackup_real_incremental_basedir,
			     xtrabackup_incremental_basedir, cwd);
		unpack_dirname(xtrabackup_real_incremental_basedir,
			       xtrabackup_real_incremental_basedir);
		xtrabackup_incremental_basedir =
			xtrabackup_real_incremental_basedir;
	}

	if (xtrabackup_incremental_dir) {
		my_load_path(xtrabackup_real_incremental_dir,
			     xtrabackup_incremental_dir, cwd);
		unpack_dirname(xtrabackup_real_incremental_dir,
			       xtrabackup_real_incremental_dir);
		xtrabackup_incremental_dir = xtrabackup_real_incremental_dir;
	}

	if (xtrabackup_extra_lsndir) {
		my_load_path(xtrabackup_real_extra_lsndir,
			     xtrabackup_extra_lsndir, cwd);
		unpack_dirname(xtrabackup_real_extra_lsndir,
			       xtrabackup_real_extra_lsndir);
		xtrabackup_extra_lsndir = xtrabackup_real_extra_lsndir;
	}

	/* get default temporary directory */
	if (!opt_mysql_tmpdir || !opt_mysql_tmpdir[0]) {
		opt_mysql_tmpdir = getenv("TMPDIR");
#if defined(__WIN__)
		if (!opt_mysql_tmpdir) {
			opt_mysql_tmpdir = getenv("TEMP");
		}
		if (!opt_mysql_tmpdir) {
			opt_mysql_tmpdir = getenv("TMP");
		}
#endif
		if (!opt_mysql_tmpdir || !opt_mysql_tmpdir[0]) {
			opt_mysql_tmpdir = const_cast<char*>(DEFAULT_TMPDIR);
		}
	}

	/* temporary setting of enough size */
	srv_page_size_shift = UNIV_PAGE_SIZE_SHIFT_MAX;
	srv_page_size = UNIV_PAGE_SIZE_MAX;
	if (xtrabackup_backup && xtrabackup_incremental) {
		/* direct specification is only for --backup */
		/* and the lsn is prior to the other option */

		char* endchar;
		int error = 0;
		incremental_lsn = strtoll(xtrabackup_incremental, &endchar, 10);
		if (*endchar != '\0')
			error = 1;

		if (error) {
			msg("mariabackup: value '%s' may be wrong format for "
			    "incremental option.", xtrabackup_incremental);
			return(EXIT_FAILURE);
		}
	} else if (xtrabackup_backup && xtrabackup_incremental_basedir) {
		char	filename[FN_REFLEN];

		sprintf(filename, "%s/%s", xtrabackup_incremental_basedir, XTRABACKUP_METADATA_FILENAME);

		if (!xtrabackup_read_metadata(filename)) {
			msg("mariabackup: error: failed to read metadata from "
			    "%s", filename);
			return(EXIT_FAILURE);
		}

		incremental_lsn = metadata_to_lsn;
		xtrabackup_incremental = xtrabackup_incremental_basedir; //dummy
	} else if (xtrabackup_prepare && xtrabackup_incremental_dir) {
		char	filename[FN_REFLEN];

		sprintf(filename, "%s/%s", xtrabackup_incremental_dir, XTRABACKUP_METADATA_FILENAME);

		if (!xtrabackup_read_metadata(filename)) {
			msg("mariabackup: error: failed to read metadata from "
			    "%s", filename);
			return(EXIT_FAILURE);
		}

		incremental_lsn = metadata_from_lsn;
		incremental_to_lsn = metadata_to_lsn;
		incremental_last_lsn = metadata_last_lsn;
		xtrabackup_incremental = xtrabackup_incremental_dir; //dummy

	} else if (opt_incremental_history_name) {
		xtrabackup_incremental = opt_incremental_history_name;
	} else if (opt_incremental_history_uuid) {
		xtrabackup_incremental = opt_incremental_history_uuid;
	} else {
		xtrabackup_incremental = NULL;
	}

	if (xtrabackup_stream && !xtrabackup_backup) {
		msg("Warning: --stream parameter is ignored, it only works together with --backup.");
	}

	if (!xb_init()) {
		return(EXIT_FAILURE);
	}

	/* --print-param */
	if (xtrabackup_print_param) {
		printf("%s", print_param_str.str().c_str());
		return(EXIT_SUCCESS);
	}

	print_version();
	if (xtrabackup_incremental) {
		msg("incremental backup from " LSN_PF " is enabled.",
		    incremental_lsn);
	}

	if (xtrabackup_export && !srv_file_per_table) {
		msg("mariabackup: auto-enabling --innodb-file-per-table due to "
		    "the --export option");
		srv_file_per_table = TRUE;
	}

	/* cannot execute both for now */
	{
		int num = 0;

		if (xtrabackup_backup) num++;
		if (xtrabackup_prepare) num++;
		if (xtrabackup_copy_back) num++;
		if (xtrabackup_move_back) num++;
		if (xtrabackup_decrypt_decompress) num++;
		if (num != 1) { /* !XOR (for now) */
			usage();
			return(EXIT_FAILURE);
		}
	}

#ifndef __WIN__
	if (xtrabackup_debug_sync) {
		signal(SIGCONT, sigcont_handler);
	}
#endif

	/* --backup */
	if (xtrabackup_backup && !xtrabackup_backup_func()) {
		return(EXIT_FAILURE);
	}

	/* --prepare */
	if (xtrabackup_prepare
	    && !xtrabackup_prepare_func(argv)) {
		return(EXIT_FAILURE);
	}

	if (xtrabackup_copy_back || xtrabackup_move_back) {
		if (!check_if_param_set("datadir")) {
			mysql_data_home = get_default_datadir();
		}
		if (!copy_back())
			return(EXIT_FAILURE);
	}

	if (xtrabackup_decrypt_decompress && !decrypt_decompress()) {
		return(EXIT_FAILURE);
	}

	return(EXIT_SUCCESS);
}


static int get_exepath(char *buf, size_t size, const char *argv0)
{
#ifdef _WIN32
  DWORD ret = GetModuleFileNameA(NULL, buf, (DWORD)size);
  if (ret > 0)
    return 0;
#elif defined(__linux__)
  ssize_t ret = readlink("/proc/self/exe", buf, size-1);
  if(ret > 0)
    return 0;
#endif

  return my_realpath(buf, argv0, 0);
}


#if defined (__SANITIZE_ADDRESS__) && defined (__linux__)
/* Avoid LeakSanitizer's false positives. */
const char* __asan_default_options()
{
  return "detect_leaks=0";
}
#endif<|MERGE_RESOLUTION|>--- conflicted
+++ resolved
@@ -5381,11 +5381,6 @@
 		}
 
 		sync_check_init();
-<<<<<<< HEAD
-		ut_crc32_init();
-=======
-		ut_d(sync_check_enable());
->>>>>>> ccbe6bb6
 		recv_sys.create();
 		log_sys.create();
 		recv_sys.recovery_on = true;
