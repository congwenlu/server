--- conflicted
+++ resolved
@@ -186,12 +186,12 @@
 Conflicts: mariadb-server (<< ${source:Version}), mysql-server (<< ${source:Version}),
     mysql-server-4.1, mysql-server-5.0, mysql-server-5.1, mysql-server-5.5,
     mariadb-server-5.1, mariadb-server-5.2, mariadb-server-5.3,
-    mariadb-tokudb-engine-5.5
+    mariadb-tokudb-engine-5.5, mariadb-tokudb-engine-10.0
 Replaces: mariadb-server (<< ${source:Version}), mysql-server (<< ${source:Version}),
     mysql-server-4.1, mysql-server-5.0, mysql-server-5.1, mysql-server-5.5,
     mariadb-server-5.1, mariadb-server-5.2, mariadb-server-5.3,
     libmariadbclient16 (<< 5.3.4), libmariadbclient-dev (<< 5.5.0),
-    mariadb-tokudb-engine-5.5
+    mariadb-tokudb-engine-5.5, mariadb-tokudb-engine-10.0
 Description: MariaDB database server binaries
  MariaDB is a fast, stable and true multi-user, multi-threaded SQL database
  server. SQL (Structured Query Language) is the most popular database query
@@ -234,7 +234,6 @@
  This is an empty package that depends on the current "best" version of
  mariadb-test (currently mariadb-test-10.0), as determined by the MariaDB
  maintainers.
-<<<<<<< HEAD
 
 Package: mariadb-connect-engine-10.0
 Section: database
@@ -244,14 +243,3 @@
  Connect engine supports a number of file formats (dbf, xml, txt, bin, etc),
  connections to ODBC tables and remote MySQL tables, as well as a number of
  other interesting features.
-
-Package: mariadb-tokudb-engine-10.0
-Section: database
-Architecture: any
-Depends: mariadb-server-10.0
-Description: TokuDB storage engine for MariaDB
- TokuDB is a highly scalable, zero maintenance downtime, ACID and MVCC
- compliant MariaDB Storage Engine that offers powerful indexing-based query
- acceleration. http://www.tokutek.com/products/tokudb-for-mysql/
-=======
->>>>>>> 8aa233f6
