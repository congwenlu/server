/* Copyright (C) 2000 MySQL AB

   This program is free software; you can redistribute it and/or modify
   it under the terms of the GNU General Public License as published by
   the Free Software Foundation; either version 2 of the License, or
   (at your option) any later version.

   This program is distributed in the hope that it will be useful,
   but WITHOUT ANY WARRANTY; without even the implied warranty of
   MERCHANTABILITY or FITNESS FOR A PARTICULAR PURPOSE.  See the
   GNU General Public License for more details.

   You should have received a copy of the GNU General Public License
   along with this program; if not, write to the Free Software
   Foundation, Inc., 59 Temple Place, Suite 330, Boston, MA  02111-1307  USA */


/*
  Delete of records and truncate of tables.

  Multi-table deletes were introduced by Monty and Sinisa
*/



#include "mysql_priv.h"
#include "ha_innodb.h"
#include "sql_select.h"

int mysql_delete(THD *thd, TABLE_LIST *table_list, COND *conds, SQL_LIST *order,
                 ha_rows limit, ulong options)
{
  int		error;
  TABLE		*table;
  SQL_SELECT	*select=0;
  READ_RECORD	info;
  bool 		using_limit=limit != HA_POS_ERROR;
  bool		transactional_table, log_delayed, safe_update, const_cond; 
  ha_rows	deleted;
  TABLE_LIST    *delete_table_list= (TABLE_LIST*) 
    thd->lex->select_lex.table_list.first;
  DBUG_ENTER("mysql_delete");

  if ((open_and_lock_tables(thd, table_list)))
    DBUG_RETURN(-1);
  fix_tables_pointers(thd->lex->all_selects_list);
  table= table_list->table;
  table->file->info(HA_STATUS_VARIABLE | HA_STATUS_NO_LOCK);
  thd->proc_info="init";
  table->map=1;
  if (setup_conds(thd, delete_table_list, &conds) || 
      setup_ftfuncs(&thd->lex->select_lex))
    DBUG_RETURN(-1);
  if (find_real_table_in_list(table_list->next, 
			      table_list->db, table_list->real_name))
  {
    my_error(ER_UPDATE_TABLE_USED, MYF(0), table_list->real_name);
    DBUG_RETURN(-1);
  }

  const_cond= (!conds || conds->const_item());
  safe_update=test(thd->options & OPTION_SAFE_UPDATES);
  if (safe_update && const_cond)
  {
    send_error(thd,ER_UPDATE_WITHOUT_KEY_IN_SAFE_MODE);
    DBUG_RETURN(1);
  }

  if (thd->lex->duplicates == DUP_IGNORE)
    thd->lex->select_lex.no_error= 1;

  /* Test if the user wants to delete all rows */
  if (!using_limit && const_cond && (!conds || conds->val_int()) &&
      !(specialflag & (SPECIAL_NO_NEW_FUNC | SPECIAL_SAFE_MODE)))
  {
    deleted= table->file->records;
    if (!(error=table->file->delete_all_rows()))
    {
      error= -1;				// ok
      goto cleanup;
    }
    if (error != HA_ERR_WRONG_COMMAND)
    {
      table->file->print_error(error,MYF(0));
      error=0;
      goto cleanup;
    }
    /* Handler didn't support fast delete; Delete rows one by one */
  }

  table->used_keys.clear_all();
  table->quick_keys.clear_all();		// Can't use 'only index'
  select=make_select(table,0,0,conds,&error);
  if (error)
    DBUG_RETURN(-1);
  if ((select && select->check_quick(thd, safe_update, limit)) || !limit)
  {
    delete select;
    free_underlaid_joins(thd, &thd->lex->select_lex);
    send_ok(thd,0L);
    DBUG_RETURN(0);				// Nothing to delete
  }

  /* If running in safe sql mode, don't allow updates without keys */
  if (table->quick_keys.is_clear_all())
  {
    thd->server_status|=SERVER_QUERY_NO_INDEX_USED;
    if (safe_update && !using_limit)
    {
      delete select;
      free_underlaid_joins(thd, &thd->lex->select_lex);
      send_error(thd,ER_UPDATE_WITHOUT_KEY_IN_SAFE_MODE);
      DBUG_RETURN(1);
    }
  }
  if (options & OPTION_QUICK)
    (void) table->file->extra(HA_EXTRA_QUICK);

  if (order && order->elements)
  {
    uint         length;
    SORT_FIELD  *sortorder;
    TABLE_LIST   tables;
    List<Item>   fields;
    List<Item>   all_fields;
    ha_rows examined_rows;

    bzero((char*) &tables,sizeof(tables));
    tables.table = table;

    table->sort.io_cache = (IO_CACHE *) my_malloc(sizeof(IO_CACHE),
                                             MYF(MY_FAE | MY_ZEROFILL));
      if (thd->lex->select_lex.setup_ref_array(thd, order->elements) ||
<<<<<<< HEAD
          setup_order(thd, thd->lex->select_lex.ref_pointer_array, &tables,
=======
	  setup_order(thd, thd->lex->select_lex.ref_pointer_array, &tables,
>>>>>>> cddb39bc
		      fields, all_fields, (ORDER*) order->first) ||
	  !(sortorder=make_unireg_sortorder((ORDER*) order->first, &length)) ||
	  (table->sort.found_records = filesort(thd, table, sortorder, length,
					   select, HA_POS_ERROR,
					   &examined_rows))
	  == HA_POS_ERROR)
    {
      delete select;
      free_underlaid_joins(thd, &thd->lex->select_lex);
      DBUG_RETURN(-1);			// This will force out message
    }
    /*
      Filesort has already found and selected the rows we want to delete,
      so we don't need the where clause
    */
    delete select;
    select= 0;
  }

  init_read_record(&info,thd,table,select,1,1);
  deleted=0L;
  init_ftfuncs(thd, &thd->lex->select_lex, 1);
  thd->proc_info="updating";
  while (!(error=info.read_record(&info)) && !thd->killed &&
	 !thd->net.report_error)
  {
    // thd->net.report_error is tested to disallow delete row on error
    if (!(select && select->skipp_record())&& !thd->net.report_error )
    {
      if (!(error=table->file->delete_row(table->record[0])))
      {
	deleted++;
	if (!--limit && using_limit)
	{
	  error= -1;
	  break;
	}
      }
      else
      {
	table->file->print_error(error,MYF(0));
	/*
	  In < 4.0.14 we set the error number to 0 here, but that
	  was not sensible, because then MySQL would not roll back the
	  failed DELETE, and also wrote it to the binlog. For MyISAM
	  tables a DELETE probably never should fail (?), but for
	  InnoDB it can fail in a FOREIGN KEY error or an
	  out-of-tablespace error.
	*/
 	error= 1;
	break;
      }
    }
    else
      table->file->unlock_row();  // Row failed selection, release lock on it
  }
  thd->proc_info="end";
  end_read_record(&info);
  free_io_cache(table);				// Will not do any harm
  if (options & OPTION_QUICK)
    (void) table->file->extra(HA_EXTRA_NORMAL);

cleanup:
  /*
    Invalidate the table in the query cache if something changed. This must
    be before binlog writing and ha_autocommit_...
  */
  if (deleted)
  {
    query_cache_invalidate3(thd, table_list, 1);
  }

  transactional_table= table->file->has_transactions();
  log_delayed= (transactional_table || table->tmp_table);
  if (deleted && (error <= 0 || !transactional_table))
  {
    mysql_update_log.write(thd,thd->query, thd->query_length);
    if (mysql_bin_log.is_open())
    {
      if (error <= 0)
        thd->clear_error();
      Query_log_event qinfo(thd, thd->query, thd->query_length, 
			    log_delayed);
      if (mysql_bin_log.write(&qinfo) && transactional_table)
	error=1;
    }
    if (!log_delayed)
      thd->options|=OPTION_STATUS_NO_TRANS_UPDATE;
  }
  if (transactional_table)
  {
    if (ha_autocommit_or_rollback(thd,error >= 0))
      error=1;
  }

  if (thd->lock)
  {
    mysql_unlock_tables(thd, thd->lock);
    thd->lock=0;
  }
  delete select;
  free_underlaid_joins(thd, &thd->lex->select_lex);
  if (error >= 0 || thd->net.report_error)
    send_error(thd,thd->killed ? ER_SERVER_SHUTDOWN: 0);
  else
  {
    send_ok(thd,deleted);
    DBUG_PRINT("info",("%d records deleted",deleted));
  }
  DBUG_RETURN(0);
}


/***************************************************************************
  Delete multiple tables from join 
***************************************************************************/

#define MEM_STRIP_BUF_SIZE current_thd->variables.sortbuff_size

extern "C" int refposcmp2(void* arg, const void *a,const void *b)
{
  /* arg is a pointer to file->ref_length */
  return memcmp(a,b, *(int*) arg);
}

multi_delete::multi_delete(THD *thd_arg, TABLE_LIST *dt,
			   uint num_of_tables_arg)
  : delete_tables(dt), thd(thd_arg), deleted(0), found(0),
    num_of_tables(num_of_tables_arg), error(0),
    do_delete(0), transactional_tables(0), log_delayed(0), normal_tables(0)
{
  tempfiles = (Unique **) sql_calloc(sizeof(Unique *) * (num_of_tables-1));
}


int
multi_delete::prepare(List<Item> &values, SELECT_LEX_UNIT *u)
{
  DBUG_ENTER("multi_delete::prepare");
  unit= u;
  do_delete= 1;
  thd->proc_info="deleting from main table";
  DBUG_RETURN(0);
}


bool
multi_delete::initialize_tables(JOIN *join)
{
  TABLE_LIST *walk;
  Unique **tempfiles_ptr;
  DBUG_ENTER("initialize_tables");

  if ((thd->options & OPTION_SAFE_UPDATES) && error_if_full_join(join))
    DBUG_RETURN(1);

  table_map tables_to_delete_from=0;
  for (walk= delete_tables ; walk ; walk=walk->next)
    tables_to_delete_from|= walk->table->map;

  walk= delete_tables;
  for (JOIN_TAB *tab=join->join_tab, *end=join->join_tab+join->tables;
       tab < end;
       tab++)
  {
    if (tab->table->map & tables_to_delete_from)
    {
      /* We are going to delete from this table */
      TABLE *tbl=walk->table=tab->table;
      walk=walk->next;
      /* Don't use KEYREAD optimization on this table */
      tbl->no_keyread=1;
      tbl->used_keys.clear_all();
      if (tbl->file->has_transactions())
	log_delayed= transactional_tables= 1;
      else if (tbl->tmp_table != NO_TMP_TABLE)
	log_delayed= 1;
      else
	normal_tables= 1;
    }
  }
  walk= delete_tables;
  tempfiles_ptr= tempfiles;
  for (walk=walk->next ; walk ; walk=walk->next)
  {
    TABLE *table=walk->table;
    *tempfiles_ptr++= new Unique (refposcmp2,
				  (void *) &table->file->ref_length,
				  table->file->ref_length,
				  MEM_STRIP_BUF_SIZE);
  }
  init_ftfuncs(thd, thd->lex->current_select, 1);
  DBUG_RETURN(thd->is_fatal_error != 0);
}


multi_delete::~multi_delete()
{
  for (table_being_deleted=delete_tables ;
       table_being_deleted ;
       table_being_deleted=table_being_deleted->next)
  {
    TABLE *t=table_being_deleted->table;
    free_io_cache(t);				// Alloced by unique
    t->no_keyread=0;
  }

  for (uint counter= 0; counter < num_of_tables-1; counter++)
  {
    if (tempfiles[counter])
      delete tempfiles[counter];
  }
}


bool multi_delete::send_data(List<Item> &values)
{
  int secure_counter= -1;
  DBUG_ENTER("multi_delete::send_data");

  for (table_being_deleted=delete_tables ;
       table_being_deleted ;
       table_being_deleted=table_being_deleted->next, secure_counter++)
  {
    TABLE *table=table_being_deleted->table;

    /* Check if we are using outer join and we didn't find the row */
    if (table->status & (STATUS_NULL_ROW | STATUS_DELETED))
      continue;

    table->file->position(table->record[0]);
    found++;

    if (secure_counter < 0)
    {
      /* If this is the table we are scanning */
      table->status|= STATUS_DELETED;
      if (!(error=table->file->delete_row(table->record[0])))
	deleted++;
      else if (!table_being_deleted->next)
      {
	table->file->print_error(error,MYF(0));
	DBUG_RETURN(1);
      }
    }
    else
    {
      error=tempfiles[secure_counter]->unique_add((char*) table->file->ref);
      if (error)
      {
	error=-1;
	DBUG_RETURN(1);
      }
    }
  }
  DBUG_RETURN(0);
}

void multi_delete::send_error(uint errcode,const char *err)
{
  DBUG_ENTER("multi_delete::send_error");

  /* First send error what ever it is ... */
  ::send_error(thd,errcode,err);

  /* If nothing deleted return */
  if (!deleted)
    DBUG_VOID_RETURN;

  /* Something already deleted so we have to invalidate cache */
  query_cache_invalidate3(thd, delete_tables, 1);

  /* Below can happen when thread is killed early ... */
  if (!table_being_deleted)
    table_being_deleted=delete_tables;

  /*
    If rows from the first table only has been deleted and it is
    transactional, just do rollback.
    The same if all tables are transactional, regardless of where we are.
    In all other cases do attempt deletes ...
  */
  if ((table_being_deleted->table->file->has_transactions() &&
       table_being_deleted == delete_tables) || !normal_tables)
    ha_rollback_stmt(thd);
  else if (do_delete)
  {
    VOID(do_deletes(1));
  }
  DBUG_VOID_RETURN;
}


/*
  Do delete from other tables.
  Returns values:
	0 ok
	1 error
*/

int multi_delete::do_deletes(bool from_send_error)
{
  int local_error= 0, counter= 0;
  DBUG_ENTER("do_deletes");

  if (from_send_error)
  {
    /* Found out table number for 'table_being_deleted*/
    for (TABLE_LIST *aux=delete_tables;
	 aux != table_being_deleted;
	 aux=aux->next)
      counter++;
  }
  else
    table_being_deleted = delete_tables;

  do_delete= 0;
  if (!found)
    DBUG_RETURN(0);
  for (table_being_deleted=table_being_deleted->next;
       table_being_deleted ;
       table_being_deleted=table_being_deleted->next, counter++)
  { 
    TABLE *table = table_being_deleted->table;
    if (tempfiles[counter]->get(table))
    {
      local_error=1;
      break;
    }

    READ_RECORD	info;
    init_read_record(&info,thd,table,NULL,0,1);
    /*
      Ignore any rows not found in reference tables as they may already have
      been deleted by foreign key handling
    */
    info.ignore_not_found_rows= 1;
    while (!(local_error=info.read_record(&info)) && !thd->killed)
    {
      if ((local_error=table->file->delete_row(table->record[0])))
      {
	table->file->print_error(local_error,MYF(0));
	break;
      }
      deleted++;
    }
    end_read_record(&info);
    if (local_error == -1)				// End of file
      local_error = 0;
  }
  DBUG_RETURN(local_error);
}


/*
  Send ok to the client

  return:  0 sucess
	   1 error
*/

bool multi_delete::send_eof()
{
  thd->proc_info="deleting from reference tables";

  /* Does deletes for the last n - 1 tables, returns 0 if ok */
  int local_error= do_deletes(0);		// returns 0 if success

  /* reset used flags */
  thd->proc_info="end";

  /*
    We must invalidate the query cache before binlog writing and
    ha_autocommit_...
  */
  if (deleted)
    query_cache_invalidate3(thd, delete_tables, 1);

  /*
    Write the SQL statement to the binlog if we deleted
    rows and we succeeded, or also in an error case when there
    was a non-transaction-safe table involved, since
    modifications in it cannot be rolled back.
  */
  if (deleted && (error <= 0 || normal_tables))
  {
    mysql_update_log.write(thd,thd->query,thd->query_length);
    if (mysql_bin_log.is_open())
    {
      if (error <= 0)
        thd->clear_error();
      Query_log_event qinfo(thd, thd->query, thd->query_length,
			    log_delayed);
      if (mysql_bin_log.write(&qinfo) && !normal_tables)
	local_error=1;  // Log write failed: roll back the SQL statement
    }
    if (!log_delayed)
      thd->options|=OPTION_STATUS_NO_TRANS_UPDATE;
  }
  /* Commit or rollback the current SQL statement */ 
  if (transactional_tables)
    if (ha_autocommit_or_rollback(thd,local_error > 0))
      local_error=1;

  if (local_error)
    ::send_error(thd);
  else
    ::send_ok(thd, deleted);
  return 0;
}


/***************************************************************************
  TRUNCATE TABLE
****************************************************************************/

/*
  Optimize delete of all rows by doing a full generate of the table
  This will work even if the .ISM and .ISD tables are destroyed

  dont_send_ok should be set if:
  - We should always wants to generate the table (even if the table type
    normally can't safely do this.
  - We don't want an ok to be sent to the end user.
  - We don't want to log the truncate command
  - If we want to have a name lock on the table on exit without errors.
*/

int mysql_truncate(THD *thd, TABLE_LIST *table_list, bool dont_send_ok)
{
  HA_CREATE_INFO create_info;
  char path[FN_REFLEN];
  TABLE **table_ptr;
  int error;
  DBUG_ENTER("mysql_truncate");

  /* If it is a temporary table, close and regenerate it */
  if (!dont_send_ok && (table_ptr=find_temporary_table(thd,table_list->db,
						       table_list->real_name)))
  {
    TABLE *table= *table_ptr;
    HA_CREATE_INFO create_info;
    table->file->info(HA_STATUS_AUTO | HA_STATUS_NO_LOCK);
    bzero((char*) &create_info,sizeof(create_info));
    create_info.auto_increment_value=  table->file->auto_increment_value;
    create_info.default_table_charset= table->table_charset;

    db_type table_type=table->db_type;
    strmov(path,table->path);
    *table_ptr= table->next;			// Unlink table from list
    close_temporary(table,0);
    *fn_ext(path)=0;				// Remove the .frm extension
    ha_create_table(path, &create_info,1);
    // We don't need to call invalidate() because this table is not in cache
    if ((error= (int) !(open_temporary_table(thd, path, table_list->db,
					     table_list->real_name, 1))))
      (void) rm_temporary_table(table_type, path);
    /*
      If we return here we will not have logged the truncation to the bin log
      and we will not send_ok() to the client.
    */
    goto end; 
  }

  (void) sprintf(path,"%s/%s/%s%s",mysql_data_home,table_list->db,
		 table_list->real_name,reg_ext);
  fn_format(path,path,"","",4);

  if (!dont_send_ok)
  {
    db_type table_type;
    if ((table_type=get_table_type(path)) == DB_TYPE_UNKNOWN)
    {
      my_error(ER_NO_SUCH_TABLE, MYF(0), table_list->db,
	       table_list->real_name);
      DBUG_RETURN(-1);
    }
    if (!ha_supports_generate(table_type))
    {
      /* Probably InnoDB table */
      table_list->lock_type= TL_WRITE;
      DBUG_RETURN(mysql_delete(thd, table_list, (COND*) 0, (SQL_LIST*) 0,
			       HA_POS_ERROR, 0));
    }
    if (lock_and_wait_for_table_name(thd, table_list))
      DBUG_RETURN(-1);
  }

  bzero((char*) &create_info,sizeof(create_info));

  *fn_ext(path)=0;				// Remove the .frm extension
  error= ha_create_table(path,&create_info,1) ? -1 : 0;
  query_cache_invalidate3(thd, table_list, 0); 

end:
  if (!dont_send_ok)
  {
    if (!error)
    {
      mysql_update_log.write(thd,thd->query,thd->query_length);
      if (mysql_bin_log.is_open())
      {
        thd->clear_error();
	Query_log_event qinfo(thd, thd->query, thd->query_length,
			      thd->tmp_table);
	mysql_bin_log.write(&qinfo);
      }
      send_ok(thd);		// This should return record count
    }
    VOID(pthread_mutex_lock(&LOCK_open));
    unlock_table_name(thd, table_list);
    VOID(pthread_mutex_unlock(&LOCK_open));
  }
  else if (error)
  {
    VOID(pthread_mutex_lock(&LOCK_open));
    unlock_table_name(thd, table_list);
    VOID(pthread_mutex_unlock(&LOCK_open));
  }
  DBUG_RETURN(error ? -1 : 0);
}<|MERGE_RESOLUTION|>--- conflicted
+++ resolved
@@ -131,11 +131,7 @@
     table->sort.io_cache = (IO_CACHE *) my_malloc(sizeof(IO_CACHE),
                                              MYF(MY_FAE | MY_ZEROFILL));
       if (thd->lex->select_lex.setup_ref_array(thd, order->elements) ||
-<<<<<<< HEAD
-          setup_order(thd, thd->lex->select_lex.ref_pointer_array, &tables,
-=======
 	  setup_order(thd, thd->lex->select_lex.ref_pointer_array, &tables,
->>>>>>> cddb39bc
 		      fields, all_fields, (ORDER*) order->first) ||
 	  !(sortorder=make_unireg_sortorder((ORDER*) order->first, &length)) ||
 	  (table->sort.found_records = filesort(thd, table, sortorder, length,
