/* Copyright (C) 2000-2006 MySQL AB

   This program is free software; you can redistribute it and/or modify
   it under the terms of the GNU General Public License as published by
   the Free Software Foundation; version 2 of the License.

   This program is distributed in the hope that it will be useful,
   but WITHOUT ANY WARRANTY; without even the implied warranty of
   MERCHANTABILITY or FITNESS FOR A PARTICULAR PURPOSE.  See the
   GNU General Public License for more details.

   You should have received a copy of the GNU General Public License
   along with this program; if not, write to the Free Software
   Foundation, Inc., 59 Temple Place, Suite 330, Boston, MA  02111-1307  USA */

/**
  @addtogroup Replication
  @{

  @file
  
  @brief Binary log event definitions.  This includes generic code
  common to all types of log events, as well as specific code for each
  type of log event.
*/


#ifndef _log_event_h
#define _log_event_h

#if defined(USE_PRAGMA_INTERFACE) && !defined(MYSQL_CLIENT)
#pragma interface			/* gcc class implementation */
#endif

#include <my_bitmap.h>
#include "rpl_constants.h"

#ifdef MYSQL_CLIENT
#include "rpl_utility.h"
#include "hash.h"
#include "rpl_tblmap.h"
#include "rpl_tblmap.cc"
#endif

#ifndef MYSQL_CLIENT
#include "rpl_record.h"
#include "rpl_reporting.h"
#endif

#define PREFIX_SQL_LOAD "SQL_LOAD-"

/**
   Either assert or return an error.

   In debug build, the condition will be checked, but in non-debug
   builds, the error code given will be returned instead.

   @param COND   Condition to check
   @param ERRNO  Error number to return in non-debug builds
*/
#ifdef DBUG_OFF
#define ASSERT_OR_RETURN_ERROR(COND, ERRNO) \
  do { if (!(COND)) return ERRNO; } while (0)
#else
#define ASSERT_OR_RETURN_ERROR(COND, ERRNO) \
  DBUG_ASSERT(COND)
#endif

#define LOG_READ_EOF    -1
#define LOG_READ_BOGUS  -2
#define LOG_READ_IO     -3
#define LOG_READ_MEM    -5
#define LOG_READ_TRUNC  -6
#define LOG_READ_TOO_LARGE -7

#define LOG_EVENT_OFFSET 4

/*
   3 is MySQL 4.x; 4 is MySQL 5.0.0.
   Compared to version 3, version 4 has:
   - a different Start_log_event, which includes info about the binary log
   (sizes of headers); this info is included for better compatibility if the
   master's MySQL version is different from the slave's.
   - all events have a unique ID (the triplet (server_id, timestamp at server
   start, other) to be sure an event is not executed more than once in a
   multimaster setup, example:
                M1
              /   \
             v     v
             M2    M3
             \     /
              v   v
                S
   if a query is run on M1, it will arrive twice on S, so we need that S
   remembers the last unique ID it has processed, to compare and know if the
   event should be skipped or not. Example of ID: we already have the server id
   (4 bytes), plus:
   timestamp_when_the_master_started (4 bytes), a counter (a sequence number
   which increments every time we write an event to the binlog) (3 bytes).
   Q: how do we handle when the counter is overflowed and restarts from 0 ?

   - Query and Load (Create or Execute) events may have a more precise
     timestamp (with microseconds), number of matched/affected/warnings rows
   and fields of session variables: SQL_MODE,
   FOREIGN_KEY_CHECKS, UNIQUE_CHECKS, SQL_AUTO_IS_NULL, the collations and
   charsets, the PASSWORD() version (old/new/...).
*/
#define BINLOG_VERSION    4

/*
 We could have used SERVER_VERSION_LENGTH, but this introduces an
 obscure dependency - if somebody decided to change SERVER_VERSION_LENGTH
 this would break the replication protocol
*/
#define ST_SERVER_VER_LEN 50

/*
  These are flags and structs to handle all the LOAD DATA INFILE options (LINES
  TERMINATED etc).
*/

/*
  These are flags and structs to handle all the LOAD DATA INFILE options (LINES
  TERMINATED etc).
  DUMPFILE_FLAG is probably useless (DUMPFILE is a clause of SELECT, not of LOAD
  DATA).
*/
#define DUMPFILE_FLAG		0x1
#define OPT_ENCLOSED_FLAG	0x2
#define REPLACE_FLAG		0x4
#define IGNORE_FLAG		0x8

#define FIELD_TERM_EMPTY	0x1
#define ENCLOSED_EMPTY		0x2
#define LINE_TERM_EMPTY		0x4
#define LINE_START_EMPTY	0x8
#define ESCAPED_EMPTY		0x10

/*****************************************************************************

  old_sql_ex struct

 ****************************************************************************/
struct old_sql_ex
{
  char field_term;
  char enclosed;
  char line_term;
  char line_start;
  char escaped;
  char opt_flags;
  char empty_flags;
};

#define NUM_LOAD_DELIM_STRS 5

/*****************************************************************************

  sql_ex_info struct

 ****************************************************************************/
struct sql_ex_info
{
  sql_ex_info() {}                            /* Remove gcc warning */
  const char* field_term;
  const char* enclosed;
  const char* line_term;
  const char* line_start;
  const char* escaped;
  int cached_new_format;
  uint8 field_term_len,enclosed_len,line_term_len,line_start_len, escaped_len;
  char opt_flags;
  char empty_flags;

  // store in new format even if old is possible
  void force_new_format() { cached_new_format = 1;}
  int data_size()
  {
    return (new_format() ?
	    field_term_len + enclosed_len + line_term_len +
	    line_start_len + escaped_len + 6 : 7);
  }
  bool write_data(IO_CACHE* file);
  const char* init(const char* buf, const char* buf_end, bool use_new_format);
  bool new_format()
  {
    return ((cached_new_format != -1) ? cached_new_format :
	    (cached_new_format=(field_term_len > 1 ||
				enclosed_len > 1 ||
				line_term_len > 1 || line_start_len > 1 ||
				escaped_len > 1)));
  }
};

/*****************************************************************************

  MySQL Binary Log

  This log consists of events.  Each event has a fixed-length header,
  possibly followed by a variable length data body.

  The data body consists of an optional fixed length segment (post-header)
  and  an optional variable length segment.

  See the #defines below for the format specifics.

  The events which really update data are Query_log_event,
  Execute_load_query_log_event and old Load_log_event and
  Execute_load_log_event events (Execute_load_query is used together with
  Begin_load_query and Append_block events to replicate LOAD DATA INFILE.
  Create_file/Append_block/Execute_load (which includes Load_log_event)
  were used to replicate LOAD DATA before the 5.0.3).

 ****************************************************************************/

#define LOG_EVENT_HEADER_LEN 19     /* the fixed header length */
#define OLD_HEADER_LEN       13     /* the fixed header length in 3.23 */
/*
   Fixed header length, where 4.x and 5.0 agree. That is, 5.0 may have a longer
   header (it will for sure when we have the unique event's ID), but at least
   the first 19 bytes are the same in 4.x and 5.0. So when we have the unique
   event's ID, LOG_EVENT_HEADER_LEN will be something like 26, but
   LOG_EVENT_MINIMAL_HEADER_LEN will remain 19.
*/
#define LOG_EVENT_MINIMAL_HEADER_LEN 19

/* event-specific post-header sizes */
// where 3.23, 4.x and 5.0 agree
#define QUERY_HEADER_MINIMAL_LEN     (4 + 4 + 1 + 2)
// where 5.0 differs: 2 for len of N-bytes vars.
#define QUERY_HEADER_LEN     (QUERY_HEADER_MINIMAL_LEN + 2)
#define STOP_HEADER_LEN      0
#define LOAD_HEADER_LEN      (4 + 4 + 4 + 1 +1 + 4)
#define SLAVE_HEADER_LEN     0
#define START_V3_HEADER_LEN     (2 + ST_SERVER_VER_LEN + 4)
#define ROTATE_HEADER_LEN    8 // this is FROZEN (the Rotate post-header is frozen)
#define INTVAR_HEADER_LEN      0
#define CREATE_FILE_HEADER_LEN 4
#define APPEND_BLOCK_HEADER_LEN 4
#define EXEC_LOAD_HEADER_LEN   4
#define DELETE_FILE_HEADER_LEN 4
#define NEW_LOAD_HEADER_LEN    LOAD_HEADER_LEN
#define RAND_HEADER_LEN        0
#define USER_VAR_HEADER_LEN    0
#define FORMAT_DESCRIPTION_HEADER_LEN (START_V3_HEADER_LEN+1+LOG_EVENT_TYPES)
#define XID_HEADER_LEN         0
#define BEGIN_LOAD_QUERY_HEADER_LEN APPEND_BLOCK_HEADER_LEN
#define ROWS_HEADER_LEN        8
#define TABLE_MAP_HEADER_LEN   8
#define EXECUTE_LOAD_QUERY_EXTRA_HEADER_LEN (4 + 4 + 4 + 1)
#define EXECUTE_LOAD_QUERY_HEADER_LEN  (QUERY_HEADER_LEN + EXECUTE_LOAD_QUERY_EXTRA_HEADER_LEN)
#define INCIDENT_HEADER_LEN    2
/* 
  Max number of possible extra bytes in a replication event compared to a
  packet (i.e. a query) sent from client to master;
  First, an auxiliary log_event status vars estimation:
*/
#define MAX_SIZE_LOG_EVENT_STATUS (1 + 4          /* type, flags2 */   + \
                                   1 + 8          /* type, sql_mode */ + \
                                   1 + 1 + 255    /* type, length, catalog */ + \
                                   1 + 4          /* type, auto_increment */ + \
                                   1 + 6          /* type, charset */ + \
                                   1 + 1 + 255    /* type, length, time_zone */ + \
                                   1 + 2          /* type, lc_time_names_number */ + \
                                   1 + 2          /* type, charset_database_number */ + \
                                   1 + 8          /* type, table_map_for_update */ + \
                                   1 + 4          /* type, master_data_written */ + \
                                   1 + 16 + 1 + 60/* type, user_len, user, host_len, host */)
#define MAX_LOG_EVENT_HEADER   ( /* in order of Query_log_event::write */ \
  LOG_EVENT_HEADER_LEN + /* write_header */ \
  QUERY_HEADER_LEN     + /* write_data */   \
  EXECUTE_LOAD_QUERY_EXTRA_HEADER_LEN + /*write_post_header_for_derived */ \
  MAX_SIZE_LOG_EVENT_STATUS + /* status */ \
  NAME_LEN + 1)

/* 
   Event header offsets; 
   these point to places inside the fixed header.
*/

#define EVENT_TYPE_OFFSET    4
#define SERVER_ID_OFFSET     5
#define EVENT_LEN_OFFSET     9
#define LOG_POS_OFFSET       13
#define FLAGS_OFFSET         17

/* start event post-header (for v3 and v4) */

#define ST_BINLOG_VER_OFFSET  0
#define ST_SERVER_VER_OFFSET  2
#define ST_CREATED_OFFSET     (ST_SERVER_VER_OFFSET + ST_SERVER_VER_LEN)
#define ST_COMMON_HEADER_LEN_OFFSET (ST_CREATED_OFFSET + 4)

/* slave event post-header (this event is never written) */

#define SL_MASTER_PORT_OFFSET   8
#define SL_MASTER_POS_OFFSET    0
#define SL_MASTER_HOST_OFFSET   10

/* query event post-header */

#define Q_THREAD_ID_OFFSET	0
#define Q_EXEC_TIME_OFFSET	4
#define Q_DB_LEN_OFFSET		8
#define Q_ERR_CODE_OFFSET	9
#define Q_STATUS_VARS_LEN_OFFSET 11
#define Q_DATA_OFFSET		QUERY_HEADER_LEN
/* these are codes, not offsets; not more than 256 values (1 byte). */
#define Q_FLAGS2_CODE           0
#define Q_SQL_MODE_CODE         1
/*
  Q_CATALOG_CODE is catalog with end zero stored; it is used only by MySQL
  5.0.x where 0<=x<=3. We have to keep it to be able to replicate these
  old masters.
*/
#define Q_CATALOG_CODE          2
#define Q_AUTO_INCREMENT	3
#define Q_CHARSET_CODE          4
#define Q_TIME_ZONE_CODE        5
/*
  Q_CATALOG_NZ_CODE is catalog withOUT end zero stored; it is used by MySQL
  5.0.x where x>=4. Saves one byte in every Query_log_event in binlog,
  compared to Q_CATALOG_CODE. The reason we didn't simply re-use
  Q_CATALOG_CODE is that then a 5.0.3 slave of this 5.0.x (x>=4) master would
  crash (segfault etc) because it would expect a 0 when there is none.
*/
#define Q_CATALOG_NZ_CODE       6

#define Q_LC_TIME_NAMES_CODE    7

#define Q_CHARSET_DATABASE_CODE 8

#define Q_TABLE_MAP_FOR_UPDATE_CODE 9

#define Q_MASTER_DATA_WRITTEN_CODE 10

#define Q_INVOKER 11

/* Intvar event post-header */

/* Intvar event data */
#define I_TYPE_OFFSET        0
#define I_VAL_OFFSET         1

/* Rand event data */
#define RAND_SEED1_OFFSET 0
#define RAND_SEED2_OFFSET 8

/* User_var event data */
#define UV_VAL_LEN_SIZE        4
#define UV_VAL_IS_NULL         1
#define UV_VAL_TYPE_SIZE       1
#define UV_NAME_LEN_SIZE       4
#define UV_CHARSET_NUMBER_SIZE 4

/* Load event post-header */
#define L_THREAD_ID_OFFSET   0
#define L_EXEC_TIME_OFFSET   4
#define L_SKIP_LINES_OFFSET  8
#define L_TBL_LEN_OFFSET     12
#define L_DB_LEN_OFFSET      13
#define L_NUM_FIELDS_OFFSET  14
#define L_SQL_EX_OFFSET      18
#define L_DATA_OFFSET        LOAD_HEADER_LEN

/* Rotate event post-header */
#define R_POS_OFFSET       0
#define R_IDENT_OFFSET     8

/* CF to DF handle LOAD DATA INFILE */

/* CF = "Create File" */
#define CF_FILE_ID_OFFSET  0
#define CF_DATA_OFFSET     CREATE_FILE_HEADER_LEN

/* AB = "Append Block" */
#define AB_FILE_ID_OFFSET  0
#define AB_DATA_OFFSET     APPEND_BLOCK_HEADER_LEN

/* EL = "Execute Load" */
#define EL_FILE_ID_OFFSET  0

/* DF = "Delete File" */
#define DF_FILE_ID_OFFSET  0

/* TM = "Table Map" */
#define TM_MAPID_OFFSET    0
#define TM_FLAGS_OFFSET    6

/* RW = "RoWs" */
#define RW_MAPID_OFFSET    0
#define RW_FLAGS_OFFSET    6

/* ELQ = "Execute Load Query" */
#define ELQ_FILE_ID_OFFSET QUERY_HEADER_LEN
#define ELQ_FN_POS_START_OFFSET ELQ_FILE_ID_OFFSET + 4
#define ELQ_FN_POS_END_OFFSET ELQ_FILE_ID_OFFSET + 8
#define ELQ_DUP_HANDLING_OFFSET ELQ_FILE_ID_OFFSET + 12

/* 4 bytes which all binlogs should begin with */
#define BINLOG_MAGIC        (const uchar*) "\xfe\x62\x69\x6e"

/*
  The 2 flags below were useless :
  - the first one was never set
  - the second one was set in all Rotate events on the master, but not used for
  anything useful.
  So they are now removed and their place may later be reused for other
  flags. Then one must remember that Rotate events in 4.x have
  LOG_EVENT_FORCED_ROTATE_F set, so one should not rely on the value of the
  replacing flag when reading a Rotate event.
  I keep the defines here just to remember what they were.
*/
#ifdef TO_BE_REMOVED
#define LOG_EVENT_TIME_F            0x1
#define LOG_EVENT_FORCED_ROTATE_F   0x2
#endif

/*
   This flag only makes sense for Format_description_log_event. It is set
   when the event is written, and *reset* when a binlog file is
   closed (yes, it's the only case when MySQL modifies already written
   part of binlog).  Thus it is a reliable indicator that binlog was
   closed correctly.  (Stop_log_event is not enough, there's always a
   small chance that mysqld crashes in the middle of insert and end of
   the binlog would look like a Stop_log_event).

   This flag is used to detect a restart after a crash, and to provide
   "unbreakable" binlog. The problem is that on a crash storage engines
   rollback automatically, while binlog does not.  To solve this we use this
   flag and automatically append ROLLBACK to every non-closed binlog (append
   virtually, on reading, file itself is not changed). If this flag is found,
   mysqlbinlog simply prints "ROLLBACK" Replication master does not abort on
   binlog corruption, but takes it as EOF, and replication slave forces a
   rollback in this case.

   Note, that old binlogs does not have this flag set, so we get a
   a backward-compatible behaviour.
*/

#define LOG_EVENT_BINLOG_IN_USE_F       0x1

/**
  @def LOG_EVENT_THREAD_SPECIFIC_F

  If the query depends on the thread (for example: TEMPORARY TABLE).
  Currently this is used by mysqlbinlog to know it must print
  SET @@PSEUDO_THREAD_ID=xx; before the query (it would not hurt to print it
  for every query but this would be slow).
*/
#define LOG_EVENT_THREAD_SPECIFIC_F 0x4

/**
  @def LOG_EVENT_SUPPRESS_USE_F

  Suppress the generation of 'USE' statements before the actual
  statement. This flag should be set for any events that does not need
  the current database set to function correctly. Most notable cases
  are 'CREATE DATABASE' and 'DROP DATABASE'.

  This flags should only be used in exceptional circumstances, since
  it introduce a significant change in behaviour regarding the
  replication logic together with the flags --binlog-do-db and
  --replicated-do-db.
 */
#define LOG_EVENT_SUPPRESS_USE_F    0x8

/*
<<<<<<< HEAD
  This used to be LOG_EVENT_UPDATE_TABLE_MAP_VERSION_F, but is now unused.
 */
#define LOG_EVENT_UNUSED1_F 0x10
=======
  Note: this is a place holder for the flag
  LOG_EVENT_UPDATE_TABLE_MAP_VERSION_F (0x10), which is not used any
  more, please do not reused this value for other flags.
 */
>>>>>>> d9187582

/**
   @def LOG_EVENT_ARTIFICIAL_F
   
   Artificial events are created arbitarily and not written to binary
   log

   These events should not update the master log position when slave
   SQL thread executes them.
*/
#define LOG_EVENT_ARTIFICIAL_F 0x20

/**
   @def LOG_EVENT_RELAY_LOG_F
   
   Events with this flag set are created by slave IO thread and written
   to relay log
*/
#define LOG_EVENT_RELAY_LOG_F 0x40

/**
  @def OPTIONS_WRITTEN_TO_BIN_LOG

  OPTIONS_WRITTEN_TO_BIN_LOG are the bits of thd->options which must
  be written to the binlog. OPTIONS_WRITTEN_TO_BIN_LOG could be
  written into the Format_description_log_event, so that if later we
  don't want to replicate a variable we did replicate, or the
  contrary, it's doable. But it should not be too hard to decide once
  for all of what we replicate and what we don't, among the fixed 32
  bits of thd->options.

  I (Guilhem) have read through every option's usage, and it looks
  like OPTION_AUTO_IS_NULL and OPTION_NO_FOREIGN_KEYS are the only
  ones which alter how the query modifies the table. It's good to
  replicate OPTION_RELAXED_UNIQUE_CHECKS too because otherwise, the
  slave may insert data slower than the master, in InnoDB.
  OPTION_BIG_SELECTS is not needed (the slave thread runs with
  max_join_size=HA_POS_ERROR) and OPTION_BIG_TABLES is not needed
  either, as the manual says (because a too big in-memory temp table
  is automatically written to disk).
*/
#define OPTIONS_WRITTEN_TO_BIN_LOG \
  (OPTION_AUTO_IS_NULL | OPTION_NO_FOREIGN_KEY_CHECKS |  \
   OPTION_RELAXED_UNIQUE_CHECKS | OPTION_NOT_AUTOCOMMIT)

/* Shouldn't be defined before */
#define EXPECTED_OPTIONS \
  ((ULL(1) << 14) | (ULL(1) << 26) | (ULL(1) << 27) | (ULL(1) << 19))

#if OPTIONS_WRITTEN_TO_BIN_LOG != EXPECTED_OPTIONS
#error OPTIONS_WRITTEN_TO_BIN_LOG must NOT change their values!
#endif
#undef EXPECTED_OPTIONS         /* You shouldn't use this one */

/**
  @enum Log_event_type

  Enumeration type for the different types of log events.
*/
enum Log_event_type
{
  /*
    Every time you update this enum (when you add a type), you have to
    fix Format_description_log_event::Format_description_log_event().
  */
  UNKNOWN_EVENT= 0,
  START_EVENT_V3= 1,
  QUERY_EVENT= 2,
  STOP_EVENT= 3,
  ROTATE_EVENT= 4,
  INTVAR_EVENT= 5,
  LOAD_EVENT= 6,
  SLAVE_EVENT= 7,
  CREATE_FILE_EVENT= 8,
  APPEND_BLOCK_EVENT= 9,
  EXEC_LOAD_EVENT= 10,
  DELETE_FILE_EVENT= 11,
  /*
    NEW_LOAD_EVENT is like LOAD_EVENT except that it has a longer
    sql_ex, allowing multibyte TERMINATED BY etc; both types share the
    same class (Load_log_event)
  */
  NEW_LOAD_EVENT= 12,
  RAND_EVENT= 13,
  USER_VAR_EVENT= 14,
  FORMAT_DESCRIPTION_EVENT= 15,
  XID_EVENT= 16,
  BEGIN_LOAD_QUERY_EVENT= 17,
  EXECUTE_LOAD_QUERY_EVENT= 18,

  TABLE_MAP_EVENT = 19,

  /*
    These event numbers were used for 5.1.0 to 5.1.15 and are
    therefore obsolete.
   */
  PRE_GA_WRITE_ROWS_EVENT = 20,
  PRE_GA_UPDATE_ROWS_EVENT = 21,
  PRE_GA_DELETE_ROWS_EVENT = 22,

  /*
    These event numbers are used from 5.1.16 and forward
   */
  WRITE_ROWS_EVENT = 23,
  UPDATE_ROWS_EVENT = 24,
  DELETE_ROWS_EVENT = 25,

  /*
    Something out of the ordinary happened on the master
   */
  INCIDENT_EVENT= 26,

  /*
    Add new events here - right above this comment!
    Existing events (except ENUM_END_EVENT) should never change their numbers
  */

  ENUM_END_EVENT /* end marker */
};

/*
   The number of types we handle in Format_description_log_event (UNKNOWN_EVENT
   is not to be handled, it does not exist in binlogs, it does not have a
   format).
*/
#define LOG_EVENT_TYPES (ENUM_END_EVENT-1)

enum Int_event_type
{
  INVALID_INT_EVENT = 0, LAST_INSERT_ID_EVENT = 1, INSERT_ID_EVENT = 2
};


#ifndef MYSQL_CLIENT
class String;
class MYSQL_BIN_LOG;
class THD;
#endif

class Format_description_log_event;
class Relay_log_info;

#ifdef MYSQL_CLIENT
enum enum_base64_output_mode {
  BASE64_OUTPUT_NEVER= 0,
  BASE64_OUTPUT_AUTO= 1,
  BASE64_OUTPUT_ALWAYS= 2,
  BASE64_OUTPUT_UNSPEC= 3,
  BASE64_OUTPUT_DECODE_ROWS= 4,
  /* insert new output modes here */
  BASE64_OUTPUT_MODE_COUNT
};

/*
  A structure for mysqlbinlog to know how to print events

  This structure is passed to the event's print() methods,

  There are two types of settings stored here:
  1. Last db, flags2, sql_mode etc comes from the last printed event.
     They are stored so that only the necessary USE and SET commands
     are printed.
  2. Other information on how to print the events, e.g. short_form,
     hexdump_from.  These are not dependent on the last event.
*/
typedef struct st_print_event_info
{
  /*
    Settings for database, sql_mode etc that comes from the last event
    that was printed.  We cache these so that we don't have to print
    them if they are unchanged.
  */
  // TODO: have the last catalog here ??
  char db[FN_REFLEN+1]; // TODO: make this a LEX_STRING when thd->db is
  bool flags2_inited;
  uint32 flags2;
  bool sql_mode_inited;
  ulong sql_mode;		/* must be same as THD.variables.sql_mode */
  ulong auto_increment_increment, auto_increment_offset;
  bool charset_inited;
  char charset[6]; // 3 variables, each of them storable in 2 bytes
  char time_zone_str[MAX_TIME_ZONE_NAME_LENGTH];
  uint lc_time_names_number;
  uint charset_database_number;
  uint thread_id;
  bool thread_id_printed;

  st_print_event_info();

  ~st_print_event_info() {
    close_cached_file(&head_cache);
    close_cached_file(&body_cache);
  }
  bool init_ok() /* tells if construction was successful */
    { return my_b_inited(&head_cache) && my_b_inited(&body_cache); }


  /* Settings on how to print the events */
  bool short_form;
  enum_base64_output_mode base64_output_mode;
  /*
    This is set whenever a Format_description_event is printed.
    Later, when an event is printed in base64, this flag is tested: if
    no Format_description_event has been seen, it is unsafe to print
    the base64 event, so an error message is generated.
  */
  bool printed_fd_event;
  my_off_t hexdump_from;
  uint8 common_header_len;
  char delimiter[16];

#ifdef MYSQL_CLIENT
  uint verbose;
  table_mapping m_table_map;
  table_mapping m_table_map_ignored;
#endif

  /*
     These two caches are used by the row-based replication events to
     collect the header information and the main body of the events
     making up a statement.
   */
  IO_CACHE head_cache;
  IO_CACHE body_cache;
} PRINT_EVENT_INFO;
#endif


/**
  @class Log_event

  This is the abstract base class for binary log events.
  
  @section Log_event_binary_format Binary Format

  Any @c Log_event saved on disk consists of the following three
  components.

  - Common-Header
  - Post-Header
  - Body

  The Common-Header, documented in the table @ref Table_common_header
  "below", always has the same form and length within one version of
  MySQL.  Each event type specifies a format and length of the
  Post-Header.  The length of the Common-Header is the same for all
  events of the same type.  The Body may be of different format and
  length even for different events of the same type.  The binary
  formats of Post-Header and Body are documented separately in each
  subclass.  The binary format of Common-Header is as follows.

  <table>
  <caption>Common-Header</caption>

  <tr>
    <th>Name</th>
    <th>Format</th>
    <th>Description</th>
  </tr>

  <tr>
    <td>timestamp</td>
    <td>4 byte unsigned integer</td>
    <td>The time when the query started, in seconds since 1970.
    </td>
  </tr>

  <tr>
    <td>type</td>
    <td>1 byte enumeration</td>
    <td>See enum #Log_event_type.</td>
  </tr>

  <tr>
    <td>server_id</td>
    <td>4 byte unsigned integer</td>
    <td>Server ID of the server that created the event.</td>
  </tr>

  <tr>
    <td>total_size</td>
    <td>4 byte unsigned integer</td>
    <td>The total size of this event, in bytes.  In other words, this
    is the sum of the sizes of Common-Header, Post-Header, and Body.
    </td>
  </tr>

  <tr>
    <td>master_position</td>
    <td>4 byte unsigned integer</td>
    <td>The position of the next event in the master binary log, in
    bytes from the beginning of the file.  In a binlog that is not a
    relay log, this is just the position of the next event, in bytes
    from the beginning of the file.  In a relay log, this is
    the position of the next event in the master's binlog.
    </td>
  </tr>

  <tr>
    <td>flags</td>
    <td>2 byte bitfield</td>
    <td>See Log_event::flags.</td>
  </tr>
  </table>

  Summing up the numbers above, we see that the total size of the
  common header is 19 bytes.

  @subsection Log_event_format_of_atomic_primitives Format of Atomic Primitives

  - All numbers, whether they are 16-, 24-, 32-, or 64-bit numbers,
  are stored in little endian, i.e., the least significant byte first,
  unless otherwise specified.

  @anchor packed_integer
  - Some events use a special format for efficient representation of
  unsigned integers, called Packed Integer.  A Packed Integer has the
  capacity of storing up to 8-byte integers, while small integers
  still can use 1, 3, or 4 bytes.  The value of the first byte
  determines how to read the number, according to the following table:

  <table>
  <caption>Format of Packed Integer</caption>

  <tr>
    <th>First byte</th>
    <th>Format</th>
  </tr>

  <tr>
    <td>0-250</td>
    <td>The first byte is the number (in the range 0-250), and no more
    bytes are used.</td>
  </tr>

  <tr>
    <td>252</td>
    <td>Two more bytes are used.  The number is in the range
    251-0xffff.</td>
  </tr>

  <tr>
    <td>253</td>
    <td>Three more bytes are used.  The number is in the range
    0xffff-0xffffff.</td>
  </tr>

  <tr>
    <td>254</td>
    <td>Eight more bytes are used.  The number is in the range
    0xffffff-0xffffffffffffffff.</td>
  </tr>

  </table>

  - Strings are stored in various formats.  The format of each string
  is documented separately.
*/
class Log_event
{
public:
  /**
     Enumeration of what kinds of skipping (and non-skipping) that can
     occur when the slave executes an event.

     @see shall_skip
     @see do_shall_skip
   */
  enum enum_skip_reason {
    /**
       Don't skip event.
    */
    EVENT_SKIP_NOT,

    /**
       Skip event by ignoring it.

       This means that the slave skip counter will not be changed.
    */
    EVENT_SKIP_IGNORE,

    /**
       Skip event and decrease skip counter.
    */
    EVENT_SKIP_COUNT
  };


  /*
    The following type definition is to be used whenever data is placed 
    and manipulated in a common buffer. Use this typedef for buffers
    that contain data containing binary and character data.
  */
  typedef unsigned char Byte;

  /*
    The offset in the log where this event originally appeared (it is
    preserved in relay logs, making SHOW SLAVE STATUS able to print
    coordinates of the event in the master's binlog). Note: when a
    transaction is written by the master to its binlog (wrapped in
    BEGIN/COMMIT) the log_pos of all the queries it contains is the
    one of the BEGIN (this way, when one does SHOW SLAVE STATUS it
    sees the offset of the BEGIN, which is logical as rollback may
    occur), except the COMMIT query which has its real offset.
  */
  my_off_t log_pos;
  /*
     A temp buffer for read_log_event; it is later analysed according to the
     event's type, and its content is distributed in the event-specific fields.
  */
  char *temp_buf;
  /*
    Timestamp on the master(for debugging and replication of
    NOW()/TIMESTAMP).  It is important for queries and LOAD DATA
    INFILE. This is set at the event's creation time, except for Query
    and Load (et al.) events where this is set at the query's
    execution time, which guarantees good replication (otherwise, we
    could have a query and its event with different timestamps).
  */
  time_t when;
  /* The number of seconds the query took to run on the master. */
  ulong exec_time;
  /* Number of bytes written by write() function */
  ulong data_written;

  /*
    The master's server id (is preserved in the relay log; used to
    prevent from infinite loops in circular replication).
  */
  uint32 server_id;

  /**
    Some 16 flags. See the definitions above for LOG_EVENT_TIME_F,
    LOG_EVENT_FORCED_ROTATE_F, LOG_EVENT_THREAD_SPECIFIC_F, and
    LOG_EVENT_SUPPRESS_USE_F for notes.
  */
  uint16 flags;

  bool cache_stmt;

  /**
    A storage to cache the global system variable's value.
    Handling of a separate event will be governed its member.
  */
  ulong slave_exec_mode;

#ifndef MYSQL_CLIENT
  THD* thd;

  Log_event();
  Log_event(THD* thd_arg, uint16 flags_arg, bool cache_stmt);
  /*
    read_log_event() functions read an event from a binlog or relay
    log; used by SHOW BINLOG EVENTS, the binlog_dump thread on the
    master (reads master's binlog), the slave IO thread (reads the
    event sent by binlog_dump), the slave SQL thread (reads the event
    from the relay log).  If mutex is 0, the read will proceed without
    mutex.  We need the description_event to be able to parse the
    event (to know the post-header's size); in fact in read_log_event
    we detect the event's type, then call the specific event's
    constructor and pass description_event as an argument.
  */
  static Log_event* read_log_event(IO_CACHE* file,
				   pthread_mutex_t* log_lock,
                                   const Format_description_log_event
                                   *description_event);
  static int read_log_event(IO_CACHE* file, String* packet,
			    pthread_mutex_t* log_lock);
  /*
    init_show_field_list() prepares the column names and types for the
    output of SHOW BINLOG EVENTS; it is used only by SHOW BINLOG
    EVENTS.
  */
  static void init_show_field_list(List<Item>* field_list);
#ifdef HAVE_REPLICATION
  int net_send(Protocol *protocol, const char* log_name, my_off_t pos);

  /*
    pack_info() is used by SHOW BINLOG EVENTS; as print() it prepares and sends
    a string to display to the user, so it resembles print().
  */

  virtual void pack_info(Protocol *protocol);

#endif /* HAVE_REPLICATION */
  virtual const char* get_db()
  {
    return thd ? thd->db : 0;
  }
#else
  Log_event() : temp_buf(0) {}
    /* avoid having to link mysqlbinlog against libpthread */
  static Log_event* read_log_event(IO_CACHE* file,
                                   const Format_description_log_event
                                   *description_event);
  /* print*() functions are used by mysqlbinlog */
  virtual void print(FILE* file, PRINT_EVENT_INFO* print_event_info) = 0;
  void print_timestamp(IO_CACHE* file, time_t *ts = 0);
  void print_header(IO_CACHE* file, PRINT_EVENT_INFO* print_event_info,
                    bool is_more);
  void print_base64(IO_CACHE* file, PRINT_EVENT_INFO* print_event_info,
                    bool is_more);
#endif

  static void *operator new(size_t size)
  {
    return (void*) my_malloc((uint)size, MYF(MY_WME|MY_FAE));
  }

  static void operator delete(void *ptr, size_t size)
  {
    my_free((uchar*) ptr, MYF(MY_WME|MY_ALLOW_ZERO_PTR));
  }

  /* Placement version of the above operators */
  static void *operator new(size_t, void* ptr) { return ptr; }
  static void operator delete(void*, void*) { }

#ifndef MYSQL_CLIENT
  bool write_header(IO_CACHE* file, ulong data_length);
  virtual bool write(IO_CACHE* file)
  {
    return (write_header(file, get_data_size()) ||
            write_data_header(file) ||
            write_data_body(file));
  }
  virtual bool write_data_header(IO_CACHE* file)
  { return 0; }
  virtual bool write_data_body(IO_CACHE* file __attribute__((unused)))
  { return 0; }
  inline time_t get_time()
  {
    THD *tmp_thd;
    if (when)
      return when;
    if (thd)
      return thd->start_time;
    if ((tmp_thd= current_thd))
      return tmp_thd->start_time;
    return my_time(0);
  }
#endif
  virtual Log_event_type get_type_code() = 0;
  virtual bool is_valid() const = 0;
  void set_artificial_event() { flags |= LOG_EVENT_ARTIFICIAL_F; }
  void set_relay_log_event() { flags |= LOG_EVENT_RELAY_LOG_F; }
  bool is_artificial_event() const { return flags & LOG_EVENT_ARTIFICIAL_F; }
  bool is_relay_log_event() const { return flags & LOG_EVENT_RELAY_LOG_F; }
  inline bool get_cache_stmt() const { return cache_stmt; }
  Log_event(const char* buf, const Format_description_log_event
            *description_event);
  virtual ~Log_event() { free_temp_buf();}
  void register_temp_buf(char* buf) { temp_buf = buf; }
  void free_temp_buf()
  {
    if (temp_buf)
    {
      my_free(temp_buf, MYF(0));
      temp_buf = 0;
    }
  }
  /*
    Get event length for simple events. For complicated events the length
    is calculated during write()
  */
  virtual int get_data_size() { return 0;}
  static Log_event* read_log_event(const char* buf, uint event_len,
				   const char **error,
                                   const Format_description_log_event
                                   *description_event);
  /**
    Returns the human readable name of the given event type.
  */
  static const char* get_type_str(Log_event_type type);
  /**
    Returns the human readable name of this event's type.
  */
  const char* get_type_str();

  /* Return start of query time or current time */

#if !defined(MYSQL_CLIENT) && defined(HAVE_REPLICATION)
public:

  /**
     Apply the event to the database.

     This function represents the public interface for applying an
     event.

     @see do_apply_event
   */
  int apply_event(Relay_log_info const *rli)
  {
    return do_apply_event(rli);
  }


  /**
     Update the relay log position.

     This function represents the public interface for "stepping over"
     the event and will update the relay log information.

     @see do_update_pos
   */
  int update_pos(Relay_log_info *rli)
  {
    return do_update_pos(rli);
  }

  /**
     Decide if the event shall be skipped, and the reason for skipping
     it.

     @see do_shall_skip
   */
  enum_skip_reason shall_skip(Relay_log_info *rli)
  {
    return do_shall_skip(rli);
  }

protected:

  /**
     Helper function to ignore an event w.r.t. the slave skip counter.

     This function can be used inside do_shall_skip() for functions
     that cannot end a group. If the slave skip counter is 1 when
     seeing such an event, the event shall be ignored, the counter
     left intact, and processing continue with the next event.

     A typical usage is:
     @code
     enum_skip_reason do_shall_skip(Relay_log_info *rli) {
       return continue_group(rli);
     }
     @endcode

     @return Skip reason
   */
  enum_skip_reason continue_group(Relay_log_info *rli);

  /**
    Primitive to apply an event to the database.

    This is where the change to the database is made.

    @note The primitive is protected instead of private, since there
    is a hierarchy of actions to be performed in some cases.

    @see Format_description_log_event::do_apply_event()

    @param rli Pointer to relay log info structure

    @retval 0     Event applied successfully
    @retval errno Error code if event application failed
  */
  virtual int do_apply_event(Relay_log_info const *rli)
  {
    return 0;                /* Default implementation does nothing */
  }


  /**
     Advance relay log coordinates.

     This function is called to advance the relay log coordinates to
     just after the event.  It is essential that both the relay log
     coordinate and the group log position is updated correctly, since
     this function is used also for skipping events.

     Normally, each implementation of do_update_pos() shall:

     - Update the event position to refer to the position just after
       the event.

     - Update the group log position to refer to the position just
       after the event <em>if the event is last in a group</em>

     @param rli Pointer to relay log info structure

     @retval 0     Coordinates changed successfully
     @retval errno Error code if advancing failed (usually just
                   1). Observe that handler errors are returned by the
                   do_apply_event() function, and not by this one.
   */
  virtual int do_update_pos(Relay_log_info *rli);


  /**
     Decide if this event shall be skipped or not and the reason for
     skipping it.

     The default implementation decide that the event shall be skipped
     if either:

     - the server id of the event is the same as the server id of the
       server and <code>rli->replicate_same_server_id</code> is true,
       or

     - if <code>rli->slave_skip_counter</code> is greater than zero.

     @see do_apply_event
     @see do_update_pos

     @retval Log_event::EVENT_SKIP_NOT
     The event shall not be skipped and should be applied.

     @retval Log_event::EVENT_SKIP_IGNORE
     The event shall be skipped by just ignoring it, i.e., the slave
     skip counter shall not be changed. This happends if, for example,
     the originating server id of the event is the same as the server
     id of the slave.

     @retval Log_event::EVENT_SKIP_COUNT
     The event shall be skipped because the slave skip counter was
     non-zero. The caller shall decrease the counter by one.
   */
  virtual enum_skip_reason do_shall_skip(Relay_log_info *rli);
#endif
};


/*
   One class for each type of event.
   Two constructors for each class:
   - one to create the event for logging (when the server acts as a master),
   called after an update to the database is done,
   which accepts parameters like the query, the database, the options for LOAD
   DATA INFILE...
   - one to create the event from a packet (when the server acts as a slave),
   called before reproducing the update, which accepts parameters (like a
   buffer). Used to read from the master, from the relay log, and in
   mysqlbinlog. This constructor must be format-tolerant.
*/

/**
  @class Query_log_event
   
  A @c Query_log_event is created for each query that modifies the
  database, unless the query is logged row-based.

  @section Query_log_event_binary_format Binary format

  See @ref Log_event_binary_format "Binary format for log events" for
  a general discussion and introduction to the binary format of binlog
  events.

  The Post-Header has five components:

  <table>
  <caption>Post-Header for Query_log_event</caption>

  <tr>
    <th>Name</th>
    <th>Format</th>
    <th>Description</th>
  </tr>

  <tr>
    <td>slave_proxy_id</td>
    <td>4 byte unsigned integer</td>
    <td>An integer identifying the client thread that issued the
    query.  The id is unique per server.  (Note, however, that two
    threads on different servers may have the same slave_proxy_id.)
    This is used when a client thread creates a temporary table local
    to the client.  The slave_proxy_id is used to distinguish
    temporary tables that belong to different clients.
    </td>
  </tr>

  <tr>
    <td>exec_time</td>
    <td>4 byte unsigned integer</td>
    <td>The time from when the query started to when it was logged in
    the binlog, in seconds.</td>
  </tr>

  <tr>
    <td>db_len</td>
    <td>1 byte integer</td>
    <td>The length of the name of the currently selected database.</td>
  </tr>

  <tr>
    <td>error_code</td>
    <td>2 byte unsigned integer</td>
    <td>Error code generated by the master.  If the master fails, the
    slave will fail with the same error code, except for the error
    codes ER_DB_CREATE_EXISTS == 1007 and ER_DB_DROP_EXISTS == 1008.
    </td>
  </tr>

  <tr>
    <td>status_vars_len</td>
    <td>2 byte unsigned integer</td>
    <td>The length of the status_vars block of the Body, in bytes. See
    @ref query_log_event_status_vars "below".
    </td>
  </tr>
  </table>

  The Body has the following components:

  <table>
  <caption>Body for Query_log_event</caption>

  <tr>
    <th>Name</th>
    <th>Format</th>
    <th>Description</th>
  </tr>

  <tr>
    <td>@anchor query_log_event_status_vars status_vars</td>
    <td>status_vars_len bytes</td>
    <td>Zero or more status variables.  Each status variable consists
    of one byte identifying the variable stored, followed by the value
    of the variable.  The possible variables are listed separately in
    the table @ref Table_query_log_event_status_vars "below".  MySQL
    always writes events in the order defined below; however, it is
    capable of reading them in any order.  </td>
  </tr>

  <tr>
    <td>db</td>
    <td>db_len+1</td>
    <td>The currently selected database, as a null-terminated string.

    (The trailing zero is redundant since the length is already known;
    it is db_len from Post-Header.)
    </td>
  </tr>

  <tr>
    <td>query</td>
    <td>variable length string without trailing zero, extending to the
    end of the event (determined by the length field of the
    Common-Header)
    </td>
    <td>The SQL query.</td>
  </tr>
  </table>

  The following table lists the status variables that may appear in
  the status_vars field.

  @anchor Table_query_log_event_status_vars
  <table>
  <caption>Status variables for Query_log_event</caption>

  <tr>
    <th>Status variable</th>
    <th>1 byte identifier</th>
    <th>Format</th>
    <th>Description</th>
  </tr>

  <tr>
    <td>flags2</td>
    <td>Q_FLAGS2_CODE == 0</td>
    <td>4 byte bitfield</td>
    <td>The flags in @c thd->options, binary AND-ed with @c
    OPTIONS_WRITTEN_TO_BIN_LOG.  The @c thd->options bitfield contains
    options for "SELECT".  @c OPTIONS_WRITTEN identifies those options
    that need to be written to the binlog (not all do).  Specifically,
    @c OPTIONS_WRITTEN_TO_BIN_LOG equals (@c OPTION_AUTO_IS_NULL | @c
    OPTION_NO_FOREIGN_KEY_CHECKS | @c OPTION_RELAXED_UNIQUE_CHECKS |
    @c OPTION_NOT_AUTOCOMMIT), or 0x0c084000 in hex.

    These flags correspond to the SQL variables SQL_AUTO_IS_NULL,
    FOREIGN_KEY_CHECKS, UNIQUE_CHECKS, and AUTOCOMMIT, documented in
    the "SET Syntax" section of the MySQL Manual.

    This field is always written to the binlog in version >= 5.0, and
    never written in version < 5.0.
    </td>
  </tr>

  <tr>
    <td>sql_mode</td>
    <td>Q_SQL_MODE_CODE == 1</td>
    <td>8 byte bitfield</td>
    <td>The @c sql_mode variable.  See the section "SQL Modes" in the
    MySQL manual, and see mysql_priv.h for a list of the possible
    flags. Currently (2007-10-04), the following flags are available:
    <pre>
    MODE_REAL_AS_FLOAT==0x1
    MODE_PIPES_AS_CONCAT==0x2
    MODE_ANSI_QUOTES==0x4
    MODE_IGNORE_SPACE==0x8
    MODE_NOT_USED==0x10
    MODE_ONLY_FULL_GROUP_BY==0x20
    MODE_NO_UNSIGNED_SUBTRACTION==0x40
    MODE_NO_DIR_IN_CREATE==0x80
    MODE_POSTGRESQL==0x100
    MODE_ORACLE==0x200
    MODE_MSSQL==0x400
    MODE_DB2==0x800
    MODE_MAXDB==0x1000
    MODE_NO_KEY_OPTIONS==0x2000
    MODE_NO_TABLE_OPTIONS==0x4000
    MODE_NO_FIELD_OPTIONS==0x8000
    MODE_MYSQL323==0x10000
    MODE_MYSQL323==0x20000
    MODE_MYSQL40==0x40000
    MODE_ANSI==0x80000
    MODE_NO_AUTO_VALUE_ON_ZERO==0x100000
    MODE_NO_BACKSLASH_ESCAPES==0x200000
    MODE_STRICT_TRANS_TABLES==0x400000
    MODE_STRICT_ALL_TABLES==0x800000
    MODE_NO_ZERO_IN_DATE==0x1000000
    MODE_NO_ZERO_DATE==0x2000000
    MODE_INVALID_DATES==0x4000000
    MODE_ERROR_FOR_DIVISION_BY_ZERO==0x8000000
    MODE_TRADITIONAL==0x10000000
    MODE_NO_AUTO_CREATE_USER==0x20000000
    MODE_HIGH_NOT_PRECEDENCE==0x40000000
    MODE_PAD_CHAR_TO_FULL_LENGTH==0x80000000
    </pre>
    All these flags are replicated from the server.  However, all
    flags except @c MODE_NO_DIR_IN_CREATE are honored by the slave;
    the slave always preserves its old value of @c
    MODE_NO_DIR_IN_CREATE.  For a rationale, see comment in
    @c Query_log_event::do_apply_event in @c log_event.cc.

    This field is always written to the binlog.
    </td>
  </tr>

  <tr>
    <td>catalog</td>
    <td>Q_CATALOG_NZ_CODE == 6</td>
    <td>Variable-length string: the length in bytes (1 byte) followed
    by the characters (at most 255 bytes)
    </td>
    <td>Stores the client's current catalog.  Every database belongs
    to a catalog, the same way that every table belongs to a
    database.  Currently, there is only one catalog, "std".

    This field is written if the length of the catalog is > 0;
    otherwise it is not written.
    </td>
  </tr>

  <tr>
    <td>auto_increment</td>
    <td>Q_AUTO_INCREMENT == 3</td>
    <td>two 2 byte unsigned integers, totally 2+2=4 bytes</td>

    <td>The two variables auto_increment_increment and
    auto_increment_offset, in that order.  For more information, see
    "System variables" in the MySQL manual.

    This field is written if auto_increment > 1.  Otherwise, it is not
    written.
    </td>
  </tr>

  <tr>
    <td>charset</td>
    <td>Q_CHARSET_CODE == 4</td>
    <td>three 2 byte unsigned integers, totally 2+2+2=6 bytes</td>
    <td>The three variables character_set_client,
    collation_connection, and collation_server, in that order.
    character_set_client is a code identifying the character set and
    collation used by the client to encode the query.
    collation_connection identifies the character set and collation
    that the master converts the query to when it receives it; this is
    useful when comparing literal strings.  collation_server is the
    default character set and collation used when a new database is
    created.

    See also "Connection Character Sets and Collations" in the MySQL
    5.1 manual.

    All three variables are codes identifying a (character set,
    collation) pair.  To see which codes map to which pairs, run the
    query "SELECT id, character_set_name, collation_name FROM
    COLLATIONS".

    Cf. Q_CHARSET_DATABASE_CODE below.

    This field is always written.
    </td>
  </tr>

  <tr>
    <td>time_zone</td>
    <td>Q_TIME_ZONE_CODE == 5</td>
    <td>Variable-length string: the length in bytes (1 byte) followed
    by the characters (at most 255 bytes).
    <td>The time_zone of the master.

    See also "System Variables" and "MySQL Server Time Zone Support"
    in the MySQL manual.

    This field is written if the length of the time zone string is >
    0; otherwise, it is not written.
    </td>
  </tr>

  <tr>
    <td>lc_time_names_number</td>
    <td>Q_LC_TIME_NAMES_CODE == 7</td>
    <td>2 byte integer</td>
    <td>A code identifying a table of month and day names.  The
    mapping from codes to languages is defined in @c sql_locale.cc.

    This field is written if it is not 0, i.e., if the locale is not
    en_US.
    </td>
  </tr>

  <tr>
    <td>charset_database_number</td>
    <td>Q_CHARSET_DATABASE_CODE == 8</td>
    <td>2 byte integer</td>

    <td>The value of the collation_database system variable (in the
    source code stored in @c thd->variables.collation_database), which
    holds the code for a (character set, collation) pair as described
    above (see Q_CHARSET_CODE).

    collation_database was used in old versions (???WHEN).  Its value
    was loaded when issuing a "use db" query and could be changed by
    issuing a "SET collation_database=xxx" query.  It used to affect
    the "LOAD DATA INFILE" and "CREATE TABLE" commands.

    In newer versions, "CREATE TABLE" has been changed to take the
    character set from the database of the created table, rather than
    the character set of the current database.  This makes a
    difference when creating a table in another database than the
    current one.  "LOAD DATA INFILE" has not yet changed to do this,
    but there are plans to eventually do it, and to make
    collation_database read-only.

    This field is written if it is not 0.
    </td>
  </tr>
  <tr>
    <td>table_map_for_update</td>
    <td>Q_TABLE_MAP_FOR_UPDATE_CODE == 9</td>
    <td>8 byte integer</td>

    <td>The value of the table map that is to be updated by the
    multi-table update query statement. Every bit of this variable
    represents a table, and is set to 1 if the corresponding table is
    to be updated by this statement.

    The value of this variable is set when executing a multi-table update
    statement and used by slave to apply filter rules without opening
    all the tables on slave. This is required because some tables may
    not exist on slave because of the filter rules.
    </td>
  </tr>
  </table>

  @subsection Query_log_event_notes_on_previous_versions Notes on Previous Versions

  * Status vars were introduced in version 5.0.  To read earlier
  versions correctly, check the length of the Post-Header.

  * The status variable Q_CATALOG_CODE == 2 existed in MySQL 5.0.x,
  where 0<=x<=3.  It was identical to Q_CATALOG_CODE, except that the
  string had a trailing '\0'.  The '\0' was removed in 5.0.4 since it
  was redundant (the string length is stored before the string).  The
  Q_CATALOG_CODE will never be written by a new master, but can still
  be understood by a new slave.

  * See Q_CHARSET_DATABASE_CODE in the table above.

  * When adding new status vars, please don't forget to update the
  MAX_SIZE_LOG_EVENT_STATUS, and update function code_name

*/
class Query_log_event: public Log_event
{
  LEX_STRING user;
  LEX_STRING host;
protected:
  Log_event::Byte* data_buf;
public:
  const char* query;
  const char* catalog;
  const char* db;
  /*
    If we already know the length of the query string
    we pass it with q_len, so we would not have to call strlen()
    otherwise, set it to 0, in which case, we compute it with strlen()
  */
  uint32 q_len;
  uint32 db_len;
  uint16 error_code;
  ulong thread_id;
  /*
    For events created by Query_log_event::do_apply_event (and
    Load_log_event::do_apply_event()) we need the *original* thread
    id, to be able to log the event with the original (=master's)
    thread id (fix for BUG#1686).
  */
  ulong slave_proxy_id;

  /*
    Binlog format 3 and 4 start to differ (as far as class members are
    concerned) from here.
  */

  uint catalog_len;			// <= 255 char; 0 means uninited

  /*
    We want to be able to store a variable number of N-bit status vars:
    (generally N=32; but N=64 for SQL_MODE) a user may want to log the number
    of affected rows (for debugging) while another does not want to lose 4
    bytes in this.
    The storage on disk is the following:
    status_vars_len is part of the post-header,
    status_vars are in the variable-length part, after the post-header, before
    the db & query.
    status_vars on disk is a sequence of pairs (code, value) where 'code' means
    'sql_mode', 'affected' etc. Sometimes 'value' must be a short string, so
    its first byte is its length. For now the order of status vars is:
    flags2 - sql_mode - catalog - autoinc - charset
    We should add the same thing to Load_log_event, but in fact
    LOAD DATA INFILE is going to be logged with a new type of event (logging of
    the plain text query), so Load_log_event would be frozen, so no need. The
    new way of logging LOAD DATA INFILE would use a derived class of
    Query_log_event, so automatically benefit from the work already done for
    status variables in Query_log_event.
 */
  uint16 status_vars_len;

  /*
    'flags2' is a second set of flags (on top of those in Log_event), for
    session variables. These are thd->options which is & against a mask
    (OPTIONS_WRITTEN_TO_BIN_LOG).
    flags2_inited helps make a difference between flags2==0 (3.23 or 4.x
    master, we don't know flags2, so use the slave server's global options) and
    flags2==0 (5.0 master, we know this has a meaning of flags all down which
    must influence the query).
  */
  bool flags2_inited;
  bool sql_mode_inited;
  bool charset_inited;

  uint32 flags2;
  /* In connections sql_mode is 32 bits now but will be 64 bits soon */
  ulong sql_mode;
  ulong auto_increment_increment, auto_increment_offset;
  char charset[6];
  uint time_zone_len; /* 0 means uninited */
  const char *time_zone_str;
  uint lc_time_names_number; /* 0 means en_US */
  uint charset_database_number;
  /*
    map for tables that will be updated for a multi-table update query
    statement, for other query statements, this will be zero.
  */
  ulonglong table_map_for_update;
  /*
    Holds the original length of a Query_log_event that comes from a
    master of version < 5.0 (i.e., binlog_version < 4). When the IO
    thread writes the relay log, it augments the Query_log_event with a
    Q_MASTER_DATA_WRITTEN_CODE status_var that holds the original event
    length. This field is initialized to non-zero in the SQL thread when
    it reads this augmented event. SQL thread does not write 
    Q_MASTER_DATA_WRITTEN_CODE to the slave's server binlog.
  */
  uint32 master_data_written;

#ifndef MYSQL_CLIENT

  Query_log_event(THD* thd_arg, const char* query_arg, ulong query_length,
                  bool using_trans, bool suppress_use, int error);
  const char* get_db() { return db; }
#ifdef HAVE_REPLICATION
  void pack_info(Protocol* protocol);
#endif /* HAVE_REPLICATION */
#else
  void print_query_header(IO_CACHE* file, PRINT_EVENT_INFO* print_event_info);
  void print(FILE* file, PRINT_EVENT_INFO* print_event_info);
#endif

  Query_log_event();
  Query_log_event(const char* buf, uint event_len,
                  const Format_description_log_event *description_event,
                  Log_event_type event_type);
  ~Query_log_event()
  {
    if (data_buf)
      my_free((uchar*) data_buf, MYF(0));
  }
  Log_event_type get_type_code() { return QUERY_EVENT; }
#ifndef MYSQL_CLIENT
  bool write(IO_CACHE* file);
  virtual bool write_post_header_for_derived(IO_CACHE* file) { return FALSE; }
#endif
  bool is_valid() const { return query != 0; }

  /*
    Returns number of bytes additionaly written to post header by derived
    events (so far it is only Execute_load_query event).
  */
  virtual ulong get_post_header_size_for_derived() { return 0; }
  /* Writes derived event-specific part of post header. */

public:        /* !!! Public in this patch to allow old usage */
#if !defined(MYSQL_CLIENT) && defined(HAVE_REPLICATION)
  virtual enum_skip_reason do_shall_skip(Relay_log_info *rli);
  virtual int do_apply_event(Relay_log_info const *rli);
  virtual int do_update_pos(Relay_log_info *rli);

  int do_apply_event(Relay_log_info const *rli,
                       const char *query_arg,
                       uint32 q_len_arg);
#endif /* HAVE_REPLICATION */
  /*
    If true, the event always be applied by slave SQL thread or be printed by
    mysqlbinlog
   */
  bool is_trans_keyword()
  {
    /*
      Before the patch for bug#50407, The 'SAVEPOINT and ROLLBACK TO'
      queries input by user was written into log events directly.
      So the keywords can be written in both upper case and lower case
      together, strncasecmp is used to check both cases. they also could be
      binlogged with comments in the front of these keywords. for examples:
        / * bla bla * / SAVEPOINT a;
        / * bla bla * / ROLLBACK TO a;
      but we don't handle these cases and after the patch, both quiries are
      binlogged in upper case with no comments.
     */
    return !strncmp(query, "BEGIN", q_len) ||
      !strncmp(query, "COMMIT", q_len) ||
      !strncasecmp(query, "SAVEPOINT", 9) ||
      !strncasecmp(query, "ROLLBACK", 8);
  }
};


#ifdef HAVE_REPLICATION

/**
  @class Slave_log_event

  Note that this class is currently not used at all; no code writes a
  @c Slave_log_event (though some code in @c repl_failsafe.cc reads @c
  Slave_log_event).  So it's not a problem if this code is not
  maintained.

  @section Slave_log_event_binary_format Binary Format

  This event type has no Post-Header. The Body has the following
  four components.

  <table>
  <caption>Body for Slave_log_event</caption>

  <tr>
    <th>Name</th>
    <th>Format</th>
    <th>Description</th>
  </tr>

  <tr>
    <td>master_pos</td>
    <td>8 byte integer</td>
    <td>???TODO
    </td>
  </tr>

  <tr>
    <td>master_port</td>
    <td>2 byte integer</td>
    <td>???TODO</td>
  </tr>

  <tr>
    <td>master_host</td>
    <td>null-terminated string</td>
    <td>???TODO</td>
  </tr>

  <tr>
    <td>master_log</td>
    <td>null-terminated string</td>
    <td>???TODO</td>
  </tr>
  </table>
*/
class Slave_log_event: public Log_event
{
protected:
  char* mem_pool;
  void init_from_mem_pool(int data_size);
public:
  my_off_t master_pos;
  char* master_host;
  char* master_log;
  int master_host_len;
  int master_log_len;
  uint16 master_port;

#ifndef MYSQL_CLIENT
  Slave_log_event(THD* thd_arg, Relay_log_info* rli);
  void pack_info(Protocol* protocol);
#else
  void print(FILE* file, PRINT_EVENT_INFO* print_event_info);
#endif

  Slave_log_event(const char* buf, uint event_len);
  ~Slave_log_event();
  int get_data_size();
  bool is_valid() const { return master_host != 0; }
  Log_event_type get_type_code() { return SLAVE_EVENT; }
#ifndef MYSQL_CLIENT
  bool write(IO_CACHE* file);
#endif

private:
#if !defined(MYSQL_CLIENT) && defined(HAVE_REPLICATION)
  virtual int do_apply_event(Relay_log_info const* rli);
#endif
};

#endif /* HAVE_REPLICATION */


/**
  @class Load_log_event

  This log event corresponds to a "LOAD DATA INFILE" SQL query on the
  following form:

  @verbatim
   (1)    USE db;
   (2)    LOAD DATA [CONCURRENT] [LOCAL] INFILE 'file_name'
   (3)    [REPLACE | IGNORE]
   (4)    INTO TABLE 'table_name'
   (5)    [FIELDS
   (6)      [TERMINATED BY 'field_term']
   (7)      [[OPTIONALLY] ENCLOSED BY 'enclosed']
   (8)      [ESCAPED BY 'escaped']
   (9)    ]
  (10)    [LINES
  (11)      [TERMINATED BY 'line_term']
  (12)      [LINES STARTING BY 'line_start']
  (13)    ]
  (14)    [IGNORE skip_lines LINES]
  (15)    (field_1, field_2, ..., field_n)@endverbatim

  @section Load_log_event_binary_format Binary Format

  The Post-Header consists of the following six components.

  <table>
  <caption>Post-Header for Load_log_event</caption>

  <tr>
    <th>Name</th>
    <th>Format</th>
    <th>Description</th>
  </tr>

  <tr>
    <td>slave_proxy_id</td>
    <td>4 byte unsigned integer</td>
    <td>An integer identifying the client thread that issued the
    query.  The id is unique per server.  (Note, however, that two
    threads on different servers may have the same slave_proxy_id.)
    This is used when a client thread creates a temporary table local
    to the client.  The slave_proxy_id is used to distinguish
    temporary tables that belong to different clients.
    </td>
  </tr>

  <tr>
    <td>exec_time</td>
    <td>4 byte unsigned integer</td>
    <td>The time from when the query started to when it was logged in
    the binlog, in seconds.</td>
  </tr>

  <tr>
    <td>skip_lines</td>
    <td>4 byte unsigned integer</td>
    <td>The number on line (14) above, if present, or 0 if line (14)
    is left out.
    </td>
  </tr>

  <tr>
    <td>table_name_len</td>
    <td>1 byte unsigned integer</td>
    <td>The length of 'table_name' on line (4) above.</td>
  </tr>

  <tr>
    <td>db_len</td>
    <td>1 byte unsigned integer</td>
    <td>The length of 'db' on line (1) above.</td>
  </tr>

  <tr>
    <td>num_fields</td>
    <td>4 byte unsigned integer</td>
    <td>The number n of fields on line (15) above.</td>
  </tr>
  </table>    

  The Body contains the following components.

  <table>
  <caption>Body of Load_log_event</caption>

  <tr>
    <th>Name</th>
    <th>Format</th>
    <th>Description</th>
  </tr>

  <tr>
    <td>sql_ex</td>
    <td>variable length</td>

    <td>Describes the part of the query on lines (3) and
    (5)&ndash;(13) above.  More precisely, it stores the five strings
    (on lines) field_term (6), enclosed (7), escaped (8), line_term
    (11), and line_start (12); as well as a bitfield indicating the
    presence of the keywords REPLACE (3), IGNORE (3), and OPTIONALLY
    (7).

    The data is stored in one of two formats, called "old" and "new".
    The type field of Common-Header determines which of these two
    formats is used: type LOAD_EVENT means that the old format is
    used, and type NEW_LOAD_EVENT means that the new format is used.
    When MySQL writes a Load_log_event, it uses the new format if at
    least one of the five strings is two or more bytes long.
    Otherwise (i.e., if all strings are 0 or 1 bytes long), the old
    format is used.

    The new and old format differ in the way the five strings are
    stored.

    <ul>
    <li> In the new format, the strings are stored in the order
    field_term, enclosed, escaped, line_term, line_start. Each string
    consists of a length (1 byte), followed by a sequence of
    characters (0-255 bytes).  Finally, a boolean combination of the
    following flags is stored in 1 byte: REPLACE_FLAG==0x4,
    IGNORE_FLAG==0x8, and OPT_ENCLOSED_FLAG==0x2.  If a flag is set,
    it indicates the presence of the corresponding keyword in the SQL
    query.

    <li> In the old format, we know that each string has length 0 or
    1.  Therefore, only the first byte of each string is stored.  The
    order of the strings is the same as in the new format.  These five
    bytes are followed by the same 1 byte bitfield as in the new
    format.  Finally, a 1 byte bitfield called empty_flags is stored.
    The low 5 bits of empty_flags indicate which of the five strings
    have length 0.  For each of the following flags that is set, the
    corresponding string has length 0; for the flags that are not set,
    the string has length 1: FIELD_TERM_EMPTY==0x1,
    ENCLOSED_EMPTY==0x2, LINE_TERM_EMPTY==0x4, LINE_START_EMPTY==0x8,
    ESCAPED_EMPTY==0x10.
    </ul>

    Thus, the size of the new format is 6 bytes + the sum of the sizes
    of the five strings.  The size of the old format is always 7
    bytes.
    </td>
  </tr>

  <tr>
    <td>field_lens</td>
    <td>num_fields 1 byte unsigned integers</td>
    <td>An array of num_fields integers representing the length of
    each field in the query.  (num_fields is from the Post-Header).
    </td>
  </tr>

  <tr>
    <td>fields</td>
    <td>num_fields null-terminated strings</td>
    <td>An array of num_fields null-terminated strings, each
    representing a field in the query.  (The trailing zero is
    redundant, since the length are stored in the num_fields array.)
    The total length of all strings equals to the sum of all
    field_lens, plus num_fields bytes for all the trailing zeros.
    </td>
  </tr>

  <tr>
    <td>table_name</td>
    <td>null-terminated string of length table_len+1 bytes</td>
    <td>The 'table_name' from the query, as a null-terminated string.
    (The trailing zero is actually redundant since the table_len is
    known from Post-Header.)
    </td>
  </tr>

  <tr>
    <td>db</td>
    <td>null-terminated string of length db_len+1 bytes</td>
    <td>The 'db' from the query, as a null-terminated string.
    (The trailing zero is actually redundant since the db_len is known
    from Post-Header.)
    </td>
  </tr>

  <tr>
    <td>file_name</td>
    <td>variable length string without trailing zero, extending to the
    end of the event (determined by the length field of the
    Common-Header)
    </td>
    <td>The 'file_name' from the query.
    </td>
  </tr>

  </table>

  @subsection Load_log_event_notes_on_previous_versions Notes on Previous Versions

  This event type is understood by current versions, but only
  generated by MySQL 3.23 and earlier.
*/
class Load_log_event: public Log_event
{
private:
protected:
  int copy_log_event(const char *buf, ulong event_len,
                     int body_offset,
                     const Format_description_log_event* description_event);

public:
  uint get_query_buffer_length();
  void print_query(bool need_db, const char *cs, char *buf, char **end,
                   char **fn_start, char **fn_end);
  ulong thread_id;
  ulong slave_proxy_id;
  uint32 table_name_len;
  /*
    No need to have a catalog, as these events can only come from 4.x.
    TODO: this may become false if Dmitri pushes his new LOAD DATA INFILE in
    5.0 only (not in 4.x).
  */
  uint32 db_len;
  uint32 fname_len;
  uint32 num_fields;
  const char* fields;
  const uchar* field_lens;
  uint32 field_block_len;

  const char* table_name;
  const char* db;
  const char* fname;
  uint32 skip_lines;
  sql_ex_info sql_ex;
  bool local_fname;

  /* fname doesn't point to memory inside Log_event::temp_buf  */
  void set_fname_outside_temp_buf(const char *afname, uint alen)
  {
    fname= afname;
    fname_len= alen;
    local_fname= TRUE;
  }
  /* fname doesn't point to memory inside Log_event::temp_buf  */
  int  check_fname_outside_temp_buf()
  {
    return local_fname;
  }

#ifndef MYSQL_CLIENT
  String field_lens_buf;
  String fields_buf;

  Load_log_event(THD* thd, sql_exchange* ex, const char* db_arg,
		 const char* table_name_arg,
		 List<Item>& fields_arg, enum enum_duplicates handle_dup, bool ignore,
		 bool using_trans);
  void set_fields(const char* db, List<Item> &fields_arg,
                  Name_resolution_context *context);
  const char* get_db() { return db; }
#ifdef HAVE_REPLICATION
  void pack_info(Protocol* protocol);
#endif /* HAVE_REPLICATION */
#else
  void print(FILE* file, PRINT_EVENT_INFO* print_event_info);
  void print(FILE* file, PRINT_EVENT_INFO* print_event_info, bool commented);
#endif

  /*
    Note that for all the events related to LOAD DATA (Load_log_event,
    Create_file/Append/Exec/Delete, we pass description_event; however as
    logging of LOAD DATA is going to be changed in 4.1 or 5.0, this is only used
    for the common_header_len (post_header_len will not be changed).
  */
  Load_log_event(const char* buf, uint event_len,
                 const Format_description_log_event* description_event);
  ~Load_log_event()
  {}
  Log_event_type get_type_code()
  {
    return sql_ex.new_format() ? NEW_LOAD_EVENT: LOAD_EVENT;
  }
#ifndef MYSQL_CLIENT
  bool write_data_header(IO_CACHE* file);
  bool write_data_body(IO_CACHE* file);
#endif
  bool is_valid() const { return table_name != 0; }
  int get_data_size()
  {
    return (table_name_len + db_len + 2 + fname_len
	    + LOAD_HEADER_LEN
	    + sql_ex.data_size() + field_block_len + num_fields);
  }

public:        /* !!! Public in this patch to allow old usage */
#if !defined(MYSQL_CLIENT) && defined(HAVE_REPLICATION)
  virtual int do_apply_event(Relay_log_info const* rli)
  {
    return do_apply_event(thd->slave_net,rli,0);
  }

  int do_apply_event(NET *net, Relay_log_info const *rli,
                     bool use_rli_only_for_errors);
#endif
};

extern char server_version[SERVER_VERSION_LENGTH];

/**
  @class Start_log_event_v3

  Start_log_event_v3 is the Start_log_event of binlog format 3 (MySQL 3.23 and
  4.x).

  Format_description_log_event derives from Start_log_event_v3; it is
  the Start_log_event of binlog format 4 (MySQL 5.0), that is, the
  event that describes the other events' Common-Header/Post-Header
  lengths. This event is sent by MySQL 5.0 whenever it starts sending
  a new binlog if the requested position is >4 (otherwise if ==4 the
  event will be sent naturally).

  @section Start_log_event_v3_binary_format Binary Format
*/
class Start_log_event_v3: public Log_event
{
public:
  /*
    If this event is at the start of the first binary log since server
    startup 'created' should be the timestamp when the event (and the
    binary log) was created.  In the other case (i.e. this event is at
    the start of a binary log created by FLUSH LOGS or automatic
    rotation), 'created' should be 0.  This "trick" is used by MySQL
    >=4.0.14 slaves to know whether they must drop stale temporary
    tables and whether they should abort unfinished transaction.

    Note that when 'created'!=0, it is always equal to the event's
    timestamp; indeed Start_log_event is written only in log.cc where
    the first constructor below is called, in which 'created' is set
    to 'when'.  So in fact 'created' is a useless variable. When it is
    0 we can read the actual value from timestamp ('when') and when it
    is non-zero we can read the same value from timestamp
    ('when'). Conclusion:
     - we use timestamp to print when the binlog was created.
     - we use 'created' only to know if this is a first binlog or not.
     In 3.23.57 we did not pay attention to this identity, so mysqlbinlog in
     3.23.57 does not print 'created the_date' if created was zero. This is now
     fixed.
  */
  time_t created;
  uint16 binlog_version;
  char server_version[ST_SERVER_VER_LEN];
  /*
    We set this to 1 if we don't want to have the created time in the log,
    which is the case when we rollover to a new log.
  */
  bool dont_set_created;

#ifndef MYSQL_CLIENT
  Start_log_event_v3();
#ifdef HAVE_REPLICATION
  void pack_info(Protocol* protocol);
#endif /* HAVE_REPLICATION */
#else
  Start_log_event_v3() {}
  void print(FILE* file, PRINT_EVENT_INFO* print_event_info);
#endif

  Start_log_event_v3(const char* buf,
                     const Format_description_log_event* description_event);
  ~Start_log_event_v3() {}
  Log_event_type get_type_code() { return START_EVENT_V3;}
#ifndef MYSQL_CLIENT
  bool write(IO_CACHE* file);
#endif
  bool is_valid() const { return 1; }
  int get_data_size()
  {
    return START_V3_HEADER_LEN; //no variable-sized part
  }

protected:
#if !defined(MYSQL_CLIENT) && defined(HAVE_REPLICATION)
  virtual int do_apply_event(Relay_log_info const *rli);
  virtual enum_skip_reason do_shall_skip(Relay_log_info*)
  {
    /*
      Events from ourself should be skipped, but they should not
      decrease the slave skip counter.
     */
    if (this->server_id == ::server_id)
      return Log_event::EVENT_SKIP_IGNORE;
    else
      return Log_event::EVENT_SKIP_NOT;
  }
#endif
};


/**
  @class Format_description_log_event

  For binlog version 4.
  This event is saved by threads which read it, as they need it for future
  use (to decode the ordinary events).

  @section Format_description_log_event_binary_format Binary Format
*/

class Format_description_log_event: public Start_log_event_v3
{
public:
  /*
     The size of the fixed header which _all_ events have
     (for binlogs written by this version, this is equal to
     LOG_EVENT_HEADER_LEN), except FORMAT_DESCRIPTION_EVENT and ROTATE_EVENT
     (those have a header of size LOG_EVENT_MINIMAL_HEADER_LEN).
  */
  uint8 common_header_len;
  uint8 number_of_event_types;
  /* The list of post-headers' lengthes */
  uint8 *post_header_len;
  uchar server_version_split[3];
  const uint8 *event_type_permutation;

  Format_description_log_event(uint8 binlog_ver, const char* server_ver=0);
  Format_description_log_event(const char* buf, uint event_len,
                               const Format_description_log_event
                               *description_event);
  ~Format_description_log_event()
  {
    my_free((uchar*)post_header_len, MYF(MY_ALLOW_ZERO_PTR));
  }
  Log_event_type get_type_code() { return FORMAT_DESCRIPTION_EVENT;}
#ifndef MYSQL_CLIENT
  bool write(IO_CACHE* file);
#endif
  bool is_valid() const
  {
    return ((common_header_len >= ((binlog_version==1) ? OLD_HEADER_LEN :
                                   LOG_EVENT_MINIMAL_HEADER_LEN)) &&
            (post_header_len != NULL));
  }
  int get_data_size()
  {
    /*
      The vector of post-header lengths is considered as part of the
      post-header, because in a given version it never changes (contrary to the
      query in a Query_log_event).
    */
    return FORMAT_DESCRIPTION_HEADER_LEN;
  }

  void calc_server_version_split();

protected:
#if !defined(MYSQL_CLIENT) && defined(HAVE_REPLICATION)
  virtual int do_apply_event(Relay_log_info const *rli);
  virtual int do_update_pos(Relay_log_info *rli);
  virtual enum_skip_reason do_shall_skip(Relay_log_info *rli);
#endif
};


/**
  @class Intvar_log_event

  An Intvar_log_event will be created just before a Query_log_event,
  if the query uses one of the variables LAST_INSERT_ID or INSERT_ID.
  Each Intvar_log_event holds the value of one of these variables.

  @section Intvar_log_event_binary_format Binary Format

  The Post-Header for this event type is empty.  The Body has two
  components:

  <table>
  <caption>Body for Intvar_log_event</caption>

  <tr>
    <th>Name</th>
    <th>Format</th>
    <th>Description</th>
  </tr>

  <tr>
    <td>type</td>
    <td>1 byte enumeration</td>
    <td>One byte identifying the type of variable stored.  Currently,
    two identifiers are supported:  LAST_INSERT_ID_EVENT==1 and
    INSERT_ID_EVENT==2.
    </td>
  </tr>

  <tr>
    <td>value</td>
    <td>8 byte unsigned integer</td>
    <td>The value of the variable.</td>
  </tr>

  </table>
*/
class Intvar_log_event: public Log_event
{
public:
  ulonglong val;
  uchar type;

#ifndef MYSQL_CLIENT
  Intvar_log_event(THD* thd_arg,uchar type_arg, ulonglong val_arg)
    :Log_event(thd_arg,0,0),val(val_arg),type(type_arg)
  {}
#ifdef HAVE_REPLICATION
  void pack_info(Protocol* protocol);
#endif /* HAVE_REPLICATION */
#else
  void print(FILE* file, PRINT_EVENT_INFO* print_event_info);
#endif

  Intvar_log_event(const char* buf,
                   const Format_description_log_event *description_event);
  ~Intvar_log_event() {}
  Log_event_type get_type_code() { return INTVAR_EVENT;}
  const char* get_var_type_name();
  int get_data_size() { return  9; /* sizeof(type) + sizeof(val) */;}
#ifndef MYSQL_CLIENT
  bool write(IO_CACHE* file);
#endif
  bool is_valid() const { return 1; }

private:
#if !defined(MYSQL_CLIENT) && defined(HAVE_REPLICATION)
  virtual int do_apply_event(Relay_log_info const *rli);
  virtual int do_update_pos(Relay_log_info *rli);
  virtual enum_skip_reason do_shall_skip(Relay_log_info *rli);
#endif
};


/**
  @class Rand_log_event

  Logs random seed used by the next RAND(), and by PASSWORD() in 4.1.0.
  4.1.1 does not need it (it's repeatable again) so this event needn't be
  written in 4.1.1 for PASSWORD() (but the fact that it is written is just a
  waste, it does not cause bugs).

  The state of the random number generation consists of 128 bits,
  which are stored internally as two 64-bit numbers.

  @section Rand_log_event_binary_format Binary Format  

  The Post-Header for this event type is empty.  The Body has two
  components:

  <table>
  <caption>Body for Rand_log_event</caption>

  <tr>
    <th>Name</th>
    <th>Format</th>
    <th>Description</th>
  </tr>

  <tr>
    <td>seed1</td>
    <td>8 byte unsigned integer</td>
    <td>64 bit random seed1.</td>
  </tr>

  <tr>
    <td>seed2</td>
    <td>8 byte unsigned integer</td>
    <td>64 bit random seed2.</td>
  </tr>
  </table>
*/

class Rand_log_event: public Log_event
{
 public:
  ulonglong seed1;
  ulonglong seed2;

#ifndef MYSQL_CLIENT
  Rand_log_event(THD* thd_arg, ulonglong seed1_arg, ulonglong seed2_arg)
    :Log_event(thd_arg,0,0),seed1(seed1_arg),seed2(seed2_arg)
  {}
#ifdef HAVE_REPLICATION
  void pack_info(Protocol* protocol);
#endif /* HAVE_REPLICATION */
#else
  void print(FILE* file, PRINT_EVENT_INFO* print_event_info);
#endif

  Rand_log_event(const char* buf,
                 const Format_description_log_event *description_event);
  ~Rand_log_event() {}
  Log_event_type get_type_code() { return RAND_EVENT;}
  int get_data_size() { return 16; /* sizeof(ulonglong) * 2*/ }
#ifndef MYSQL_CLIENT
  bool write(IO_CACHE* file);
#endif
  bool is_valid() const { return 1; }

private:
#if !defined(MYSQL_CLIENT) && defined(HAVE_REPLICATION)
  virtual int do_apply_event(Relay_log_info const *rli);
  virtual int do_update_pos(Relay_log_info *rli);
  virtual enum_skip_reason do_shall_skip(Relay_log_info *rli);
#endif
};

/**
  @class Xid_log_event

  Logs xid of the transaction-to-be-committed in the 2pc protocol.
  Has no meaning in replication, slaves ignore it.

  @section Xid_log_event_binary_format Binary Format  
*/
#ifdef MYSQL_CLIENT
typedef ulonglong my_xid; // this line is the same as in handler.h
#endif

class Xid_log_event: public Log_event
{
 public:
   my_xid xid;

#ifndef MYSQL_CLIENT
  Xid_log_event(THD* thd_arg, my_xid x): Log_event(thd_arg,0,0), xid(x) {}
#ifdef HAVE_REPLICATION
  void pack_info(Protocol* protocol);
#endif /* HAVE_REPLICATION */
#else
  void print(FILE* file, PRINT_EVENT_INFO* print_event_info);
#endif

  Xid_log_event(const char* buf,
                const Format_description_log_event *description_event);
  ~Xid_log_event() {}
  Log_event_type get_type_code() { return XID_EVENT;}
  int get_data_size() { return sizeof(xid); }
#ifndef MYSQL_CLIENT
  bool write(IO_CACHE* file);
#endif
  bool is_valid() const { return 1; }

private:
#if !defined(MYSQL_CLIENT) && defined(HAVE_REPLICATION)
  virtual int do_apply_event(Relay_log_info const *rli);
  enum_skip_reason do_shall_skip(Relay_log_info *rli);
#endif
};

/**
  @class User_var_log_event

  Every time a query uses the value of a user variable, a User_var_log_event is
  written before the Query_log_event, to set the user variable.

  @section User_var_log_event_binary_format Binary Format  
*/

class User_var_log_event: public Log_event
{
public:
  char *name;
  uint name_len;
  char *val;
  ulong val_len;
  Item_result type;
  uint charset_number;
  bool is_null;
#ifndef MYSQL_CLIENT
  User_var_log_event(THD* thd_arg, char *name_arg, uint name_len_arg,
                     char *val_arg, ulong val_len_arg, Item_result type_arg,
		     uint charset_number_arg)
    :Log_event(), name(name_arg), name_len(name_len_arg), val(val_arg),
    val_len(val_len_arg), type(type_arg), charset_number(charset_number_arg)
    { is_null= !val; }
  void pack_info(Protocol* protocol);
#else
  void print(FILE* file, PRINT_EVENT_INFO* print_event_info);
#endif

  User_var_log_event(const char* buf,
                     const Format_description_log_event *description_event);
  ~User_var_log_event() {}
  Log_event_type get_type_code() { return USER_VAR_EVENT;}
#ifndef MYSQL_CLIENT
  bool write(IO_CACHE* file);
#endif
  bool is_valid() const { return 1; }

private:
#if !defined(MYSQL_CLIENT) && defined(HAVE_REPLICATION)
  virtual int do_apply_event(Relay_log_info const *rli);
  virtual int do_update_pos(Relay_log_info *rli);
  virtual enum_skip_reason do_shall_skip(Relay_log_info *rli);
#endif
};


/**
  @class Stop_log_event

  @section Stop_log_event_binary_format Binary Format

  The Post-Header and Body for this event type are empty; it only has
  the Common-Header.
*/
class Stop_log_event: public Log_event
{
public:
#ifndef MYSQL_CLIENT
  Stop_log_event() :Log_event()
  {}
#else
  void print(FILE* file, PRINT_EVENT_INFO* print_event_info);
#endif

  Stop_log_event(const char* buf,
                 const Format_description_log_event *description_event):
    Log_event(buf, description_event)
  {}
  ~Stop_log_event() {}
  Log_event_type get_type_code() { return STOP_EVENT;}
  bool is_valid() const { return 1; }

private:
#if !defined(MYSQL_CLIENT) && defined(HAVE_REPLICATION)
  virtual int do_update_pos(Relay_log_info *rli);
  virtual enum_skip_reason do_shall_skip(Relay_log_info *rli)
  {
    /*
      Events from ourself should be skipped, but they should not
      decrease the slave skip counter.
     */
    if (this->server_id == ::server_id)
      return Log_event::EVENT_SKIP_IGNORE;
    else
      return Log_event::EVENT_SKIP_NOT;
  }
#endif
};

/**
  @class Rotate_log_event

  This will be deprecated when we move to using sequence ids.

  @section Rotate_log_event_binary_format Binary Format

  The Post-Header has one component:

  <table>
  <caption>Post-Header for Rotate_log_event</caption>

  <tr>
    <th>Name</th>
    <th>Format</th>
    <th>Description</th>
  </tr>

  <tr>
    <td>position</td>
    <td>8 byte integer</td>
    <td>The position within the binlog to rotate to.</td>
  </tr>

  </table>

  The Body has one component:

  <table>
  <caption>Body for Rotate_log_event</caption>

  <tr>
    <th>Name</th>
    <th>Format</th>
    <th>Description</th>
  </tr>

  <tr>
    <td>new_log</td>
    <td>variable length string without trailing zero, extending to the
    end of the event (determined by the length field of the
    Common-Header)
    </td>
    <td>Name of the binlog to rotate to.</td>
  </tr>

  </table>
*/

class Rotate_log_event: public Log_event
{
public:
  enum {
    DUP_NAME= 2, // if constructor should dup the string argument
    RELAY_LOG=4  // rotate event for relay log
  };
  const char* new_log_ident;
  ulonglong pos;
  uint ident_len;
  uint flags;
#ifndef MYSQL_CLIENT
  Rotate_log_event(const char* new_log_ident_arg,
		   uint ident_len_arg,
		   ulonglong pos_arg, uint flags);
#ifdef HAVE_REPLICATION
  void pack_info(Protocol* protocol);
#endif /* HAVE_REPLICATION */
#else
  void print(FILE* file, PRINT_EVENT_INFO* print_event_info);
#endif

  Rotate_log_event(const char* buf, uint event_len,
                   const Format_description_log_event* description_event);
  ~Rotate_log_event()
  {
    if (flags & DUP_NAME)
      my_free((uchar*) new_log_ident, MYF(MY_ALLOW_ZERO_PTR));
  }
  Log_event_type get_type_code() { return ROTATE_EVENT;}
  int get_data_size() { return  ident_len + ROTATE_HEADER_LEN;}
  bool is_valid() const { return new_log_ident != 0; }
#ifndef MYSQL_CLIENT
  bool write(IO_CACHE* file);
#endif

private:
#if !defined(MYSQL_CLIENT) && defined(HAVE_REPLICATION)
  virtual int do_update_pos(Relay_log_info *rli);
  virtual enum_skip_reason do_shall_skip(Relay_log_info *rli);
#endif
};


/* the classes below are for the new LOAD DATA INFILE logging */

/**
  @class Create_file_log_event

  @section Create_file_log_event_binary_format Binary Format
*/

class Create_file_log_event: public Load_log_event
{
protected:
  /*
    Pretend we are Load event, so we can write out just
    our Load part - used on the slave when writing event out to
    SQL_LOAD-*.info file
  */
  bool fake_base;
public:
  uchar* block;
  const char *event_buf;
  uint block_len;
  uint file_id;
  bool inited_from_old;

#ifndef MYSQL_CLIENT
  Create_file_log_event(THD* thd, sql_exchange* ex, const char* db_arg,
			const char* table_name_arg,
			List<Item>& fields_arg,
			enum enum_duplicates handle_dup, bool ignore,
			uchar* block_arg, uint block_len_arg,
			bool using_trans);
#ifdef HAVE_REPLICATION
  void pack_info(Protocol* protocol);
#endif /* HAVE_REPLICATION */
#else
  void print(FILE* file, PRINT_EVENT_INFO* print_event_info);
  void print(FILE* file, PRINT_EVENT_INFO* print_event_info,
             bool enable_local);
#endif

  Create_file_log_event(const char* buf, uint event_len,
                        const Format_description_log_event* description_event);
  ~Create_file_log_event()
  {
    my_free((char*) event_buf, MYF(MY_ALLOW_ZERO_PTR));
  }

  Log_event_type get_type_code()
  {
    return fake_base ? Load_log_event::get_type_code() : CREATE_FILE_EVENT;
  }
  int get_data_size()
  {
    return (fake_base ? Load_log_event::get_data_size() :
	    Load_log_event::get_data_size() +
	    4 + 1 + block_len);
  }
  bool is_valid() const { return inited_from_old || block != 0; }
#ifndef MYSQL_CLIENT
  bool write_data_header(IO_CACHE* file);
  bool write_data_body(IO_CACHE* file);
  /*
    Cut out Create_file extentions and
    write it as Load event - used on the slave
  */
  bool write_base(IO_CACHE* file);
#endif

private:
#if !defined(MYSQL_CLIENT) && defined(HAVE_REPLICATION)
  virtual int do_apply_event(Relay_log_info const *rli);
#endif
};


/**
  @class Append_block_log_event

  @section Append_block_log_event_binary_format Binary Format
*/

class Append_block_log_event: public Log_event
{
public:
  uchar* block;
  uint block_len;
  uint file_id;
  /*
    'db' is filled when the event is created in mysql_load() (the
    event needs to have a 'db' member to be well filtered by
    binlog-*-db rules). 'db' is not written to the binlog (it's not
    used by Append_block_log_event::write()), so it can't be read in
    the Append_block_log_event(const char* buf, int event_len)
    constructor.  In other words, 'db' is used only for filtering by
    binlog-*-db rules.  Create_file_log_event is different: it's 'db'
    (which is inherited from Load_log_event) is written to the binlog
    and can be re-read.
  */
  const char* db;

#ifndef MYSQL_CLIENT
  Append_block_log_event(THD* thd, const char* db_arg, uchar* block_arg,
			 uint block_len_arg, bool using_trans);
#ifdef HAVE_REPLICATION
  void pack_info(Protocol* protocol);
  virtual int get_create_or_append() const;
#endif /* HAVE_REPLICATION */
#else
  void print(FILE* file, PRINT_EVENT_INFO* print_event_info);
#endif

  Append_block_log_event(const char* buf, uint event_len,
                         const Format_description_log_event
                         *description_event);
  ~Append_block_log_event() {}
  Log_event_type get_type_code() { return APPEND_BLOCK_EVENT;}
  int get_data_size() { return  block_len + APPEND_BLOCK_HEADER_LEN ;}
  bool is_valid() const { return block != 0; }
#ifndef MYSQL_CLIENT
  bool write(IO_CACHE* file);
  const char* get_db() { return db; }
#endif

private:
#if !defined(MYSQL_CLIENT) && defined(HAVE_REPLICATION)
  virtual int do_apply_event(Relay_log_info const *rli);
#endif
};


/**
  @class Delete_file_log_event

  @section Delete_file_log_event_binary_format Binary Format
*/

class Delete_file_log_event: public Log_event
{
public:
  uint file_id;
  const char* db; /* see comment in Append_block_log_event */

#ifndef MYSQL_CLIENT
  Delete_file_log_event(THD* thd, const char* db_arg, bool using_trans);
#ifdef HAVE_REPLICATION
  void pack_info(Protocol* protocol);
#endif /* HAVE_REPLICATION */
#else
  void print(FILE* file, PRINT_EVENT_INFO* print_event_info);
  void print(FILE* file, PRINT_EVENT_INFO* print_event_info,
             bool enable_local);
#endif

  Delete_file_log_event(const char* buf, uint event_len,
                        const Format_description_log_event* description_event);
  ~Delete_file_log_event() {}
  Log_event_type get_type_code() { return DELETE_FILE_EVENT;}
  int get_data_size() { return DELETE_FILE_HEADER_LEN ;}
  bool is_valid() const { return file_id != 0; }
#ifndef MYSQL_CLIENT
  bool write(IO_CACHE* file);
  const char* get_db() { return db; }
#endif

private:
#if !defined(MYSQL_CLIENT) && defined(HAVE_REPLICATION)
  virtual int do_apply_event(Relay_log_info const *rli);
#endif
};


/**
  @class Execute_load_log_event

  @section Delete_file_log_event_binary_format Binary Format
*/

class Execute_load_log_event: public Log_event
{
public:
  uint file_id;
  const char* db; /* see comment in Append_block_log_event */

#ifndef MYSQL_CLIENT
  Execute_load_log_event(THD* thd, const char* db_arg, bool using_trans);
#ifdef HAVE_REPLICATION
  void pack_info(Protocol* protocol);
#endif /* HAVE_REPLICATION */
#else
  void print(FILE* file, PRINT_EVENT_INFO* print_event_info);
#endif

  Execute_load_log_event(const char* buf, uint event_len,
                         const Format_description_log_event
                         *description_event);
  ~Execute_load_log_event() {}
  Log_event_type get_type_code() { return EXEC_LOAD_EVENT;}
  int get_data_size() { return  EXEC_LOAD_HEADER_LEN ;}
  bool is_valid() const { return file_id != 0; }
#ifndef MYSQL_CLIENT
  bool write(IO_CACHE* file);
  const char* get_db() { return db; }
#endif

private:
#if !defined(MYSQL_CLIENT) && defined(HAVE_REPLICATION)
  virtual int do_apply_event(Relay_log_info const *rli);
#endif
};


/**
  @class Begin_load_query_log_event

  Event for the first block of file to be loaded, its only difference from
  Append_block event is that this event creates or truncates existing file
  before writing data.

  @section Begin_load_query_log_event_binary_format Binary Format
*/
class Begin_load_query_log_event: public Append_block_log_event
{
public:
#ifndef MYSQL_CLIENT
  Begin_load_query_log_event(THD* thd_arg, const char *db_arg,
                             uchar* block_arg, uint block_len_arg,
                             bool using_trans);
#ifdef HAVE_REPLICATION
  Begin_load_query_log_event(THD* thd);
  int get_create_or_append() const;
#endif /* HAVE_REPLICATION */
#endif
  Begin_load_query_log_event(const char* buf, uint event_len,
                             const Format_description_log_event
                             *description_event);
  ~Begin_load_query_log_event() {}
  Log_event_type get_type_code() { return BEGIN_LOAD_QUERY_EVENT; }
private:
#if !defined(MYSQL_CLIENT) && defined(HAVE_REPLICATION)
  virtual enum_skip_reason do_shall_skip(Relay_log_info *rli);
#endif
};


/*
  Elements of this enum describe how LOAD DATA handles duplicates.
*/
enum enum_load_dup_handling { LOAD_DUP_ERROR= 0, LOAD_DUP_IGNORE,
                              LOAD_DUP_REPLACE };

/**
  @class Execute_load_query_log_event

  Event responsible for LOAD DATA execution, it similar to Query_log_event
  but before executing the query it substitutes original filename in LOAD DATA
  query with name of temporary file.

  @section Execute_load_query_log_event_binary_format Binary Format
*/
class Execute_load_query_log_event: public Query_log_event
{
public:
  uint file_id;       // file_id of temporary file
  uint fn_pos_start;  // pointer to the part of the query that should
                      // be substituted
  uint fn_pos_end;    // pointer to the end of this part of query
  /*
    We have to store type of duplicate handling explicitly, because
    for LOAD DATA it also depends on LOCAL option. And this part
    of query will be rewritten during replication so this information
    may be lost...
  */
  enum_load_dup_handling dup_handling;

#ifndef MYSQL_CLIENT
  Execute_load_query_log_event(THD* thd, const char* query_arg,
                               ulong query_length, uint fn_pos_start_arg,
                               uint fn_pos_end_arg,
                               enum_load_dup_handling dup_handling_arg,
                               bool using_trans, bool suppress_use,
                               int errcode);
#ifdef HAVE_REPLICATION
  void pack_info(Protocol* protocol);
#endif /* HAVE_REPLICATION */
#else
  void print(FILE* file, PRINT_EVENT_INFO* print_event_info);
  /* Prints the query as LOAD DATA LOCAL and with rewritten filename */
  void print(FILE* file, PRINT_EVENT_INFO* print_event_info,
	     const char *local_fname);
#endif
  Execute_load_query_log_event(const char* buf, uint event_len,
                               const Format_description_log_event
                               *description_event);
  ~Execute_load_query_log_event() {}

  Log_event_type get_type_code() { return EXECUTE_LOAD_QUERY_EVENT; }
  bool is_valid() const { return Query_log_event::is_valid() && file_id != 0; }

  ulong get_post_header_size_for_derived();
#ifndef MYSQL_CLIENT
  bool write_post_header_for_derived(IO_CACHE* file);
#endif

private:
#if !defined(MYSQL_CLIENT) && defined(HAVE_REPLICATION)
  virtual int do_apply_event(Relay_log_info const *rli);
#endif
};


#ifdef MYSQL_CLIENT
/**
  @class Unknown_log_event

  @section Unknown_log_event_binary_format Binary Format
*/
class Unknown_log_event: public Log_event
{
public:
  /*
    Even if this is an unknown event, we still pass description_event to
    Log_event's ctor, this way we can extract maximum information from the
    event's header (the unique ID for example).
  */
  Unknown_log_event(const char* buf,
                    const Format_description_log_event *description_event):
    Log_event(buf, description_event)
  {}
  ~Unknown_log_event() {}
  void print(FILE* file, PRINT_EVENT_INFO* print_event_info);
  Log_event_type get_type_code() { return UNKNOWN_EVENT;}
  bool is_valid() const { return 1; }
};
#endif
char *str_to_hex(char *to, const char *from, uint len);

/**
  @class Table_map_log_event

  In row-based mode, every row operation event is preceded by a
  Table_map_log_event which maps a table definition to a number.  The
  table definition consists of database name, table name, and column
  definitions.

  @section Table_map_log_event_binary_format Binary Format

  The Post-Header has the following components:

  <table>
  <caption>Post-Header for Table_map_log_event</caption>

  <tr>
    <th>Name</th>
    <th>Format</th>
    <th>Description</th>
  </tr>

  <tr>
    <td>table_id</td>
    <td>6 bytes unsigned integer</td>
    <td>The number that identifies the table.</td>
  </tr>

  <tr>
    <td>flags</td>
    <td>2 byte bitfield</td>
    <td>Reserved for future use; currently always 0.</td>
  </tr>

  </table>

  The Body has the following components:

  <table>
  <caption>Body for Table_map_log_event</caption>

  <tr>
    <th>Name</th>
    <th>Format</th>
    <th>Description</th>
  </tr>

  <tr>
    <td>database_name</td>
    <td>one byte string length, followed by null-terminated string</td>
    <td>The name of the database in which the table resides.  The name
    is represented as a one byte unsigned integer representing the
    number of bytes in the name, followed by length bytes containing
    the database name, followed by a terminating 0 byte.  (Note the
    redundancy in the representation of the length.)  </td>
  </tr>

  <tr>
    <td>table_name</td>
    <td>one byte string length, followed by null-terminated string</td>
    <td>The name of the table, encoded the same way as the database
    name above.</td>
  </tr>

  <tr>
    <td>column_count</td>
    <td>@ref packed_integer "Packed Integer"</td>
    <td>The number of columns in the table, represented as a packed
    variable-length integer.</td>
  </tr>

  <tr>
    <td>column_type</td>
    <td>List of column_count 1 byte enumeration values</td>
    <td>The type of each column in the table, listed from left to
    right.  Each byte is mapped to a column type according to the
    enumeration type enum_field_types defined in mysql_com.h.  The
    mapping of types to numbers is listed in the table @ref
    Table_table_map_log_event_column_types "below" (along with
    description of the associated metadata field).  </td>
  </tr>

  <tr>
    <td>metadata_length</td>
    <td>@ref packed_integer "Packed Integer"</td>
    <td>The length of the following metadata block</td>
  </tr>

  <tr>
    <td>metadata</td>
    <td>list of metadata for each column</td>
    <td>For each column from left to right, a chunk of data who's
    length and semantics depends on the type of the column.  The
    length and semantics for the metadata for each column are listed
    in the table @ref Table_table_map_log_event_column_types
    "below".</td>
  </tr>

  <tr>
    <td>null_bits</td>
    <td>column_count bits, rounded up to nearest byte</td>
    <td>For each column, a bit indicating whether data in the column
    can be NULL or not.  The number of bytes needed for this is
    int((column_count+7)/8).  The flag for the first column from the
    left is in the least-significant bit of the first byte, the second
    is in the second least significant bit of the first byte, the
    ninth is in the least significant bit of the second byte, and so
    on.  </td>
  </tr>

  </table>

  The table below lists all column types, along with the numerical
  identifier for it and the size and interpretation of meta-data used
  to describe the type.

  @anchor Table_table_map_log_event_column_types
  <table>
  <caption>Table_map_log_event column types: numerical identifier and
  metadata</caption>
  <tr>
    <th>Name</th>
    <th>Identifier</th>
    <th>Size of metadata in bytes</th>
    <th>Description of metadata</th>
  </tr>

  <tr>
    <td>MYSQL_TYPE_DECIMAL</td><td>0</td>
    <td>0</td>
    <td>No column metadata.</td>
  </tr>

  <tr>
    <td>MYSQL_TYPE_TINY</td><td>1</td>
    <td>0</td>
    <td>No column metadata.</td>
  </tr>

  <tr>
    <td>MYSQL_TYPE_SHORT</td><td>2</td>
    <td>0</td>
    <td>No column metadata.</td>
  </tr>

  <tr>
    <td>MYSQL_TYPE_LONG</td><td>3</td>
    <td>0</td>
    <td>No column metadata.</td>
  </tr>

  <tr>
    <td>MYSQL_TYPE_FLOAT</td><td>4</td>
    <td>1 byte</td>
    <td>1 byte unsigned integer, representing the "pack_length", which
    is equal to sizeof(float) on the server from which the event
    originates.</td>
  </tr>

  <tr>
    <td>MYSQL_TYPE_DOUBLE</td><td>5</td>
    <td>1 byte</td>
    <td>1 byte unsigned integer, representing the "pack_length", which
    is equal to sizeof(double) on the server from which the event
    originates.</td>
  </tr>

  <tr>
    <td>MYSQL_TYPE_NULL</td><td>6</td>
    <td>0</td>
    <td>No column metadata.</td>
  </tr>

  <tr>
    <td>MYSQL_TYPE_TIMESTAMP</td><td>7</td>
    <td>0</td>
    <td>No column metadata.</td>
  </tr>

  <tr>
    <td>MYSQL_TYPE_LONGLONG</td><td>8</td>
    <td>0</td>
    <td>No column metadata.</td>
  </tr>

  <tr>
    <td>MYSQL_TYPE_INT24</td><td>9</td>
    <td>0</td>
    <td>No column metadata.</td>
  </tr>

  <tr>
    <td>MYSQL_TYPE_DATE</td><td>10</td>
    <td>0</td>
    <td>No column metadata.</td>
  </tr>

  <tr>
    <td>MYSQL_TYPE_TIME</td><td>11</td>
    <td>0</td>
    <td>No column metadata.</td>
  </tr>

  <tr>
    <td>MYSQL_TYPE_DATETIME</td><td>12</td>
    <td>0</td>
    <td>No column metadata.</td>
  </tr>

  <tr>
    <td>MYSQL_TYPE_YEAR</td><td>13</td>
    <td>0</td>
    <td>No column metadata.</td>
  </tr>

  <tr>
    <td><i>MYSQL_TYPE_NEWDATE</i></td><td><i>14</i></td>
    <td>&ndash;</td>
    <td><i>This enumeration value is only used internally and cannot
    exist in a binlog.</i></td>
  </tr>

  <tr>
    <td>MYSQL_TYPE_VARCHAR</td><td>15</td>
    <td>2 bytes</td>
    <td>2 byte unsigned integer representing the maximum length of
    the string.</td>
  </tr>

  <tr>
    <td>MYSQL_TYPE_BIT</td><td>16</td>
    <td>2 bytes</td>
    <td>A 1 byte unsigned int representing the length in bits of the
    bitfield (0 to 64), followed by a 1 byte unsigned int
    representing the number of bytes occupied by the bitfield.  The
    number of bytes is either int((length+7)/8) or int(length/8).</td>
  </tr>

  <tr>
    <td>MYSQL_TYPE_NEWDECIMAL</td><td>246</td>
    <td>2 bytes</td>
    <td>A 1 byte unsigned int representing the precision, followed
    by a 1 byte unsigned int representing the number of decimals.</td>
  </tr>

  <tr>
    <td><i>MYSQL_TYPE_ENUM</i></td><td><i>247</i></td>
    <td>&ndash;</td>
    <td><i>This enumeration value is only used internally and cannot
    exist in a binlog.</i></td>
  </tr>

  <tr>
    <td><i>MYSQL_TYPE_SET</i></td><td><i>248</i></td>
    <td>&ndash;</td>
    <td><i>This enumeration value is only used internally and cannot
    exist in a binlog.</i></td>
  </tr>

  <tr>
    <td>MYSQL_TYPE_TINY_BLOB</td><td>249</td>
    <td>&ndash;</td>
    <td><i>This enumeration value is only used internally and cannot
    exist in a binlog.</i></td>
  </tr>

  <tr>
    <td><i>MYSQL_TYPE_MEDIUM_BLOB</i></td><td><i>250</i></td>
    <td>&ndash;</td>
    <td><i>This enumeration value is only used internally and cannot
    exist in a binlog.</i></td>
  </tr>

  <tr>
    <td><i>MYSQL_TYPE_LONG_BLOB</i></td><td><i>251</i></td>
    <td>&ndash;</td>
    <td><i>This enumeration value is only used internally and cannot
    exist in a binlog.</i></td>
  </tr>

  <tr>
    <td>MYSQL_TYPE_BLOB</td><td>252</td>
    <td>1 byte</td>
    <td>The pack length, i.e., the number of bytes needed to represent
    the length of the blob: 1, 2, 3, or 4.</td>
  </tr>

  <tr>
    <td>MYSQL_TYPE_VAR_STRING</td><td>253</td>
    <td>2 bytes</td>
    <td>This is used to store both strings and enumeration values.
    The first byte is a enumeration value storing the <i>real
    type</i>, which may be either MYSQL_TYPE_VAR_STRING or
    MYSQL_TYPE_ENUM.  The second byte is a 1 byte unsigned integer
    representing the field size, i.e., the number of bytes needed to
    store the length of the string.</td>
  </tr>

  <tr>
    <td>MYSQL_TYPE_STRING</td><td>254</td>
    <td>2 bytes</td>
    <td>The first byte is always MYSQL_TYPE_VAR_STRING (i.e., 253).
    The second byte is the field size, i.e., the number of bytes in
    the representation of size of the string: 3 or 4.</td>
  </tr>

  <tr>
    <td>MYSQL_TYPE_GEOMETRY</td><td>255</td>
    <td>1 byte</td>
    <td>The pack length, i.e., the number of bytes needed to represent
    the length of the geometry: 1, 2, 3, or 4.</td>
  </tr>

  </table>
*/
class Table_map_log_event : public Log_event
{
public:
  /* Constants */
  enum
  {
    TYPE_CODE = TABLE_MAP_EVENT
  };

  /**
     Enumeration of the errors that can be returned.
   */
  enum enum_error
  {
    ERR_OPEN_FAILURE = -1,               /**< Failure to open table */
    ERR_OK = 0,                                 /**< No error */
    ERR_TABLE_LIMIT_EXCEEDED = 1,      /**< No more room for tables */
    ERR_OUT_OF_MEM = 2,                         /**< Out of memory */
    ERR_BAD_TABLE_DEF = 3,     /**< Table definition does not match */
    ERR_RBR_TO_SBR = 4  /**< daisy-chanining RBR to SBR not allowed */
  };

  enum enum_flag
  {
    /* 
       Nothing here right now, but the flags support is there in
       preparation for changes that are coming.  Need to add a
       constant to make it compile under HP-UX: aCC does not like
       empty enumerations.
    */
    ENUM_FLAG_COUNT
  };

  typedef uint16 flag_set;

  /* Special constants representing sets of flags */
  enum 
  {
    TM_NO_FLAGS = 0U,
    TM_BIT_LEN_EXACT_F = (1U << 0)
  };

  flag_set get_flags(flag_set flag) const { return m_flags & flag; }

#ifndef MYSQL_CLIENT
  Table_map_log_event(THD *thd, TABLE *tbl, ulong tid, bool is_transactional);
#endif
#ifdef HAVE_REPLICATION
  Table_map_log_event(const char *buf, uint event_len, 
                      const Format_description_log_event *description_event);
#endif

  ~Table_map_log_event();

#ifdef MYSQL_CLIENT
  table_def *create_table_def()
  {
    return new table_def(m_coltype, m_colcnt, m_field_metadata,
                         m_field_metadata_size, m_null_bits, m_flags);
  }
  ulong get_table_id() const        { return m_table_id; }
  const char *get_table_name() const { return m_tblnam; }
  const char *get_db_name() const    { return m_dbnam; }
#endif

  virtual Log_event_type get_type_code() { return TABLE_MAP_EVENT; }
  virtual bool is_valid() const { return m_memory != NULL; /* we check malloc */ }

  virtual int get_data_size() { return (uint) m_data_size; } 
#ifndef MYSQL_CLIENT
  virtual int save_field_metadata();
  virtual bool write_data_header(IO_CACHE *file);
  virtual bool write_data_body(IO_CACHE *file);
  virtual const char *get_db() { return m_dbnam; }
#endif

#if !defined(MYSQL_CLIENT) && defined(HAVE_REPLICATION)
  virtual void pack_info(Protocol *protocol);
#endif

#ifdef MYSQL_CLIENT
  virtual void print(FILE *file, PRINT_EVENT_INFO *print_event_info);
#endif


private:
#if !defined(MYSQL_CLIENT) && defined(HAVE_REPLICATION)
  virtual int do_apply_event(Relay_log_info const *rli);
  virtual int do_update_pos(Relay_log_info *rli);
  virtual enum_skip_reason do_shall_skip(Relay_log_info *rli);
#endif

#ifndef MYSQL_CLIENT
  TABLE         *m_table;
#endif
  char const    *m_dbnam;
  size_t         m_dblen;
  char const    *m_tblnam;
  size_t         m_tbllen;
  ulong          m_colcnt;
  uchar         *m_coltype;

  uchar         *m_memory;
  ulong          m_table_id;
  flag_set       m_flags;

  size_t         m_data_size;

  uchar          *m_field_metadata;        // buffer for field metadata
  /*
    The size of field metadata buffer set by calling save_field_metadata()
  */
  ulong          m_field_metadata_size;   
  uchar         *m_null_bits;
  uchar         *m_meta_memory;
};


/**
  @class Rows_log_event

 Common base class for all row-containing log events.

 RESPONSIBILITIES

   Encode the common parts of all events containing rows, which are:
   - Write data header and data body to an IO_CACHE.
   - Provide an interface for adding an individual row to the event.

  @section Rows_log_event_binary_format Binary Format
*/


class Rows_log_event : public Log_event
{
public:
  /**
     Enumeration of the errors that can be returned.
   */
  enum enum_error
  {
    ERR_OPEN_FAILURE = -1,               /**< Failure to open table */
    ERR_OK = 0,                                 /**< No error */
    ERR_TABLE_LIMIT_EXCEEDED = 1,      /**< No more room for tables */
    ERR_OUT_OF_MEM = 2,                         /**< Out of memory */
    ERR_BAD_TABLE_DEF = 3,     /**< Table definition does not match */
    ERR_RBR_TO_SBR = 4  /**< daisy-chanining RBR to SBR not allowed */
  };

  /*
    These definitions allow you to combine the flags into an
    appropriate flag set using the normal bitwise operators.  The
    implicit conversion from an enum-constant to an integer is
    accepted by the compiler, which is then used to set the real set
    of flags.
  */
  enum enum_flag
  {
    /* Last event of a statement */
    STMT_END_F = (1U << 0),

    /* Value of the OPTION_NO_FOREIGN_KEY_CHECKS flag in thd->options */
    NO_FOREIGN_KEY_CHECKS_F = (1U << 1),

    /* Value of the OPTION_RELAXED_UNIQUE_CHECKS flag in thd->options */
    RELAXED_UNIQUE_CHECKS_F = (1U << 2),

    /** 
      Indicates that rows in this event are complete, that is contain
      values for all columns of the table.
     */
    COMPLETE_ROWS_F = (1U << 3)
  };

  typedef uint16 flag_set;

  /* Special constants representing sets of flags */
  enum 
  {
      RLE_NO_FLAGS = 0U
  };

  virtual ~Rows_log_event();

  void set_flags(flag_set flags_arg) { m_flags |= flags_arg; }
  void clear_flags(flag_set flags_arg) { m_flags &= ~flags_arg; }
  flag_set get_flags(flag_set flags_arg) const { return m_flags & flags_arg; }

#if !defined(MYSQL_CLIENT) && defined(HAVE_REPLICATION)
  virtual void pack_info(Protocol *protocol);
#endif

#ifdef MYSQL_CLIENT
  /* not for direct call, each derived has its own ::print() */
  virtual void print(FILE *file, PRINT_EVENT_INFO *print_event_info)= 0;
  void print_verbose(IO_CACHE *file,
                     PRINT_EVENT_INFO *print_event_info);
  size_t print_verbose_one_row(IO_CACHE *file, table_def *td,
                               PRINT_EVENT_INFO *print_event_info,
                               MY_BITMAP *cols_bitmap,
                               const uchar *ptr, const uchar *prefix);
#endif

#ifndef MYSQL_CLIENT
  int add_row_data(uchar *data, size_t length)
  {
    return do_add_row_data(data,length); 
  }
#endif

  /* Member functions to implement superclass interface */
  virtual int get_data_size();

  MY_BITMAP const *get_cols() const { return &m_cols; }
  size_t get_width() const          { return m_width; }
  ulong get_table_id() const        { return m_table_id; }

#ifndef MYSQL_CLIENT
  virtual bool write_data_header(IO_CACHE *file);
  virtual bool write_data_body(IO_CACHE *file);
  virtual const char *get_db() { return m_table->s->db.str; }
#endif
  /*
    Check that malloc() succeeded in allocating memory for the rows
    buffer and the COLS vector. Checking that an Update_rows_log_event
    is valid is done in the Update_rows_log_event::is_valid()
    function.
  */
  virtual bool is_valid() const
  {
    return m_rows_buf && m_cols.bitmap;
  }

  uint     m_row_count;         /* The number of rows added to the event */

protected:
  /* 
     The constructors are protected since you're supposed to inherit
     this class, not create instances of this class.
  */
#ifndef MYSQL_CLIENT
  Rows_log_event(THD*, TABLE*, ulong table_id, 
		 MY_BITMAP const *cols, bool is_transactional);
#endif
  Rows_log_event(const char *row_data, uint event_len, 
		 Log_event_type event_type,
		 const Format_description_log_event *description_event);

#ifdef MYSQL_CLIENT
  void print_helper(FILE *, PRINT_EVENT_INFO *, char const *const name);
#endif

#ifndef MYSQL_CLIENT
  virtual int do_add_row_data(uchar *data, size_t length);
#endif

#ifndef MYSQL_CLIENT
  TABLE *m_table;		/* The table the rows belong to */
#endif
  ulong       m_table_id;	/* Table ID */
  MY_BITMAP   m_cols;		/* Bitmap denoting columns available */
  ulong       m_width;          /* The width of the columns bitmap */
  /*
    Bitmap for columns available in the after image, if present. These
    fields are only available for Update_rows events. Observe that the
    width of both the before image COLS vector and the after image
    COLS vector is the same: the number of columns of the table on the
    master.
  */
  MY_BITMAP   m_cols_ai;

  ulong       m_master_reclength; /* Length of record on master side */

  /* Bit buffers in the same memory as the class */
  uint32    m_bitbuf[128/(sizeof(uint32)*8)];
  uint32    m_bitbuf_ai[128/(sizeof(uint32)*8)];

  uchar    *m_rows_buf;		/* The rows in packed format */
  uchar    *m_rows_cur;		/* One-after the end of the data */
  uchar    *m_rows_end;		/* One-after the end of the allocated space */

  flag_set m_flags;		/* Flags for row-level events */

  /* helper functions */

#if !defined(MYSQL_CLIENT) && defined(HAVE_REPLICATION)
  const uchar *m_curr_row;     /* Start of the row being processed */
  const uchar *m_curr_row_end; /* One-after the end of the current row */
  uchar    *m_key;      /* Buffer to keep key value during searches */

  int find_row(const Relay_log_info *const);
  int write_row(const Relay_log_info *const, const bool);

  // Unpack the current row into m_table->record[0]
  int unpack_current_row(const Relay_log_info *const rli,
                         const bool abort_on_warning= TRUE)
  { 
    DBUG_ASSERT(m_table);

    bool first_row= (m_curr_row == m_rows_buf);
    ASSERT_OR_RETURN_ERROR(m_curr_row < m_rows_end, HA_ERR_CORRUPT_EVENT);
    int const result= ::unpack_row(rli, m_table, m_width, m_curr_row, &m_cols,
                                   &m_curr_row_end, &m_master_reclength,
                                   abort_on_warning, first_row);
    if (m_curr_row_end > m_rows_end)
      my_error(ER_SLAVE_CORRUPT_EVENT, MYF(0));
    ASSERT_OR_RETURN_ERROR(m_curr_row_end <= m_rows_end, HA_ERR_CORRUPT_EVENT);
    return result;
  }
#endif

private:

#if !defined(MYSQL_CLIENT) && defined(HAVE_REPLICATION)
  virtual int do_apply_event(Relay_log_info const *rli);
  virtual int do_update_pos(Relay_log_info *rli);
  virtual enum_skip_reason do_shall_skip(Relay_log_info *rli);

  /*
    Primitive to prepare for a sequence of row executions.

    DESCRIPTION

      Before doing a sequence of do_prepare_row() and do_exec_row()
      calls, this member function should be called to prepare for the
      entire sequence. Typically, this member function will allocate
      space for any buffers that are needed for the two member
      functions mentioned above.

    RETURN VALUE

      The member function will return 0 if all went OK, or a non-zero
      error code otherwise.
  */
  virtual 
  int do_before_row_operations(const Slave_reporting_capability *const log) = 0;

  /*
    Primitive to clean up after a sequence of row executions.

    DESCRIPTION
    
      After doing a sequence of do_prepare_row() and do_exec_row(),
      this member function should be called to clean up and release
      any allocated buffers.
      
      The error argument, if non-zero, indicates an error which happened during
      row processing before this function was called. In this case, even if 
      function is successful, it should return the error code given in the argument.
  */
  virtual 
  int do_after_row_operations(const Slave_reporting_capability *const log,
                              int error) = 0;

  /*
    Primitive to do the actual execution necessary for a row.

    DESCRIPTION
      The member function will do the actual execution needed to handle a row.
      The row is located at m_curr_row. When the function returns, 
      m_curr_row_end should point at the next row (one byte after the end
      of the current row).    

    RETURN VALUE
      0 if execution succeeded, 1 if execution failed.
      
  */
  virtual int do_exec_row(const Relay_log_info *const rli) = 0;
#endif /* !defined(MYSQL_CLIENT) && defined(HAVE_REPLICATION) */

  friend class Old_rows_log_event;
};

/**
  @class Write_rows_log_event

  Log row insertions and updates. The event contain several
  insert/update rows for a table. Note that each event contains only
  rows for one table.

  @section Write_rows_log_event_binary_format Binary Format
*/
class Write_rows_log_event : public Rows_log_event
{
public:
  enum 
  {
    /* Support interface to THD::binlog_prepare_pending_rows_event */
    TYPE_CODE = WRITE_ROWS_EVENT
  };

#if !defined(MYSQL_CLIENT)
  Write_rows_log_event(THD*, TABLE*, ulong table_id, 
		       MY_BITMAP const *cols, bool is_transactional);
#endif
#ifdef HAVE_REPLICATION
  Write_rows_log_event(const char *buf, uint event_len, 
                       const Format_description_log_event *description_event);
#endif
#if !defined(MYSQL_CLIENT) 
  static bool binlog_row_logging_function(THD *thd, TABLE *table,
                                          bool is_transactional,
                                          MY_BITMAP *cols,
                                          uint fields,
                                          const uchar *before_record
                                          __attribute__((unused)),
                                          const uchar *after_record)
  {
    return thd->binlog_write_row(table, is_transactional,
                                 cols, fields, after_record);
  }
#endif

private:
  virtual Log_event_type get_type_code() { return (Log_event_type)TYPE_CODE; }

#ifdef MYSQL_CLIENT
  void print(FILE *file, PRINT_EVENT_INFO *print_event_info);
#endif

#if !defined(MYSQL_CLIENT) && defined(HAVE_REPLICATION)
  virtual int do_before_row_operations(const Slave_reporting_capability *const);
  virtual int do_after_row_operations(const Slave_reporting_capability *const,int);
  virtual int do_exec_row(const Relay_log_info *const);
#endif
};


/**
  @class Update_rows_log_event

  Log row updates with a before image. The event contain several
  update rows for a table. Note that each event contains only rows for
  one table.

  Also note that the row data consists of pairs of row data: one row
  for the old data and one row for the new data.

  @section Update_rows_log_event_binary_format Binary Format
*/
class Update_rows_log_event : public Rows_log_event
{
public:
  enum 
  {
    /* Support interface to THD::binlog_prepare_pending_rows_event */
    TYPE_CODE = UPDATE_ROWS_EVENT
  };

#ifndef MYSQL_CLIENT
  Update_rows_log_event(THD*, TABLE*, ulong table_id,
			MY_BITMAP const *cols_bi,
			MY_BITMAP const *cols_ai,
                        bool is_transactional);

  Update_rows_log_event(THD*, TABLE*, ulong table_id,
			MY_BITMAP const *cols,
                        bool is_transactional);

  void init(MY_BITMAP const *cols);
#endif

  virtual ~Update_rows_log_event();

#ifdef HAVE_REPLICATION
  Update_rows_log_event(const char *buf, uint event_len, 
			const Format_description_log_event *description_event);
#endif

#if !defined(MYSQL_CLIENT) 
  static bool binlog_row_logging_function(THD *thd, TABLE *table,
                                          bool is_transactional,
                                          MY_BITMAP *cols,
                                          uint fields,
                                          const uchar *before_record,
                                          const uchar *after_record)
  {
    return thd->binlog_update_row(table, is_transactional,
                                  cols, fields, before_record, after_record);
  }
#endif

  virtual bool is_valid() const
  {
    return Rows_log_event::is_valid() && m_cols_ai.bitmap;
  }

protected:
  virtual Log_event_type get_type_code() { return (Log_event_type)TYPE_CODE; }

#ifdef MYSQL_CLIENT
  void print(FILE *file, PRINT_EVENT_INFO *print_event_info);
#endif

#if !defined(MYSQL_CLIENT) && defined(HAVE_REPLICATION)
  virtual int do_before_row_operations(const Slave_reporting_capability *const);
  virtual int do_after_row_operations(const Slave_reporting_capability *const,int);
  virtual int do_exec_row(const Relay_log_info *const);
#endif /* !defined(MYSQL_CLIENT) && defined(HAVE_REPLICATION) */
};

/**
  @class Delete_rows_log_event

  Log row deletions. The event contain several delete rows for a
  table. Note that each event contains only rows for one table.

  RESPONSIBILITIES

    - Act as a container for rows that has been deleted on the master
      and should be deleted on the slave. 

  COLLABORATION

    Row_writer
      Create the event and add rows to the event.
    Row_reader
      Extract the rows from the event.

  @section Delete_rows_log_event_binary_format Binary Format
*/
class Delete_rows_log_event : public Rows_log_event
{
public:
  enum 
  {
    /* Support interface to THD::binlog_prepare_pending_rows_event */
    TYPE_CODE = DELETE_ROWS_EVENT
  };

#ifndef MYSQL_CLIENT
  Delete_rows_log_event(THD*, TABLE*, ulong, 
			MY_BITMAP const *cols, bool is_transactional);
#endif
#ifdef HAVE_REPLICATION
  Delete_rows_log_event(const char *buf, uint event_len, 
			const Format_description_log_event *description_event);
#endif
#if !defined(MYSQL_CLIENT) 
  static bool binlog_row_logging_function(THD *thd, TABLE *table,
                                          bool is_transactional,
                                          MY_BITMAP *cols,
                                          uint fields,
                                          const uchar *before_record,
                                          const uchar *after_record
                                          __attribute__((unused)))
  {
    return thd->binlog_delete_row(table, is_transactional,
                                  cols, fields, before_record);
  }
#endif
  
protected:
  virtual Log_event_type get_type_code() { return (Log_event_type)TYPE_CODE; }

#ifdef MYSQL_CLIENT
  void print(FILE *file, PRINT_EVENT_INFO *print_event_info);
#endif

#if !defined(MYSQL_CLIENT) && defined(HAVE_REPLICATION)
  virtual int do_before_row_operations(const Slave_reporting_capability *const);
  virtual int do_after_row_operations(const Slave_reporting_capability *const,int);
  virtual int do_exec_row(const Relay_log_info *const);
#endif
};


#include "log_event_old.h"

/**
  @class Incident_log_event

   Class representing an incident, an occurance out of the ordinary,
   that happened on the master.

   The event is used to inform the slave that something out of the
   ordinary happened on the master that might cause the database to be
   in an inconsistent state.

   <table id="IncidentFormat">
   <caption>Incident event format</caption>
   <tr>
     <th>Symbol</th>
     <th>Format</th>
     <th>Description</th>
   </tr>
   <tr>
     <td>INCIDENT</td>
     <td align="right">2</td>
     <td>Incident number as an unsigned integer</td>
   </tr>
   <tr>
     <td>MSGLEN</td>
     <td align="right">1</td>
     <td>Message length as an unsigned integer</td>
   </tr>
   <tr>
     <td>MESSAGE</td>
     <td align="right">MSGLEN</td>
     <td>The message, if present. Not null terminated.</td>
   </tr>
   </table>

  @section Delete_rows_log_event_binary_format Binary Format
*/
class Incident_log_event : public Log_event {
public:
#ifndef MYSQL_CLIENT
  Incident_log_event(THD *thd_arg, Incident incident)
    : Log_event(thd_arg, 0, FALSE), m_incident(incident)
  {
    DBUG_ENTER("Incident_log_event::Incident_log_event");
    DBUG_PRINT("enter", ("m_incident: %d", m_incident));
    m_message.str= NULL;                    /* Just as a precaution */
    m_message.length= 0;
    DBUG_VOID_RETURN;
  }

  Incident_log_event(THD *thd_arg, Incident incident, LEX_STRING const msg)
    : Log_event(thd_arg, 0, FALSE), m_incident(incident)
  {
    DBUG_ENTER("Incident_log_event::Incident_log_event");
    DBUG_PRINT("enter", ("m_incident: %d", m_incident));
    m_message= msg;
    DBUG_VOID_RETURN;
  }
#endif

#ifndef MYSQL_CLIENT
  void pack_info(Protocol*);
#endif

  Incident_log_event(const char *buf, uint event_len,
                     const Format_description_log_event *descr_event);

  virtual ~Incident_log_event();

#ifdef MYSQL_CLIENT
  virtual void print(FILE *file, PRINT_EVENT_INFO *print_event_info);
#endif

#if !defined(MYSQL_CLIENT) && defined(HAVE_REPLICATION)
  virtual int do_apply_event(Relay_log_info const *rli);
#endif

  virtual bool write_data_header(IO_CACHE *file);
  virtual bool write_data_body(IO_CACHE *file);

  virtual Log_event_type get_type_code() { return INCIDENT_EVENT; }

  virtual bool is_valid() const
  {
    return m_incident > INCIDENT_NONE && m_incident < INCIDENT_COUNT;
  }
  virtual int get_data_size() {
    return INCIDENT_HEADER_LEN + 1 + (uint) m_message.length;
  }

private:
  const char *description() const;

  Incident m_incident;
  LEX_STRING m_message;
};

static inline bool copy_event_cache_to_file_and_reinit(IO_CACHE *cache,
                                                       FILE *file)
{
  return         
    my_b_copy_to_file(cache, file) ||
    reinit_io_cache(cache, WRITE_CACHE, 0, FALSE, TRUE);
}

bool rpl_get_position_info(const char **log_file_name, ulonglong *log_pos,
                           const char **group_relay_log_name,
                           ulonglong *relay_log_pos);

/**
  @} (end of group Replication)
*/

#endif /* _log_event_h */<|MERGE_RESOLUTION|>--- conflicted
+++ resolved
@@ -466,16 +466,10 @@
 #define LOG_EVENT_SUPPRESS_USE_F    0x8
 
 /*
-<<<<<<< HEAD
-  This used to be LOG_EVENT_UPDATE_TABLE_MAP_VERSION_F, but is now unused.
- */
-#define LOG_EVENT_UNUSED1_F 0x10
-=======
   Note: this is a place holder for the flag
   LOG_EVENT_UPDATE_TABLE_MAP_VERSION_F (0x10), which is not used any
   more, please do not reused this value for other flags.
  */
->>>>>>> d9187582
 
 /**
    @def LOG_EVENT_ARTIFICIAL_F
