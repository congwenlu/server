/* Copyright (C) 2000-2003 MySQL AB

   This program is free software; you can redistribute it and/or modify
   it under the terms of the GNU General Public License as published by
   the Free Software Foundation; either version 2 of the License, or
   (at your option) any later version.

   This program is distributed in the hope that it will be useful,
   but WITHOUT ANY WARRANTY; without even the implied warranty of
   MERCHANTABILITY or FITNESS FOR A PARTICULAR PURPOSE.  See the
   GNU General Public License for more details.

   You should have received a copy of the GNU General Public License
   along with this program; if not, write to the Free Software
   Foundation, Inc., 59 Temple Place, Suite 330, Boston, MA  02111-1307  USA */

/* sql_yacc.yy */

%{
/* thd is passed as an arg to yyparse(), and subsequently to yylex().
** The type will be void*, so it must be  cast to (THD*) when used.
** Use the YYTHD macro for this.
*/
#define YYPARSE_PARAM yythd
#define YYLEX_PARAM yythd
#define YYTHD ((THD *)yythd)

#define MYSQL_YACC
#define YYINITDEPTH 100
#define YYMAXDEPTH 3200				/* Because of 64K stack */
#define Lex (YYTHD->lex)
#define Select Lex->current_select
#include "mysql_priv.h"
#include "slave.h"
#include "sql_acl.h"
#include "lex_symbol.h"
#include "item_create.h"
#include <myisam.h>
#include <myisammrg.h>

int yylex(void *yylval, void *yythd);

#define yyoverflow(A,B,C,D,E,F) if (my_yyoverflow((B),(D),(int*) (F))) { yyerror((char*) (A)); return 2; }

#define WARN_DEPRECATED(A,B) \
  push_warning_printf(((THD *)yythd), MYSQL_ERROR::WARN_LEVEL_WARN, \
		      ER_WARN_DEPRECATED_SYNTAX, \
		      ER(ER_WARN_DEPRECATED_SYNTAX), (A), (B)); 

inline Item *or_or_concat(THD *thd, Item* A, Item* B)
{
  return (thd->variables.sql_mode & MODE_PIPES_AS_CONCAT ?
          (Item*) new Item_func_concat(A,B) : (Item*) new Item_cond_or(A,B));
}

%}
%union {
  int  num;
  ulong ulong_num;
  ulonglong ulonglong_number;
  LEX_STRING lex_str;
  LEX_STRING *lex_str_ptr;
  LEX_SYMBOL symbol;
  Table_ident *table;
  char *simple_string;
  Item *item;
  Item_num *item_num;
  List<Item> *item_list;
  List<String> *string_list;
  String *string;
  key_part_spec *key_part;
  TABLE_LIST *table_list;
  udf_func *udf;
  LEX_USER *lex_user;
  struct sys_var_with_base variable;
  Key::Keytype key_type;
  enum ha_key_alg key_alg;
  enum db_type db_type;
  enum row_type row_type;
  enum ha_rkey_function ha_rkey_mode;
  enum enum_tx_isolation tx_isolation;
  enum Cast_target cast_type;
  enum Item_udftype udf_type;
  CHARSET_INFO *charset;
  thr_lock_type lock_type;
  interval_type interval;
  timestamp_type date_time_type;
  st_select_lex *select_lex;
  chooser_compare_func_creator boolfunc2creator;
}

%{
bool my_yyoverflow(short **a, YYSTYPE **b,int *yystacksize);
%}

%pure_parser					/* We have threads */

%token	END_OF_INPUT

%token CLOSE_SYM
%token HANDLER_SYM
%token LAST_SYM
%token NEXT_SYM
%token PREV_SYM

%token	DIV_SYM
%token	EQ
%token	EQUAL_SYM
%token	SOUNDS_SYM
%token	GE
%token	GT_SYM
%token	LE
%token	LT
%token	NE
%token	IS
%token	MOD_SYM
%token	SHIFT_LEFT
%token	SHIFT_RIGHT
%token  SET_VAR

%token	ABORT_SYM
%token	ADD
%token	AFTER_SYM
%token	ALTER
%token	ANALYZE_SYM
%token	ANY_SYM
%token	AVG_SYM
%token	BEGIN_SYM
%token	BINLOG_SYM
%token	CHANGE
%token	CLIENT_SYM
%token	COMMENT_SYM
%token	COMMIT_SYM
%token	COUNT_SYM
%token	CREATE
%token	CROSS
%token  CUBE_SYM
%token	DELETE_SYM
%token	DUAL_SYM
%token	DO_SYM
%token	DROP
%token	EVENTS_SYM
%token	EXECUTE_SYM
%token	EXPANSION_SYM
%token	FLUSH_SYM
%token  HELP_SYM
%token	INSERT
%token	RELAY_THREAD
%token	KILL_SYM
%token	LOAD
%token	LOCKS_SYM
%token	LOCK_SYM
%token	MASTER_SYM
%token	MAX_SYM
%token	MIN_SYM
%token	NONE_SYM
%token	OPTIMIZE
%token	PURGE
%token	REPAIR
%token	REPLICATION
%token	RESET_SYM
%token	ROLLBACK_SYM
%token  ROLLUP_SYM
%token	SAVEPOINT_SYM
%token	SELECT_SYM
%token	SHOW
%token	SLAVE
%token	SQL_THREAD
%token	START_SYM
%token	STD_SYM
%token  VARIANCE_SYM
%token	STOP_SYM
%token	SUM_SYM
%token	ADDDATE_SYM
%token	SUPER_SYM
%token	TRUNCATE_SYM
%token	UNLOCK_SYM
%token	UNTIL_SYM
%token	UPDATE_SYM

%token	ACTION
%token	AGGREGATE_SYM
%token	ALL
%token	AND
%token	AS
%token	ASC
%token	AUTO_INC
%token	AVG_ROW_LENGTH
%token	BACKUP_SYM
%token	BERKELEY_DB_SYM
%token	BINARY
%token	BIT_SYM
%token	BOOL_SYM
%token	BOOLEAN_SYM
%token	BOTH
%token	BTREE_SYM
%token	BY
%token	BYTE_SYM
%token	CACHE_SYM
%token	CASCADE
%token	CAST_SYM
%token	CHARSET
%token	CHECKSUM_SYM
%token	CHECK_SYM
%token	COMMITTED_SYM
%token	COLLATE_SYM
%token	COLLATION_SYM
%token	COLUMNS
%token	COLUMN_SYM
%token	CONCURRENT
%token	CONSTRAINT
%token	CONVERT_SYM
%token  CURRENT_USER
%token	DATABASES
%token	DATA_SYM
%token	DEFAULT
%token	DELAYED_SYM
%token	DELAY_KEY_WRITE_SYM
%token	DESC
%token	DESCRIBE
%token	DES_KEY_FILE
%token	DISABLE_SYM
%token	DISCARD
%token	DISTINCT
%token  DUPLICATE_SYM
%token	DYNAMIC_SYM
%token	ENABLE_SYM
%token	ENCLOSED
%token	ESCAPED
%token	DIRECTORY_SYM
%token	ESCAPE_SYM
%token	EXISTS
%token	EXTENDED_SYM
%token	FALSE_SYM
%token	FILE_SYM
%token	FIRST_SYM
%token	FIXED_SYM
%token	FLOAT_NUM
%token	FORCE_SYM
%token	FOREIGN
%token	FROM
%token	FULL
%token	FULLTEXT_SYM
%token	GLOBAL_SYM
%token	GRANT
%token	GRANTS
%token	GREATEST_SYM
%token	GROUP
%token	HAVING
%token	HASH_SYM
%token	HEX_NUM
%token	HIGH_PRIORITY
%token	HOSTS_SYM
%token	IDENT
%token	IDENT_QUOTED
%token	IGNORE_SYM
%token	IMPORT
%token	INDEX
%token	INDEXES
%token	INFILE
%token	INNER_SYM
%token	INNOBASE_SYM
%token	INTO
%token	IN_SYM
%token	ISOLATION
%token	JOIN_SYM
%token	KEYS
%token	KEY_SYM
%token	LEADING
%token	LEAST_SYM
%token	LEAVES
%token	LEVEL_SYM
%token	LEX_HOSTNAME
%token	LIKE
%token	LINES
%token	LOCAL_SYM
%token	LOG_SYM
%token	LOGS_SYM
%token	LONG_NUM
%token	LONG_SYM
%token	LOW_PRIORITY
%token	MASTER_HOST_SYM
%token	MASTER_USER_SYM
%token	MASTER_LOG_FILE_SYM
%token	MASTER_LOG_POS_SYM
%token	MASTER_PASSWORD_SYM
%token	MASTER_PORT_SYM
%token	MASTER_CONNECT_RETRY_SYM
%token	MASTER_SERVER_ID_SYM
%token	MASTER_SSL_SYM
%token	MASTER_SSL_CA_SYM
%token	MASTER_SSL_CAPATH_SYM
%token	MASTER_SSL_CERT_SYM
%token	MASTER_SSL_CIPHER_SYM
%token	MASTER_SSL_KEY_SYM
%token	RELAY_LOG_FILE_SYM
%token	RELAY_LOG_POS_SYM
%token	MATCH
%token	MAX_ROWS
%token	MAX_CONNECTIONS_PER_HOUR
%token	MAX_QUERIES_PER_HOUR
%token	MAX_UPDATES_PER_HOUR
%token	MEDIUM_SYM
%token	MIN_ROWS
%token	NAMES_SYM
%token	NATIONAL_SYM
%token	NATURAL
%token	NEW_SYM
%token	NCHAR_SYM
%token	NCHAR_STRING
%token  NVARCHAR_SYM
%token	NOT
%token	NO_SYM
%token	NULL_SYM
%token	NUM
%token	OFFSET_SYM
%token	ON
%token	OPEN_SYM
%token	OPTION
%token	OPTIONALLY
%token	OR
%token	OR_OR_CONCAT
%token	ORDER_SYM
%token	OUTER
%token	OUTFILE
%token	DUMPFILE
%token	PACK_KEYS_SYM
%token	PARTIAL
%token	PRIMARY_SYM
%token	PRIVILEGES
%token	PROCESS
%token	PROCESSLIST_SYM
%token	QUERY_SYM
%token	RAID_0_SYM
%token	RAID_STRIPED_SYM
%token	RAID_TYPE
%token	RAID_CHUNKS
%token	RAID_CHUNKSIZE
%token	READ_SYM
%token	REAL_NUM
%token	REFERENCES
%token	REGEXP
%token	RELOAD
%token	RENAME
%token	REPEATABLE_SYM
%token	REQUIRE_SYM
%token	RESOURCES
%token	RESTORE_SYM
%token	RESTRICT
%token	REVOKE
%token	ROWS_SYM
%token	ROW_FORMAT_SYM
%token	ROW_SYM
%token	RTREE_SYM
%token	SET
%token  SEPARATOR_SYM
%token	SERIAL_SYM
%token	SERIALIZABLE_SYM
%token	SESSION_SYM
%token	SIMPLE_SYM
%token	SHUTDOWN
%token	SPATIAL_SYM
%token  SSL_SYM
%token	STARTING
%token	STATUS_SYM
%token	STORAGE_SYM
%token	STRAIGHT_JOIN
%token	SUBJECT_SYM
%token	TABLES
%token	TABLE_SYM
%token	TABLESPACE
%token	TEMPORARY
%token	TERMINATED
%token	TEXT_STRING
%token	TO_SYM
%token	TRAILING
%token	TRANSACTION_SYM
%token	TRUE_SYM
%token	TYPE_SYM
%token  TYPES_SYM
%token	FUNC_ARG0
%token	FUNC_ARG1
%token	FUNC_ARG2
%token	FUNC_ARG3
%token	UDF_RETURNS_SYM
%token	UDF_SONAME_SYM
%token	UDF_SYM
%token	UNCOMMITTED_SYM
%token	UNDERSCORE_CHARSET
%token	UNICODE_SYM
%token	UNION_SYM
%token	UNIQUE_SYM
%token	USAGE
%token	USE_FRM
%token	USE_SYM
%token	USING
%token	VALUE_SYM
%token	VALUES
%token	VARIABLES
%token	WHERE
%token	WITH
%token	WRITE_SYM
%token  NO_WRITE_TO_BINLOG
%token	X509_SYM
%token	XOR
%token	COMPRESSED_SYM

%token  ERRORS
%token  WARNINGS

%token	ASCII_SYM
%token	BIGINT
%token	BLOB_SYM
%token	CHAR_SYM
%token	CHANGED
%token	COALESCE
%token	DATETIME
%token	DATE_SYM
%token	DECIMAL_SYM
%token	DOUBLE_SYM
%token	ENUM
%token	FAST_SYM
%token	FLOAT_SYM
%token  GEOMETRY_SYM
%token	INT_SYM
%token	LIMIT
%token	LONGBLOB
%token	LONGTEXT
%token	MEDIUMBLOB
%token	MEDIUMINT
%token	MEDIUMTEXT
%token	NUMERIC_SYM
%token	PRECISION
%token  PREPARE_SYM
%token  DEALLOCATE_SYM
%token	QUICK
%token	REAL
%token	SIGNED_SYM
%token	SMALLINT
%token	STRING_SYM
%token	TEXT_SYM
%token	TIMESTAMP
%token	TIME_SYM
%token	TINYBLOB
%token	TINYINT
%token	TINYTEXT
%token	ULONGLONG_NUM
%token	UNSIGNED
%token	VARBINARY
%token	VARCHAR
%token	VARYING
%token	ZEROFILL

%token	ADDDATE_SYM
%token	AGAINST
%token	ATAN
%token	BETWEEN_SYM
%token	BIT_AND
%token	BIT_OR
%token  BIT_XOR
%token	CASE_SYM
%token	CONCAT
%token	CONCAT_WS
%token	CURDATE
%token	CURTIME
%token	DATABASE
%token	DATE_ADD_INTERVAL
%token	DATE_SUB_INTERVAL
%token	DAY_HOUR_SYM
%token	DAY_MICROSECOND_SYM
%token	DAY_MINUTE_SYM
%token	DAY_SECOND_SYM
%token	DAY_SYM
%token	DECODE_SYM
%token	DES_ENCRYPT_SYM
%token	DES_DECRYPT_SYM
%token	ELSE
%token	ELT_FUNC
%token	ENCODE_SYM
%token	ENGINE_SYM
%token	ENGINES_SYM
%token	ENCRYPT
%token	EXPORT_SET
%token	EXTRACT_SYM
%token	FIELD_FUNC
%token	FORMAT_SYM
%token	FOR_SYM
%token	FROM_UNIXTIME
%token	GEOMCOLLFROMTEXT
%token	GEOMFROMTEXT
%token	GEOMFROMWKB
%token  GEOMETRYCOLLECTION
%token  GROUP_CONCAT_SYM
%token	GROUP_UNIQUE_USERS
%token  GET_FORMAT
%token	HOUR_MICROSECOND_SYM
%token	HOUR_MINUTE_SYM
%token	HOUR_SECOND_SYM
%token	HOUR_SYM
%token	IDENTIFIED_SYM
%token	IF
%token	INSERT_METHOD
%token	INTERVAL_SYM
%token	LAST_INSERT_ID
%token	LEFT
%token	LINEFROMTEXT
%token  LINESTRING
%token	LOCATE
%token	MAKE_SET_SYM
%token	MASTER_POS_WAIT
%token  MICROSECOND_SYM
%token	MINUTE_MICROSECOND_SYM
%token	MINUTE_SECOND_SYM
%token	MINUTE_SYM
%token	MODE_SYM
%token	MODIFY_SYM
%token	MONTH_SYM
%token	MLINEFROMTEXT
%token	MPOINTFROMTEXT
%token	MPOLYFROMTEXT
%token  MULTILINESTRING
%token  MULTIPOINT
%token  MULTIPOLYGON
%token	NOW_SYM
%token	OLD_PASSWORD
%token	PASSWORD
%token	POINTFROMTEXT
%token	POINT_SYM
%token	POLYFROMTEXT
%token  POLYGON
%token	POSITION_SYM
%token	PROCEDURE
%token	RAND
%token	REPLACE
%token	RIGHT
%token	ROUND
%token	SECOND_SYM
%token	SECOND_MICROSECOND_SYM
%token	SHARE_SYM
%token	SUBDATE_SYM
%token	SUBSTRING
%token	SUBSTRING_INDEX
%token	TRIM
%token	UDA_CHAR_SUM
%token	UDA_FLOAT_SUM
%token	UDA_INT_SUM
%token	UDF_CHAR_FUNC
%token	UDF_FLOAT_FUNC
%token	UDF_INT_FUNC
%token	UNIQUE_USERS
%token	UNIX_TIMESTAMP
%token	USER
%token	UTC_DATE_SYM
%token	UTC_TIME_SYM
%token	UTC_TIMESTAMP_SYM
%token	WEEK_SYM
%token	WHEN_SYM
%token	WORK_SYM
%token	YEAR_MONTH_SYM
%token	YEAR_SYM
%token	YEARWEEK
%token	BENCHMARK_SYM
%token	END
%token	THEN_SYM

%token	SQL_BIG_RESULT
%token	SQL_CACHE_SYM
%token	SQL_CALC_FOUND_ROWS
%token	SQL_NO_CACHE_SYM
%token	SQL_SMALL_RESULT
%token  SQL_BUFFER_RESULT

%token  ISSUER_SYM
%token  SUBJECT_SYM
%token  CIPHER_SYM

%token  BEFORE_SYM
%left   SET_VAR
%left	OR_OR_CONCAT OR XOR
%left	AND
%left	BETWEEN_SYM CASE_SYM WHEN_SYM THEN_SYM ELSE
%left	EQ EQUAL_SYM GE GT_SYM LE LT NE IS LIKE REGEXP IN_SYM
%left	'|'
%left	'&'
%left	SHIFT_LEFT SHIFT_RIGHT
%left	'-' '+'
%left	'*' '/' '%' DIV_SYM MOD_SYM
%left   '^'
%left	NEG '~'
%right	NOT
%right	BINARY COLLATE_SYM

%type <lex_str>
	IDENT IDENT_QUOTED TEXT_STRING REAL_NUM FLOAT_NUM NUM LONG_NUM HEX_NUM
	LEX_HOSTNAME ULONGLONG_NUM field_ident select_alias ident ident_or_text
        UNDERSCORE_CHARSET IDENT_sys TEXT_STRING_sys TEXT_STRING_literal
	NCHAR_STRING opt_component key_cache_name

%type <lex_str_ptr>
	opt_table_alias

%type <table>
	table_ident table_ident_ref references

%type <simple_string>
	remember_name remember_end opt_ident opt_db text_or_password
	opt_escape opt_constraint

%type <string>
	text_string opt_gconcat_separator

%type <num>
	type int_type real_type order_dir opt_field_spec lock_option
	udf_type if_exists opt_local opt_table_options table_options
        table_option opt_if_not_exists opt_no_write_to_binlog opt_var_type
        opt_var_ident_type delete_option opt_temporary all_or_any opt_distinct
        opt_ignore_leaves fulltext_options spatial_type union_option

%type <ulong_num>
	ULONG_NUM raid_types merge_insert_types

%type <ulonglong_number>
	ulonglong_num

%type <lock_type>
	replace_lock_option opt_low_priority insert_lock_option load_data_lock

%type <item>
	literal text_literal insert_ident order_ident
	simple_ident select_item2 expr opt_expr opt_else sum_expr in_sum_expr
	table_wild no_in_expr expr_expr simple_expr no_and_expr
	using_list expr_or_default set_expr_or_default interval_expr
	param_marker singlerow_subselect singlerow_subselect_init
	exists_subselect exists_subselect_init geometry_function
	signed_literal now_or_signed_literal

%type <item_num>
	NUM_literal

%type <item_list>
	expr_list udf_expr_list when_list ident_list ident_list_arg

%type <key_type>
	key_type opt_unique_or_fulltext constraint_key_type

%type <key_alg>
	key_alg opt_btree_or_rtree

%type <string_list>
	key_usage_list

%type <key_part>
	key_part

%type <table_list>
	join_table_list  join_table

%type <udf>
	UDF_CHAR_FUNC UDF_FLOAT_FUNC UDF_INT_FUNC
	UDA_CHAR_SUM UDA_FLOAT_SUM UDA_INT_SUM

%type <date_time_type> date_time_type;
%type <interval> interval

%type <db_type> storage_engines

%type <row_type> row_types

%type <tx_isolation> isolation_types

%type <ha_rkey_mode> handler_rkey_mode

%type <cast_type> cast_type

%type <udf_type> udf_func_type

%type <symbol> FUNC_ARG0 FUNC_ARG1 FUNC_ARG2 FUNC_ARG3 keyword

%type <lex_user> user grant_user

%type <charset>
	opt_collate
	charset_name
	charset_name_or_default
	old_or_new_charset_name
	old_or_new_charset_name_or_default
	collation_name
	collation_name_or_default

%type <variable> internal_variable_name

%type <select_lex> in_subselect in_subselect_init

%type <boolfunc2creator> comp_op

%type <NONE>
	query verb_clause create change select do drop insert replace insert2
	insert_values update delete truncate rename
	show describe load alter optimize keycache preload flush
	reset purge begin commit rollback savepoint
	slave master_def master_defs master_file_def slave_until_opts
	repair restore backup analyze check start checksum
	field_list field_list_item field_spec kill column_def key_def
	keycache_list assign_to_keycache preload_list preload_keys
	select_item_list select_item values_list no_braces
	opt_limit_clause delete_limit_clause fields opt_values values
	procedure_list procedure_list2 procedure_item
	when_list2 expr_list2  handler
	opt_precision opt_ignore opt_column opt_restrict
	grant revoke set lock unlock string_list field_options field_option
	field_opt_list opt_binary table_lock_list table_lock
	ref_list opt_on_delete opt_on_delete_list opt_on_delete_item use
	opt_delete_options opt_delete_option varchar nchar nvarchar
	opt_outer table_list table_name opt_option opt_place
	opt_attribute opt_attribute_list attribute column_list column_list_id
	opt_column_list grant_privileges opt_table user_list grant_option
	grant_privilege grant_privilege_list
	flush_options flush_option
	equal optional_braces opt_key_definition key_usage_list2
	opt_mi_check_type opt_to mi_check_types normal_join
	table_to_table_list table_to_table opt_table_list opt_as
	handler_rkey_function handler_read_or_scan
	single_multi table_wild_list table_wild_one opt_wild
	union_clause union_list
	precision subselect_start opt_and charset
	subselect_end select_var_list select_var_list_init help opt_len
<<<<<<< HEAD
	opt_extended_describe curr_user
=======
	opt_extended_describe
        prepare execute deallocate 
>>>>>>> ef8a5401
END_OF_INPUT

%type <NONE>
	'-' '+' '*' '/' '%' '(' ')'
	',' '!' '{' '}' '&' '|' AND OR OR_OR_CONCAT BETWEEN_SYM CASE_SYM
	THEN_SYM WHEN_SYM DIV_SYM MOD_SYM
%%


query:
	END_OF_INPUT
	{
	   THD *thd= YYTHD;
	   if (!thd->bootstrap &&
	      (!(thd->lex->select_lex.options & OPTION_FOUND_COMMENT)))
	   {
	     send_error(thd,ER_EMPTY_QUERY);
	     YYABORT;
	   }
	   else
	   {
	     thd->lex->sql_command= SQLCOM_EMPTY_QUERY;
	   }
	}
	| verb_clause END_OF_INPUT {};

verb_clause:
	  alter
	| analyze
	| backup
	| begin
	| change
	| check
	| checksum
	| commit
	| create
        | deallocate 
	| delete
	| describe
	| do
	| drop
        | execute 
	| flush
	| grant
	| handler
	| help
	| insert
	| kill
	| load
	| lock
	| optimize
        | keycache
	| preload
        | prepare 
	| purge
	| rename
	| repair
	| replace
	| reset
	| restore
	| revoke
	| rollback
	| savepoint
	| select
	| set
	| show
	| slave
	| start
	| truncate
	| unlock
	| update
	| use
        ;

deallocate:
        DEALLOCATE_SYM PREPARE_SYM ident 
        {
          THD *thd=YYTHD;
	  LEX *lex= thd->lex;
          if (thd->command == COM_PREPARE)
          {
            yyerror(ER(ER_SYNTAX_ERROR));
            YYABORT;
          }
	  lex->sql_command= SQLCOM_DEALLOCATE_PREPARE;
          lex->prepared_stmt_name= $3;
        };

prepare:
        PREPARE_SYM ident FROM TEXT_STRING_sys
        {
          THD *thd=YYTHD;
	  LEX *lex= thd->lex;
          if (thd->command == COM_PREPARE)
          {
            yyerror(ER(ER_SYNTAX_ERROR));
            YYABORT;
          }
	  lex->sql_command= SQLCOM_PREPARE;
          lex->prepared_stmt_name= $2;
          lex->prepared_stmt_code= $4;
        };
        

execute:
        EXECUTE_SYM ident
        {
          THD *thd=YYTHD;
	  LEX *lex= thd->lex;
          if (thd->command == COM_PREPARE)
          {
            yyerror(ER(ER_SYNTAX_ERROR));
            YYABORT;
          }
	  lex->sql_command= SQLCOM_EXECUTE;
          lex->prepared_stmt_name= $2;
        }
        execute_using
        {}
        ;

execute_using:
        /* nothing */
        | USING execute_var_list
        ;

execute_var_list:
	execute_var_list ',' execute_var_ident
	| execute_var_ident
        ;

execute_var_ident: '@' ident_or_text
        {
          LEX *lex=Lex;
          LEX_STRING *lexstr= (LEX_STRING*)sql_memdup(&$2, sizeof(LEX_STRING));
          if (!lexstr || lex->prepared_stmt_params.push_back(lexstr))
              YYABORT;
	}
        ;

/* help */

help:
       HELP_SYM ident_or_text
       {
	  LEX *lex= Lex;
	  lex->sql_command= SQLCOM_HELP;
	  lex->help_arg= $2.str;
       };

/* change master */

change:
       CHANGE MASTER_SYM TO_SYM
        {
	  LEX *lex = Lex;
	  lex->sql_command = SQLCOM_CHANGE_MASTER;
	  bzero((char*) &lex->mi, sizeof(lex->mi));
        }
       master_defs
	{}
       ;

master_defs:
       master_def
       | master_defs ',' master_def;

master_def:
       MASTER_HOST_SYM EQ TEXT_STRING_sys
       {
	 Lex->mi.host = $3.str;
       }
       |
       MASTER_USER_SYM EQ TEXT_STRING_sys
       {
	 Lex->mi.user = $3.str;
       }
       |
       MASTER_PASSWORD_SYM EQ TEXT_STRING_sys
       {
	 Lex->mi.password = $3.str;
       }
       |
       MASTER_PORT_SYM EQ ULONG_NUM
       {
	 Lex->mi.port = $3;
       }
       |
       MASTER_CONNECT_RETRY_SYM EQ ULONG_NUM
       {
	 Lex->mi.connect_retry = $3;
       }
       | MASTER_SSL_SYM EQ ULONG_NUM
         {
           Lex->mi.ssl= $3 ? 
               LEX_MASTER_INFO::SSL_ENABLE : LEX_MASTER_INFO::SSL_DISABLE;
         }
       | MASTER_SSL_CA_SYM EQ TEXT_STRING_sys
         {
           Lex->mi.ssl_ca= $3.str;
         }
       | MASTER_SSL_CAPATH_SYM EQ TEXT_STRING_sys
         {
           Lex->mi.ssl_capath= $3.str;
         }
       | MASTER_SSL_CERT_SYM EQ TEXT_STRING_sys
         {
           Lex->mi.ssl_cert= $3.str;
         }
       | MASTER_SSL_CIPHER_SYM EQ TEXT_STRING_sys
         {
           Lex->mi.ssl_cipher= $3.str;
         }
       | MASTER_SSL_KEY_SYM EQ TEXT_STRING_sys
         {
           Lex->mi.ssl_key= $3.str;
	 }
       |
         master_file_def
       ;

master_file_def:
       MASTER_LOG_FILE_SYM EQ TEXT_STRING_sys
       {
	 Lex->mi.log_file_name = $3.str;
       }
       | MASTER_LOG_POS_SYM EQ ulonglong_num
         {
           Lex->mi.pos = $3;
           /* 
              If the user specified a value < BIN_LOG_HEADER_SIZE, adjust it
              instead of causing subsequent errors. 
              We need to do it in this file, because only there we know that 
              MASTER_LOG_POS has been explicitely specified. On the contrary
              in change_master() (sql_repl.cc) we cannot distinguish between 0
              (MASTER_LOG_POS explicitely specified as 0) and 0 (unspecified),
              whereas we want to distinguish (specified 0 means "read the binlog
              from 0" (4 in fact), unspecified means "don't change the position
              (keep the preceding value)").
           */
           Lex->mi.pos = max(BIN_LOG_HEADER_SIZE, Lex->mi.pos);
         }
       | RELAY_LOG_FILE_SYM EQ TEXT_STRING_sys
         {
           Lex->mi.relay_log_name = $3.str;
         }
       | RELAY_LOG_POS_SYM EQ ULONG_NUM
         {
           Lex->mi.relay_log_pos = $3;
           /* Adjust if < BIN_LOG_HEADER_SIZE (same comment as Lex->mi.pos) */
           Lex->mi.relay_log_pos = max(BIN_LOG_HEADER_SIZE, Lex->mi.relay_log_pos);
         }
       ;

/* create a table */

create:
	CREATE opt_table_options TABLE_SYM opt_if_not_exists table_ident
	{
	  THD *thd= YYTHD;
	  LEX *lex=Lex;
	  lex->sql_command= SQLCOM_CREATE_TABLE;
	  if (!lex->select_lex.add_table_to_list(thd,$5,
						 ($2 &
						  HA_LEX_CREATE_TMP_TABLE ?
						  &tmp_table_alias :
						  (LEX_STRING*) 0),
						 TL_OPTION_UPDATING,
						 (using_update_log ?
						  TL_READ_NO_INSERT:
						  TL_READ)))
	    YYABORT;
	  lex->create_list.empty();
	  lex->key_list.empty();
	  lex->col_list.empty();
	  lex->change=NullS;
	  bzero((char*) &lex->create_info,sizeof(lex->create_info));
	  lex->create_info.options=$2 | $4;
	  lex->create_info.db_type= (enum db_type) lex->thd->variables.table_type;
	  lex->create_info.default_table_charset= thd->variables.collation_database;
	  lex->name=0;
	}
	create2
	  { Lex->current_select= &Lex->select_lex; }
	| CREATE opt_unique_or_fulltext INDEX ident key_alg ON table_ident
	  {
	    LEX *lex=Lex;
	    lex->sql_command= SQLCOM_CREATE_INDEX;
	    if (!lex->current_select->add_table_to_list(lex->thd, $7, NULL,
							TL_OPTION_UPDATING))
	      YYABORT;
	    lex->create_list.empty();
	    lex->key_list.empty();
	    lex->col_list.empty();
	    lex->change=NullS;
	  }
	   '(' key_list ')'
	  {
	    LEX *lex=Lex;

	    lex->key_list.push_back(new Key($2,$4.str, $5, lex->col_list));
	    lex->col_list.empty();
	  }
	| CREATE DATABASE opt_if_not_exists ident
	  { Lex->create_info.default_table_charset=NULL; }
	  opt_create_database_options
	  {
	    LEX *lex=Lex;
	    lex->sql_command=SQLCOM_CREATE_DB;
	    lex->name=$4.str;
            lex->create_info.options=$3;
	  }
	| CREATE udf_func_type UDF_SYM IDENT_sys
	  {
	    LEX *lex=Lex;
	    lex->sql_command = SQLCOM_CREATE_FUNCTION;
	    lex->udf.name = $4;
	    lex->udf.type= $2;
	  }
	  UDF_RETURNS_SYM udf_type UDF_SONAME_SYM TEXT_STRING_sys
	  {
	    LEX *lex=Lex;
	    lex->udf.returns=(Item_result) $7;
	    lex->udf.dl=$9.str;
	  }
          ;

create2:
 	'(' create2a {}
	| opt_create_table_options create3 {}
	| LIKE table_ident
      	  {
      	    LEX *lex=Lex;
     	    if (!(lex->name= (char *)$2))
              YYABORT;
    	  }
	| '(' LIKE table_ident ')'
      	  {
      	    LEX *lex=Lex;
     	    if (!(lex->name= (char *)$3))
              YYABORT;
    	  }
        ;

create2a:
        field_list ')' opt_create_table_options create3 {}
	|  create_select ')' { Select->set_braces(1);} union_opt {}
        ;

create3:
	/* empty */ {}
	| opt_duplicate opt_as     create_select
          { Select->set_braces(0);} union_clause {}
	| opt_duplicate opt_as '(' create_select ')'
          { Select->set_braces(1);} union_opt {}
        ;

create_select:
          SELECT_SYM
          {
	    LEX *lex=Lex;
	    lex->lock_option= (using_update_log) ? TL_READ_NO_INSERT : TL_READ;
	    if (lex->sql_command == SQLCOM_INSERT)
	      lex->sql_command= SQLCOM_INSERT_SELECT;
	    else if (lex->sql_command == SQLCOM_REPLACE)
	      lex->sql_command= SQLCOM_REPLACE_SELECT;
	    lex->current_select->table_list.save_and_clear(&lex->save_list);
	    mysql_init_select(lex);
	    lex->current_select->parsing_place= SELECT_LEX_NODE::SELECT_LIST;
          }
          select_options select_item_list
	  {
	    Select->parsing_place= SELECT_LEX_NODE::NO_MATTER;
	  }
	  opt_select_from
	  { Lex->current_select->table_list.push_front(&Lex->save_list); }
        ;

opt_as:
	/* empty */ {}
	| AS	    {};

opt_create_database_options:
	/* empty */			{}
	| create_database_options	{};

create_database_options:
	create_database_option					{}
	| create_database_options create_database_option	{};

create_database_option:
	  opt_default COLLATE_SYM collation_name_or_default	
	  { Lex->create_info.default_table_charset=$3; }
	| opt_default charset charset_name_or_default
	  { Lex->create_info.default_table_charset=$3; }
	;

opt_table_options:
	/* empty */	 { $$= 0; }
	| table_options  { $$= $1;};

table_options:
	table_option	{ $$=$1; }
	| table_option table_options { $$= $1 | $2; };

table_option:
	TEMPORARY	{ $$=HA_LEX_CREATE_TMP_TABLE; };

opt_if_not_exists:
	/* empty */	 { $$= 0; }
	| IF NOT EXISTS	 { $$=HA_LEX_CREATE_IF_NOT_EXISTS; };

opt_create_table_options:
	/* empty */
	| create_table_options;

create_table_options_space_separated:
	create_table_option
	| create_table_option create_table_options_space_separated;

create_table_options:
	create_table_option
	| create_table_option     create_table_options
	| create_table_option ',' create_table_options;

create_table_option:
	ENGINE_SYM opt_equal storage_engines    { Lex->create_info.db_type= $3; }
	| TYPE_SYM opt_equal storage_engines    { Lex->create_info.db_type= $3; WARN_DEPRECATED("TYPE=storage_engine","ENGINE=storage_engine"); }
	| MAX_ROWS opt_equal ulonglong_num	{ Lex->create_info.max_rows= $3; Lex->create_info.used_fields|= HA_CREATE_USED_MAX_ROWS;}
	| MIN_ROWS opt_equal ulonglong_num	{ Lex->create_info.min_rows= $3; Lex->create_info.used_fields|= HA_CREATE_USED_MIN_ROWS;}
	| AVG_ROW_LENGTH opt_equal ULONG_NUM	{ Lex->create_info.avg_row_length=$3; Lex->create_info.used_fields|= HA_CREATE_USED_AVG_ROW_LENGTH;}
	| PASSWORD opt_equal TEXT_STRING_sys	{ Lex->create_info.password=$3.str; }
	| COMMENT_SYM opt_equal TEXT_STRING_sys	{ Lex->create_info.comment=$3.str; }
	| AUTO_INC opt_equal ulonglong_num	{ Lex->create_info.auto_increment_value=$3; Lex->create_info.used_fields|= HA_CREATE_USED_AUTO;}
	| PACK_KEYS_SYM opt_equal ULONG_NUM	{ Lex->create_info.table_options|= $3 ? HA_OPTION_PACK_KEYS : HA_OPTION_NO_PACK_KEYS; Lex->create_info.used_fields|= HA_CREATE_USED_PACK_KEYS;}
	| PACK_KEYS_SYM opt_equal DEFAULT	{ Lex->create_info.table_options&= ~(HA_OPTION_PACK_KEYS | HA_OPTION_NO_PACK_KEYS); Lex->create_info.used_fields|= HA_CREATE_USED_PACK_KEYS;}
	| CHECKSUM_SYM opt_equal ULONG_NUM	{ Lex->create_info.table_options|= $3 ? HA_OPTION_CHECKSUM : HA_OPTION_NO_CHECKSUM; }
	| DELAY_KEY_WRITE_SYM opt_equal ULONG_NUM { Lex->create_info.table_options|= $3 ? HA_OPTION_DELAY_KEY_WRITE : HA_OPTION_NO_DELAY_KEY_WRITE; }
	| ROW_FORMAT_SYM opt_equal row_types	{ Lex->create_info.row_type= $3; }
	| RAID_TYPE opt_equal raid_types	{ Lex->create_info.raid_type= $3; Lex->create_info.used_fields|= HA_CREATE_USED_RAID;}
	| RAID_CHUNKS opt_equal ULONG_NUM	{ Lex->create_info.raid_chunks= $3; Lex->create_info.used_fields|= HA_CREATE_USED_RAID;}
	| RAID_CHUNKSIZE opt_equal ULONG_NUM	{ Lex->create_info.raid_chunksize= $3*RAID_BLOCK_SIZE; Lex->create_info.used_fields|= HA_CREATE_USED_RAID;}
	| UNION_SYM opt_equal '(' table_list ')'
	  {
	    /* Move the union list to the merge_list */
	    LEX *lex=Lex;
	    TABLE_LIST *table_list= lex->select_lex.get_table_list();
	    lex->create_info.merge_list= lex->select_lex.table_list;
	    lex->create_info.merge_list.elements--;
	    lex->create_info.merge_list.first= (byte*) (table_list->next);
	    lex->select_lex.table_list.elements=1;
	    lex->select_lex.table_list.next= (byte**) &(table_list->next);
	    table_list->next=0;
	    lex->create_info.used_fields|= HA_CREATE_USED_UNION;
	  }
	| opt_default charset opt_equal charset_name_or_default
	  {
	    Lex->create_info.default_table_charset= $4;
	    Lex->create_info.used_fields|= HA_CREATE_USED_DEFAULT_CHARSET;
	  }
	| opt_default COLLATE_SYM opt_equal collation_name_or_default
	  {
	    Lex->create_info.default_table_charset= $4;
	    Lex->create_info.used_fields|= HA_CREATE_USED_DEFAULT_CHARSET;
	  }
	| INSERT_METHOD opt_equal merge_insert_types   { Lex->create_info.merge_insert_method= $3; Lex->create_info.used_fields|= HA_CREATE_USED_INSERT_METHOD;}
	| DATA_SYM DIRECTORY_SYM opt_equal TEXT_STRING_sys
	  { Lex->create_info.data_file_name= $4.str; }
	| INDEX DIRECTORY_SYM opt_equal TEXT_STRING_sys { Lex->create_info.index_file_name= $4.str; };

storage_engines:
	ident_or_text
	{
	  $$ = ha_resolve_by_name($1.str,$1.length);
	  if ($$ == DB_TYPE_UNKNOWN) {
	    net_printf(YYTHD, ER_UNKNOWN_STORAGE_ENGINE, $1.str);
	    YYABORT;
	  }
	};

row_types:
	DEFAULT		{ $$= ROW_TYPE_DEFAULT; }
	| FIXED_SYM	{ $$= ROW_TYPE_FIXED; }
	| DYNAMIC_SYM	{ $$= ROW_TYPE_DYNAMIC; }
	| COMPRESSED_SYM { $$= ROW_TYPE_COMPRESSED; };

raid_types:
	RAID_STRIPED_SYM { $$= RAID_TYPE_0; }
	| RAID_0_SYM	 { $$= RAID_TYPE_0; }
	| ULONG_NUM	 { $$=$1;};

merge_insert_types:
       NO_SYM            { $$= MERGE_INSERT_DISABLED; }
       | FIRST_SYM       { $$= MERGE_INSERT_TO_FIRST; }
       | LAST_SYM        { $$= MERGE_INSERT_TO_LAST; };

opt_select_from:
	opt_limit_clause {}
	| FROM DUAL_SYM {}
	| select_from select_lock_type;

udf_func_type:
	/* empty */	{ $$ = UDFTYPE_FUNCTION; }
	| AGGREGATE_SYM { $$ = UDFTYPE_AGGREGATE; };

udf_type:
	STRING_SYM {$$ = (int) STRING_RESULT; }
	| REAL {$$ = (int) REAL_RESULT; }
	| INT_SYM {$$ = (int) INT_RESULT; };

field_list:
	  field_list_item
	| field_list ',' field_list_item;


field_list_item:
	   column_def
         | key_def
         ;

column_def:
	  field_spec check_constraint
	| field_spec references
	  {
	    Lex->col_list.empty();		/* Alloced by sql_alloc */
	  }
	;

key_def:
	key_type opt_ident key_alg '(' key_list ')'
	  {
	    LEX *lex=Lex;
	    lex->key_list.push_back(new Key($1,$2, $3, lex->col_list));
	    lex->col_list.empty();		/* Alloced by sql_alloc */
	  }
	| opt_constraint constraint_key_type opt_ident key_alg '(' key_list ')'
	  {
	    LEX *lex=Lex;
	    const char *key_name= $3 ? $3:$1;
	    lex->key_list.push_back(new Key($2, key_name, $4, lex->col_list));
	    lex->col_list.empty();		/* Alloced by sql_alloc */
	  }
	| opt_constraint FOREIGN KEY_SYM opt_ident '(' key_list ')' references
	  {
	    LEX *lex=Lex;
	    lex->key_list.push_back(new foreign_key($4, lex->col_list,
				    $8,
				    lex->ref_list,
				    lex->fk_delete_opt,
				    lex->fk_update_opt,
				    lex->fk_match_option));
	    lex->col_list.empty();		/* Alloced by sql_alloc */
	  }
	| opt_constraint check_constraint
	  {
	    Lex->col_list.empty();		/* Alloced by sql_alloc */
	  }
	;

check_constraint:
	/* empty */
	| CHECK_SYM expr
	;

opt_constraint:
	/* empty */		{ $$=(char*) 0; }
	| CONSTRAINT opt_ident	{ $$=$2; };

field_spec:
	field_ident
	 {
	   LEX *lex=Lex;
	   lex->length=lex->dec=0; lex->type=0; lex->interval=0;
	   lex->default_value= lex->on_update_value= 0;
	   lex->comment=0;
	   lex->charset=NULL;
	 }
	type opt_attribute
	{
	  LEX *lex=Lex;
	  if (add_field_to_list(lex->thd, $1.str,
				(enum enum_field_types) $3,
				lex->length,lex->dec,lex->type,
				lex->default_value, lex->on_update_value, 
                                lex->comment,
				lex->change,lex->interval,lex->charset,
				lex->uint_geom_type))
	    YYABORT;
	};

type:
	int_type opt_len field_options	{ $$=$1; }
	| real_type opt_precision field_options { $$=$1; }
	| FLOAT_SYM float_options field_options { $$=FIELD_TYPE_FLOAT; }
	| BIT_SYM opt_len		{ Lex->length=(char*) "1";
					  $$=FIELD_TYPE_TINY; }
	| BOOL_SYM			{ Lex->length=(char*) "1";
					  $$=FIELD_TYPE_TINY; }
	| BOOLEAN_SYM			{ Lex->length=(char*) "1";
					  $$=FIELD_TYPE_TINY; }
	| char '(' NUM ')' opt_binary	{ Lex->length=$3.str;
					  $$=FIELD_TYPE_STRING; }
	| char opt_binary		{ Lex->length=(char*) "1";
					  $$=FIELD_TYPE_STRING; }
	| nchar '(' NUM ')'		{ Lex->length=$3.str;
					  $$=FIELD_TYPE_STRING;
					  Lex->charset=national_charset_info; }
	| nchar				{ Lex->length=(char*) "1";
					  $$=FIELD_TYPE_STRING;
					  Lex->charset=national_charset_info; }
	| BINARY '(' NUM ')'		{ Lex->length=$3.str;
					  Lex->charset=&my_charset_bin;
					  $$=FIELD_TYPE_STRING; }
	| varchar '(' NUM ')' opt_binary { Lex->length=$3.str;
					  $$=FIELD_TYPE_VAR_STRING; }
	| nvarchar '(' NUM ')'		{ Lex->length=$3.str;
					  $$=FIELD_TYPE_VAR_STRING;
					  Lex->charset=national_charset_info; }
	| VARBINARY '(' NUM ')' 	{ Lex->length=$3.str;
					  Lex->charset=&my_charset_bin;
					  $$=FIELD_TYPE_VAR_STRING; }
	| YEAR_SYM opt_len field_options { $$=FIELD_TYPE_YEAR; }
	| DATE_SYM			{ $$=FIELD_TYPE_DATE; }
	| TIME_SYM			{ $$=FIELD_TYPE_TIME; }
	| TIMESTAMP
	  {
	    if (YYTHD->variables.sql_mode & MODE_MAXDB)
	      $$=FIELD_TYPE_DATETIME;
	    else
	      $$=FIELD_TYPE_TIMESTAMP;
	   }
	| TIMESTAMP '(' NUM ')'		{ Lex->length=$3.str;
					  $$=FIELD_TYPE_TIMESTAMP; }
	| DATETIME			{ $$=FIELD_TYPE_DATETIME; }
	| TINYBLOB			{ Lex->charset=&my_charset_bin;
					  $$=FIELD_TYPE_TINY_BLOB; }
	| BLOB_SYM opt_len		{ Lex->charset=&my_charset_bin;
					  $$=FIELD_TYPE_BLOB; }
	| spatial_type			{ 
#ifdef HAVE_SPATIAL
					  Lex->charset=&my_charset_bin;
					  Lex->uint_geom_type= (uint)$1;
					  $$=FIELD_TYPE_GEOMETRY;
#else
	                                  net_printf(Lex->thd, ER_FEATURE_DISABLED,
			                             ER(ER_FEATURE_DISABLED),
			                             sym_group_geom.name,
	                                             sym_group_geom.needed_define);
					  YYABORT;
#endif
					}
	| MEDIUMBLOB			{ Lex->charset=&my_charset_bin;
					  $$=FIELD_TYPE_MEDIUM_BLOB; }
	| LONGBLOB			{ Lex->charset=&my_charset_bin;
					  $$=FIELD_TYPE_LONG_BLOB; }
	| LONG_SYM VARBINARY		{ Lex->charset=&my_charset_bin;
					  $$=FIELD_TYPE_MEDIUM_BLOB; }
	| LONG_SYM varchar opt_binary	{ $$=FIELD_TYPE_MEDIUM_BLOB; }
	| TINYTEXT opt_binary		{ $$=FIELD_TYPE_TINY_BLOB; }
	| TEXT_SYM opt_len opt_binary	{ $$=FIELD_TYPE_BLOB; }
	| MEDIUMTEXT opt_binary		{ $$=FIELD_TYPE_MEDIUM_BLOB; }
	| LONGTEXT opt_binary		{ $$=FIELD_TYPE_LONG_BLOB; }
	| DECIMAL_SYM float_options field_options
					{ $$=FIELD_TYPE_DECIMAL;}
	| NUMERIC_SYM float_options field_options
					{ $$=FIELD_TYPE_DECIMAL;}
	| FIXED_SYM float_options field_options
					{ $$=FIELD_TYPE_DECIMAL;}
	| ENUM {Lex->interval_list.empty();} '(' string_list ')' opt_binary
	  {
	    LEX *lex=Lex;
	    lex->interval=typelib(lex->interval_list);
	    $$=FIELD_TYPE_ENUM;
	  }
	| SET { Lex->interval_list.empty();} '(' string_list ')' opt_binary
	  {
	    LEX *lex=Lex;
	    lex->interval=typelib(lex->interval_list);
	    $$=FIELD_TYPE_SET;
	  }
	| LONG_SYM opt_binary		{ $$=FIELD_TYPE_MEDIUM_BLOB; }
	| SERIAL_SYM
	  {
	    $$=FIELD_TYPE_LONGLONG;
	    Lex->type|= (AUTO_INCREMENT_FLAG | NOT_NULL_FLAG | UNSIGNED_FLAG |
		         UNIQUE_FLAG);
	  }
	;

spatial_type:
	GEOMETRY_SYM	      { $$= Field::GEOM_GEOMETRY; }
	| GEOMETRYCOLLECTION  { $$= Field::GEOM_GEOMETRYCOLLECTION; }
	| POINT_SYM           { $$= Field::GEOM_POINT; }
	| MULTIPOINT          { $$= Field::GEOM_MULTIPOINT; }
	| LINESTRING          { $$= Field::GEOM_LINESTRING; }
	| MULTILINESTRING     { $$= Field::GEOM_MULTILINESTRING; }
	| POLYGON             { $$= Field::GEOM_POLYGON; }
	| MULTIPOLYGON        { $$= Field::GEOM_MULTIPOLYGON; }
	;

char:
	CHAR_SYM {}
	;

nchar:
	NCHAR_SYM {}
	| NATIONAL_SYM CHAR_SYM {}
	;

varchar:
	char VARYING {}
	| VARCHAR {}
	;

nvarchar:
	NATIONAL_SYM VARCHAR {}
	| NVARCHAR_SYM {}
	| NCHAR_SYM VARCHAR {}
	| NATIONAL_SYM CHAR_SYM VARYING {}
	| NCHAR_SYM VARYING {}
	;

int_type:
	INT_SYM		{ $$=FIELD_TYPE_LONG; }
	| TINYINT	{ $$=FIELD_TYPE_TINY; }
	| SMALLINT	{ $$=FIELD_TYPE_SHORT; }
	| MEDIUMINT	{ $$=FIELD_TYPE_INT24; }
	| BIGINT	{ $$=FIELD_TYPE_LONGLONG; };

real_type:
	REAL		{ $$= YYTHD->variables.sql_mode & MODE_REAL_AS_FLOAT ?
			      FIELD_TYPE_FLOAT : FIELD_TYPE_DOUBLE; }
	| DOUBLE_SYM	{ $$=FIELD_TYPE_DOUBLE; }
	| DOUBLE_SYM PRECISION { $$=FIELD_TYPE_DOUBLE; };


float_options:
	/* empty */		{}
	| '(' NUM ')'		{ Lex->length=$2.str; }
	| precision		{};

precision:
	'(' NUM ',' NUM ')'
	{
	  LEX *lex=Lex;
	  lex->length=$2.str; lex->dec=$4.str;
	};

field_options:
	/* empty */		{}
	| field_opt_list	{};

field_opt_list:
	field_opt_list field_option {}
	| field_option {};

field_option:
	SIGNED_SYM	{}
	| UNSIGNED	{ Lex->type|= UNSIGNED_FLAG;}
	| ZEROFILL	{ Lex->type|= UNSIGNED_FLAG | ZEROFILL_FLAG; };

opt_len:
	/* empty */	{ Lex->length=(char*) 0; } /* use default length */
	| '(' NUM ')'	{ Lex->length= $2.str; };

opt_precision:
	/* empty */	{}
	| precision	{};

opt_attribute:
	/* empty */ {}
	| opt_attribute_list {};

opt_attribute_list:
	opt_attribute_list attribute {}
	| attribute;

attribute:
	NULL_SYM	  { Lex->type&= ~ NOT_NULL_FLAG; }
	| NOT NULL_SYM	  { Lex->type|= NOT_NULL_FLAG; }
	| DEFAULT now_or_signed_literal { Lex->default_value=$2; }
	| ON UPDATE_SYM NOW_SYM optional_braces 
          { Lex->on_update_value= new Item_func_now_local(); }
	| AUTO_INC	  { Lex->type|= AUTO_INCREMENT_FLAG | NOT_NULL_FLAG; }
	| SERIAL_SYM DEFAULT VALUE_SYM
	  { Lex->type|= AUTO_INCREMENT_FLAG | NOT_NULL_FLAG | UNIQUE_FLAG; }
	| opt_primary KEY_SYM { Lex->type|= PRI_KEY_FLAG | NOT_NULL_FLAG; }
	| UNIQUE_SYM	  { Lex->type|= UNIQUE_FLAG; }
	| UNIQUE_SYM KEY_SYM { Lex->type|= UNIQUE_KEY_FLAG; }
	| COMMENT_SYM TEXT_STRING_sys { Lex->comment= &$2; }
	| BINARY { Lex->type|= BINCMP_FLAG; }
	| COLLATE_SYM collation_name
	  {
	    if (Lex->charset && !my_charset_same(Lex->charset,$2))
	    {
	      net_printf(YYTHD,ER_COLLATION_CHARSET_MISMATCH,
			 $2->name,Lex->charset->csname);
	      YYABORT;
	    }
	    else
	    {
	      Lex->charset=$2;
	    }
	  }
	;

now_or_signed_literal:
        NOW_SYM optional_braces { $$= new Item_func_now_local(); }
        | signed_literal { $$=$1; }
        ;

charset:
	CHAR_SYM SET	{}
	| CHARSET	{}
	;

charset_name:
	ident_or_text
	{
	  if (!($$=get_charset_by_csname($1.str,MY_CS_PRIMARY,MYF(0))))
	  {
	    net_printf(YYTHD,ER_UNKNOWN_CHARACTER_SET,$1.str);
	    YYABORT;
	  }
	}
	| BINARY { $$= &my_charset_bin; }
	;

charset_name_or_default:
	charset_name { $$=$1;   }
	| DEFAULT    { $$=NULL; } ;


old_or_new_charset_name:
	ident_or_text
	{
	  if (!($$=get_charset_by_csname($1.str,MY_CS_PRIMARY,MYF(0))) &&
	      !($$=get_old_charset_by_name($1.str)))
	  {
	    net_printf(YYTHD,ER_UNKNOWN_CHARACTER_SET,$1.str);
	    YYABORT;
	  }
	}
	| BINARY { $$= &my_charset_bin; }
	;

old_or_new_charset_name_or_default:
	old_or_new_charset_name { $$=$1;   }
	| DEFAULT    { $$=NULL; } ;

collation_name:
	ident_or_text
	{
	  if (!($$=get_charset_by_name($1.str,MYF(0))))
	  {
	    net_printf(YYTHD,ER_UNKNOWN_COLLATION,$1.str);
	    YYABORT;
	  }
	};

opt_collate:
	/* empty */	{ $$=NULL; }
	| COLLATE_SYM collation_name_or_default { $$=$2; }
	;

collation_name_or_default:
	collation_name { $$=$1;   }
	| DEFAULT    { $$=NULL; } ;

opt_default:
	/* empty */	{}
	| DEFAULT	{};

opt_binary:
	/* empty */			{ Lex->charset=NULL; }
	| ASCII_SYM			{ Lex->charset=&my_charset_latin1; }
	| BYTE_SYM			{ Lex->charset=&my_charset_bin; }
	| UNICODE_SYM
	{
	  if (!(Lex->charset=get_charset_by_csname("ucs2",MY_CS_PRIMARY,MYF(0))))
	  {
	    net_printf(YYTHD,ER_UNKNOWN_CHARACTER_SET,"ucs2");
	    YYABORT;
	  }
	}
	| charset charset_name	{ Lex->charset=$2; } ;

opt_primary:
	/* empty */
	| PRIMARY_SYM
	;

references:
	REFERENCES table_ident
	{
	  LEX *lex=Lex;
	  lex->fk_delete_opt= lex->fk_update_opt= lex->fk_match_option= 0;
	  lex->ref_list.empty();
	}
	opt_ref_list
	{
	  $$=$2;
	};

opt_ref_list:
	/* empty */ opt_on_delete {}
	| '(' ref_list ')' opt_on_delete {};

ref_list:
	ref_list ',' ident	{ Lex->ref_list.push_back(new key_part_spec($3.str)); }
	| ident			{ Lex->ref_list.push_back(new key_part_spec($1.str)); };


opt_on_delete:
	/* empty */ {}
	| opt_on_delete_list {};

opt_on_delete_list:
	opt_on_delete_list opt_on_delete_item {}
	| opt_on_delete_item {};

opt_on_delete_item:
	ON DELETE_SYM delete_option   { Lex->fk_delete_opt= $3; }
	| ON UPDATE_SYM delete_option { Lex->fk_update_opt= $3; }
	| MATCH FULL	{ Lex->fk_match_option= foreign_key::FK_MATCH_FULL; }
	| MATCH PARTIAL { Lex->fk_match_option= foreign_key::FK_MATCH_PARTIAL; }
	| MATCH SIMPLE_SYM { Lex->fk_match_option= foreign_key::FK_MATCH_SIMPLE; };

delete_option:
	RESTRICT	 { $$= (int) foreign_key::FK_OPTION_RESTRICT; }
	| CASCADE	 { $$= (int) foreign_key::FK_OPTION_CASCADE; }
	| SET NULL_SYM   { $$= (int) foreign_key::FK_OPTION_SET_NULL; }
	| NO_SYM ACTION  { $$= (int) foreign_key::FK_OPTION_NO_ACTION; }
	| SET DEFAULT    { $$= (int) foreign_key::FK_OPTION_DEFAULT;  };

key_type:
	key_or_index			    { $$= Key::MULTIPLE; }
	| FULLTEXT_SYM opt_key_or_index	    { $$= Key::FULLTEXT; }
	| SPATIAL_SYM opt_key_or_index
	  {
#ifdef HAVE_SPATIAL
	    $$= Key::SPATIAL;
#else
	    net_printf(Lex->thd, ER_FEATURE_DISABLED,
	               ER(ER_FEATURE_DISABLED),
		       sym_group_geom.name, sym_group_geom.needed_define);
	    YYABORT;
#endif
	  };

constraint_key_type:
	PRIMARY_SYM KEY_SYM  { $$= Key::PRIMARY; }
	| UNIQUE_SYM opt_key_or_index { $$= Key::UNIQUE; };

key_or_index:
	KEY_SYM {}
	| INDEX {};

opt_key_or_index:
	/* empty */ {}
	| key_or_index
	;

keys_or_index:
	KEYS {}
	| INDEX {}
	| INDEXES {};

opt_unique_or_fulltext:
	/* empty */	{ $$= Key::MULTIPLE; }
	| UNIQUE_SYM	{ $$= Key::UNIQUE; }
	| FULLTEXT_SYM	{ $$= Key::FULLTEXT;}
	| SPATIAL_SYM
	  {
#ifdef HAVE_SPATIAL
	    $$= Key::SPATIAL;
#else
	    net_printf(Lex->thd, ER_FEATURE_DISABLED,
	               ER(ER_FEATURE_DISABLED),
	               sym_group_geom.name, sym_group_geom.needed_define);
	    YYABORT;
#endif
	  }
        ;

key_alg:
	/* empty */		   { $$= HA_KEY_ALG_UNDEF; }
	| USING opt_btree_or_rtree { $$= $2; }
	| TYPE_SYM opt_btree_or_rtree  { $$= $2; };

opt_btree_or_rtree:
	BTREE_SYM	{ $$= HA_KEY_ALG_BTREE; }
	| RTREE_SYM
	  {
	    $$= HA_KEY_ALG_RTREE;
	  }
	| HASH_SYM	{ $$= HA_KEY_ALG_HASH; };

key_list:
	key_list ',' key_part order_dir { Lex->col_list.push_back($3); }
	| key_part order_dir		{ Lex->col_list.push_back($1); };

key_part:
	ident			{ $$=new key_part_spec($1.str); }
	| ident '(' NUM ')'	{ $$=new key_part_spec($1.str,(uint) atoi($3.str)); };

opt_ident:
	/* empty */	{ $$=(char*) 0; }	/* Defaultlength */
	| field_ident	{ $$=$1.str; };

opt_component:
	/* empty */	 { $$.str= 0; $$.length= 0; }
	| '.' ident	 { $$=$2; };

string_list:
	text_string			{ Lex->interval_list.push_back($1); }
	| string_list ',' text_string	{ Lex->interval_list.push_back($3); };

/*
** Alter table
*/

alter:
	ALTER opt_ignore TABLE_SYM table_ident
	{
	  THD *thd= YYTHD;
	  LEX *lex= thd->lex;
	  lex->sql_command = SQLCOM_ALTER_TABLE;
	  lex->name=0;
	  if (!lex->select_lex.add_table_to_list(thd, $4, NULL,
						 TL_OPTION_UPDATING))
	    YYABORT;
	  lex->create_list.empty();
	  lex->key_list.empty();
	  lex->col_list.empty();
	  lex->drop_list.empty();
	  lex->alter_list.empty();
          lex->select_lex.init_order();
	  lex->select_lex.db=lex->name=0;
	  bzero((char*) &lex->create_info,sizeof(lex->create_info));
	  lex->create_info.db_type= DB_TYPE_DEFAULT;
	  lex->create_info.default_table_charset= thd->variables.collation_database;
	  lex->create_info.row_type= ROW_TYPE_NOT_USED;
          lex->alter_keys_onoff=LEAVE_AS_IS;
	  lex->tablespace_op=NO_TABLESPACE_OP;
          lex->simple_alter=1;
	}
	alter_list
	{}
	| ALTER DATABASE ident opt_create_database_options
	  {
	    LEX *lex=Lex;
	    lex->sql_command=SQLCOM_ALTER_DB;
	    lex->name=$3.str;
	  };


alter_list:
	| DISCARD TABLESPACE { Lex->tablespace_op=DISCARD_TABLESPACE; }
	| IMPORT TABLESPACE { Lex->tablespace_op=IMPORT_TABLESPACE; }
        | alter_list_item
	| alter_list ',' alter_list_item;

add_column:
	ADD opt_column { Lex->change=0; };

alter_list_item:
	add_column column_def opt_place { Lex->simple_alter=0; }
	| ADD key_def { Lex->simple_alter=0; }
	| add_column '(' field_list ')'      { Lex->simple_alter=0; }
	| CHANGE opt_column field_ident
	  {
	     LEX *lex=Lex;
	     lex->change= $3.str; lex->simple_alter=0;
	  }
          field_spec opt_place
        | MODIFY_SYM opt_column field_ident
          {
            LEX *lex=Lex;
            lex->length=lex->dec=0; lex->type=0; lex->interval=0;
            lex->default_value= lex->on_update_value= 0;
	    lex->comment=0;
	    lex->charset= NULL;
            lex->simple_alter=0;
          }
          type opt_attribute
          {
            LEX *lex=Lex;
            if (add_field_to_list(lex->thd,$3.str,
                                  (enum enum_field_types) $5,
                                  lex->length,lex->dec,lex->type,
                                  lex->default_value, lex->on_update_value,
                                  lex->comment,
				  $3.str, lex->interval, lex->charset,
				  lex->uint_geom_type))
	       YYABORT;
          }
          opt_place
	| DROP opt_column field_ident opt_restrict
	  {
	    LEX *lex=Lex;
	    lex->drop_list.push_back(new Alter_drop(Alter_drop::COLUMN,
					    $3.str)); lex->simple_alter=0;
	  }
	| DROP FOREIGN KEY_SYM opt_ident { Lex->simple_alter=0; }
	| DROP PRIMARY_SYM KEY_SYM
	  {
	    LEX *lex=Lex;
	    lex->drop_list.push_back(new Alter_drop(Alter_drop::KEY,
						    primary_key_name));
	    lex->simple_alter=0;
	  }
	| DROP key_or_index field_ident
	  {
	    LEX *lex=Lex;
	    lex->drop_list.push_back(new Alter_drop(Alter_drop::KEY,
						    $3.str));
	    lex->simple_alter=0;
	  }
	| DISABLE_SYM KEYS { Lex->alter_keys_onoff=DISABLE; }
	| ENABLE_SYM KEYS  { Lex->alter_keys_onoff=ENABLE; }
	| ALTER opt_column field_ident SET DEFAULT signed_literal
	  {
	    LEX *lex=Lex;
	    lex->alter_list.push_back(new Alter_column($3.str,$6));
	    lex->simple_alter=0;
	  }
	| ALTER opt_column field_ident DROP DEFAULT
	  {
	    LEX *lex=Lex;
	    lex->alter_list.push_back(new Alter_column($3.str,(Item*) 0));
	    lex->simple_alter=0;
	  }
	| RENAME opt_to table_ident
	  {
	    LEX *lex=Lex;
	    lex->select_lex.db=$3->db.str;
	    lex->name= $3->table.str;
	  }
	| CONVERT_SYM TO_SYM charset charset_name_or_default opt_collate
	  {
	    if (!$4)
	    {
	      THD *thd= YYTHD;
	      $4= thd->variables.collation_database;
	    }
	    $5= $5 ? $5 : $4;
	    if (!my_charset_same($4,$5))
	    {
	      net_printf(YYTHD,ER_COLLATION_CHARSET_MISMATCH,
			 $5->name,$4->csname);
	      YYABORT;
	    }
	    LEX *lex= Lex;
	    lex->create_info.table_charset= 
	      lex->create_info.default_table_charset= $5;
	    lex->create_info.used_fields|= (HA_CREATE_USED_CHARSET |
					    HA_CREATE_USED_DEFAULT_CHARSET);
	    lex->simple_alter= 0;
	  }
        | create_table_options_space_separated { Lex->simple_alter=0; }
	| order_clause         { Lex->simple_alter=0; };

opt_column:
	/* empty */	{}
	| COLUMN_SYM	{};

opt_ignore:
	/* empty */	{ Lex->duplicates=DUP_ERROR; }
	| IGNORE_SYM	{ Lex->duplicates=DUP_IGNORE; };

opt_restrict:
	/* empty */	{}
	| RESTRICT	{}
	| CASCADE	{};

opt_place:
	/* empty */	{}
	| AFTER_SYM ident { store_position_for_column($2.str); }
	| FIRST_SYM	  { store_position_for_column(first_keyword); };

opt_to:
	/* empty */	{}
	| TO_SYM	{}
	| EQ		{}
	| AS		{};

/*
  SLAVE START and SLAVE STOP are deprecated. We keep them for compatibility.
*/

slave:
	  START_SYM SLAVE slave_thread_opts 
          {
	    LEX *lex=Lex;
            lex->sql_command = SQLCOM_SLAVE_START;
	    lex->type = 0;
	    /* We'll use mi structure for UNTIL options */
	    bzero((char*) &lex->mi, sizeof(lex->mi));
            /* If you change this code don't forget to update SLAVE START too */
          }
          slave_until
          {}
        | STOP_SYM SLAVE slave_thread_opts
          {
	    LEX *lex=Lex;
            lex->sql_command = SQLCOM_SLAVE_STOP;
	    lex->type = 0;
            /* If you change this code don't forget to update SLAVE STOP too */
          }
	| SLAVE START_SYM slave_thread_opts
         {
	   LEX *lex=Lex;
           lex->sql_command = SQLCOM_SLAVE_START;
	   lex->type = 0;
	    /* We'll use mi structure for UNTIL options */
	    bzero((char*) &lex->mi, sizeof(lex->mi));
          }
          slave_until
          {}
	| SLAVE STOP_SYM slave_thread_opts
         {
	   LEX *lex=Lex;
           lex->sql_command = SQLCOM_SLAVE_STOP;
	   lex->type = 0;
         }
        ;


start:
	START_SYM TRANSACTION_SYM { Lex->sql_command = SQLCOM_BEGIN;}
	{}
	;

slave_thread_opts:
	{ Lex->slave_thd_opt= 0; }
	slave_thread_opt_list
        {}
	;

slave_thread_opt_list:
	slave_thread_opt
	| slave_thread_opt_list ',' slave_thread_opt
	;

slave_thread_opt:
	/*empty*/	{}
	| SQL_THREAD	{ Lex->slave_thd_opt|=SLAVE_SQL; }
	| RELAY_THREAD 	{ Lex->slave_thd_opt|=SLAVE_IO; }
	;

slave_until:
	/*empty*/	{}
	| UNTIL_SYM slave_until_opts
          {
            LEX *lex=Lex;
            if ((lex->mi.log_file_name || lex->mi.pos) &&
                (lex->mi.relay_log_name || lex->mi.relay_log_pos) ||
                !((lex->mi.log_file_name && lex->mi.pos) ||
                  (lex->mi.relay_log_name && lex->mi.relay_log_pos)))
            {
               send_error(lex->thd, ER_BAD_SLAVE_UNTIL_COND);
               YYABORT;
            }

          }
	;

slave_until_opts:
       master_file_def
       | slave_until_opts ',' master_file_def ;


restore:
	RESTORE_SYM table_or_tables
	{
	   Lex->sql_command = SQLCOM_RESTORE_TABLE;
	}
	table_list FROM TEXT_STRING_sys
        {
	  Lex->backup_dir = $6.str;
        };

backup:
	BACKUP_SYM table_or_tables
	{
	   Lex->sql_command = SQLCOM_BACKUP_TABLE;
	}
	table_list TO_SYM TEXT_STRING_sys
        {
	  Lex->backup_dir = $6.str;
        };

checksum:
        CHECKSUM_SYM table_or_tables
	{
	   LEX *lex=Lex;
	   lex->sql_command = SQLCOM_CHECKSUM;
	}
	table_list opt_checksum_type
        {}
	;

opt_checksum_type:
        /* nothing */  { Lex->check_opt.flags= 0; }
	| QUICK        { Lex->check_opt.flags= T_QUICK; }
	| EXTENDED_SYM { Lex->check_opt.flags= T_EXTEND; }
        ;

repair:
	REPAIR opt_no_write_to_binlog table_or_tables
	{
	   LEX *lex=Lex;
	   lex->sql_command = SQLCOM_REPAIR;
           lex->no_write_to_binlog= $2;
	   lex->check_opt.init();
	}
	table_list opt_mi_repair_type
	{}
	;

opt_mi_repair_type:
	/* empty */ { Lex->check_opt.flags = T_MEDIUM; }
	| mi_repair_types {};

mi_repair_types:
	mi_repair_type {}
	| mi_repair_type mi_repair_types {};

mi_repair_type:
	QUICK          { Lex->check_opt.flags|= T_QUICK; }
	| EXTENDED_SYM { Lex->check_opt.flags|= T_EXTEND; }
        | USE_FRM      { Lex->check_opt.sql_flags|= TT_USEFRM; };

analyze:
	ANALYZE_SYM opt_no_write_to_binlog table_or_tables
	{
	   LEX *lex=Lex;
	   lex->sql_command = SQLCOM_ANALYZE;
           lex->no_write_to_binlog= $2;
	   lex->check_opt.init();
	}
	table_list opt_mi_check_type
	{}
	;

check:
	CHECK_SYM table_or_tables
	{
	   LEX *lex=Lex;
	   lex->sql_command = SQLCOM_CHECK;
	   lex->check_opt.init();
	}
	table_list opt_mi_check_type
	{}
	;

opt_mi_check_type:
	/* empty */ { Lex->check_opt.flags = T_MEDIUM; }
	| mi_check_types {};

mi_check_types:
	mi_check_type {}
	| mi_check_type mi_check_types {};

mi_check_type:
	QUICK      { Lex->check_opt.flags|= T_QUICK; }
	| FAST_SYM { Lex->check_opt.flags|= T_FAST; }
	| MEDIUM_SYM { Lex->check_opt.flags|= T_MEDIUM; }
	| EXTENDED_SYM { Lex->check_opt.flags|= T_EXTEND; }
	| CHANGED  { Lex->check_opt.flags|= T_CHECK_ONLY_CHANGED; };

optimize:
	OPTIMIZE opt_no_write_to_binlog table_or_tables
	{
	   LEX *lex=Lex;
	   lex->sql_command = SQLCOM_OPTIMIZE;
           lex->no_write_to_binlog= $2;
	   lex->check_opt.init();
	}
	table_list opt_mi_check_type
	{}
	;

opt_no_write_to_binlog:
	/* empty */        { $$= 0; }
	| NO_WRITE_TO_BINLOG  { $$= 1; }
	| LOCAL_SYM  { $$= 1; }
	;

rename:
	RENAME table_or_tables
	{
	   Lex->sql_command=SQLCOM_RENAME_TABLE;
	}
	table_to_table_list
	{}
	;

table_to_table_list:
	table_to_table
	| table_to_table_list ',' table_to_table;

table_to_table:
	table_ident TO_SYM table_ident
	{
	  LEX *lex=Lex;
	  SELECT_LEX *sl= lex->current_select;
	  if (!sl->add_table_to_list(lex->thd, $1,NULL,TL_OPTION_UPDATING,
				     TL_IGNORE) ||
	      !sl->add_table_to_list(lex->thd, $3,NULL,TL_OPTION_UPDATING,
				     TL_IGNORE))
	    YYABORT;
	};

keycache:
        CACHE_SYM INDEX keycache_list IN_SYM key_cache_name
        {
          LEX *lex=Lex;
          lex->sql_command= SQLCOM_ASSIGN_TO_KEYCACHE;
	  lex->name_and_length= $5;
        }
        ;

keycache_list:
        assign_to_keycache
        | keycache_list ',' assign_to_keycache;

assign_to_keycache:
        table_ident cache_keys_spec
        {
          LEX *lex=Lex;
          SELECT_LEX *sel= &lex->select_lex;
          if (!sel->add_table_to_list(lex->thd, $1, NULL, 0,
                                      TL_READ,
                                      sel->get_use_index(),
                                      (List<String> *)0))
            YYABORT;
        }
        ;

key_cache_name:
	ident	   { $$= $1; }
	| DEFAULT  { $$ = default_key_cache_base; }
	;

preload:
	LOAD INDEX INTO CACHE_SYM
	{
	  LEX *lex=Lex;
	  lex->sql_command=SQLCOM_PRELOAD_KEYS;
	}
	preload_list
	{}
	;

preload_list:
	preload_keys
	| preload_list ',' preload_keys;

preload_keys:
	table_ident cache_keys_spec opt_ignore_leaves
	{
	  LEX *lex=Lex;
	  SELECT_LEX *sel= &lex->select_lex;
	  if (!sel->add_table_to_list(lex->thd, $1, NULL, $3,
                                      TL_READ,
                                      sel->get_use_index(),
                                      (List<String> *)0))
            YYABORT;
	}
	;

cache_keys_spec:
        { Select->interval_list.empty(); }
        cache_key_list_or_empty
        {
          LEX *lex=Lex;
          SELECT_LEX *sel= &lex->select_lex;
          sel->use_index= sel->interval_list;
        }
        ;

cache_key_list_or_empty:
	/* empty */	{ Lex->select_lex.use_index_ptr= 0; }
	| opt_key_or_index '(' key_usage_list2 ')'
	  {
            SELECT_LEX *sel= &Lex->select_lex;
	    sel->use_index_ptr= &sel->use_index;
	  }
	;

opt_ignore_leaves:
	/* empty */
	{ $$= 0; }
	| IGNORE_SYM LEAVES { $$= TL_OPTION_IGNORE_LEAVES; }
	;

/*
  Select : retrieve data from table
*/


select:
	select_init
	{
	  LEX *lex= Lex;
	  lex->sql_command= SQLCOM_SELECT;
	  lex->select_lex.resolve_mode= SELECT_LEX::SELECT_MODE;
	}
	;

/* Need select_init2 for subselects. */
select_init:
	SELECT_SYM select_init2
	|
	'(' SELECT_SYM select_part2 ')'
	  {
	    LEX *lex= Lex;
            SELECT_LEX * sel= lex->current_select;
	    if (sel->set_braces(1))
	    {
	      yyerror(ER(ER_SYNTAX_ERROR));
	      YYABORT;
	    }
	  if (sel->linkage == UNION_TYPE &&
	      !sel->master_unit()->first_select()->braces)
	  {
	    yyerror(ER(ER_SYNTAX_ERROR));
	    YYABORT;
	  }
            /* select in braces, can't contain global parameters */
	    if (sel->master_unit()->fake_select_lex)
              sel->master_unit()->global_parameters=
                 sel->master_unit()->fake_select_lex;
          } union_opt;

select_init2:
	select_part2
        {
	  LEX *lex= Lex;
          SELECT_LEX * sel= lex->current_select;
          if (lex->current_select->set_braces(0))
	  {
	    yyerror(ER(ER_SYNTAX_ERROR));
	    YYABORT;
	  }
	  if (sel->linkage == UNION_TYPE &&
	      sel->master_unit()->first_select()->braces)
	  {
	    yyerror(ER(ER_SYNTAX_ERROR));
	    YYABORT;
	  }
	}
	union_clause
	;

select_part2:
	{
	  LEX *lex= Lex;
	  SELECT_LEX *sel= lex->current_select;
	  lex->lock_option= TL_READ;
	  if (sel->linkage != UNION_TYPE)
	    mysql_init_select(lex);
	  lex->current_select->parsing_place= SELECT_LEX_NODE::SELECT_LIST;
	}
	select_options select_item_list
	{
	  Select->parsing_place= SELECT_LEX_NODE::NO_MATTER;
	}
	select_into select_lock_type;

select_into:
	opt_limit_clause {}
	| FROM DUAL_SYM /* oracle compatibility: oracle always requires FROM
                           clause, and DUAL is system table without fields.
                           Is "SELECT 1 FROM DUAL" any better than
                           "SELECT 1" ? Hmmm :) */
        | into
	| select_from
	| into select_from
	| select_from into;

select_from:
	FROM join_table_list where_clause group_clause having_clause opt_order_clause opt_limit_clause procedure_clause;

select_options:
	/* empty*/
	| select_option_list;

select_option_list:
	select_option_list select_option
	| select_option;

select_option:
	STRAIGHT_JOIN { Select->options|= SELECT_STRAIGHT_JOIN; }
	| HIGH_PRIORITY
	  {
	    if (check_simple_select())
	      YYABORT;
	    Lex->lock_option= TL_READ_HIGH_PRIORITY;
	  }
	| DISTINCT	{ Select->options|= SELECT_DISTINCT; }
	| SQL_SMALL_RESULT { Select->options|= SELECT_SMALL_RESULT; }
	| SQL_BIG_RESULT { Select->options|= SELECT_BIG_RESULT; }
	| SQL_BUFFER_RESULT
	  {
	    if (check_simple_select())
	      YYABORT;
	    Select->options|= OPTION_BUFFER_RESULT;
	  }
	| SQL_CALC_FOUND_ROWS
	  {
	    if (check_simple_select())
	      YYABORT;
	    Select->options|= OPTION_FOUND_ROWS;
	  }
	| SQL_NO_CACHE_SYM { Lex->safe_to_cache_query=0; }
	| SQL_CACHE_SYM
	  {
	    Lex->select_lex.options|= OPTION_TO_QUERY_CACHE;
	  }
	| ALL		{}
	;

select_lock_type:
	/* empty */
	| FOR_SYM UPDATE_SYM
	  {
	    LEX *lex=Lex;
	    lex->current_select->set_lock_for_tables(TL_WRITE);
	    lex->safe_to_cache_query=0;
	  }
	| LOCK_SYM IN_SYM SHARE_SYM MODE_SYM
	  {
	    LEX *lex=Lex;
	    lex->current_select->
	      set_lock_for_tables(TL_READ_WITH_SHARED_LOCKS);
	    lex->safe_to_cache_query=0;
	  }
	;

select_item_list:
	  select_item_list ',' select_item
	| select_item
	| '*'
	  {
	    THD *thd= YYTHD;
	    if (add_item_to_list(thd, new Item_field(NULL, NULL, "*")))
	      YYABORT;
	    (thd->lex->current_select->with_wild)++;
	  };


select_item:
	  remember_name select_item2 remember_end select_alias
	  {
	    if (add_item_to_list(YYTHD, $2))
	      YYABORT;
	    if ($4.str)
	      $2->set_name($4.str,$4.length,system_charset_info);
	    else if (!$2->name)
	      $2->set_name($1,(uint) ($3 - $1), YYTHD->charset());
	  };

remember_name:
	{ $$=(char*) Lex->tok_start; };

remember_end:
	{ $$=(char*) Lex->tok_end; };

select_item2:
	table_wild	{ $$=$1; } /* table.* */
	| expr		{ $$=$1; };

select_alias:
	/* empty */		{ $$.str=0;}
	| AS ident		{ $$=$2; }
	| AS TEXT_STRING_sys	{ $$=$2; }
	| ident			{ $$=$1; }
	| TEXT_STRING_sys	{ $$=$1; }
	;

optional_braces:
	/* empty */ {}
	| '(' ')' {};

/* all possible expressions */
expr:	
	expr_expr	{ $$= $1; }
	| simple_expr	{ $$= $1; }
	;

comp_op:  EQ		{ $$ = &comp_eq_creator; }
	| GE		{ $$ = &comp_ge_creator; }
	| GT_SYM	{ $$ = &comp_gt_creator; }
	| LE		{ $$ = &comp_le_creator; }
	| LT		{ $$ = &comp_lt_creator; }
	| NE		{ $$ = &comp_ne_creator; }
	;

all_or_any: ALL     { $$ = 1; }
        |   ANY_SYM { $$ = 0; }
        ;

/* expressions that begin with 'expr' */
expr_expr:
	 expr IN_SYM '(' expr_list ')'
	  { $4->push_front($1); $$= new Item_func_in(*$4); }
	| expr NOT IN_SYM '(' expr_list ')'
	  { $5->push_front($1); $$= new Item_func_not(new Item_func_in(*$5)); }
        | expr IN_SYM in_subselect
          { $$= new Item_in_subselect($1, $3); }
	| expr NOT IN_SYM in_subselect
          {
            $$= new Item_func_not(new Item_in_subselect($1, $4));
          }
	| expr BETWEEN_SYM no_and_expr AND expr
	  { $$= new Item_func_between($1,$3,$5); }
	| expr NOT BETWEEN_SYM no_and_expr AND expr
	  { $$= new Item_func_not(new Item_func_between($1,$4,$6)); }
	| expr OR_OR_CONCAT expr { $$= or_or_concat(YYTHD, $1,$3); }
	| expr OR expr		{ $$= new Item_cond_or($1,$3); }
        | expr XOR expr		{ $$= new Item_cond_xor($1,$3); }
	| expr AND expr		{ $$= new Item_cond_and($1,$3); }
	| expr SOUNDS_SYM LIKE expr
	  {
	    $$= new Item_func_eq(new Item_func_soundex($1),
				 new Item_func_soundex($4));
	  }
	| expr LIKE simple_expr opt_escape
          { $$= new Item_func_like($1,$3,$4); }
	| expr NOT LIKE simple_expr opt_escape
          { $$= new Item_func_not(new Item_func_like($1,$4,$5));}
	| expr REGEXP expr { $$= new Item_func_regex($1,$3); }
	| expr NOT REGEXP expr
          { $$= new Item_func_not(new Item_func_regex($1,$4)); }
	| expr IS NULL_SYM	{ $$= new Item_func_isnull($1); }
	| expr IS NOT NULL_SYM { $$= new Item_func_isnotnull($1); }
	| expr EQUAL_SYM expr	{ $$= new Item_func_equal($1,$3); }
	| expr comp_op expr %prec EQ	{ $$= (*$2)(0)->create($1,$3); }
	| expr comp_op all_or_any in_subselect %prec EQ
	{
	  $$= all_any_subquery_creator($1, $2, $3, $4);
	}
	| expr SHIFT_LEFT expr	{ $$= new Item_func_shift_left($1,$3); }
	| expr SHIFT_RIGHT expr { $$= new Item_func_shift_right($1,$3); }
	| expr '+' expr		{ $$= new Item_func_plus($1,$3); }
	| expr '-' expr		{ $$= new Item_func_minus($1,$3); }
	| expr '*' expr		{ $$= new Item_func_mul($1,$3); }
	| expr '/' expr		{ $$= new Item_func_div($1,$3); }
	| expr DIV_SYM expr	{ $$= new Item_func_int_div($1,$3); }
	| expr MOD_SYM expr	{ $$= new Item_func_mod($1,$3); }
	| expr '|' expr		{ $$= new Item_func_bit_or($1,$3); }
        | expr '^' expr		{ $$= new Item_func_bit_xor($1,$3); }
	| expr '&' expr		{ $$= new Item_func_bit_and($1,$3); }
	| expr '%' expr		{ $$= new Item_func_mod($1,$3); }
	| expr '+' interval_expr interval
	  { $$= new Item_date_add_interval($1,$3,$4,0); }
	| expr '-' interval_expr interval
	  { $$= new Item_date_add_interval($1,$3,$4,1); }
	;

/* expressions that begin with 'expr' that do NOT follow IN_SYM */
no_in_expr:
	no_in_expr BETWEEN_SYM no_and_expr AND expr
	  { $$= new Item_func_between($1,$3,$5); }
	| no_in_expr NOT BETWEEN_SYM no_and_expr AND expr
	  { $$= new Item_func_not(new Item_func_between($1,$4,$6)); }
	| no_in_expr OR_OR_CONCAT expr	{ $$= or_or_concat(YYTHD, $1,$3); }
	| no_in_expr OR expr		{ $$= new Item_cond_or($1,$3); }
        | no_in_expr XOR expr		{ $$= new Item_cond_xor($1,$3); }
	| no_in_expr AND expr		{ $$= new Item_cond_and($1,$3); }
	| no_in_expr SOUNDS_SYM LIKE expr
	  {
	    $$= new Item_func_eq(new Item_func_soundex($1),
				 new Item_func_soundex($4));
	  }
	| no_in_expr LIKE simple_expr opt_escape
	  { $$= new Item_func_like($1,$3,$4); }
	| no_in_expr NOT LIKE simple_expr opt_escape
	  { $$= new Item_func_not(new Item_func_like($1,$4,$5)); }
	| no_in_expr REGEXP expr { $$= new Item_func_regex($1,$3); }
	| no_in_expr NOT REGEXP expr
	  { $$= new Item_func_not(new Item_func_regex($1,$4)); }
	| no_in_expr IS NULL_SYM	{ $$= new Item_func_isnull($1); }
	| no_in_expr IS NOT NULL_SYM { $$= new Item_func_isnotnull($1); }
	| no_in_expr EQUAL_SYM expr	{ $$= new Item_func_equal($1,$3); }
	| no_in_expr comp_op expr %prec EQ { $$= (*$2)(0)->create($1,$3); }
	| no_in_expr comp_op all_or_any in_subselect %prec EQ
	{
	  all_any_subquery_creator($1, $2, $3, $4);
	}
	| no_in_expr SHIFT_LEFT expr  { $$= new Item_func_shift_left($1,$3); }
	| no_in_expr SHIFT_RIGHT expr { $$= new Item_func_shift_right($1,$3); }
	| no_in_expr '+' expr		{ $$= new Item_func_plus($1,$3); }
	| no_in_expr '-' expr		{ $$= new Item_func_minus($1,$3); }
	| no_in_expr '*' expr		{ $$= new Item_func_mul($1,$3); }
	| no_in_expr '/' expr		{ $$= new Item_func_div($1,$3); }
	| no_in_expr DIV_SYM expr	{ $$= new Item_func_int_div($1,$3); }
	| no_in_expr '|' expr		{ $$= new Item_func_bit_or($1,$3); }
        | no_in_expr '^' expr		{ $$= new Item_func_bit_xor($1,$3); }
	| no_in_expr '&' expr		{ $$= new Item_func_bit_and($1,$3); }
	| no_in_expr '%' expr		{ $$= new Item_func_mod($1,$3); }
	| no_in_expr MOD_SYM expr	{ $$= new Item_func_mod($1,$3); }
	| no_in_expr '+' interval_expr interval
	  { $$= new Item_date_add_interval($1,$3,$4,0); }
	| no_in_expr '-' interval_expr interval
	  { $$= new Item_date_add_interval($1,$3,$4,1); }
	| simple_expr;

/* expressions that begin with 'expr' that does NOT follow AND */
no_and_expr:
	  no_and_expr IN_SYM '(' expr_list ')'
	  { $4->push_front($1); $$= new Item_func_in(*$4); }
	| no_and_expr NOT IN_SYM '(' expr_list ')'
	  { $5->push_front($1); $$= new Item_func_not(new Item_func_in(*$5)); }
        | no_and_expr IN_SYM in_subselect
          { $$= new Item_in_subselect($1, $3); }
	| no_and_expr NOT IN_SYM in_subselect
          {
            $$= new Item_func_not(new Item_in_subselect($1, $4));
          }
	| no_and_expr BETWEEN_SYM no_and_expr AND expr
	  { $$= new Item_func_between($1,$3,$5); }
	| no_and_expr NOT BETWEEN_SYM no_and_expr AND expr
	  { $$= new Item_func_not(new Item_func_between($1,$4,$6)); }
	| no_and_expr OR_OR_CONCAT expr	{ $$= or_or_concat(YYTHD, $1,$3); }
	| no_and_expr OR expr		{ $$= new Item_cond_or($1,$3); }
        | no_and_expr XOR expr		{ $$= new Item_cond_xor($1,$3); }
	| no_and_expr SOUNDS_SYM LIKE expr
	  {
	    $$= new Item_func_eq(new Item_func_soundex($1),
				 new Item_func_soundex($4));
	  }
	| no_and_expr LIKE simple_expr opt_escape
	  { $$= new Item_func_like($1,$3,$4); }
	| no_and_expr NOT LIKE simple_expr opt_escape
	  { $$= new Item_func_not(new Item_func_like($1,$4,$5)); }
	| no_and_expr REGEXP expr { $$= new Item_func_regex($1,$3); }
	| no_and_expr NOT REGEXP expr
	  { $$= new Item_func_not(new Item_func_regex($1,$4)); }
	| no_and_expr IS NULL_SYM	{ $$= new Item_func_isnull($1); }
	| no_and_expr IS NOT NULL_SYM { $$= new Item_func_isnotnull($1); }
	| no_and_expr EQUAL_SYM expr	{ $$= new Item_func_equal($1,$3); }
	| no_and_expr comp_op expr %prec EQ { $$= (*$2)(0)->create($1,$3); }
	| no_and_expr comp_op all_or_any in_subselect %prec EQ
	{
	  all_any_subquery_creator($1, $2, $3, $4);
	}
	| no_and_expr SHIFT_LEFT expr  { $$= new Item_func_shift_left($1,$3); }
	| no_and_expr SHIFT_RIGHT expr { $$= new Item_func_shift_right($1,$3); }
	| no_and_expr '+' expr		{ $$= new Item_func_plus($1,$3); }
	| no_and_expr '-' expr		{ $$= new Item_func_minus($1,$3); }
	| no_and_expr '*' expr		{ $$= new Item_func_mul($1,$3); }
	| no_and_expr '/' expr		{ $$= new Item_func_div($1,$3); }
	| no_and_expr DIV_SYM expr	{ $$= new Item_func_int_div($1,$3); }
	| no_and_expr '|' expr		{ $$= new Item_func_bit_or($1,$3); }
        | no_and_expr '^' expr		{ $$= new Item_func_bit_xor($1,$3); }
	| no_and_expr '&' expr		{ $$= new Item_func_bit_and($1,$3); }
	| no_and_expr '%' expr		{ $$= new Item_func_mod($1,$3); }
	| no_and_expr MOD_SYM expr	{ $$= new Item_func_mod($1,$3); }
	| no_and_expr '+' interval_expr interval
	  { $$= new Item_date_add_interval($1,$3,$4,0); }
	| no_and_expr '-' interval_expr interval
	  { $$= new Item_date_add_interval($1,$3,$4,1); }
	| simple_expr;

interval_expr:
         INTERVAL_SYM expr { $$=$2; }
        ;

simple_expr:
	simple_ident
 	| simple_expr COLLATE_SYM ident_or_text %prec NEG
	  {
	    $$= new Item_func_set_collation($1,
					    new Item_string($3.str,
							    $3.length,
                                                            YYTHD->charset()));
	  }
	| literal
	| param_marker
	| '@' ident_or_text SET_VAR expr
	  {
	    $$= new Item_func_set_user_var($2,$4);
	    Lex->uncacheable(UNCACHEABLE_RAND);
	  }
	| '@' ident_or_text
	  {
	    $$= new Item_func_get_user_var($2);
	    Lex->uncacheable(UNCACHEABLE_RAND);
	  }
	| '@' '@' opt_var_ident_type ident_or_text opt_component
	  {

            if ($4.str && $5.str && check_reserved_words(&$4))
            {
              yyerror(ER(ER_SYNTAX_ERROR));
              YYABORT;
            }
	    if (!($$= get_system_var(YYTHD, (enum_var_type) $3, $4, $5)))
	      YYABORT;
	  }
	| sum_expr
	| '+' expr %prec NEG	{ $$= $2; }
	| '-' expr %prec NEG    { $$= new Item_func_neg($2); }
	| '~' expr %prec NEG	{ $$= new Item_func_bit_neg($2); }
	| NOT expr %prec NEG	{ $$= new Item_func_not($2); }
	| '!' expr %prec NEG	{ $$= new Item_func_not($2); }
	| '(' expr ')'		{ $$= $2; }
	| '(' expr ',' expr_list ')'
	  {
	    $4->push_front($2);
	    $$= new Item_row(*$4);
	  }
	| ROW_SYM '(' expr ',' expr_list ')'
	  {
	    $5->push_front($3);
	    $$= new Item_row(*$5);
	  }
	| EXISTS exists_subselect { $$= $2; }
	| singlerow_subselect   { $$= $1; }
	| '{' ident expr '}'	{ $$= $3; }
        | MATCH ident_list_arg AGAINST '(' expr fulltext_options ')'
          { $2->push_front($5);
            Select->add_ftfunc_to_list((Item_func_match*)
                                        ($$=new Item_func_match(*$2,$6))); }
	| ASCII_SYM '(' expr ')' { $$= new Item_func_ascii($3); }
	| BINARY expr %prec NEG
	  {
	    $$= new Item_func_set_collation($2,new Item_string(binary_keyword,
					    6, &my_charset_latin1));
	  }
	| CAST_SYM '(' expr AS cast_type ')'
	  {
	    $$= create_func_cast($3, $5,
				 Lex->length ? atoi(Lex->length) : -1,
				 Lex->charset);
	  }
	| CASE_SYM opt_expr WHEN_SYM when_list opt_else END
	  { $$= new Item_func_case(* $4, $2, $5 ); }
	| CONVERT_SYM '(' expr ',' cast_type ')'
	  {
	    $$= create_func_cast($3, $5,
				 Lex->length ? atoi(Lex->length) : -1,
				 Lex->charset);
	  }
	| CONVERT_SYM '(' expr USING charset_name ')'
	  { $$= new Item_func_conv_charset($3,$5); }
	| DEFAULT '(' simple_ident ')'
	  { $$= new Item_default_value($3); }
	| VALUES '(' simple_ident ')'
	  { $$= new Item_insert_value($3); }
	| FUNC_ARG0 '(' ')'
	  {
	    if (!$1.symbol->create_func)
	    {
	      net_printf(Lex->thd, ER_FEATURE_DISABLED,
			 ER(ER_FEATURE_DISABLED),
			 $1.symbol->group->name,
	                 $1.symbol->group->needed_define);
	      YYABORT;
	    }
	    $$= ((Item*(*)(void))($1.symbol->create_func))();
	  }
	| FUNC_ARG1 '(' expr ')'
	  {
	    if (!$1.symbol->create_func)
	    {
	      net_printf(Lex->thd, ER_FEATURE_DISABLED,
			 ER(ER_FEATURE_DISABLED),
			 $1.symbol->group->name,
	                 $1.symbol->group->needed_define);
	      YYABORT;
	    }
	    $$= ((Item*(*)(Item*))($1.symbol->create_func))($3);
	  }
	| FUNC_ARG2 '(' expr ',' expr ')'
	  {
	    if (!$1.symbol->create_func)
	    {
	      net_printf(Lex->thd, ER_FEATURE_DISABLED,
			 ER(ER_FEATURE_DISABLED),
			 $1.symbol->group->name,
	                 $1.symbol->group->needed_define);
	      YYABORT;
	    }
	    $$= ((Item*(*)(Item*,Item*))($1.symbol->create_func))($3,$5);
	  }
	| FUNC_ARG3 '(' expr ',' expr ',' expr ')'
	  {
	    if (!$1.symbol->create_func)
	    {
	      net_printf(Lex->thd, ER_FEATURE_DISABLED,
			 ER(ER_FEATURE_DISABLED),
			 $1.symbol->group->name,
	                 $1.symbol->group->needed_define);
	      YYABORT;
	    }
	    $$= ((Item*(*)(Item*,Item*,Item*))($1.symbol->create_func))($3,$5,$7);
	  }
	| ADDDATE_SYM '(' expr ',' expr ')'
	  { $$= new Item_date_add_interval($3, $5, INTERVAL_DAY, 0);}
	| ADDDATE_SYM '(' expr ',' INTERVAL_SYM expr interval ')'
	  { $$= new Item_date_add_interval($3, $6, $7, 0); }
	| ATAN	'(' expr ')'
	  { $$= new Item_func_atan($3); }
	| ATAN	'(' expr ',' expr ')'
	  { $$= new Item_func_atan($3,$5); }
	| CHAR_SYM '(' expr_list ')'
	  { $$= new Item_func_char(*$3); }
	| CHARSET '(' expr ')'
	  { $$= new Item_func_charset($3); }
	| COALESCE '(' expr_list ')'
	  { $$= new Item_func_coalesce(* $3); }
	| COLLATION_SYM '(' expr ')'
	  { $$= new Item_func_collation($3); }
	| CONCAT '(' expr_list ')'
	  { $$= new Item_func_concat(* $3); }
	| CONCAT_WS '(' expr ',' expr_list ')'
	  { $$= new Item_func_concat_ws($3, *$5); }
	| CURDATE optional_braces
	  { $$= new Item_func_curdate_local(); Lex->safe_to_cache_query=0; }
	| CURTIME optional_braces
	  { $$= new Item_func_curtime_local(); Lex->safe_to_cache_query=0; }
	| CURTIME '(' expr ')'
	  {
	    $$= new Item_func_curtime_local($3);
	    Lex->safe_to_cache_query=0;
	  }
	| curr_user
          { $$= create_func_current_user(); }
	| DATE_ADD_INTERVAL '(' expr ',' interval_expr interval ')'
	  { $$= new Item_date_add_interval($3,$5,$6,0); }
	| DATE_SUB_INTERVAL '(' expr ',' interval_expr interval ')'
	  { $$= new Item_date_add_interval($3,$5,$6,1); }
	| DATABASE '(' ')'
	  {
	    $$= new Item_func_database();
            Lex->safe_to_cache_query=0;
	  }
	| DATE_SYM '(' expr ')'
	  { $$= new Item_date_typecast($3); }
	| DAY_SYM '(' expr ')'
	  { $$= new Item_func_dayofmonth($3); }
	| ELT_FUNC '(' expr ',' expr_list ')'
	  { $5->push_front($3); $$= new Item_func_elt(*$5); }
	| MAKE_SET_SYM '(' expr ',' expr_list ')'
	  { $$= new Item_func_make_set($3, *$5); }
	| ENCRYPT '(' expr ')'
	  {
	    $$= new Item_func_encrypt($3);
	    Lex->uncacheable(UNCACHEABLE_RAND);
	  }
	| ENCRYPT '(' expr ',' expr ')'   { $$= new Item_func_encrypt($3,$5); }
	| DECODE_SYM '(' expr ',' TEXT_STRING_literal ')'
	  { $$= new Item_func_decode($3,$5.str); }
	| ENCODE_SYM '(' expr ',' TEXT_STRING_literal ')'
	 { $$= new Item_func_encode($3,$5.str); }
	| DES_DECRYPT_SYM '(' expr ')'
        { $$= new Item_func_des_decrypt($3); }
	| DES_DECRYPT_SYM '(' expr ',' expr ')'
        { $$= new Item_func_des_decrypt($3,$5); }
	| DES_ENCRYPT_SYM '(' expr ')'
        { $$= new Item_func_des_encrypt($3); }
	| DES_ENCRYPT_SYM '(' expr ',' expr ')'
        { $$= new Item_func_des_encrypt($3,$5); }
	| EXPORT_SET '(' expr ',' expr ',' expr ')'
		{ $$= new Item_func_export_set($3, $5, $7); }
	| EXPORT_SET '(' expr ',' expr ',' expr ',' expr ')'
		{ $$= new Item_func_export_set($3, $5, $7, $9); }
	| EXPORT_SET '(' expr ',' expr ',' expr ',' expr ',' expr ')'
		{ $$= new Item_func_export_set($3, $5, $7, $9, $11); }
	| FALSE_SYM
	  { $$= new Item_int((char*) "FALSE",0,1); }
	| FORMAT_SYM '(' expr ',' NUM ')'
	  { $$= new Item_func_format($3,atoi($5.str)); }
	| FROM_UNIXTIME '(' expr ')'
	  { $$= new Item_func_from_unixtime($3); }
	| FROM_UNIXTIME '(' expr ',' expr ')'
	  {
	    $$= new Item_func_date_format (new Item_func_from_unixtime($3),$5,0);
	  }
	| FIELD_FUNC '(' expr ',' expr_list ')'
	  { $5->push_front($3); $$= new Item_func_field(*$5); }
	| geometry_function
	  {
#ifdef HAVE_SPATIAL
	    $$= $1;
#else
	    net_printf(Lex->thd, ER_FEATURE_DISABLED,
	               ER(ER_FEATURE_DISABLED),
	               sym_group_geom.name, sym_group_geom.needed_define);
	    YYABORT;
#endif
	  }
	| GET_FORMAT '(' date_time_type  ',' expr ')'
	  { $$= new Item_func_get_format($3, $5); }
	| HOUR_SYM '(' expr ')'
	  { $$= new Item_func_hour($3); }
	| IF '(' expr ',' expr ',' expr ')'
	  { $$= new Item_func_if($3,$5,$7); }
	| INSERT '(' expr ',' expr ',' expr ',' expr ')'
	  { $$= new Item_func_insert($3,$5,$7,$9); }
	| interval_expr interval '+' expr
	  /* we cannot put interval before - */
	  { $$= new Item_date_add_interval($4,$1,$2,0); }
	| interval_expr
	  {
            if ($1->type() != Item::ROW_ITEM)
            {
              yyerror(ER(ER_SYNTAX_ERROR));
              YYABORT;
            }
            $$= new Item_func_interval((Item_row *)$1);
          }
	| LAST_INSERT_ID '(' ')'
	  {
	    $$= new Item_func_last_insert_id();
	    Lex->safe_to_cache_query= 0;
	  }
	| LAST_INSERT_ID '(' expr ')'
	  {
	    $$= new Item_func_last_insert_id($3);
	    Lex->safe_to_cache_query= 0;
	  }
	| LEFT '(' expr ',' expr ')'
	  { $$= new Item_func_left($3,$5); }
	| LOCATE '(' expr ',' expr ')'
	  { $$= new Item_func_locate($5,$3); }
	| LOCATE '(' expr ',' expr ',' expr ')'
	  { $$= new Item_func_locate($5,$3,$7); }
	| GREATEST_SYM '(' expr ',' expr_list ')'
	  { $5->push_front($3); $$= new Item_func_max(*$5); }
	| LEAST_SYM '(' expr ',' expr_list ')'
	  { $5->push_front($3); $$= new Item_func_min(*$5); }
	| LOG_SYM '(' expr ')'
	  { $$= new Item_func_log($3); }
	| LOG_SYM '(' expr ',' expr ')'
	  { $$= new Item_func_log($3, $5); }
	| MASTER_POS_WAIT '(' expr ',' expr ')'
	  {
	    $$= new Item_master_pos_wait($3, $5);
	    Lex->safe_to_cache_query=0;
		  }
	| MASTER_POS_WAIT '(' expr ',' expr ',' expr ')'
	  {
	    $$= new Item_master_pos_wait($3, $5, $7);
	    Lex->safe_to_cache_query=0;
	  }
	| MICROSECOND_SYM '(' expr ')'
	  { $$= new Item_func_microsecond($3); }
	| MINUTE_SYM '(' expr ')'
	  { $$= new Item_func_minute($3); }
	| MOD_SYM '(' expr ',' expr ')'
	  { $$ = new Item_func_mod( $3, $5); }
	| MONTH_SYM '(' expr ')'
	  { $$= new Item_func_month($3); }
	| NOW_SYM optional_braces
	  { $$= new Item_func_now_local(); Lex->safe_to_cache_query=0;}
	| NOW_SYM '(' expr ')'
	  { $$= new Item_func_now_local($3); Lex->safe_to_cache_query=0;}
	| PASSWORD '(' expr ')'
	  {
	    $$= YYTHD->variables.old_passwords ?
              (Item *) new Item_func_old_password($3) :
	      (Item *) new Item_func_password($3);
	  }
	| OLD_PASSWORD '(' expr ')'
	  { $$=  new Item_func_old_password($3); }
	| POSITION_SYM '(' no_in_expr IN_SYM expr ')'
	  { $$ = new Item_func_locate($5,$3); }
	| RAND '(' expr ')'
	  { $$= new Item_func_rand($3); Lex->uncacheable(UNCACHEABLE_RAND);}
	| RAND '(' ')'
	  { $$= new Item_func_rand(); Lex->uncacheable(UNCACHEABLE_RAND);}
	| REPLACE '(' expr ',' expr ',' expr ')'
	  { $$= new Item_func_replace($3,$5,$7); }
	| RIGHT '(' expr ',' expr ')'
	  { $$= new Item_func_right($3,$5); }
	| ROUND '(' expr ')'
	  { $$= new Item_func_round($3, new Item_int((char*)"0",0,1),0); }
	| ROUND '(' expr ',' expr ')' { $$= new Item_func_round($3,$5,0); }
	| SUBDATE_SYM '(' expr ',' expr ')'
	  { $$= new Item_date_add_interval($3, $5, INTERVAL_DAY, 1);}
	| SUBDATE_SYM '(' expr ',' INTERVAL_SYM expr interval ')'
	  { $$= new Item_date_add_interval($3, $6, $7, 1); }
	| SECOND_SYM '(' expr ')'
	  { $$= new Item_func_second($3); }
	| SUBSTRING '(' expr ',' expr ',' expr ')'
	  { $$= new Item_func_substr($3,$5,$7); }
	| SUBSTRING '(' expr ',' expr ')'
	  { $$= new Item_func_substr($3,$5); }
	| SUBSTRING '(' expr FROM expr FOR_SYM expr ')'
	  { $$= new Item_func_substr($3,$5,$7); }
	| SUBSTRING '(' expr FROM expr ')'
	  { $$= new Item_func_substr($3,$5); }
	| SUBSTRING_INDEX '(' expr ',' expr ',' expr ')'
	  { $$= new Item_func_substr_index($3,$5,$7); }
	| TIME_SYM '(' expr ')'
	  { $$= new Item_time_typecast($3); }
	| TIMESTAMP '(' expr ')'
	  { $$= new Item_datetime_typecast($3); }
	| TIMESTAMP '(' expr ',' expr ')'
	  { $$= new Item_func_add_time($3, $5, 1, 0); }
	| TRIM '(' expr ')'
	  { $$= new Item_func_trim($3); }
	| TRIM '(' LEADING expr FROM expr ')'
	  { $$= new Item_func_ltrim($6,$4); }
	| TRIM '(' TRAILING expr FROM expr ')'
	  { $$= new Item_func_rtrim($6,$4); }
	| TRIM '(' BOTH expr FROM expr ')'
	  { $$= new Item_func_trim($6,$4); }
	| TRIM '(' LEADING FROM expr ')'
	 { $$= new Item_func_ltrim($5); }
	| TRIM '(' TRAILING FROM expr ')'
	  { $$= new Item_func_rtrim($5); }
	| TRIM '(' BOTH FROM expr ')'
	  { $$= new Item_func_trim($5); }
	| TRIM '(' expr FROM expr ')'
	  { $$= new Item_func_trim($5,$3); }
	| TRUNCATE_SYM '(' expr ',' expr ')'
	  { $$= new Item_func_round($3,$5,1); }
	| TRUE_SYM
	  { $$= new Item_int((char*) "TRUE",1,1); }
	| UDA_CHAR_SUM '(' udf_expr_list ')'
	  {
	    if ($3 != NULL)
	      $$ = new Item_sum_udf_str($1, *$3);
	    else
	      $$ = new Item_sum_udf_str($1);
	  }
	| UDA_FLOAT_SUM '(' udf_expr_list ')'
	  {
	    if ($3 != NULL)
	      $$ = new Item_sum_udf_float($1, *$3);
	    else
	      $$ = new Item_sum_udf_float($1);
	  }
	| UDA_INT_SUM '(' udf_expr_list ')'
	  {
	    if ($3 != NULL)
	      $$ = new Item_sum_udf_int($1, *$3);
	    else
	      $$ = new Item_sum_udf_int($1);
	  }
	| UDF_CHAR_FUNC '(' udf_expr_list ')'
	  {
	    if ($3 != NULL)
	      $$ = new Item_func_udf_str($1, *$3);
	    else
	      $$ = new Item_func_udf_str($1);
	  }
	| UDF_FLOAT_FUNC '(' udf_expr_list ')'
	  {
	    if ($3 != NULL)
	      $$ = new Item_func_udf_float($1, *$3);
	    else
	      $$ = new Item_func_udf_float($1);
	  }
	| UDF_INT_FUNC '(' udf_expr_list ')'
	  {
	    if ($3 != NULL)
	      $$ = new Item_func_udf_int($1, *$3);
	    else
	      $$ = new Item_func_udf_int($1);
	  }
	| UNIQUE_USERS '(' text_literal ',' NUM ',' NUM ',' expr_list ')'
	  {
            $$= new Item_func_unique_users($3,atoi($5.str),atoi($7.str), * $9);
	  }
	| UNIX_TIMESTAMP '(' ')'
	  {
	    $$= new Item_func_unix_timestamp();
	    Lex->safe_to_cache_query=0;
	  }
	| UNIX_TIMESTAMP '(' expr ')'
	  { $$= new Item_func_unix_timestamp($3); }
	| USER '(' ')'
	  { $$= new Item_func_user(); Lex->safe_to_cache_query=0; }
	| UTC_DATE_SYM optional_braces
	  { $$= new Item_func_curdate_utc(); Lex->safe_to_cache_query=0;}
	| UTC_TIME_SYM optional_braces
	  { $$= new Item_func_curtime_utc(); Lex->safe_to_cache_query=0;}
	| UTC_TIMESTAMP_SYM optional_braces
	  { $$= new Item_func_now_utc(); Lex->safe_to_cache_query=0;}
	| WEEK_SYM '(' expr ')'
	  {
            $$= new Item_func_week($3,new Item_int((char*) "0",
				   YYTHD->variables.default_week_format,1));
          }
	| WEEK_SYM '(' expr ',' expr ')'
	  { $$= new Item_func_week($3,$5); }
	| YEAR_SYM '(' expr ')'
	  { $$= new Item_func_year($3); }
	| YEARWEEK '(' expr ')'
	  { $$= new Item_func_yearweek($3,new Item_int((char*) "0",0,1)); }
	| YEARWEEK '(' expr ',' expr ')'
	  { $$= new Item_func_yearweek($3, $5); }
	| BENCHMARK_SYM '(' ULONG_NUM ',' expr ')'
	  {
	    $$=new Item_func_benchmark($3,$5);
	    Lex->uncacheable(UNCACHEABLE_SIDEEFFECT);
	  }
	| EXTRACT_SYM '(' interval FROM expr ')'
	{ $$=new Item_extract( $3, $5); };

geometry_function:
	GEOMFROMTEXT '(' expr ')'
	  { $$= GEOM_NEW(Item_func_geometry_from_text($3)); }
	| GEOMFROMTEXT '(' expr ',' expr ')'
	  { $$= GEOM_NEW(Item_func_geometry_from_text($3, $5)); }
	| GEOMFROMWKB '(' expr ')'
	  { $$= GEOM_NEW(Item_func_geometry_from_wkb($3)); }
	| GEOMFROMWKB '(' expr ',' expr ')'
	  { $$= GEOM_NEW(Item_func_geometry_from_wkb($3, $5)); }
	| GEOMETRYCOLLECTION '(' expr_list ')'
	  { $$= GEOM_NEW(Item_func_spatial_collection(* $3,
                           Geometry::wkb_geometrycollection,
                           Geometry::wkb_point)); }
	| LINESTRING '(' expr_list ')'
	  { $$= GEOM_NEW(Item_func_spatial_collection(* $3,
                  Geometry::wkb_linestring, Geometry::wkb_point)); }
 	| MULTILINESTRING '(' expr_list ')'
	  { $$= GEOM_NEW( Item_func_spatial_collection(* $3,
                   Geometry::wkb_multilinestring, Geometry::wkb_linestring)); }
 	| MLINEFROMTEXT '(' expr ')'
	  { $$= GEOM_NEW(Item_func_geometry_from_text($3)); }
	| MLINEFROMTEXT '(' expr ',' expr ')'
	  { $$= GEOM_NEW(Item_func_geometry_from_text($3, $5)); }
	| MPOINTFROMTEXT '(' expr ')'
	  { $$= GEOM_NEW(Item_func_geometry_from_text($3)); }
	| MPOINTFROMTEXT '(' expr ',' expr ')'
	  { $$= GEOM_NEW(Item_func_geometry_from_text($3, $5)); }
	| MPOLYFROMTEXT '(' expr ')'
	  { $$= GEOM_NEW(Item_func_geometry_from_text($3)); }
	| MPOLYFROMTEXT '(' expr ',' expr ')'
	  { $$= GEOM_NEW(Item_func_geometry_from_text($3, $5)); }
	| MULTIPOINT '(' expr_list ')'
	  { $$= GEOM_NEW(Item_func_spatial_collection(* $3,
                  Geometry::wkb_multipoint, Geometry::wkb_point)); }
 	| MULTIPOLYGON '(' expr_list ')'
	  { $$= GEOM_NEW(Item_func_spatial_collection(* $3,
                  Geometry::wkb_multipolygon, Geometry::wkb_polygon)); }
	| POINT_SYM '(' expr ',' expr ')'
	  { $$= GEOM_NEW(Item_func_point($3,$5)); }
 	| POINTFROMTEXT '(' expr ')'
	  { $$= GEOM_NEW(Item_func_geometry_from_text($3)); }
	| POINTFROMTEXT '(' expr ',' expr ')'
	  { $$= GEOM_NEW(Item_func_geometry_from_text($3, $5)); }
	| POLYFROMTEXT '(' expr ')'
	  { $$= GEOM_NEW(Item_func_geometry_from_text($3)); }
	| POLYFROMTEXT '(' expr ',' expr ')'
	  { $$= GEOM_NEW(Item_func_geometry_from_text($3, $5)); }
	| POLYGON '(' expr_list ')'
	  { $$= GEOM_NEW(Item_func_spatial_collection(* $3,
	          Geometry::wkb_polygon, Geometry::wkb_linestring)); }
 	| GEOMCOLLFROMTEXT '(' expr ')'
	  { $$= GEOM_NEW(Item_func_geometry_from_text($3)); }
	| GEOMCOLLFROMTEXT '(' expr ',' expr ')'
	  { $$= GEOM_NEW(Item_func_geometry_from_text($3, $5)); }
 	| LINEFROMTEXT '(' expr ')'
	  { $$= GEOM_NEW(Item_func_geometry_from_text($3)); }
	| LINEFROMTEXT '(' expr ',' expr ')'
	  { $$= GEOM_NEW(Item_func_geometry_from_text($3, $5)); }
	;

fulltext_options:
        /* nothing */                   { $$= FT_NL;  }
        | WITH QUERY_SYM EXPANSION_SYM  { $$= FT_NL | FT_EXPAND; }
        | IN_SYM BOOLEAN_SYM MODE_SYM   { $$= FT_BOOL; }
        ;

udf_expr_list:
	/* empty */	{ $$= NULL; }
	| expr_list	{ $$= $1;};

sum_expr:
	AVG_SYM '(' in_sum_expr ')'
	  { $$=new Item_sum_avg($3); }
	| BIT_AND  '(' in_sum_expr ')'
	  { $$=new Item_sum_and($3); }
	| BIT_OR  '(' in_sum_expr ')'
	  { $$=new Item_sum_or($3); }
	| BIT_XOR  '(' in_sum_expr ')'
	  { $$=new Item_sum_xor($3); }
	| COUNT_SYM '(' opt_all '*' ')'
	  { $$=new Item_sum_count(new Item_int((int32) 0L,1)); }
	| COUNT_SYM '(' in_sum_expr ')'
	  { $$=new Item_sum_count($3); }
	| COUNT_SYM '(' DISTINCT
	  { Select->in_sum_expr++; }
	   expr_list
	  { Select->in_sum_expr--; }
	  ')'
	  { $$=new Item_sum_count_distinct(* $5); }
	| GROUP_UNIQUE_USERS '(' text_literal ',' NUM ',' NUM ',' in_sum_expr ')'
	  { $$= new Item_sum_unique_users($3,atoi($5.str),atoi($7.str),$9); }
	| MIN_SYM '(' in_sum_expr ')'
	  { $$=new Item_sum_min($3); }
	| MAX_SYM '(' in_sum_expr ')'
	  { $$=new Item_sum_max($3); }
	| STD_SYM '(' in_sum_expr ')'
	  { $$=new Item_sum_std($3); }
	| VARIANCE_SYM '(' in_sum_expr ')'
	  { $$=new Item_sum_variance($3); }
	| SUM_SYM '(' in_sum_expr ')'
	  { $$=new Item_sum_sum($3); }
	| GROUP_CONCAT_SYM '(' opt_distinct expr_list opt_gorder_clause
	  opt_gconcat_separator ')'
	  {
	    $$=new Item_func_group_concat($3,$4,Select->gorder_list,$6);
	    $4->empty();
	  };

opt_distinct:
    /* empty */ { $$ = 0; }
    |DISTINCT   { $$ = 1; };

opt_gconcat_separator:
    /* empty */        { $$ = new (&YYTHD->mem_root) String(",",1,default_charset_info); }
    |SEPARATOR_SYM text_string  { $$ = $2; };


opt_gorder_clause:
	  /* empty */
	  {
            Select->gorder_list = NULL;
	  }
	| order_clause
          {
            SELECT_LEX *select= Select;
            select->gorder_list=
	      (SQL_LIST*) sql_memdup((char*) &select->order_list,
				     sizeof(st_sql_list));
	    select->order_list.empty();
	  };


in_sum_expr:
	opt_all
	{
	  LEX *lex= Lex;
	  if (lex->current_select->inc_in_sum_expr())
	  {
	    yyerror(ER(ER_SYNTAX_ERROR));
	    YYABORT;
	  }
	}
	expr
	{
	  Select->in_sum_expr--;
	  $$= $3;
	};

cast_type:
	BINARY opt_len		{ $$=ITEM_CAST_CHAR; Lex->charset= &my_charset_bin; }
	| CHAR_SYM opt_len opt_binary	{ $$=ITEM_CAST_CHAR; }
	| NCHAR_SYM opt_len	{ $$=ITEM_CAST_CHAR; Lex->charset= national_charset_info; }
	| SIGNED_SYM		{ $$=ITEM_CAST_SIGNED_INT; Lex->charset= NULL; Lex->length= (char*)0; }
	| SIGNED_SYM INT_SYM	{ $$=ITEM_CAST_SIGNED_INT; Lex->charset= NULL; Lex->length= (char*)0; }
	| UNSIGNED		{ $$=ITEM_CAST_UNSIGNED_INT; Lex->charset= NULL; Lex->length= (char*)0; }
	| UNSIGNED INT_SYM	{ $$=ITEM_CAST_UNSIGNED_INT; Lex->charset= NULL; Lex->length= (char*)0; }
	| DATE_SYM		{ $$=ITEM_CAST_DATE; Lex->charset= NULL; Lex->length= (char*)0; }
	| TIME_SYM		{ $$=ITEM_CAST_TIME; Lex->charset= NULL; Lex->length= (char*)0; }
	| DATETIME		{ $$=ITEM_CAST_DATETIME; Lex->charset= NULL; Lex->length= (char*)0; }
	;

expr_list:
	{ Select->expr_list.push_front(new List<Item>); }
	expr_list2
	{ $$= Select->expr_list.pop(); };

expr_list2:
	expr { Select->expr_list.head()->push_back($1); }
	| expr_list2 ',' expr { Select->expr_list.head()->push_back($3); };

ident_list_arg:
          ident_list          { $$= $1; }
        | '(' ident_list ')'  { $$= $2; };

ident_list:
        { Select->expr_list.push_front(new List<Item>); }
        ident_list2
        { $$= Select->expr_list.pop(); };

ident_list2:
        simple_ident { Select->expr_list.head()->push_back($1); }
        | ident_list2 ',' simple_ident { Select->expr_list.head()->push_back($3); };

opt_expr:
	/* empty */      { $$= NULL; }
	| expr           { $$= $1; };

opt_else:
	/* empty */    { $$= NULL; }
	| ELSE expr    { $$= $2; };

when_list:
        { Select->when_list.push_front(new List<Item>); }
	when_list2
	{ $$= Select->when_list.pop(); };

when_list2:
	expr THEN_SYM expr
	  {
	    SELECT_LEX *sel=Select;
	    sel->when_list.head()->push_back($1);
	    sel->when_list.head()->push_back($3);
	}
	| when_list2 WHEN_SYM expr THEN_SYM expr
	  {
	    SELECT_LEX *sel=Select;
	    sel->when_list.head()->push_back($3);
	    sel->when_list.head()->push_back($5);
	  };

join_table_list:
	'(' join_table_list ')'	{ $$=$2; }
	| join_table		{ $$=$1; }
	| join_table_list ',' join_table_list { $$=$3; }
	| join_table_list normal_join join_table_list { $$=$3; }
	| join_table_list STRAIGHT_JOIN join_table_list
	  { $$=$3 ; $1->next->straight=1; }
	| join_table_list normal_join join_table_list ON expr
	  { add_join_on($3,$5); $$=$3; }
	| join_table_list normal_join join_table_list
	  USING
	  {
	    SELECT_LEX *sel= Select;
	    sel->db1=$1->db; sel->table1=$1->alias;
	    sel->db2=$3->db; sel->table2=$3->alias;
	  }
	  '(' using_list ')'
	  { add_join_on($3,$7); $$=$3; }

	| join_table_list LEFT opt_outer JOIN_SYM join_table_list ON expr
	  { add_join_on($5,$7); $5->outer_join|=JOIN_TYPE_LEFT; $$=$5; }
	| join_table_list LEFT opt_outer JOIN_SYM join_table_list
	  {
	    SELECT_LEX *sel= Select;
	    sel->db1=$1->db; sel->table1=$1->alias;
	    sel->db2=$5->db; sel->table2=$5->alias;
	  }
	  USING '(' using_list ')'
	  { add_join_on($5,$9); $5->outer_join|=JOIN_TYPE_LEFT; $$=$5; }
	| join_table_list NATURAL LEFT opt_outer JOIN_SYM join_table_list
	  {
	    add_join_natural($1,$1->next);
	    $1->next->outer_join|=JOIN_TYPE_LEFT;
	    $$=$6;
	  }
	| join_table_list RIGHT opt_outer JOIN_SYM join_table_list ON expr
	  { add_join_on($1,$7); $1->outer_join|=JOIN_TYPE_RIGHT; $$=$5; }
	| join_table_list RIGHT opt_outer JOIN_SYM join_table_list
	  {
	    SELECT_LEX *sel= Select;
	    sel->db1=$1->db; sel->table1=$1->alias;
	    sel->db2=$5->db; sel->table2=$5->alias;
	  }
	  USING '(' using_list ')'
	  { add_join_on($1,$9); $1->outer_join|=JOIN_TYPE_RIGHT; $$=$5; }
	| join_table_list NATURAL RIGHT opt_outer JOIN_SYM join_table_list
	  {
	    add_join_natural($1->next,$1);
	    $1->outer_join|=JOIN_TYPE_RIGHT;
	    $$=$6;
	  }
	| join_table_list NATURAL JOIN_SYM join_table_list
	  { add_join_natural($1,$1->next); $$=$4; };

normal_join:
	JOIN_SYM		{}
	| INNER_SYM JOIN_SYM	{}
	| CROSS JOIN_SYM	{}
	;

join_table:
	{
	  SELECT_LEX *sel= Select;
	  sel->use_index_ptr=sel->ignore_index_ptr=0;
	  sel->table_join_options= 0;
	}
        table_ident opt_table_alias opt_key_definition
	{
	  LEX *lex= Lex;
	  SELECT_LEX *sel= lex->current_select;
	  if (!($$= sel->add_table_to_list(lex->thd, $2, $3,
					   sel->get_table_join_options(),
					   lex->lock_option,
					   sel->get_use_index(),
					   sel->get_ignore_index())))
	    YYABORT;
	}
	| '{' ident join_table LEFT OUTER JOIN_SYM join_table ON expr '}'
	  { add_join_on($7,$9); $7->outer_join|=JOIN_TYPE_LEFT; $$=$7; }
        | '(' SELECT_SYM select_derived ')' opt_table_alias
	{
	  LEX *lex=Lex;
	  SELECT_LEX_UNIT *unit= lex->current_select->master_unit();
	  lex->current_select= unit->outer_select();
	  if (!($$= lex->current_select->
                add_table_to_list(lex->thd, new Table_ident(unit), $5, 0,
				  TL_READ,(List<String> *)0,
	                          (List<String> *)0)))

	    YYABORT;
	};

select_derived:
        {
	  LEX *lex= Lex;
	  lex->derived_tables= 1;
	  if (((int)lex->sql_command >= (int)SQLCOM_HA_OPEN &&
	       lex->sql_command <= (int)SQLCOM_HA_READ) ||
	       lex->sql_command == (int)SQLCOM_KILL)
	  {
	    yyerror(ER(ER_SYNTAX_ERROR));
	    YYABORT;
	  }
	  if (lex->current_select->linkage == GLOBAL_OPTIONS_TYPE ||
              mysql_new_select(lex, 1))
	    YYABORT;
	  mysql_init_select(lex);
	  lex->current_select->linkage= DERIVED_TABLE_TYPE;
	  lex->current_select->parsing_place= SELECT_LEX_NODE::SELECT_LIST;
	}
        select_options select_item_list
	{
	  Select->parsing_place= SELECT_LEX_NODE::NO_MATTER;
	}
	opt_select_from union_opt
        ;

opt_outer:
	/* empty */	{}
	| OUTER		{};

opt_key_definition:
	/* empty */	{}
	| USE_SYM    key_usage_list
          {
	    SELECT_LEX *sel= Select;
	    sel->use_index= *$2;
	    sel->use_index_ptr= &sel->use_index;
	  }
	| FORCE_SYM key_usage_list
          {
	    SELECT_LEX *sel= Select;
	    sel->use_index= *$2;
	    sel->use_index_ptr= &sel->use_index;
	    sel->table_join_options|= TL_OPTION_FORCE_INDEX;
	  }
	| IGNORE_SYM key_usage_list
	  {
	    SELECT_LEX *sel= Select;
	    sel->ignore_index= *$2;
	    sel->ignore_index_ptr= &sel->ignore_index;
	  };

key_usage_list:
	key_or_index { Select->interval_list.empty(); }
        '(' key_list_or_empty ')'
        { $$= &Select->interval_list; }
	;

key_list_or_empty:
	/* empty */ 		{}
	| key_usage_list2	{}
	;

key_usage_list2:
	key_usage_list2 ',' ident
        { Select->
	    interval_list.push_back(new (&YYTHD->mem_root) String((const char*) $3.str, $3.length,
				    system_charset_info)); }
	| ident
        { Select->
	    interval_list.push_back(new (&YYTHD->mem_root) String((const char*) $1.str, $1.length,
				    system_charset_info)); }
	| PRIMARY_SYM
        { Select->
	    interval_list.push_back(new (&YYTHD->mem_root) String("PRIMARY", 7,
				    system_charset_info)); };

using_list:
	ident
	  {
	    SELECT_LEX *sel= Select;
	    if (!($$= new Item_func_eq(new Item_field(sel->db1, sel->table1,
						      $1.str),
				       new Item_field(sel->db2, sel->table2,
						      $1.str))))
	      YYABORT;
	  }
	| using_list ',' ident
	  {
	    SELECT_LEX *sel= Select;
	    if (!($$= new Item_cond_and(new Item_func_eq(new Item_field(sel->db1,sel->table1,$3.str), new Item_field(sel->db2,sel->table2,$3.str)), $1)))
	      YYABORT;
	  };

interval:
	 DAY_HOUR_SYM		{ $$=INTERVAL_DAY_HOUR; }
	| DAY_MICROSECOND_SYM	{ $$=INTERVAL_DAY_MICROSECOND; }
	| DAY_MINUTE_SYM	{ $$=INTERVAL_DAY_MINUTE; }
	| DAY_SECOND_SYM	{ $$=INTERVAL_DAY_SECOND; }
	| DAY_SYM		{ $$=INTERVAL_DAY; }
	| HOUR_MICROSECOND_SYM	{ $$=INTERVAL_HOUR_MICROSECOND; }
	| HOUR_MINUTE_SYM	{ $$=INTERVAL_HOUR_MINUTE; }
	| HOUR_SECOND_SYM	{ $$=INTERVAL_HOUR_SECOND; }
	| HOUR_SYM		{ $$=INTERVAL_HOUR; }
	| MICROSECOND_SYM	{ $$=INTERVAL_MICROSECOND; }
	| MINUTE_MICROSECOND_SYM	{ $$=INTERVAL_MINUTE_MICROSECOND; }
	| MINUTE_SECOND_SYM	{ $$=INTERVAL_MINUTE_SECOND; }
	| MINUTE_SYM		{ $$=INTERVAL_MINUTE; }
	| MONTH_SYM		{ $$=INTERVAL_MONTH; }
	| SECOND_MICROSECOND_SYM	{ $$=INTERVAL_SECOND_MICROSECOND; }
	| SECOND_SYM		{ $$=INTERVAL_SECOND; }
	| YEAR_MONTH_SYM	{ $$=INTERVAL_YEAR_MONTH; }
	| YEAR_SYM		{ $$=INTERVAL_YEAR; };

date_time_type:
	DATE_SYM		{$$=TIMESTAMP_DATE;}
	| TIME_SYM		{$$=TIMESTAMP_TIME;}
	| DATETIME		{$$=TIMESTAMP_DATETIME;};

table_alias:
	/* empty */
	| AS
	| EQ;

opt_table_alias:
	/* empty */		{ $$=0; }
	| table_alias ident
	  { $$= (LEX_STRING*) sql_memdup(&$2,sizeof(LEX_STRING)); };

opt_all:
	/* empty */
	| ALL
	;

where_clause:
	/* empty */  { Select->where= 0; }
	| WHERE expr
	  {
	    Select->where= $2;
	    if ($2)
	      $2->top_level_item();
	  }
 	;

having_clause:
	/* empty */
	| HAVING
	  {
	    Select->parsing_place= SELECT_LEX_NODE::IN_HAVING;
          }
	  expr
	  {
	    SELECT_LEX *sel= Select;
	    sel->having= $3;
	    sel->parsing_place= SELECT_LEX_NODE::NO_MATTER;
	    if ($3)
	      $3->top_level_item();
	  }
	;

opt_escape:
	ESCAPE_SYM TEXT_STRING_literal	{ $$= $2.str; }
	| /* empty */			{ $$= (char*) "\\"; };


/*
   group by statement in select
*/

group_clause:
	/* empty */
	| GROUP BY group_list olap_opt;

group_list:
	group_list ',' order_ident order_dir
	  { if (add_group_to_list(YYTHD, $3,(bool) $4)) YYABORT; }
	| order_ident order_dir
	  { if (add_group_to_list(YYTHD, $1,(bool) $2)) YYABORT; };

olap_opt:
	/* empty */ {}
	| WITH CUBE_SYM
          {
	    LEX *lex=Lex;
	    if (lex->current_select->linkage == GLOBAL_OPTIONS_TYPE)
	    {
	      net_printf(lex->thd, ER_WRONG_USAGE, "WITH CUBE",
		       "global union parameters");
	      YYABORT;
	    }
	    lex->current_select->olap= CUBE_TYPE;
	    net_printf(lex->thd, ER_NOT_SUPPORTED_YET, "CUBE");
	    YYABORT;	/* To be deleted in 5.1 */
	  }
	| WITH ROLLUP_SYM
          {
	    LEX *lex= Lex;
	    if (lex->current_select->linkage == GLOBAL_OPTIONS_TYPE)
	    {
	      net_printf(lex->thd, ER_WRONG_USAGE, "WITH ROLLUP",
		       "global union parameters");
	      YYABORT;
	    }
	    lex->current_select->olap= ROLLUP_TYPE;
	  }
	;

/*
   Order by statement in select
*/

opt_order_clause:
	/* empty */
	| order_clause;

order_clause:
	ORDER_SYM BY
        {
	  LEX *lex=Lex;
	  if (lex->current_select->linkage != GLOBAL_OPTIONS_TYPE &&
	      lex->current_select->olap !=
	      UNSPECIFIED_OLAP_TYPE)
	  {
	    net_printf(lex->thd, ER_WRONG_USAGE,
		       "CUBE/ROLLUP",
		       "ORDER BY");
	    YYABORT;
	  }
	} order_list;

order_list:
	order_list ',' order_ident order_dir
	  { if (add_order_to_list(YYTHD, $3,(bool) $4)) YYABORT; }
	| order_ident order_dir
	  { if (add_order_to_list(YYTHD, $1,(bool) $2)) YYABORT; };

order_dir:
	/* empty */ { $$ =  1; }
	| ASC  { $$ =1; }
	| DESC { $$ =0; };


opt_limit_clause_init:
	/* empty */
	{
	  LEX *lex= Lex;
	  SELECT_LEX *sel= lex->current_select;
          sel->offset_limit= 0L;
          sel->select_limit= (&lex->select_lex == sel) ?
	    Lex->thd->variables.select_limit :	/* primary SELECT */
	    HA_POS_ERROR;			/* subquery */
	}
	| limit_clause {}
	;

opt_limit_clause:
	/* empty */	{}
	| limit_clause	{}
	;

limit_clause:
	LIMIT limit_options {}
	;

limit_options:
	ULONG_NUM
	  {
            SELECT_LEX *sel= Select;
            sel->select_limit= $1;
            sel->offset_limit= 0L;
	  }
	| ULONG_NUM ',' ULONG_NUM
	  {
	    SELECT_LEX *sel= Select;
	    sel->select_limit= $3;
	    sel->offset_limit= $1;
	  }
	| ULONG_NUM OFFSET_SYM ULONG_NUM
	  {
	    SELECT_LEX *sel= Select;
	    sel->select_limit= $1;
	    sel->offset_limit= $3;
	  }
	;


delete_limit_clause:
	/* empty */
	{
	  LEX *lex=Lex;
	  lex->current_select->select_limit= HA_POS_ERROR;
	}
	| LIMIT ulonglong_num
	{ Select->select_limit= (ha_rows) $2; };

ULONG_NUM:
	NUM	    { $$= strtoul($1.str,NULL,10); }
	| LONG_NUM  { $$= (ulong) strtoll($1.str,NULL,10); }
	| ULONGLONG_NUM { $$= (ulong) strtoull($1.str,NULL,10); }
	| REAL_NUM  { $$= strtoul($1.str,NULL,10); }
	| FLOAT_NUM { $$= strtoul($1.str,NULL,10); };

ulonglong_num:
	NUM	    { $$= (ulonglong) strtoul($1.str,NULL,10); }
	| ULONGLONG_NUM { $$= strtoull($1.str,NULL,10); }
	| LONG_NUM  { $$= (ulonglong) strtoll($1.str,NULL,10); }
	| REAL_NUM  { $$= strtoull($1.str,NULL,10); }
	| FLOAT_NUM { $$= strtoull($1.str,NULL,10); };

procedure_clause:
	/* empty */
	| PROCEDURE ident			/* Procedure name */
	  {
	    LEX *lex=Lex;
	    if (&lex->select_lex != lex->current_select)
	    {
	      net_printf(lex->thd, ER_WRONG_USAGE,
			  "PROCEDURE",
			  "subquery");
	      YYABORT;
	    }
	    lex->proc_list.elements=0;
	    lex->proc_list.first=0;
	    lex->proc_list.next= (byte**) &lex->proc_list.first;
	    if (add_proc_to_list(lex->thd, new Item_field(NULL,NULL,$2.str)))
	      YYABORT;
	    Lex->uncacheable(UNCACHEABLE_SIDEEFFECT);
	  }
	  '(' procedure_list ')';


procedure_list:
	/* empty */ {}
	| procedure_list2 {};

procedure_list2:
	procedure_list2 ',' procedure_item
	| procedure_item;

procedure_item:
	  remember_name expr
	  {
	    LEX *lex= Lex;
	    if (add_proc_to_list(lex->thd, $2))
	      YYABORT;
	    if (!$2->name)
	      $2->set_name($1,(uint) ((char*) lex->tok_end - $1), YYTHD->charset());
	  }
          ;


select_var_list_init:
	   {
             LEX *lex=Lex;
	     if (!lex->describe && (!(lex->result= new select_dumpvar())))
	        YYABORT;
	   }
	   select_var_list
	   {}
           ;

select_var_list:
	   select_var_list ',' select_var_ident
	   | select_var_ident {}
           ;

select_var_ident:  '@' ident_or_text
           {
             LEX *lex=Lex;
	     if (lex->result && ((select_dumpvar *)lex->result)->var_list.push_back((LEX_STRING*) sql_memdup(&$2,sizeof(LEX_STRING))))
	       YYABORT;
	   }
           ;

into:
        INTO OUTFILE TEXT_STRING_sys
	{
	  LEX *lex=Lex;
	  if (!lex->describe)
	  {
	    lex->uncacheable(UNCACHEABLE_SIDEEFFECT);
	    if (!(lex->exchange= new sql_exchange($3.str,0)))
	      YYABORT;
	    if (!(lex->result= new select_export(lex->exchange)))
	      YYABORT;
	  }
	}
	opt_field_term opt_line_term
	| INTO DUMPFILE TEXT_STRING_sys
	{
	  LEX *lex=Lex;
	  if (!lex->describe)
	  {
	    lex->uncacheable(UNCACHEABLE_SIDEEFFECT);
	    if (!(lex->exchange= new sql_exchange($3.str,1)))
	      YYABORT;
	    if (!(lex->result= new select_dump(lex->exchange)))
	      YYABORT;
	  }
	}
        | INTO select_var_list_init
	{
	  Lex->uncacheable(UNCACHEABLE_SIDEEFFECT);
	}
        ;

/*
  DO statement
*/

do:	DO_SYM
	{
	  LEX *lex=Lex;
	  lex->sql_command = SQLCOM_DO;
	  if (!(lex->insert_list = new List_item))
	    YYABORT;
	}
	values
	{}
	;

/*
  Drop : delete tables or index or user
*/

drop:
	DROP opt_temporary table_or_tables if_exists table_list opt_restrict
	{
	  LEX *lex=Lex;
	  lex->sql_command = SQLCOM_DROP_TABLE;
	  lex->drop_temporary= $2;
	  lex->drop_if_exists= $4;
	}
	| DROP INDEX ident ON table_ident {}
	  {
	     LEX *lex=Lex;
	     lex->sql_command= SQLCOM_DROP_INDEX;
	     lex->drop_list.empty();
	     lex->drop_list.push_back(new Alter_drop(Alter_drop::KEY,
						     $3.str));
	     if (!lex->current_select->add_table_to_list(lex->thd, $5, NULL,
							TL_OPTION_UPDATING))
	      YYABORT;
	  }
	| DROP DATABASE if_exists ident
	  {
	    LEX *lex=Lex;
	    lex->sql_command= SQLCOM_DROP_DB;
	    lex->drop_if_exists=$3;
	    lex->name=$4.str;
	 }
	| DROP UDF_SYM IDENT_sys
	  {
	    LEX *lex=Lex;
	    lex->sql_command = SQLCOM_DROP_FUNCTION;
	    lex->udf.name = $3;
	  }
	| DROP USER
	  {
	    LEX *lex=Lex;
	    lex->sql_command = SQLCOM_DROP_USER;
	    lex->users_list.empty();
	  }
	  user_list
	  {}
	  ;


table_list:
	table_name
	| table_list ',' table_name;

table_name:
	table_ident
	{
	  if (!Select->add_table_to_list(YYTHD, $1, NULL, TL_OPTION_UPDATING))
	    YYABORT;
	}
	;

if_exists:
	/* empty */ { $$= 0; }
	| IF EXISTS { $$= 1; }
	;

opt_temporary:
	/* empty */ { $$= 0; }
	| TEMPORARY { $$= 1; }
	;
/*
** Insert : add new data to table
*/

insert:
	INSERT
	{
	  LEX *lex= Lex;
	  lex->sql_command = SQLCOM_INSERT;
	  /* for subselects */
          lex->lock_option= (using_update_log) ? TL_READ_NO_INSERT : TL_READ;
	  lex->select_lex.resolve_mode= SELECT_LEX::INSERT_MODE;
	} insert_lock_option
	opt_ignore insert2
	{
	  Select->set_lock_for_tables($3);
	  Lex->current_select= &Lex->select_lex;
	}
	insert_field_spec opt_insert_update
	{}
	;

replace:
	REPLACE
	{
	  LEX *lex=Lex;
	  lex->sql_command = SQLCOM_REPLACE;
	  lex->duplicates= DUP_REPLACE;
	  lex->select_lex.resolve_mode= SELECT_LEX::INSERT_MODE;
	}
	replace_lock_option insert2
	{
	  Select->set_lock_for_tables($3);
	  Lex->current_select= &Lex->select_lex;
	}
	insert_field_spec
	{}
	{}
	;

insert_lock_option:
	/* empty */	{ $$= TL_WRITE_CONCURRENT_INSERT; }
	| LOW_PRIORITY	{ $$= TL_WRITE_LOW_PRIORITY; }
	| DELAYED_SYM	{ $$= TL_WRITE_DELAYED; }
	| HIGH_PRIORITY { $$= TL_WRITE; }
	;

replace_lock_option:
	opt_low_priority { $$= $1; }
	| DELAYED_SYM	 { $$= TL_WRITE_DELAYED; };

insert2:
	INTO insert_table {}
	| insert_table {};

insert_table:
	table_name
	{
	  LEX *lex=Lex;
	  lex->field_list.empty();
	  lex->many_values.empty();
	  lex->insert_list=0;
	};

insert_field_spec:
	insert_values {}
	| '(' ')' insert_values {}
	| '(' fields ')' insert_values {}
	| SET
	  {
	    LEX *lex=Lex;
	    if (!(lex->insert_list = new List_item) ||
		lex->many_values.push_back(lex->insert_list))
	      YYABORT;
	   }
	   ident_eq_list;

opt_field_spec:
	/* empty */	  { }
	| '(' fields ')'  { }
	| '(' ')'	  { };

fields:
	fields ',' insert_ident { Lex->field_list.push_back($3); }
	| insert_ident		{ Lex->field_list.push_back($1); };

insert_values:
	VALUES	values_list  {}
	| VALUE_SYM values_list  {}
	|     create_select     { Select->set_braces(0);} union_clause {}
	| '(' create_select ')' { Select->set_braces(1);} union_opt {}
        ;

values_list:
	values_list ','  no_braces
	| no_braces;

ident_eq_list:
	ident_eq_list ',' ident_eq_value
	|
	ident_eq_value;

ident_eq_value:
	simple_ident equal expr_or_default
	 {
	  LEX *lex=Lex;
	  if (lex->field_list.push_back($1) ||
	      lex->insert_list->push_back($3))
	    YYABORT;
	 };

equal:	EQ		{}
	| SET_VAR	{}
	;

opt_equal:
	/* empty */	{}
	| equal		{}
	;

no_braces:
	 '('
	 {
	    if (!(Lex->insert_list = new List_item))
	      YYABORT;
	 }
	 opt_values ')'
	 {
	  LEX *lex=Lex;
	  if (lex->many_values.push_back(lex->insert_list))
	    YYABORT;
	 };

opt_values:
	/* empty */ {}
	| values;

values:
	values ','  expr_or_default
	{
	  if (Lex->insert_list->push_back($3))
	    YYABORT;
	}
	| expr_or_default
	  {
	    if (Lex->insert_list->push_back($1))
	      YYABORT;
	  }
	;

expr_or_default:
	expr	  { $$= $1;}
	| DEFAULT {$$= new Item_default_value(); }
	;

opt_insert_update:
        /* empty */
        | ON DUPLICATE_SYM
          { /* for simplisity, let's forget about
               INSERT ... SELECT ... UPDATE
               for a moment */
	    if (Lex->sql_command != SQLCOM_INSERT)
            {
	      yyerror(ER(ER_SYNTAX_ERROR));
              YYABORT;
            }
          }
          KEY_SYM UPDATE_SYM update_list
        ;

/* Update rows in a table */

update:
	UPDATE_SYM
	{
	  LEX *lex= Lex;
	  mysql_init_select(lex);
          lex->sql_command= SQLCOM_UPDATE;
	  lex->lock_option= TL_UNLOCK; 	/* Will be set later */
        }
        opt_low_priority opt_ignore join_table_list
	SET update_list where_clause opt_order_clause delete_limit_clause
	{
	  LEX *lex= Lex;
	  Select->set_lock_for_tables($3);
          if (lex->select_lex.table_list.elements > 1)
            lex->sql_command= SQLCOM_UPDATE_MULTI;
	  else if (lex->select_lex.get_table_list()->derived)
	  {
	    /* it is single table update and it is update of derived table */
	    net_printf(lex->thd, ER_NON_UPDATABLE_TABLE,
		       lex->select_lex.get_table_list()->alias, "UPDATE");
	    YYABORT;
	  }
	}
	;

update_list:
	update_list ',' simple_ident equal expr_or_default
	{
	  if (add_item_to_list(YYTHD, $3) || add_value_to_list(YYTHD, $5))
	    YYABORT;
	}
	| simple_ident equal expr_or_default
	  {
	    if (add_item_to_list(YYTHD, $1) || add_value_to_list(YYTHD, $3))
	      YYABORT;
	  };

opt_low_priority:
	/* empty */	{ $$= YYTHD->update_lock_default; }
	| LOW_PRIORITY	{ $$= TL_WRITE_LOW_PRIORITY; };

/* Delete rows from a table */

delete:
	DELETE_SYM
	{
	  LEX *lex= Lex;
	  lex->sql_command= SQLCOM_DELETE;
	  lex->lock_option= lex->thd->update_lock_default;
	  lex->select_lex.init_order();
	}
	opt_delete_options single_multi {}
	;

single_multi:
 	FROM table_ident
	{
	  if (!Select->add_table_to_list(YYTHD, $2, NULL, TL_OPTION_UPDATING,
					 Lex->lock_option))
	    YYABORT;
	}
	where_clause opt_order_clause
	delete_limit_clause {}
	| table_wild_list
	  { mysql_init_multi_delete(Lex); }
          FROM join_table_list where_clause
	| FROM table_wild_list
	  { mysql_init_multi_delete(Lex); }
	  USING join_table_list where_clause
	  {}
	;

table_wild_list:
	  table_wild_one {}
	  | table_wild_list ',' table_wild_one {};

table_wild_one:
	ident opt_wild opt_table_alias
	{
	  if (!Select->add_table_to_list(YYTHD, new Table_ident($1), $3,
					 TL_OPTION_UPDATING, Lex->lock_option))
	    YYABORT;
        }
	| ident '.' ident opt_wild opt_table_alias
	  {
	    if (!Select->add_table_to_list(YYTHD,
					   new Table_ident(YYTHD, $1, $3, 0),
					   $5, TL_OPTION_UPDATING,
					   Lex->lock_option))
	      YYABORT;
	  }
	;

opt_wild:
	/* empty */	{}
	| '.' '*'	{};


opt_delete_options:
	/* empty */	{}
	| opt_delete_option opt_delete_options {};

opt_delete_option:
	QUICK		{ Select->options|= OPTION_QUICK; }
	| LOW_PRIORITY	{ Lex->lock_option= TL_WRITE_LOW_PRIORITY; }
	| IGNORE_SYM	{ Lex->duplicates= DUP_IGNORE; };

truncate:
	TRUNCATE_SYM opt_table_sym table_name
	{
	  LEX* lex= Lex;
	  lex->sql_command= SQLCOM_TRUNCATE;
	  lex->select_lex.options= 0;
	  lex->select_lex.init_order();
	}
	;

opt_table_sym:
	/* empty */
	| TABLE_SYM;

/* Show things */

show:	SHOW
	{
	  LEX *lex=Lex;
	  lex->wild=0;
	  bzero((char*) &lex->create_info,sizeof(lex->create_info));
	}
	show_param
	{}
	;

show_param:
	DATABASES wild
	  { Lex->sql_command= SQLCOM_SHOW_DATABASES; }
	| TABLES opt_db wild
	  {
	    LEX *lex= Lex;
	    lex->sql_command= SQLCOM_SHOW_TABLES;
	    lex->select_lex.db= $2;
	    lex->select_lex.options= 0;
	   }
	| TABLE_SYM STATUS_SYM opt_db wild
	  {
	    LEX *lex= Lex;
	    lex->sql_command= SQLCOM_SHOW_TABLES;
	    lex->select_lex.options|= SELECT_DESCRIBE;
	    lex->select_lex.db= $3;
	  }
	| OPEN_SYM TABLES opt_db wild
	  {
	    LEX *lex= Lex;
	    lex->sql_command= SQLCOM_SHOW_OPEN_TABLES;
	    lex->select_lex.db= $3;
	    lex->select_lex.options= 0;
	  }
	| ENGINE_SYM storage_engines 
	  { Lex->create_info.db_type= $2; }
	  show_engine_param
	| opt_full COLUMNS from_or_in table_ident opt_db wild
	  {
	    Lex->sql_command= SQLCOM_SHOW_FIELDS;
	    if ($5)
	      $4->change_db($5);
	    if (!Select->add_table_to_list(YYTHD, $4, NULL, 0))
	      YYABORT;
	  }
        | NEW_SYM MASTER_SYM FOR_SYM SLAVE WITH MASTER_LOG_FILE_SYM EQ
	  TEXT_STRING_sys AND MASTER_LOG_POS_SYM EQ ulonglong_num
	  AND MASTER_SERVER_ID_SYM EQ
	ULONG_NUM
          {
	    Lex->sql_command = SQLCOM_SHOW_NEW_MASTER;
	    Lex->mi.log_file_name = $8.str;
	    Lex->mi.pos = $12;
	    Lex->mi.server_id = $16;
          }
        | master_or_binary LOGS_SYM
          {
	    Lex->sql_command = SQLCOM_SHOW_BINLOGS;
          }
        | SLAVE HOSTS_SYM
          {
	    Lex->sql_command = SQLCOM_SHOW_SLAVE_HOSTS;
          }
        | BINLOG_SYM EVENTS_SYM binlog_in binlog_from
          {
	    LEX *lex= Lex;
	    lex->sql_command= SQLCOM_SHOW_BINLOG_EVENTS;
          } opt_limit_clause_init
	| keys_or_index FROM table_ident opt_db
	  {
	    Lex->sql_command= SQLCOM_SHOW_KEYS;
	    if ($4)
	      $3->change_db($4);
	    if (!Select->add_table_to_list(YYTHD, $3, NULL, 0))
	      YYABORT;
	  }
	| COLUMN_SYM TYPES_SYM
	  {
	    LEX *lex=Lex;
	    lex->sql_command= SQLCOM_SHOW_COLUMN_TYPES;
	  }
	| TABLE_SYM TYPES_SYM
	  {
	    LEX *lex=Lex;
	    lex->sql_command= SQLCOM_SHOW_STORAGE_ENGINES;
	    WARN_DEPRECATED("SHOW TABLE TYPES", "SHOW [STORAGE] ENGINES");
	  }
	| opt_storage ENGINES_SYM
	  {
	    LEX *lex=Lex;
	    lex->sql_command= SQLCOM_SHOW_STORAGE_ENGINES;
	  }
	| PRIVILEGES
	  {
	    LEX *lex=Lex;
	    lex->sql_command= SQLCOM_SHOW_PRIVILEGES;
	  }
        | COUNT_SYM '(' '*' ')' WARNINGS
          { (void) create_select_for_variable("warning_count"); }
        | COUNT_SYM '(' '*' ')' ERRORS
	  { (void) create_select_for_variable("error_count"); }
        | WARNINGS opt_limit_clause_init
          { Lex->sql_command = SQLCOM_SHOW_WARNS;}
        | ERRORS opt_limit_clause_init
          { Lex->sql_command = SQLCOM_SHOW_ERRORS;}
	| STATUS_SYM wild
	  { Lex->sql_command= SQLCOM_SHOW_STATUS; }
        | INNOBASE_SYM STATUS_SYM
          { Lex->sql_command = SQLCOM_SHOW_INNODB_STATUS; WARN_DEPRECATED("SHOW INNODB STATUS", "SHOW ENGINE INNODB STATUS"); }
	| opt_full PROCESSLIST_SYM
	  { Lex->sql_command= SQLCOM_SHOW_PROCESSLIST;}
	| opt_var_type VARIABLES wild
	  {
	    THD *thd= YYTHD;
	    thd->lex->sql_command= SQLCOM_SHOW_VARIABLES;
	    thd->lex->option_type= (enum_var_type) $1;
	  }
	| charset wild
	  { Lex->sql_command= SQLCOM_SHOW_CHARSETS; }
	| COLLATION_SYM wild
	  { Lex->sql_command= SQLCOM_SHOW_COLLATIONS; }
	| BERKELEY_DB_SYM LOGS_SYM
	  { Lex->sql_command= SQLCOM_SHOW_LOGS; WARN_DEPRECATED("SHOW BDB LOGS", "SHOW ENGINE BDB LOGS"); }
	| LOGS_SYM
	  { Lex->sql_command= SQLCOM_SHOW_LOGS; WARN_DEPRECATED("SHOW LOGS", "SHOW ENGINE BDB LOGS"); }
	| GRANTS
	  {
	    LEX *lex=Lex;
	    lex->sql_command= SQLCOM_SHOW_GRANTS;
	    THD *thd= lex->thd;
	    LEX_USER *curr_user;
            if (!(curr_user= (LEX_USER*) thd->alloc(sizeof(st_lex_user))))
              YYABORT;
            curr_user->user.str= thd->priv_user;
            curr_user->user.length= strlen(thd->priv_user);
            if (*thd->priv_host != 0)
            {
              curr_user->host.str= thd->priv_host;
              curr_user->host.length= strlen(thd->priv_host);
            }
            else
            {
              curr_user->host.str= (char *) "%";
              curr_user->host.length= 1;
            }
            curr_user->password.str=NullS;
	    lex->grant_user= curr_user;
	  }
	| GRANTS FOR_SYM user
	  {
	    LEX *lex=Lex;
	    lex->sql_command= SQLCOM_SHOW_GRANTS;
	    lex->grant_user=$3;
	    lex->grant_user->password.str=NullS;
	  }
	| CREATE DATABASE opt_if_not_exists ident
	  {
	    Lex->sql_command=SQLCOM_SHOW_CREATE_DB;
	    Lex->create_info.options=$3;
	    Lex->name=$4.str;
	  }
        | CREATE TABLE_SYM table_ident
          {
	    Lex->sql_command = SQLCOM_SHOW_CREATE;
	    if (!Select->add_table_to_list(YYTHD, $3, NULL,0))
	      YYABORT;
	  }
        | MASTER_SYM STATUS_SYM
          {
	    Lex->sql_command = SQLCOM_SHOW_MASTER_STAT;
          }
        | SLAVE STATUS_SYM
          {
	    Lex->sql_command = SQLCOM_SHOW_SLAVE_STAT;
          };

show_engine_param:
	STATUS_SYM
	  {
	    switch (Lex->create_info.db_type) {
	    case DB_TYPE_INNODB:
	      Lex->sql_command = SQLCOM_SHOW_INNODB_STATUS;
	      break;
	    default:
	      net_printf(YYTHD, ER_NOT_SUPPORTED_YET, "STATUS");
	      YYABORT;
	    }
	  }
	| LOGS_SYM
	  {
	    switch (Lex->create_info.db_type) {
	    case DB_TYPE_BERKELEY_DB:
	      Lex->sql_command = SQLCOM_SHOW_LOGS;
	      break;
	    default:
	      net_printf(YYTHD, ER_NOT_SUPPORTED_YET, "LOGS");
	      YYABORT;
	    }
	  };

master_or_binary:
	MASTER_SYM
	| BINARY;

opt_storage:
	/* empty */
	| STORAGE_SYM;

opt_db:
	/* empty */  { $$= 0; }
	| from_or_in ident { $$= $2.str; };

wild:
	/* empty */
	| LIKE text_string { Lex->wild= $2; };

opt_full:
	/* empty */ { Lex->verbose=0; }
	| FULL	    { Lex->verbose=1; };

from_or_in:
	FROM
	| IN_SYM;

binlog_in:
	/* empty */ { Lex->mi.log_file_name = 0; }
        | IN_SYM TEXT_STRING_sys { Lex->mi.log_file_name = $2.str; };

binlog_from:
	/* empty */ { Lex->mi.pos = 4; /* skip magic number */ }
        | FROM ulonglong_num { Lex->mi.pos = $2; };


/* A Oracle compatible synonym for show */
describe:
	describe_command table_ident
	{
	  LEX *lex=Lex;
	  lex->wild=0;
	  lex->verbose=0;
	  lex->sql_command=SQLCOM_SHOW_FIELDS;
	  if (!Select->add_table_to_list(lex->thd, $2, NULL,0))
	    YYABORT;
	}
	opt_describe_column {}
	| describe_command opt_extended_describe
	  { Lex->describe|= DESCRIBE_NORMAL; }
	  select
          {
	    LEX *lex=Lex;
	    lex->select_lex.options|= SELECT_DESCRIBE;
	  }
	;

describe_command:
	DESC
	| DESCRIBE;

opt_extended_describe:
	/* empty */ {}
	| EXTENDED_SYM { Lex->describe|= DESCRIBE_EXTENDED; }
	;

opt_describe_column:
	/* empty */	{}
	| text_string	{ Lex->wild= $1; }
	| ident
	  { Lex->wild= new (&YYTHD->mem_root) String((const char*) $1.str,$1.length,system_charset_info); };


/* flush things */

flush:
	FLUSH_SYM opt_no_write_to_binlog
	{
	  LEX *lex=Lex;
	  lex->sql_command= SQLCOM_FLUSH; lex->type=0;
          lex->no_write_to_binlog= $2;
	}
	flush_options
	{}
	;

flush_options:
	flush_options ',' flush_option
	| flush_option;

flush_option:
	table_or_tables	{ Lex->type|= REFRESH_TABLES; } opt_table_list {}
	| TABLES WITH READ_SYM LOCK_SYM { Lex->type|= REFRESH_TABLES | REFRESH_READ_LOCK; }
	| QUERY_SYM CACHE_SYM { Lex->type|= REFRESH_QUERY_CACHE_FREE; }
	| HOSTS_SYM	{ Lex->type|= REFRESH_HOSTS; }
	| PRIVILEGES	{ Lex->type|= REFRESH_GRANT; }
	| LOGS_SYM	{ Lex->type|= REFRESH_LOG; }
	| STATUS_SYM	{ Lex->type|= REFRESH_STATUS; }
        | SLAVE         { Lex->type|= REFRESH_SLAVE; }
        | MASTER_SYM    { Lex->type|= REFRESH_MASTER; }
	| DES_KEY_FILE	{ Lex->type|= REFRESH_DES_KEY_FILE; }
 	| RESOURCES     { Lex->type|= REFRESH_USER_RESOURCES; };

opt_table_list:
	/* empty */  {;}
	| table_list {;};

reset:
	RESET_SYM
	{
	  LEX *lex=Lex;
	  lex->sql_command= SQLCOM_RESET; lex->type=0;
	} reset_options
	{}
	;

reset_options:
	reset_options ',' reset_option
	| reset_option;

reset_option:
        SLAVE                 { Lex->type|= REFRESH_SLAVE; }
        | MASTER_SYM          { Lex->type|= REFRESH_MASTER; }
	| QUERY_SYM CACHE_SYM { Lex->type|= REFRESH_QUERY_CACHE;};

purge:
	PURGE
	{
	  LEX *lex=Lex;
	  lex->type=0;
	} purge_options
	{}
	;

purge_options:
	master_or_binary LOGS_SYM purge_option
	;

purge_option:
        TO_SYM TEXT_STRING_sys
        {
	   Lex->sql_command = SQLCOM_PURGE;
	   Lex->to_log = $2.str;
        }
	| BEFORE_SYM expr
	{
	  if ($2->check_cols(1) || $2->fix_fields(Lex->thd, 0, &$2))
	  {
	    net_printf(Lex->thd, ER_WRONG_ARGUMENTS, "PURGE LOGS BEFORE");
	    YYABORT;
	  }
	  Item *tmp= new Item_func_unix_timestamp($2);
	  /*
	    it is OK only emulate fix_fieds, because we need only
            value of constant
	  */
	  tmp->quick_fix_field();
	  Lex->sql_command = SQLCOM_PURGE_BEFORE;
	  Lex->purge_time= (ulong) tmp->val_int();
	}
	;

/* kill threads */

kill:
	KILL_SYM expr
	{
	  LEX *lex=Lex;
	  if ($2->fix_fields(lex->thd, 0, &$2) || $2->check_cols(1))
	  {
	    send_error(lex->thd, ER_SET_CONSTANTS_ONLY);
	    YYABORT;
	  }
          lex->sql_command=SQLCOM_KILL;
	  lex->thread_id= (ulong) $2->val_int();
	};

/* change database */

use:	USE_SYM ident
	{
	  LEX *lex=Lex;
	  lex->sql_command=SQLCOM_CHANGE_DB;
	  lex->select_lex.db= $2.str;
	};

/* import, export of files */

load:	LOAD DATA_SYM load_data_lock opt_local INFILE TEXT_STRING_sys
	{
	  LEX *lex=Lex;
	  lex->sql_command= SQLCOM_LOAD;
	  lex->lock_option= $3;
	  lex->local_file=  $4;
	  if (!(lex->exchange= new sql_exchange($6.str,0)))
	    YYABORT;
	  lex->field_list.empty();
	}
	opt_duplicate INTO TABLE_SYM table_ident opt_field_term opt_line_term
	opt_ignore_lines opt_field_spec
	{
	  if (!Select->add_table_to_list(YYTHD, $11, NULL, TL_OPTION_UPDATING))
	    YYABORT;
	}
        |
	LOAD TABLE_SYM table_ident FROM MASTER_SYM
        {
	  Lex->sql_command = SQLCOM_LOAD_MASTER_TABLE;
	  if (!Select->add_table_to_list(YYTHD, $3, NULL, TL_OPTION_UPDATING))
	    YYABORT;

        }
        |
	LOAD DATA_SYM FROM MASTER_SYM
        {
	  Lex->sql_command = SQLCOM_LOAD_MASTER_DATA;
        };

opt_local:
	/* empty */	{ $$=0;}
	| LOCAL_SYM	{ $$=1;};

load_data_lock:
	/* empty */	{ $$= YYTHD->update_lock_default; }
	| CONCURRENT	{ $$= TL_WRITE_CONCURRENT_INSERT ; }
	| LOW_PRIORITY	{ $$= TL_WRITE_LOW_PRIORITY; };


opt_duplicate:
	/* empty */	{ Lex->duplicates=DUP_ERROR; }
	| REPLACE	{ Lex->duplicates=DUP_REPLACE; }
	| IGNORE_SYM	{ Lex->duplicates=DUP_IGNORE; };

opt_field_term:
	/* empty */
	| COLUMNS field_term_list;

field_term_list:
	field_term_list field_term
	| field_term;

field_term:
	TERMINATED BY text_string { Lex->exchange->field_term= $3;}
	| OPTIONALLY ENCLOSED BY text_string
	  {
	    LEX *lex=Lex;
	    lex->exchange->enclosed= $4;
	    lex->exchange->opt_enclosed=1;
	  }
	| ENCLOSED BY text_string { Lex->exchange->enclosed= $3;}
	| ESCAPED BY text_string  { Lex->exchange->escaped= $3;};

opt_line_term:
	/* empty */
	| LINES line_term_list;

line_term_list:
	line_term_list line_term
	| line_term;

line_term:
	TERMINATED BY text_string { Lex->exchange->line_term= $3;}
	| STARTING BY text_string { Lex->exchange->line_start= $3;};

opt_ignore_lines:
	/* empty */
	| IGNORE_SYM NUM LINES
	  { Lex->exchange->skip_lines=atol($2.str); };

/* Common definitions */

text_literal:
	TEXT_STRING_literal
	{
	  THD *thd= YYTHD;
	  $$ = new Item_string($1.str,$1.length,thd->variables.collation_connection);
	}
	| NCHAR_STRING
	{ $$=  new Item_string($1.str,$1.length,national_charset_info); }
	| UNDERSCORE_CHARSET TEXT_STRING
	  { $$ = new Item_string($2.str,$2.length,Lex->charset); }
	| text_literal TEXT_STRING_literal
	  { ((Item_string*) $1)->append($2.str,$2.length); }
	;

text_string:
	TEXT_STRING_literal
	{ $$=  new (&YYTHD->mem_root) String($1.str,$1.length,YYTHD->variables.collation_connection); }
	| HEX_NUM
	  {
	    Item *tmp = new Item_varbinary($1.str,$1.length);
	    /*
	      it is OK only emulate fix_fieds, because we need only
              value of constant
	    */
	    $$= tmp ?
	      tmp->quick_fix_field(), tmp->val_str((String*) 0) :
	      (String*) 0;
	  }
	;

param_marker:
        '?'
        {
          THD *thd=YYTHD;
	  LEX *lex= thd->lex;
          if (thd->command == COM_PREPARE)
          {
            Item_param *item= new Item_param((uint) (lex->tok_start -
                                                     (uchar *) thd->query));
            if (!($$= item) || lex->param_list.push_back(item))
            {
	      send_error(thd, ER_OUT_OF_RESOURCES);
	      YYABORT;
            }
          }
          else
          {
            yyerror(ER(ER_SYNTAX_ERROR));
            YYABORT;
          }
        }
	;

signed_literal:
	literal		{ $$ = $1; }
	| '+' NUM_literal { $$ = $2; }
	| '-' NUM_literal
	  {
	    $2->max_length++;
	    $$= $2->neg();
	  }
	;


literal:
	text_literal	{ $$ =	$1; }
	| NUM_literal	{ $$ = $1; }
	| NULL_SYM	{ $$ =	new Item_null();
			  Lex->next_state=MY_LEX_OPERATOR_OR_IDENT;}
	| HEX_NUM	{ $$ =	new Item_varbinary($1.str,$1.length);}
	| UNDERSCORE_CHARSET HEX_NUM
	  {
	    Item *tmp= new Item_varbinary($2.str,$2.length);
	    /*
	      it is OK only emulate fix_fieds, because we need only
              value of constant
	    */
	    String *str= tmp ?
	      tmp->quick_fix_field(), tmp->val_str((String*) 0) :
	      (String*) 0;
	    $$= new Item_string(str ? str->ptr() : "",
				str ? str->length() : 0,
				Lex->charset);
	  }
	| DATE_SYM text_literal { $$ = $2; }
	| TIME_SYM text_literal { $$ = $2; }
	| TIMESTAMP text_literal { $$ = $2; };

NUM_literal:
	NUM		{ $$ =	new Item_int($1.str, (longlong) strtol($1.str, NULL, 10),$1.length); }
	| LONG_NUM	{ $$ =	new Item_int($1.str, (longlong) strtoll($1.str,NULL,10), $1.length); }
	| ULONGLONG_NUM	{ $$ =	new Item_uint($1.str, $1.length); }
	| REAL_NUM	{ $$ =	new Item_real($1.str, $1.length); }
	| FLOAT_NUM	{ $$ =	new Item_float($1.str, $1.length); }
	;
	
/**********************************************************************
** Createing different items.
**********************************************************************/

insert_ident:
	simple_ident	 { $$=$1; }
	| table_wild	 { $$=$1; };

table_wild:
	ident '.' '*'
	{
	  $$ = new Item_field(NullS,$1.str,"*");
	  Lex->current_select->with_wild++;
	}
	| ident '.' ident '.' '*'
	{
	  $$ = new Item_field((YYTHD->client_capabilities &
   			     CLIENT_NO_SCHEMA ? NullS : $1.str),
			     $3.str,"*");
	  Lex->current_select->with_wild++;
	}
	;

order_ident:
	expr { $$=$1; };

simple_ident:
	ident
	{
	  SELECT_LEX *sel=Select;
	  $$= (sel->parsing_place != SELECT_LEX_NODE::IN_HAVING ||
	       sel->get_in_sum_expr() > 0) ?
              (Item*) new Item_field(NullS,NullS,$1.str) :
	      (Item*) new Item_ref(0,0, NullS,NullS,$1.str);
	}
	| ident '.' ident
	{
	  THD *thd= YYTHD;
	  LEX *lex= thd->lex;
	  SELECT_LEX *sel= lex->current_select;
	  if (sel->no_table_names_allowed)
	  {
	    my_printf_error(ER_TABLENAME_NOT_ALLOWED_HERE,
			    ER(ER_TABLENAME_NOT_ALLOWED_HERE),
			    MYF(0), $1.str, thd->where);
	  }
	  $$= (sel->parsing_place != SELECT_LEX_NODE::IN_HAVING ||
	       sel->get_in_sum_expr() > 0) ?
	      (Item*) new Item_field(NullS,$1.str,$3.str) :
	      (Item*) new Item_ref(0,0,NullS,$1.str,$3.str);
	}
	| '.' ident '.' ident
	{
	  THD *thd= YYTHD;
	  LEX *lex= thd->lex;
	  SELECT_LEX *sel= lex->current_select;
	  if (sel->no_table_names_allowed)
	  {
	    my_printf_error(ER_TABLENAME_NOT_ALLOWED_HERE,
			    ER(ER_TABLENAME_NOT_ALLOWED_HERE),
			    MYF(0), $2.str, thd->where);
	  }
	  $$= (sel->parsing_place != SELECT_LEX_NODE::IN_HAVING ||
	       sel->get_in_sum_expr() > 0) ?
	      (Item*) new Item_field(NullS,$2.str,$4.str) :
              (Item*) new Item_ref(0,0,NullS,$2.str,$4.str);
	}
	| ident '.' ident '.' ident
	{
	  THD *thd= YYTHD;
	  LEX *lex= thd->lex;
	  SELECT_LEX *sel= lex->current_select;
	  if (sel->no_table_names_allowed)
	  {
	    my_printf_error(ER_TABLENAME_NOT_ALLOWED_HERE,
			    ER(ER_TABLENAME_NOT_ALLOWED_HERE),
			    MYF(0), $3.str, thd->where);
	  }
	  $$= (sel->parsing_place != SELECT_LEX_NODE::IN_HAVING ||
	       sel->get_in_sum_expr() > 0) ?
	      (Item*) new Item_field((YYTHD->client_capabilities &
				      CLIENT_NO_SCHEMA ? NullS : $1.str),
				     $3.str, $5.str) :
	      (Item*) new Item_ref(0,0,(YYTHD->client_capabilities &
				        CLIENT_NO_SCHEMA ? NullS : $1.str),
                                   $3.str, $5.str);
	};


field_ident:
	ident			{ $$=$1;}
	| ident '.' ident	{ $$=$3;}	/* Skipp schema name in create*/
	| '.' ident		{ $$=$2;}	/* For Delphi */;

table_ident:
	ident			{ $$=new Table_ident($1); }
	| ident '.' ident	{ $$=new Table_ident(YYTHD, $1,$3,0);}
	| '.' ident		{ $$=new Table_ident($2);} /* For Delphi */
        ;

table_ident_ref:
	ident			{ LEX_STRING db={(char*) any_db,3}; $$=new Table_ident(YYTHD, db,$1,0); }
	| ident '.' ident	{ $$=new Table_ident(YYTHD, $1,$3,0);}
        ;

IDENT_sys:
	IDENT { $$= $1; }
	| IDENT_QUOTED
	  {
	    THD *thd= YYTHD;
	    if (thd->charset_is_system_charset)
	      $$= $1;
	    else
	      thd->convert_string(&$$, system_charset_info,
				  $1.str, $1.length, thd->charset());
	  }
	;

TEXT_STRING_sys:
	TEXT_STRING
	{
	  THD *thd= YYTHD;
	  if (thd->charset_is_system_charset)
	    $$= $1;
	  else
	    thd->convert_string(&$$, system_charset_info,
				$1.str, $1.length, thd->charset());
	}
	;

TEXT_STRING_literal:
	TEXT_STRING
	{
	  THD *thd= YYTHD;
	  if (thd->charset_is_collation_connection)
	    $$= $1;
	  else
	    thd->convert_string(&$$, thd->variables.collation_connection,
				$1.str, $1.length, thd->charset());
	}
	;


ident:
	IDENT_sys	    { $$=$1; }
	| keyword
	{
	  THD *thd= YYTHD;
	  $$.str=    thd->strmake($1.str, $1.length);
	  $$.length= $1.length;
	}
	;

ident_or_text:
	ident 			{ $$=$1;}
	| TEXT_STRING_sys	{ $$=$1;}
	| LEX_HOSTNAME		{ $$=$1;};

curr_user: 
        CURRENT_USER		{;}
        | CURRENT_USER '(' ')'	{;}
        ;

user:
	ident_or_text
	{
	  THD *thd= YYTHD;
	  if (!($$=(LEX_USER*) thd->alloc(sizeof(st_lex_user))))
	    YYABORT;
	  $$->user = $1;
	  $$->host.str= (char *) "%";
	  $$->host.length= 1;
	}
	| ident_or_text '@' ident_or_text
	  {
	    THD *thd= YYTHD;
	    if (!($$=(LEX_USER*) thd->alloc(sizeof(st_lex_user))))
	      YYABORT;
	    $$->user = $1; $$->host=$3;
	  }
	| curr_user
	{
          THD *thd= YYTHD;
          if (!($$=(LEX_USER*) thd->alloc(sizeof(st_lex_user))))
            YYABORT;
          $$->user.str= thd->priv_user;
          $$->user.length= strlen(thd->priv_user);
          if (*thd->priv_host != 0)
          {
            $$->host.str= thd->priv_host;
            $$->host.length= strlen(thd->priv_host);
          }
          else
          {
            $$->host.str= (char *) "%";
            $$->host.length= 1;
          }
	};

/* Keyword that we allow for identifiers */

keyword:
	ACTION			{}
	| ADDDATE_SYM		{}
	| AFTER_SYM		{}
	| AGAINST		{}
	| AGGREGATE_SYM		{}
	| ANY_SYM		{}
	| ASCII_SYM		{}
	| AUTO_INC		{}
	| AVG_ROW_LENGTH	{}
	| AVG_SYM		{}
	| BACKUP_SYM		{}
	| BEGIN_SYM		{}
	| BERKELEY_DB_SYM	{}
	| BINLOG_SYM		{}
	| BIT_SYM		{}
	| BOOL_SYM		{}
	| BOOLEAN_SYM		{}
	| BYTE_SYM		{}
	| BTREE_SYM		{}
	| CACHE_SYM		{}
	| CHANGED		{}
	| CHARSET		{}
	| CHECKSUM_SYM		{}
	| CIPHER_SYM		{}
	| CLIENT_SYM		{}
	| CLOSE_SYM		{}
	| COLLATION_SYM		{}
	| COMMENT_SYM		{}
	| COMMITTED_SYM		{}
	| COMMIT_SYM		{}
	| COMPRESSED_SYM	{}
	| CONCURRENT		{}
	| CUBE_SYM		{}
	| CURRENT_USER		{}
	| DATA_SYM		{}
	| DATETIME		{}
	| DATE_SYM		{}
	| DAY_SYM		{}
        | DEALLOCATE_SYM        {}
	| DELAY_KEY_WRITE_SYM	{}
	| DES_KEY_FILE		{}
	| DIRECTORY_SYM		{}
	| DISCARD		{}
	| DO_SYM		{}
	| DUAL_SYM		{}
	| DUMPFILE		{}
	| DUPLICATE_SYM		{}
	| DYNAMIC_SYM		{}
	| END			{}
	| ENUM			{}
	| ENGINE_SYM		{}
	| ENGINES_SYM		{}
	| ERRORS		{}
	| ESCAPE_SYM		{}
	| EVENTS_SYM		{}
	| EXECUTE_SYM		{}
        | EXPANSION_SYM         {}
	| EXTENDED_SYM		{}
	| FAST_SYM		{}
	| DISABLE_SYM		{}
	| ENABLE_SYM		{}
	| FULL			{}
	| FILE_SYM		{}
	| FIRST_SYM		{}
	| FIXED_SYM		{}
	| FLUSH_SYM		{}
	| GEOMETRY_SYM		{}
	| GEOMETRYCOLLECTION	{}
	| GET_FORMAT		{}
	| GRANTS		{}
	| GLOBAL_SYM		{}
	| HANDLER_SYM		{}
	| HASH_SYM		{}
	| HELP_SYM		{}
	| HOSTS_SYM		{}
	| HOUR_SYM		{}
	| IDENTIFIED_SYM	{}
	| IMPORT		{}
	| INDEXES		{}
	| ISOLATION		{}
	| ISSUER_SYM		{}
	| INNOBASE_SYM		{}
	| INSERT_METHOD		{}
	| RELAY_THREAD		{}
	| LAST_SYM		{}
	| LEAVES                {}
	| LEVEL_SYM		{}
	| LINESTRING		{}
	| LOCAL_SYM		{}
	| LOCKS_SYM		{}
	| LOGS_SYM		{}
	| MAX_ROWS		{}
	| MASTER_SYM		{}
	| MASTER_HOST_SYM	{}
	| MASTER_PORT_SYM	{}
	| MASTER_LOG_FILE_SYM	{}
	| MASTER_LOG_POS_SYM	{}
	| MASTER_USER_SYM	{}
	| MASTER_PASSWORD_SYM	{}
	| MASTER_SERVER_ID_SYM  {}
	| MASTER_CONNECT_RETRY_SYM	{}
	| MASTER_SSL_SYM	{}
	| MASTER_SSL_CA_SYM	{}
	| MASTER_SSL_CAPATH_SYM	{}
	| MASTER_SSL_CERT_SYM	{}
	| MASTER_SSL_CIPHER_SYM	{}
	| MASTER_SSL_KEY_SYM	{}
	| MAX_CONNECTIONS_PER_HOUR	 {}
	| MAX_QUERIES_PER_HOUR	{}
	| MAX_UPDATES_PER_HOUR	{}
	| MEDIUM_SYM		{}
	| MICROSECOND_SYM	{}
	| MINUTE_SYM		{}
	| MIN_ROWS		{}
	| MODIFY_SYM		{}
	| MODE_SYM		{}
	| MONTH_SYM		{}
	| MULTILINESTRING	{}
	| MULTIPOINT		{}
	| MULTIPOLYGON		{}
	| NAMES_SYM		{}
	| NATIONAL_SYM		{}
	| NCHAR_SYM		{}
	| NEXT_SYM		{}
	| NEW_SYM		{}
	| NO_SYM		{}
	| NONE_SYM		{}
	| NVARCHAR_SYM		{}
	| OFFSET_SYM		{}
	| OLD_PASSWORD		{}
	| OPEN_SYM		{}
	| PACK_KEYS_SYM		{}
	| PARTIAL		{}
	| PASSWORD		{}
	| POINT_SYM		{}
	| POLYGON		{}
        | PREPARE_SYM           {}
	| PREV_SYM		{}
	| PROCESS		{}
	| PROCESSLIST_SYM	{}
	| QUERY_SYM		{}
	| QUICK			{}
	| RAID_0_SYM		{}
	| RAID_CHUNKS		{}
	| RAID_CHUNKSIZE	{}
	| RAID_STRIPED_SYM	{}
	| RAID_TYPE		{}
	| RELAY_LOG_FILE_SYM	{}
	| RELAY_LOG_POS_SYM	{}
	| RELOAD		{}
	| REPAIR		{}
	| REPEATABLE_SYM	{}
	| REPLICATION		{}
	| RESET_SYM		{}
	| RESOURCES		{}
	| RESTORE_SYM		{}
	| ROLLBACK_SYM		{}
	| ROLLUP_SYM		{}
	| ROWS_SYM		{}
	| ROW_FORMAT_SYM	{}
	| ROW_SYM		{}
	| RTREE_SYM		{}
	| SAVEPOINT_SYM		{}
	| SECOND_SYM		{}
	| SERIAL_SYM		{}
	| SERIALIZABLE_SYM	{}
	| SESSION_SYM		{}
	| SIGNED_SYM		{}
	| SIMPLE_SYM		{}
	| SHARE_SYM		{}
	| SHUTDOWN		{}
	| SLAVE			{}
	| SOUNDS_SYM		{}
	| SQL_CACHE_SYM		{}
	| SQL_BUFFER_RESULT	{}
	| SQL_NO_CACHE_SYM	{}
	| SQL_THREAD		{}
	| START_SYM		{}
	| STATUS_SYM		{}
	| STOP_SYM		{}
	| STORAGE_SYM		{}
	| STRING_SYM		{}
	| SUBDATE_SYM		{}
	| SUBJECT_SYM		{}
	| SUPER_SYM		{}
	| TABLESPACE		{}
	| TEMPORARY		{}
	| TEXT_SYM		{}
	| TRANSACTION_SYM	{}
	| TRUNCATE_SYM		{}
	| TIMESTAMP		{}
	| TIME_SYM		{}
	| TYPE_SYM		{}
	| TYPES_SYM		{}
	| UDF_SYM		{}
	| UNCOMMITTED_SYM	{}
	| UNICODE_SYM		{}
	| UNTIL_SYM		{}
	| USER			{}
	| USE_FRM		{}
	| VARIABLES		{}
	| VALUE_SYM		{}
	| WARNINGS		{}
	| WORK_SYM		{}
	| X509_SYM		{}
	| YEAR_SYM		{}
	;

/* Option functions */

set:
	SET opt_option
	{
	  LEX *lex=Lex;
	  lex->sql_command= SQLCOM_SET_OPTION;
	  lex->option_type=OPT_SESSION;
	  lex->var_list.empty();
	}
	option_value_list
	{}
	;

opt_option:
	/* empty */ {}
	| OPTION {};

option_value_list:
	option_type option_value
	| option_value_list ',' option_type option_value;

option_type:
	/* empty */	{}
	| GLOBAL_SYM	{ Lex->option_type= OPT_GLOBAL; }
	| LOCAL_SYM	{ Lex->option_type= OPT_SESSION; }
	| SESSION_SYM	{ Lex->option_type= OPT_SESSION; }
	;

opt_var_type:
	/* empty */	{ $$=OPT_SESSION; }
	| GLOBAL_SYM	{ $$=OPT_GLOBAL; }
	| LOCAL_SYM	{ $$=OPT_SESSION; }
	| SESSION_SYM	{ $$=OPT_SESSION; }
	;

opt_var_ident_type:
	/* empty */		{ $$=OPT_DEFAULT; }
	| GLOBAL_SYM '.'	{ $$=OPT_GLOBAL; }
	| LOCAL_SYM '.'		{ $$=OPT_SESSION; }
	| SESSION_SYM '.'	{ $$=OPT_SESSION; }
	;

option_value:
	'@' ident_or_text equal expr
	{
	  Lex->var_list.push_back(new set_var_user(new Item_func_set_user_var($2,$4)));
	}
	| internal_variable_name equal set_expr_or_default
	  {
	    LEX *lex=Lex;
	    lex->var_list.push_back(new set_var(lex->option_type, $1.var,
						&$1.base_name, $3));
	  }
	| '@' '@' opt_var_ident_type internal_variable_name equal set_expr_or_default
	  {
	    LEX *lex=Lex;
	    lex->var_list.push_back(new set_var((enum_var_type) $3, $4.var,
						&$4.base_name, $6));
	  }
	| TRANSACTION_SYM ISOLATION LEVEL_SYM isolation_types
	  {
	    LEX *lex=Lex;
	    LEX_STRING tmp;
	    tmp.str=0;
	    tmp.length=0;
	    lex->var_list.push_back(new set_var(lex->option_type,
						find_sys_var("tx_isolation"),
						&tmp,
						new Item_int((int32) $4)));
	  }
	| charset old_or_new_charset_name_or_default
	{
	  THD *thd= YYTHD;
	  LEX *lex= Lex;
	  $2= $2 ? $2: global_system_variables.character_set_client;
	  lex->var_list.push_back(new set_var_collation_client($2,thd->variables.collation_database,$2));
	}
	| NAMES_SYM charset_name_or_default opt_collate
	{
	  THD *thd= YYTHD;
	  LEX *lex= Lex;
	  $2= $2 ? $2 : global_system_variables.character_set_client;
	  $3= $3 ? $3 : $2;
	  if (!my_charset_same($2,$3))
	  {
	    net_printf(thd,ER_COLLATION_CHARSET_MISMATCH,$3->name,$2->csname);
	    YYABORT;
	  }
	  lex->var_list.push_back(new set_var_collation_client($3,$3,$3));
	}
	| PASSWORD equal text_or_password
	  {
	    THD *thd=YYTHD;
	    LEX_USER *user;
	    if (!(user=(LEX_USER*) thd->alloc(sizeof(LEX_USER))))
	      YYABORT;
	    user->host.str=0;
	    user->user.str=thd->priv_user;
	    thd->lex->var_list.push_back(new set_var_password(user, $3));
	  }
	| PASSWORD FOR_SYM user equal text_or_password
	  {
	    Lex->var_list.push_back(new set_var_password($3,$5));
	  }
	;

internal_variable_name:
	ident
	{
	  sys_var *tmp=find_sys_var($1.str, $1.length);
	  if (!tmp)
	    YYABORT;
	  $$.var= tmp;
	  $$.base_name.str=0;
	  $$.base_name.length=0;
	}
	| ident '.' ident
	  {
            if (check_reserved_words(&$1))
            {
	      yyerror(ER(ER_SYNTAX_ERROR));
              YYABORT;
            }
	    sys_var *tmp=find_sys_var($3.str, $3.length);
	    if (!tmp)
	      YYABORT;
	    if (!tmp->is_struct())
	      net_printf(YYTHD, ER_VARIABLE_IS_NOT_STRUCT, $3.str);
	    $$.var= tmp;
	    $$.base_name= $1;
	  }
	| DEFAULT '.' ident
	  {
	    sys_var *tmp=find_sys_var($3.str, $3.length);
	    if (!tmp)
	      YYABORT;
	    if (!tmp->is_struct())
	      net_printf(YYTHD, ER_VARIABLE_IS_NOT_STRUCT, $3.str);
	    $$.var= tmp;
	    $$.base_name.str=    (char*) "default";
	    $$.base_name.length= 7;
	  }
        ;

isolation_types:
	READ_SYM UNCOMMITTED_SYM	{ $$= ISO_READ_UNCOMMITTED; }
	| READ_SYM COMMITTED_SYM	{ $$= ISO_READ_COMMITTED; }
	| REPEATABLE_SYM READ_SYM	{ $$= ISO_REPEATABLE_READ; }
	| SERIALIZABLE_SYM		{ $$= ISO_SERIALIZABLE; }
	;

text_or_password:
	TEXT_STRING { $$=$1.str;}
	| PASSWORD '(' TEXT_STRING ')'
	  {
	    $$= $3.length ? YYTHD->variables.old_passwords ?
	        Item_func_old_password::alloc(YYTHD, $3.str) :
	        Item_func_password::alloc(YYTHD, $3.str) :
	      $3.str;
	  }
	| OLD_PASSWORD '(' TEXT_STRING ')'
	  {
	    $$= $3.length ? Item_func_old_password::alloc(YYTHD, $3.str) :
	      $3.str;
	  }
          ;


set_expr_or_default:
	expr      { $$=$1; }
	| DEFAULT { $$=0; }
	| ON	  { $$=new Item_string("ON",  2, system_charset_info); }
	| ALL	  { $$=new Item_string("ALL", 3, system_charset_info); }
	| BINARY  { $$=new Item_string("binary", 6, system_charset_info); }
	;


/* Lock function */

lock:
	LOCK_SYM table_or_tables
	{
	  Lex->sql_command=SQLCOM_LOCK_TABLES;
	}
	table_lock_list
	{}
	;

table_or_tables:
	TABLE_SYM
	| TABLES;

table_lock_list:
	table_lock
	| table_lock_list ',' table_lock;

table_lock:
	table_ident opt_table_alias lock_option
	{
	  if (!Select->add_table_to_list(YYTHD, $1, $2, 0, (thr_lock_type) $3))
	   YYABORT;
	}
        ;

lock_option:
	READ_SYM	{ $$=TL_READ_NO_INSERT; }
	| WRITE_SYM     { $$=YYTHD->update_lock_default; }
	| LOW_PRIORITY WRITE_SYM { $$=TL_WRITE_LOW_PRIORITY; }
	| READ_SYM LOCAL_SYM { $$= TL_READ; }
        ;

unlock:
	UNLOCK_SYM table_or_tables { Lex->sql_command=SQLCOM_UNLOCK_TABLES; }
        ;


/*
** Handler: direct access to ISAM functions
*/

handler:
	HANDLER_SYM table_ident OPEN_SYM opt_table_alias
	{
	  LEX *lex= Lex;
	  lex->sql_command = SQLCOM_HA_OPEN;
	  if (!lex->current_select->add_table_to_list(lex->thd, $2, $4, 0))
	    YYABORT;
	}
	| HANDLER_SYM table_ident_ref CLOSE_SYM
	{
	  LEX *lex= Lex;
	  lex->sql_command = SQLCOM_HA_CLOSE;
	  if (!lex->current_select->add_table_to_list(lex->thd, $2, 0, 0))
	    YYABORT;
	}
	| HANDLER_SYM table_ident_ref READ_SYM
	{
	  LEX *lex=Lex;
	  lex->sql_command = SQLCOM_HA_READ;
	  lex->ha_rkey_mode= HA_READ_KEY_EXACT;	/* Avoid purify warnings */
	  lex->current_select->select_limit= 1;
	  lex->current_select->offset_limit= 0L;
	  if (!lex->current_select->add_table_to_list(lex->thd, $2, 0, 0))
	    YYABORT;
        }
        handler_read_or_scan where_clause opt_limit_clause {}
        ;

handler_read_or_scan:
	handler_scan_function         { Lex->backup_dir= 0; }
        | ident handler_rkey_function { Lex->backup_dir= $1.str; }
        ;

handler_scan_function:
	FIRST_SYM  { Lex->ha_read_mode = RFIRST; }
	| NEXT_SYM { Lex->ha_read_mode = RNEXT;  }
        ;

handler_rkey_function:
	FIRST_SYM  { Lex->ha_read_mode = RFIRST; }
	| NEXT_SYM { Lex->ha_read_mode = RNEXT;  }
	| PREV_SYM { Lex->ha_read_mode = RPREV;  }
	| LAST_SYM { Lex->ha_read_mode = RLAST;  }
	| handler_rkey_mode
	{
	  LEX *lex=Lex;
	  lex->ha_read_mode = RKEY;
	  lex->ha_rkey_mode=$1;
	  if (!(lex->insert_list = new List_item))
	    YYABORT;
	} '(' values ')' { }
        ;

handler_rkey_mode:
	  EQ     { $$=HA_READ_KEY_EXACT;   }
	| GE     { $$=HA_READ_KEY_OR_NEXT; }
	| LE     { $$=HA_READ_KEY_OR_PREV; }
	| GT_SYM { $$=HA_READ_AFTER_KEY;   }
	| LT     { $$=HA_READ_BEFORE_KEY;  }
        ;

/* GRANT / REVOKE */

revoke:
	REVOKE
	{
	  LEX *lex=Lex;
	  lex->sql_command = SQLCOM_REVOKE;
	  lex->users_list.empty();
	  lex->columns.empty();
	  lex->grant= lex->grant_tot_col=0;
	  lex->select_lex.db=0;
	  lex->ssl_type= SSL_TYPE_NOT_SPECIFIED;
	  lex->ssl_cipher= lex->x509_subject= lex->x509_issuer= 0;
	  bzero((char*) &lex->mqh, sizeof(lex->mqh));
	}
	revoke_command
	{}
        ;

revoke_command:
	grant_privileges ON opt_table FROM user_list
	{}
	|
	ALL PRIVILEGES ',' GRANT OPTION FROM user_list
	{
	  Lex->sql_command = SQLCOM_REVOKE_ALL;
	}
	;

grant:
	GRANT
	{
	  LEX *lex=Lex;
	  lex->users_list.empty();
	  lex->columns.empty();
	  lex->sql_command = SQLCOM_GRANT;
	  lex->grant= lex->grant_tot_col= 0;
	  lex->select_lex.db= 0;
	  lex->ssl_type= SSL_TYPE_NOT_SPECIFIED;
	  lex->ssl_cipher= lex->x509_subject= lex->x509_issuer= 0;
	  bzero((char *)&(lex->mqh),sizeof(lex->mqh));
	}
	grant_privileges ON opt_table TO_SYM user_list
	require_clause grant_options
	{}
	;

grant_privileges:
	grant_privilege_list {}
	| ALL PRIVILEGES	{ Lex->grant = GLOBAL_ACLS;}
	| ALL			{ Lex->grant = GLOBAL_ACLS;}
        ;

grant_privilege_list:
	grant_privilege
	| grant_privilege_list ',' grant_privilege;

grant_privilege:
	SELECT_SYM	{ Lex->which_columns = SELECT_ACL;} opt_column_list {}
	| INSERT	{ Lex->which_columns = INSERT_ACL;} opt_column_list {}
	| UPDATE_SYM	{ Lex->which_columns = UPDATE_ACL; } opt_column_list {}
	| REFERENCES	{ Lex->which_columns = REFERENCES_ACL;} opt_column_list {}
	| DELETE_SYM	{ Lex->grant |= DELETE_ACL;}
	| USAGE		{}
	| INDEX		{ Lex->grant |= INDEX_ACL;}
	| ALTER		{ Lex->grant |= ALTER_ACL;}
	| CREATE	{ Lex->grant |= CREATE_ACL;}
	| DROP		{ Lex->grant |= DROP_ACL;}
	| EXECUTE_SYM	{ Lex->grant |= EXECUTE_ACL;}
	| RELOAD	{ Lex->grant |= RELOAD_ACL;}
	| SHUTDOWN	{ Lex->grant |= SHUTDOWN_ACL;}
	| PROCESS	{ Lex->grant |= PROCESS_ACL;}
	| FILE_SYM	{ Lex->grant |= FILE_ACL;}
	| GRANT OPTION  { Lex->grant |= GRANT_ACL;}
	| SHOW DATABASES { Lex->grant |= SHOW_DB_ACL;}
	| SUPER_SYM	{ Lex->grant |= SUPER_ACL;}
	| CREATE TEMPORARY TABLES { Lex->grant |= CREATE_TMP_ACL;}
	| LOCK_SYM TABLES   { Lex->grant |= LOCK_TABLES_ACL; }
	| REPLICATION SLAVE  { Lex->grant |= REPL_SLAVE_ACL;}
	| REPLICATION CLIENT_SYM { Lex->grant |= REPL_CLIENT_ACL;}
	;


opt_and:
	/* empty */	{}
	| AND		{}
	;

require_list:
	 require_list_element opt_and require_list
	 | require_list_element
	 ;

require_list_element:
	SUBJECT_SYM TEXT_STRING
	{
	  LEX *lex=Lex;
	  if (lex->x509_subject)
	  {
	    net_printf(lex->thd,ER_DUP_ARGUMENT, "SUBJECT");
	    YYABORT;
	  }
	  lex->x509_subject=$2.str;
	}
	| ISSUER_SYM TEXT_STRING
	{
	  LEX *lex=Lex;
	  if (lex->x509_issuer)
	  {
	    net_printf(lex->thd,ER_DUP_ARGUMENT, "ISSUER");
	    YYABORT;
	  }
	  lex->x509_issuer=$2.str;
	}
	| CIPHER_SYM TEXT_STRING
	{
	  LEX *lex=Lex;
	  if (lex->ssl_cipher)
	  {
	    net_printf(lex->thd,ER_DUP_ARGUMENT, "CIPHER");
	    YYABORT;
	  }
	  lex->ssl_cipher=$2.str;
	}
	;

opt_table:
	'*'
	  {
	    LEX *lex= Lex;
	    lex->current_select->db= lex->thd->db;
	    if (lex->grant == GLOBAL_ACLS)
	      lex->grant = DB_ACLS & ~GRANT_ACL;
	    else if (lex->columns.elements)
	    {
	      send_error(lex->thd,ER_ILLEGAL_GRANT_FOR_TABLE);
	      YYABORT;
	    }
	  }
	| ident '.' '*'
	  {
	    LEX *lex= Lex;
	    lex->current_select->db = $1.str;
	    if (lex->grant == GLOBAL_ACLS)
	      lex->grant = DB_ACLS & ~GRANT_ACL;
	    else if (lex->columns.elements)
	    {
	      send_error(lex->thd,ER_ILLEGAL_GRANT_FOR_TABLE);
	      YYABORT;
	    }
	  }
	| '*' '.' '*'
	  {
	    LEX *lex= Lex;
	    lex->current_select->db = NULL;
	    if (lex->grant == GLOBAL_ACLS)
	      lex->grant= GLOBAL_ACLS & ~GRANT_ACL;
	    else if (lex->columns.elements)
	    {
	      send_error(lex->thd,ER_ILLEGAL_GRANT_FOR_TABLE);
	      YYABORT;
	    }
	  }
	| table_ident
	  {
	    LEX *lex=Lex;
	    if (!lex->current_select->add_table_to_list(lex->thd, $1,NULL,0))
	      YYABORT;
	    if (lex->grant == GLOBAL_ACLS)
	      lex->grant =  TABLE_ACLS & ~GRANT_ACL;
	  }
          ;


user_list:
	grant_user  { if (Lex->users_list.push_back($1)) YYABORT;}
	| user_list ',' grant_user
	  {
	    if (Lex->users_list.push_back($3))
	      YYABORT;
	  }
	;


grant_user:
	user IDENTIFIED_SYM BY TEXT_STRING
	{
	   $$=$1; $1->password=$4;
	   if ($4.length)
	   {
             if (YYTHD->variables.old_passwords)
             {
               char *buff= 
                 (char *) YYTHD->alloc(SCRAMBLED_PASSWORD_CHAR_LENGTH_323+1);
               if (buff)
                 make_scrambled_password_323(buff, $4.str);
               $1->password.str= buff;
               $1->password.length= SCRAMBLED_PASSWORD_CHAR_LENGTH_323;
             }
             else
             {
               char *buff= 
                 (char *) YYTHD->alloc(SCRAMBLED_PASSWORD_CHAR_LENGTH+1);
               if (buff)
                 make_scrambled_password(buff, $4.str);
               $1->password.str= buff;
               $1->password.length= SCRAMBLED_PASSWORD_CHAR_LENGTH;
             }
	  }
	}
	| user IDENTIFIED_SYM BY PASSWORD TEXT_STRING
	  { $$=$1; $1->password=$5 ; }
	| user
	  { $$=$1; $1->password.str=NullS; }
        ;


opt_column_list:
	/* empty */
	{
	  LEX *lex=Lex;
	  lex->grant |= lex->which_columns;
	}
	| '(' column_list ')';

column_list:
	column_list ',' column_list_id
	| column_list_id;

column_list_id:
	ident
	{
	  String *new_str = new (&YYTHD->mem_root) String((const char*) $1.str,$1.length,system_charset_info);
	  List_iterator <LEX_COLUMN> iter(Lex->columns);
	  class LEX_COLUMN *point;
	  LEX *lex=Lex;
	  while ((point=iter++))
	  {
	    if (!my_strcasecmp(system_charset_info,
                               point->column.ptr(), new_str->ptr()))
		break;
	  }
	  lex->grant_tot_col|= lex->which_columns;
	  if (point)
	    point->rights |= lex->which_columns;
	  else
	    lex->columns.push_back(new LEX_COLUMN (*new_str,lex->which_columns));
	}
        ;


require_clause: /* empty */
        | REQUIRE_SYM require_list
          {
            Lex->ssl_type=SSL_TYPE_SPECIFIED;
          }
        | REQUIRE_SYM SSL_SYM
          {
            Lex->ssl_type=SSL_TYPE_ANY;
          }
        | REQUIRE_SYM X509_SYM
          {
            Lex->ssl_type=SSL_TYPE_X509;
          }
	| REQUIRE_SYM NONE_SYM
	  {
	    Lex->ssl_type=SSL_TYPE_NONE;
	  }
          ;

grant_options:
	/* empty */ {}
	| WITH grant_option_list;

grant_option_list:
	grant_option_list grant_option {}
	| grant_option {}
        ;

grant_option:
	GRANT OPTION { Lex->grant |= GRANT_ACL;}
        | MAX_QUERIES_PER_HOUR ULONG_NUM
        {
	  Lex->mqh.questions=$2;
	  Lex->mqh.bits |= 1;
	}
        | MAX_UPDATES_PER_HOUR ULONG_NUM
        {
	  Lex->mqh.updates=$2;
	  Lex->mqh.bits |= 2;
	}
        | MAX_CONNECTIONS_PER_HOUR ULONG_NUM
        {
	  Lex->mqh.connections=$2;
	  Lex->mqh.bits |= 4;
	}
        ;

begin:
	BEGIN_SYM   { Lex->sql_command = SQLCOM_BEGIN;} opt_work {}
	;

opt_work:
	/* empty */ {}
	| WORK_SYM {;}
        ;

commit:
	COMMIT_SYM   { Lex->sql_command = SQLCOM_COMMIT;};

rollback:
	ROLLBACK_SYM
	{
	  Lex->sql_command = SQLCOM_ROLLBACK;
	}
	| ROLLBACK_SYM TO_SYM SAVEPOINT_SYM ident
	{
	  Lex->sql_command = SQLCOM_ROLLBACK_TO_SAVEPOINT;
	  Lex->savepoint_name = $4.str;
	};
savepoint:
	SAVEPOINT_SYM ident
	{
	  Lex->sql_command = SQLCOM_SAVEPOINT;
	  Lex->savepoint_name = $2.str;
	};

/*
   UNIONS : glue selects together
*/


union_clause:
	/* empty */ {}
	| union_list
	;

union_list:
	UNION_SYM union_option
	{
	  LEX *lex=Lex;
	  if (lex->exchange)
	  {
	    /* Only the last SELECT can have  INTO...... */
	    net_printf(lex->thd, ER_WRONG_USAGE, "UNION", "INTO");
	    YYABORT;
	  }
	  if (lex->current_select->linkage == GLOBAL_OPTIONS_TYPE)
	  {
            yyerror(ER(ER_SYNTAX_ERROR));
	    YYABORT;
	  }
	  if (mysql_new_select(lex, 0))
	    YYABORT;
          mysql_init_select(lex);
	  lex->current_select->linkage=UNION_TYPE;
          if ($2) /* UNION DISTINCT - remember position */
            lex->current_select->master_unit()->union_distinct=
                                                      lex->current_select;
	}
	select_init {}
	;

union_opt:
	union_list {}
	| optional_order_or_limit {}
	;

optional_order_or_limit:
	/* Empty */ {}
	|
	  {
	    THD *thd= YYTHD;
	    LEX *lex= thd->lex;
	    DBUG_ASSERT(lex->current_select->linkage != GLOBAL_OPTIONS_TYPE);
	    SELECT_LEX *sel= lex->current_select;
	    SELECT_LEX_UNIT *unit= sel->master_unit();
	    SELECT_LEX *fake= unit->fake_select_lex;
	    if (fake)
	    {
	      unit->global_parameters= fake;
	      fake->no_table_names_allowed= 1;
	      lex->current_select= fake;
	    }
	    thd->where= "global ORDER clause";
	  }
	order_or_limit
          {
	    THD *thd= YYTHD;
	    thd->lex->current_select->no_table_names_allowed= 0;
	    thd->where= "";
          }
	;

order_or_limit:
	order_clause opt_limit_clause_init
	| limit_clause
	;

union_option:
	/* empty */ { $$=1; }
	| DISTINCT  { $$=1; }
	| ALL       { $$=0; }
        ;

singlerow_subselect:
	subselect_start singlerow_subselect_init
	subselect_end
	{
	  $$= $2;
	};

singlerow_subselect_init:
	select_init2
	{
	  $$= new Item_singlerow_subselect(Lex->current_select->
					   master_unit()->first_select());
	};

exists_subselect:
	subselect_start exists_subselect_init
	subselect_end
	{
	  $$= $2;
	};

exists_subselect_init:
	select_init2
	{
	  $$= new Item_exists_subselect(Lex->current_select->master_unit()->
					first_select());
	};

in_subselect:
  subselect_start in_subselect_init
  subselect_end
  {
    $$= $2;
  };

in_subselect_init:
  select_init2
  {
    $$= Lex->current_select->master_unit()->first_select();
  };

subselect_start:
	'(' SELECT_SYM
	{
	  LEX *lex=Lex;
	  if (((int)lex->sql_command >= (int)SQLCOM_HA_OPEN &&
	       lex->sql_command <= (int)SQLCOM_HA_READ) ||
	       lex->sql_command == (int)SQLCOM_KILL)
	  {
            yyerror(ER(ER_SYNTAX_ERROR));
	    YYABORT;
	  }
	  if (mysql_new_select(Lex, 1))
	    YYABORT;
	};

subselect_end:
	')'
	{
	  LEX *lex=Lex;
	  lex->current_select = lex->current_select->return_after_parsing();
	};
<|MERGE_RESOLUTION|>--- conflicted
+++ resolved
@@ -724,12 +724,8 @@
 	union_clause union_list
 	precision subselect_start opt_and charset
 	subselect_end select_var_list select_var_list_init help opt_len
-<<<<<<< HEAD
 	opt_extended_describe curr_user
-=======
-	opt_extended_describe
         prepare execute deallocate 
->>>>>>> ef8a5401
 END_OF_INPUT
 
 %type <NONE>
