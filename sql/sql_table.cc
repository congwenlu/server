--- conflicted
+++ resolved
@@ -27,13 +27,8 @@
                         // start_waiting_global_read_lock,
                         // unlock_table_names, mysql_unlock_tables
 #include "strfunc.h"    // find_type2, find_set
-<<<<<<< HEAD
-#include "sql_view.h" // mysql_frm_type, view_checksum, mysql_frm_type
-#include "sql_delete.h"                         // mysql_truncate
-=======
 #include "sql_view.h" // view_checksum 
 #include "sql_truncate.h"                       // regenerate_locked_table 
->>>>>>> bf67973d
 #include "sql_partition.h"                      // mem_alloc_error,
                                                 // generate_partition_syntax,
                                                 // partition_info
@@ -57,10 +52,7 @@
 #include "sql_show.h"
 #include "transaction.h"
 #include "keycaches.h"
-<<<<<<< HEAD
-=======
 #include "datadict.h"  // dd_frm_type()
->>>>>>> bf67973d
 
 #ifdef __WIN__
 #include <io.h>
@@ -4450,11 +4442,10 @@
   char from[FN_REFLEN],tmp[FN_REFLEN+32];
   const char **ext;
   MY_STAT stat_info;
-<<<<<<< HEAD
-  Open_table_context ot_ctx_unused(thd, LONG_TIMEOUT);
+  Open_table_context ot_ctx(thd, (MYSQL_OPEN_IGNORE_FLUSH |
+                                  MYSQL_OPEN_HAS_MDL_LOCK |
+                                  MYSQL_LOCK_IGNORE_TIMEOUT));
   DBUG_ENTER("prepare_for_repair");
-  uint reopen_for_repair_flags= (MYSQL_OPEN_IGNORE_FLUSH |
-                                 MYSQL_OPEN_HAS_MDL_LOCK);
 
   if (!(check_opt->sql_flags & TT_USEFRM))
     DBUG_RETURN(0);
@@ -4493,50 +4484,6 @@
       DBUG_RETURN(0);
     has_mdl_lock= TRUE;
 
-=======
-  Open_table_context ot_ctx(thd, (MYSQL_OPEN_IGNORE_FLUSH |
-                                  MYSQL_OPEN_HAS_MDL_LOCK |
-                                  MYSQL_LOCK_IGNORE_TIMEOUT));
-  DBUG_ENTER("prepare_for_repair");
-
-  if (!(check_opt->sql_flags & TT_USEFRM))
-    DBUG_RETURN(0);
-
-  if (!(table= table_list->table))
-  {
-    char key[MAX_DBKEY_LENGTH];
-    uint key_length;
-    MDL_request mdl_global_request;
-    MDL_request_list mdl_requests;
-    /*
-      If the table didn't exist, we have a shared metadata lock
-      on it that is left from mysql_admin_table()'s attempt to 
-      open it. Release the shared metadata lock before trying to
-      acquire the exclusive lock to satisfy MDL asserts and avoid
-      deadlocks.
-    */
-    thd->mdl_context.release_transactional_locks();
-    /*
-      Attempt to do full-blown table open in mysql_admin_table() has failed.
-      Let us try to open at least a .FRM for this table.
-    */
-    my_hash_value_type hash_value;
-
-    key_length= create_table_def_key(thd, key, table_list, 0);
-    table_list->mdl_request.init(MDL_key::TABLE,
-                                 table_list->db, table_list->table_name,
-                                 MDL_EXCLUSIVE);
-
-    mdl_global_request.init(MDL_key::GLOBAL, "", "", MDL_INTENTION_EXCLUSIVE);
-    mdl_requests.push_front(&table_list->mdl_request);
-    mdl_requests.push_front(&mdl_global_request);
-
-    if (thd->mdl_context.acquire_locks(&mdl_requests,
-                                       thd->variables.lock_wait_timeout))
-      DBUG_RETURN(0);
-    has_mdl_lock= TRUE;
-
->>>>>>> bf67973d
     hash_value= my_calc_hash(&table_def_cache, (uchar*) key, key_length);
     mysql_mutex_lock(&LOCK_open);
     if (!(share= (get_table_share(thd, table_list, key, key_length, 0,
@@ -4633,15 +4580,12 @@
 			     "Failed generating table from .frm file");
     goto end;
   }
-<<<<<<< HEAD
-=======
   /*
     'FALSE' for 'using_transactions' means don't postpone
     invalidation till the end of a transaction, but do it
     immediately.
   */
   query_cache_invalidate3(thd, table_list, FALSE);
->>>>>>> bf67973d
   if (mysql_file_rename(key_file_misc, tmp, from, MYF(MY_WME)))
   {
     error= send_check_errmsg(thd, table_list, "repair",
@@ -4656,12 +4600,7 @@
     Now we should be able to open the partially repaired table
     to finish the repair in the handler later on.
   */
-<<<<<<< HEAD
-  if (open_table(thd, table_list, thd->mem_root,
-                 &ot_ctx_unused, reopen_for_repair_flags))
-=======
   if (open_table(thd, table_list, thd->mem_root, &ot_ctx))
->>>>>>> bf67973d
   {
     error= send_check_errmsg(thd, table_list, "repair",
                              "Failed to open partially repaired table");
@@ -4768,12 +4707,7 @@
       if (view_operator_func == NULL)
         table->required_type=FRMTYPE_TABLE;
 
-<<<<<<< HEAD
-      open_error= open_and_lock_tables(thd, table, TRUE,
-                                       MYSQL_OPEN_TAKE_UPGRADABLE_MDL);
-=======
       open_error= open_and_lock_tables(thd, table, TRUE, 0);
->>>>>>> bf67973d
       thd->no_warnings_for_error= 0;
       table->next_global= save_next_global;
       table->next_local= save_next_local;
@@ -4930,10 +4864,6 @@
       /* purecov: end */
     }
 
-<<<<<<< HEAD
-    /* Close all instances of the table to allow repair to rename files */
-    if (lock_type == TL_WRITE && table->table->s->version)
-=======
     /*
       Close all instances of the table to allow MyISAM "repair"
       to rename files.
@@ -4948,18 +4878,10 @@
       and executed only for MyISAM engine.
     */
     if (lock_type == TL_WRITE && !table->table->s->tmp_table)
->>>>>>> bf67973d
     {
       if (wait_while_table_is_used(thd, table->table,
                                    HA_EXTRA_PREPARE_FOR_RENAME))
         goto err;
-<<<<<<< HEAD
-      DBUG_EXECUTE_IF("wait_in_mysql_admin_table",
-                      wait_for_kill_signal(thd);
-                      if (thd->killed)
-                        goto err;);
-=======
->>>>>>> bf67973d
       /* Flush entries in the query cache involving this table. */
       query_cache_invalidate3(thd, table->table, 0);
       /*
@@ -5143,10 +5065,7 @@
         /* Clear the ticket released in close_thread_tables(). */
         table->mdl_request.ticket= NULL;
         DEBUG_SYNC(thd, "ha_admin_open_ltable");
-<<<<<<< HEAD
-=======
         table->mdl_request.set_type(MDL_SHARED_WRITE);
->>>>>>> bf67973d
         if ((table->table= open_ltable(thd, table, lock_type, 0)))
         {
           result_code= table->table->file->ha_analyze(thd, check_opt);
@@ -5232,16 +5151,6 @@
       {
         if (open_for_modify)
           table->table->file->info(HA_STATUS_CONST);
-<<<<<<< HEAD
-        else
-        {
-          TABLE_LIST *save_next_global= table->next_global;
-          table->next_global= 0;
-          close_cached_tables(thd, table, FALSE, FALSE);
-          table->next_global= save_next_global;
-        }
-        /* May be something modified consequently we have to invalidate cache */
-=======
       }
       else if (open_for_modify || fatal_error)
       {
@@ -5253,7 +5162,6 @@
           May be something modified. Consequently, we have to
           invalidate the query cache.
         */
->>>>>>> bf67973d
         query_cache_invalidate3(thd, table->table, 0);
       }
     }
@@ -5494,11 +5402,7 @@
         char buf[2048];
         String query(buf, sizeof(buf), system_charset_info);
         query.length(0);  // Have to zero it since constructor doesn't
-<<<<<<< HEAD
-        Open_table_context ot_ctx_unused(thd, LONG_TIMEOUT);
-=======
         Open_table_context ot_ctx(thd, MYSQL_OPEN_REOPEN);
->>>>>>> bf67973d
 
         /*
           The condition avoids a crash as described in BUG#48506. Other
@@ -5513,12 +5417,7 @@
             to work. The table will be closed by close_thread_table() at
             the end of this branch.
           */
-<<<<<<< HEAD
-          if (open_table(thd, table, thd->mem_root, &ot_ctx_unused,
-                         MYSQL_OPEN_REOPEN))
-=======
           if (open_table(thd, table, thd->mem_root, &ot_ctx))
->>>>>>> bf67973d
             goto err;
 
           int result __attribute__((unused))=
@@ -5530,20 +5429,12 @@
             goto err;
 
           DBUG_ASSERT(thd->open_tables == table->table);
-<<<<<<< HEAD
-          mysql_mutex_lock(&LOCK_open);
-=======
->>>>>>> bf67973d
           /*
             When opening the table, we ignored the locked tables
             (MYSQL_OPEN_GET_NEW_TABLE). Now we can close the table without
             risking to close some locked table.
           */
           close_thread_table(thd, &thd->open_tables);
-<<<<<<< HEAD
-          mysql_mutex_unlock(&LOCK_open);
-=======
->>>>>>> bf67973d
         }
       }
       else                                      // Case 1
@@ -6677,66 +6568,6 @@
 
   Alter_table_prelocking_strategy alter_prelocking_strategy(alter_info);
 
-<<<<<<< HEAD
-    if (thd->locked_tables_mode || thd->in_active_multi_stmt_transaction())
-    {
-      my_message(ER_LOCK_OR_ACTIVE_TRANSACTION,
-                 ER(ER_LOCK_OR_ACTIVE_TRANSACTION), MYF(0));
-      DBUG_RETURN(TRUE);
-    }
-
-    if (thd->global_read_lock.wait_if_global_read_lock(thd, FALSE, TRUE))
-      DBUG_RETURN(TRUE);
-    if (lock_table_names(thd, table_list))
-    {
-      error= 1;
-      goto view_err;
-    }
-
-    mysql_mutex_lock(&LOCK_open);
-
-    if (!do_rename(thd, table_list, new_db, new_name, new_name, 1))
-    {
-      if (mysql_bin_log.is_open())
-      {
-        thd->clear_error();
-        Query_log_event qinfo(thd, thd->query(), thd->query_length(),
-                              FALSE, TRUE, FALSE, 0);
-        if ((error= mysql_bin_log.write(&qinfo)))
-          goto view_err_unlock;
-      }
-      my_ok(thd);
-    }
-
-view_err_unlock:
-    mysql_mutex_unlock(&LOCK_open);
-    unlock_table_names(thd);
-
-view_err:
-    thd->global_read_lock.start_waiting_global_read_lock(thd);
-    DBUG_RETURN(error);
-  }
-
-
-  /*
-    Code below can handle only base tables so ensure that we won't open a view.
-    Note that RENAME TABLE the only ALTER clause which is supported for views
-    has been already processed.
-  */
-  table_list->required_type= FRMTYPE_TABLE;
-
-  Alter_table_prelocking_strategy alter_prelocking_strategy(alter_info);
-
-  error= open_and_lock_tables(thd, table_list, FALSE,
-                              MYSQL_OPEN_TAKE_UPGRADABLE_MDL,
-                              &alter_prelocking_strategy);
-
-  if (error)
-  {
-    DBUG_RETURN(TRUE);
-  }
-
-=======
   error= open_and_lock_tables(thd, table_list, FALSE, 0,
                               &alter_prelocking_strategy);
 
@@ -6745,7 +6576,6 @@
     DBUG_RETURN(TRUE);
   }
 
->>>>>>> bf67973d
   table= table_list->table;
   table->use_all_columns();
   mdl_ticket= table->mdl_ticket;
@@ -7341,23 +7171,14 @@
   {
     if (table->s->tmp_table)
     {
-<<<<<<< HEAD
-      Open_table_context ot_ctx_unused(thd, LONG_TIMEOUT);
-=======
       Open_table_context ot_ctx(thd, (MYSQL_OPEN_IGNORE_FLUSH |
                                       MYSQL_LOCK_IGNORE_TIMEOUT));
->>>>>>> bf67973d
       TABLE_LIST tbl;
       bzero((void*) &tbl, sizeof(tbl));
       tbl.db= new_db;
       tbl.table_name= tbl.alias= tmp_name;
       /* Table is in thd->temporary_tables */
-<<<<<<< HEAD
-      (void) open_table(thd, &tbl, thd->mem_root, &ot_ctx_unused,
-                        MYSQL_OPEN_IGNORE_FLUSH);
-=======
       (void) open_table(thd, &tbl, thd->mem_root, &ot_ctx);
->>>>>>> bf67973d
       new_table= tbl.table;
     }
     else
@@ -7636,11 +7457,7 @@
       To do this we need to obtain a handler object for it.
       NO need to tamper with MERGE tables. The real open is done later.
     */
-<<<<<<< HEAD
-    Open_table_context ot_ctx_unused(thd, LONG_TIMEOUT);
-=======
     Open_table_context ot_ctx(thd, MYSQL_OPEN_REOPEN);
->>>>>>> bf67973d
     TABLE *t_table;
     if (new_name != table_name || new_db != db)
     {
@@ -7660,35 +7477,18 @@
       */
       table_list->mdl_request.ticket= mdl_ticket;
     }
-<<<<<<< HEAD
-    if (open_table(thd, table_list, thd->mem_root,
-                   &ot_ctx_unused, MYSQL_OPEN_REOPEN))
-=======
     if (open_table(thd, table_list, thd->mem_root, &ot_ctx))
->>>>>>> bf67973d
     {
       goto err_with_mdl;
     }
     t_table= table_list->table;
-<<<<<<< HEAD
 
     /* Tell the handler that a new frm file is in place. */
     error= t_table->file->ha_create_handler_files(path, NULL, CHF_INDEX_FLAG,
                                                create_info);
 
     DBUG_ASSERT(thd->open_tables == t_table);
-    mysql_mutex_lock(&LOCK_open);
     close_thread_table(thd, &thd->open_tables);
-    mysql_mutex_unlock(&LOCK_open);
-=======
-
-    /* Tell the handler that a new frm file is in place. */
-    error= t_table->file->ha_create_handler_files(path, NULL, CHF_INDEX_FLAG,
-                                               create_info);
-
-    DBUG_ASSERT(thd->open_tables == t_table);
-    close_thread_table(thd, &thd->open_tables);
->>>>>>> bf67973d
     table_list->table= 0;
 
     if (error)
@@ -8067,13 +7867,10 @@
   table_list->table= NULL;
   /* Same applies to MDL ticket. */
   table_list->mdl_request.ticket= NULL;
-<<<<<<< HEAD
-=======
   /* Set lock type which is appropriate for ALTER TABLE. */
   table_list->lock_type= TL_READ_NO_INSERT;
   /* Same applies to MDL request. */
   table_list->mdl_request.set_type(MDL_SHARED_NO_WRITE);
->>>>>>> bf67973d
 
   bzero((char*) &create_info, sizeof(create_info));
   create_info.row_type=ROW_TYPE_NOT_USED;
