/*
   Copyright (c) 2000, 2019, Oracle and/or its affiliates.
   Copyright (c) 2010, 2020, MariaDB

   This program is free software; you can redistribute it and/or modify
   it under the terms of the GNU General Public License as published by
   the Free Software Foundation; version 2 of the License.

   This program is distributed in the hope that it will be useful,
   but WITHOUT ANY WARRANTY; without even the implied warranty of
   MERCHANTABILITY or FITNESS FOR A PARTICULAR PURPOSE.  See the
   GNU General Public License for more details.

   You should have received a copy of the GNU General Public License
   along with this program; if not, write to the Free Software
   Foundation, Inc., 51 Franklin St, Fifth Floor, Boston, MA 02110-1335  USA
*/

/* drop and alter of tables */

#include "mariadb.h"
#include "sql_priv.h"
#include "unireg.h"
#include "debug_sync.h"
#include "sql_table.h"
#include "sql_parse.h"                        // test_if_data_home_dir
#include "sql_cache.h"                          // query_cache_*
#include "sql_base.h"   // lock_table_names
#include "lock.h"       // mysql_unlock_tables
#include "strfunc.h"    // find_type2, find_set
#include "sql_truncate.h"                       // regenerate_locked_table 
#include "sql_partition.h"                      // mem_alloc_error,
                                                // partition_info
                                                // NOT_A_PARTITION_ID
#include "sql_db.h"                             // load_db_opt_by_name
#include "records.h"             // init_read_record, end_read_record
#include "filesort.h"            // filesort_free_buffers
#include "sql_select.h"                // setup_order
#include "sql_handler.h"               // mysql_ha_rm_tables
#include "discover.h"                  // readfrm
#include "my_pthread.h"                // pthread_mutex_t
#include "log_event.h"                 // Query_log_event
#include "sql_statistics.h"
#include <hash.h>
#include <myisam.h>
#include <my_dir.h>
#include "create_options.h"
#include "sp_head.h"
#include "sp.h"
#include "sql_trigger.h"
#include "sql_parse.h"
#include "sql_show.h"
#include "transaction.h"
#include "sql_audit.h"
#include "sql_sequence.h"
#include "tztime.h"
#include <algorithm>

#ifdef __WIN__
#include <io.h>
#endif

const char *primary_key_name="PRIMARY";

static int check_if_keyname_exists(const char *name,KEY *start, KEY *end);
static char *make_unique_key_name(THD *, const char *, KEY *, KEY *);
static bool make_unique_constraint_name(THD *, LEX_CSTRING *, const char *,
                                        List<Virtual_column_info> *, uint *);
static const char *make_unique_invisible_field_name(THD *, const char *,
                                                    List<Create_field> *);
static int copy_data_between_tables(THD *, TABLE *,TABLE *,
                                    List<Create_field> &, bool, uint, ORDER *,
                                    ha_rows *, ha_rows *,
                                    Alter_info::enum_enable_or_disable,
                                    Alter_table_ctx *);
static int mysql_prepare_create_table(THD *, HA_CREATE_INFO *, Alter_info *,
                                      uint *, handler *, KEY **, uint *, int);
static uint blob_length_by_type(enum_field_types type);
static bool fix_constraints_names(THD *thd, List<Virtual_column_info>
                                  *check_constraint_list,
                                  const HA_CREATE_INFO *create_info);

/**
  @brief Helper function for explain_filename
  @param thd          Thread handle
  @param to_p         Explained name in system_charset_info
  @param end_p        End of the to_p buffer
  @param name         Name to be converted
  @param name_len     Length of the name, in bytes
*/
static char* add_identifier(THD* thd, char *to_p, const char * end_p,
                            const char* name, size_t name_len)
{
  uint res;
  uint errors;
  const char *conv_name, *conv_name_end;
  char tmp_name[FN_REFLEN];
  char conv_string[FN_REFLEN];
  int quote;

  DBUG_ENTER("add_identifier");
  if (!name[name_len])
    conv_name= name;
  else
  {
    strnmov(tmp_name, name, name_len);
    tmp_name[name_len]= 0;
    conv_name= tmp_name;
  }
  res= strconvert(&my_charset_filename, conv_name, name_len,
                  system_charset_info,
                  conv_string, FN_REFLEN, &errors);
  if (unlikely(!res || errors))
  {
    DBUG_PRINT("error", ("strconvert of '%s' failed with %u (errors: %u)", conv_name, res, errors));
    conv_name= name;
    conv_name_end= name + name_len;
  }
  else
  {
    DBUG_PRINT("info", ("conv '%s' -> '%s'", conv_name, conv_string));
    conv_name= conv_string;
    conv_name_end= conv_string + res;
  }

  quote= (likely(thd) ?
          get_quote_char_for_identifier(thd, conv_name, res - 1) :
          '`');

  if (quote != EOF && (end_p - to_p > 2))
  {
    *(to_p++)= (char) quote;
    while (*conv_name && (end_p - to_p - 1) > 0)
    {
      int length= my_charlen(system_charset_info, conv_name, conv_name_end);
      if (length <= 0)
        length= 1;
      if (length == 1 && *conv_name == (char) quote)
      { 
        if ((end_p - to_p) < 3)
          break;
        *(to_p++)= (char) quote;
        *(to_p++)= *(conv_name++);
      }
      else if (((long) length) < (end_p - to_p))
      {
        to_p= strnmov(to_p, conv_name, length);
        conv_name+= length;
      }
      else
        break;                               /* string already filled */
    }
    if (end_p > to_p) {
      *(to_p++)= (char) quote;
      if (end_p > to_p)
	*to_p= 0; /* terminate by NUL, but do not include it in the count */
    }
  }
  else
    to_p= strnmov(to_p, conv_name, end_p - to_p);
  DBUG_RETURN(to_p);
}


/**
  @brief Explain a path name by split it to database, table etc.
  
  @details Break down the path name to its logic parts
  (database, table, partition, subpartition).
  filename_to_tablename cannot be used on partitions, due to the #P# part.
  There can be up to 6 '#', #P# for partition, #SP# for subpartition
  and #TMP# or #REN# for temporary or renamed partitions.
  This should be used when something should be presented to a user in a
  diagnostic, error etc. when it would be useful to know what a particular
  file [and directory] means. Such as SHOW ENGINE STATUS, error messages etc.

  Examples:

    t1#P#p1                 table t1 partition p1
    t1#P#p1#SP#sp1          table t1 partition p1 subpartition sp1
    t1#P#p1#SP#sp1#TMP#     table t1 partition p1 subpartition sp1 temporary
    t1#P#p1#SP#sp1#REN#     table t1 partition p1 subpartition sp1 renamed

   @param      thd          Thread handle
   @param      from         Path name in my_charset_filename
                            Null terminated in my_charset_filename, normalized
                            to use '/' as directory separation character.
   @param      to           Explained name in system_charset_info
   @param      to_length    Size of to buffer
   @param      explain_mode Requested output format.
                            EXPLAIN_ALL_VERBOSE ->
                            [Database `db`, ]Table `tbl`[,[ Temporary| Renamed]
                            Partition `p` [, Subpartition `sp`]]
                            EXPLAIN_PARTITIONS_VERBOSE -> `db`.`tbl`
                            [[ Temporary| Renamed] Partition `p`
                            [, Subpartition `sp`]]
                            EXPLAIN_PARTITIONS_AS_COMMENT -> `db`.`tbl` |*
                            [,[ Temporary| Renamed] Partition `p`
                            [, Subpartition `sp`]] *|
                            (| is really a /, and it is all in one line)

   @retval     Length of returned string
*/

uint explain_filename(THD* thd,
		      const char *from,
                      char *to,
                      uint to_length,
                      enum_explain_filename_mode explain_mode)
{
  char *to_p= to;
  char *end_p= to_p + to_length;
  const char *db_name= NULL;
  size_t  db_name_len= 0;
  const char *table_name;
  size_t  table_name_len= 0;
  const char *part_name= NULL;
  size_t  part_name_len= 0;
  const char *subpart_name= NULL;
  size_t  subpart_name_len= 0;
  uint part_type= NORMAL_PART_NAME;

  const char *tmp_p;
  DBUG_ENTER("explain_filename");
  DBUG_PRINT("enter", ("from '%s'", from));
  tmp_p= from;
  table_name= from;
  /*
    If '/' then take last directory part as database.
    '/' is the directory separator, not FN_LIB_CHAR
  */
  while ((tmp_p= strchr(tmp_p, '/')))
  {
    db_name= table_name;
    /* calculate the length */
    db_name_len= (int)(tmp_p - db_name);
    tmp_p++;
    table_name= tmp_p;
  }
  tmp_p= table_name;
  /* Look if there are partition tokens in the table name. */
  while ((tmp_p= strchr(tmp_p, '#')))
  {
    tmp_p++;
    switch (tmp_p[0]) {
    case 'P':
    case 'p':
      if (tmp_p[1] == '#')
      {
        part_name= tmp_p + 2;
        tmp_p+= 2;
      }
      break;
    case 'S':
    case 's':
      if ((tmp_p[1] == 'P' || tmp_p[1] == 'p') && tmp_p[2] == '#')
      {
        part_name_len= (int)(tmp_p - part_name - 1);
        subpart_name= tmp_p + 3;
	tmp_p+= 3;
      }
      break;
    case 'T':
    case 't':
      if ((tmp_p[1] == 'M' || tmp_p[1] == 'm') &&
          (tmp_p[2] == 'P' || tmp_p[2] == 'p') &&
          tmp_p[3] == '#' && !tmp_p[4])
      {
        part_type= TEMP_PART_NAME;
        tmp_p+= 4;
      }
      break;
    case 'R':
    case 'r':
      if ((tmp_p[1] == 'E' || tmp_p[1] == 'e') &&
          (tmp_p[2] == 'N' || tmp_p[2] == 'n') &&
          tmp_p[3] == '#' && !tmp_p[4])
      {
        part_type= RENAMED_PART_NAME;
        tmp_p+= 4;
      }
      break;
    default:
      /* Not partition name part. */
      ;
    }
  }
  if (part_name)
  {
    table_name_len= (int)(part_name - table_name - 3);
    if (subpart_name)
      subpart_name_len= strlen(subpart_name);
    else
      part_name_len= strlen(part_name);
    if (part_type != NORMAL_PART_NAME)
    {
      if (subpart_name)
        subpart_name_len-= 5;
      else
        part_name_len-= 5;
    }
  }
  else
    table_name_len= strlen(table_name);
  if (db_name)
  {
    if (explain_mode == EXPLAIN_ALL_VERBOSE)
    {
      to_p= strnmov(to_p, ER_THD_OR_DEFAULT(thd, ER_DATABASE_NAME),
                                            end_p - to_p);
      *(to_p++)= ' ';
      to_p= add_identifier(thd, to_p, end_p, db_name, db_name_len);
      to_p= strnmov(to_p, ", ", end_p - to_p);
    }
    else
    {
      to_p= add_identifier(thd, to_p, end_p, db_name, db_name_len);
      to_p= strnmov(to_p, ".", end_p - to_p);
    }
  }
  if (explain_mode == EXPLAIN_ALL_VERBOSE)
  {
    to_p= strnmov(to_p, ER_THD_OR_DEFAULT(thd, ER_TABLE_NAME), end_p - to_p);
    *(to_p++)= ' ';
    to_p= add_identifier(thd, to_p, end_p, table_name, table_name_len);
  }
  else
    to_p= add_identifier(thd, to_p, end_p, table_name, table_name_len);
  if (part_name)
  {
    if (explain_mode == EXPLAIN_PARTITIONS_AS_COMMENT)
      to_p= strnmov(to_p, " /* ", end_p - to_p);
    else if (explain_mode == EXPLAIN_PARTITIONS_VERBOSE)
      to_p= strnmov(to_p, " ", end_p - to_p);
    else
      to_p= strnmov(to_p, ", ", end_p - to_p);
    if (part_type != NORMAL_PART_NAME)
    {
      if (part_type == TEMP_PART_NAME)
        to_p= strnmov(to_p, ER_THD_OR_DEFAULT(thd, ER_TEMPORARY_NAME),
                      end_p - to_p);
      else
        to_p= strnmov(to_p, ER_THD_OR_DEFAULT(thd, ER_RENAMED_NAME),
                      end_p - to_p);
      to_p= strnmov(to_p, " ", end_p - to_p);
    }
    to_p= strnmov(to_p, ER_THD_OR_DEFAULT(thd, ER_PARTITION_NAME),
                  end_p - to_p);
    *(to_p++)= ' ';
    to_p= add_identifier(thd, to_p, end_p, part_name, part_name_len);
    if (subpart_name)
    {
      to_p= strnmov(to_p, ", ", end_p - to_p);
      to_p= strnmov(to_p, ER_THD_OR_DEFAULT(thd, ER_SUBPARTITION_NAME),
                    end_p - to_p);
      *(to_p++)= ' ';
      to_p= add_identifier(thd, to_p, end_p, subpart_name, subpart_name_len);
    }
    if (explain_mode == EXPLAIN_PARTITIONS_AS_COMMENT)
      to_p= strnmov(to_p, " */", end_p - to_p);
  }
  DBUG_PRINT("exit", ("to '%s'", to));
  DBUG_RETURN((uint)(to_p - to));
}


/*
  Translate a file name to a table name (WL #1324).

  SYNOPSIS
    filename_to_tablename()
      from                      The file name in my_charset_filename.
      to                OUT     The table name in system_charset_info.
      to_length                 The size of the table name buffer.

  RETURN
    Table name length.
*/

uint filename_to_tablename(const char *from, char *to, size_t to_length, 
                           bool stay_quiet)
{
  uint errors;
  size_t res;
  DBUG_ENTER("filename_to_tablename");
  DBUG_PRINT("enter", ("from '%s'", from));

  res= strconvert(&my_charset_filename, from, FN_REFLEN,
                  system_charset_info,  to, to_length, &errors);
  if (unlikely(errors)) // Old 5.0 name
  {
    res= (strxnmov(to, to_length, MYSQL50_TABLE_NAME_PREFIX,  from, NullS) -
          to);
    if (!stay_quiet)
      sql_print_error("Invalid (old?) table or database name '%s'", from);
  }

  DBUG_PRINT("exit", ("to '%s'", to));
  DBUG_RETURN((uint)res);
}


/**
  Check if given string begins with "#mysql50#" prefix
  
  @param   name          string to check cut 
  
  @retval
    FALSE  no prefix found
  @retval
    TRUE   prefix found
*/

bool check_mysql50_prefix(const char *name)
{
  return (name[0] == '#' && 
         !strncmp(name, MYSQL50_TABLE_NAME_PREFIX,
                  MYSQL50_TABLE_NAME_PREFIX_LENGTH));
}


/**
  Check if given string begins with "#mysql50#" prefix, cut it if so.
  
  @param   from          string to check and cut 
  @param   to[out]       buffer for result string
  @param   to_length     its size
  
  @retval
    0      no prefix found
  @retval
    non-0  result string length
*/

uint check_n_cut_mysql50_prefix(const char *from, char *to, size_t to_length)
{
  if (check_mysql50_prefix(from))
    return (uint) (strmake(to, from + MYSQL50_TABLE_NAME_PREFIX_LENGTH,
                           to_length - 1) - to);
  return 0;
}


static bool check_if_frm_exists(char *path, const char *db, const char *table)
{
  fn_format(path, table, db, reg_ext, MYF(0));
  return !access(path, F_OK);
}


/*
  Translate a table name to a file name (WL #1324).

  SYNOPSIS
    tablename_to_filename()
      from                      The table name in system_charset_info.
      to                OUT     The file name in my_charset_filename.
      to_length                 The size of the file name buffer.

  RETURN
    File name length.
*/

uint tablename_to_filename(const char *from, char *to, size_t to_length)
{
  uint errors, length;
  DBUG_ENTER("tablename_to_filename");
  DBUG_PRINT("enter", ("from '%s'", from));

  if ((length= check_n_cut_mysql50_prefix(from, to, to_length)))
  {
    /*
      Check if the name supplied is a valid mysql 5.0 name and 
      make the name a zero length string if it's not.
      Note that just returning zero length is not enough : 
      a lot of places don't check the return value and expect 
      a zero terminated string.
    */  
    if (check_table_name(to, length, TRUE))
    {
      to[0]= 0;
      length= 0;
    }
    DBUG_RETURN(length);
  }
  length= strconvert(system_charset_info, from, FN_REFLEN,
                     &my_charset_filename, to, to_length, &errors);
  if (check_if_legal_tablename(to) &&
      length + 4 < to_length)
  {
    memcpy(to + length, "@@@", 4);
    length+= 3;
  }
  DBUG_PRINT("exit", ("to '%s'", to));
  DBUG_RETURN(length);
}


/*
  Creates path to a file: mysql_data_dir/db/table.ext

  SYNOPSIS
   build_table_filename()
     buff                       Where to write result in my_charset_filename.
                                This may be the same as table_name.
     bufflen                    buff size
     db                         Database name in system_charset_info.
     table_name                 Table name in system_charset_info.
     ext                        File extension.
     flags                      FN_FROM_IS_TMP or FN_TO_IS_TMP or FN_IS_TMP
                                table_name is temporary, do not change.

  NOTES

    Uses database and table name, and extension to create
    a file name in mysql_data_dir. Database and table
    names are converted from system_charset_info into "fscs".
    Unless flags indicate a temporary table name.
    'db' is always converted.
    'ext' is not converted.

    The conversion suppression is required for ALTER TABLE. This
    statement creates intermediate tables. These are regular
    (non-temporary) tables with a temporary name. Their path names must
    be derivable from the table name. So we cannot use
    build_tmptable_filename() for them.

  RETURN
    path length
*/

uint build_table_filename(char *buff, size_t bufflen, const char *db,
                          const char *table_name, const char *ext, uint flags)
{
  char dbbuff[FN_REFLEN];
  char tbbuff[FN_REFLEN];
  DBUG_ENTER("build_table_filename");
  DBUG_PRINT("enter", ("db: '%s'  table_name: '%s'  ext: '%s'  flags: %x",
                       db, table_name, ext, flags));

  (void) tablename_to_filename(db, dbbuff, sizeof(dbbuff));

  /* Check if this is a temporary table name. Allow it if a corresponding .frm file exists */
  if (is_prefix(table_name, tmp_file_prefix) && strlen(table_name) < NAME_CHAR_LEN &&
      check_if_frm_exists(tbbuff, dbbuff, table_name))
    flags|= FN_IS_TMP;

  if (flags & FN_IS_TMP) // FN_FROM_IS_TMP | FN_TO_IS_TMP
    strmake(tbbuff, table_name, sizeof(tbbuff)-1);
  else
    (void) tablename_to_filename(table_name, tbbuff, sizeof(tbbuff));

  char *end = buff + bufflen;
  /* Don't add FN_ROOTDIR if mysql_data_home already includes it */
  char *pos = strnmov(buff, mysql_data_home, bufflen);
  size_t rootdir_len= strlen(FN_ROOTDIR);
  if (pos - rootdir_len >= buff &&
      memcmp(pos - rootdir_len, FN_ROOTDIR, rootdir_len) != 0)
    pos= strnmov(pos, FN_ROOTDIR, end - pos);
  pos= strxnmov(pos, end - pos, dbbuff, FN_ROOTDIR, NullS);
#ifdef USE_SYMDIR
  if (!(flags & SKIP_SYMDIR_ACCESS))
  {
    unpack_dirname(buff, buff);
    pos= strend(buff);
  }
#endif
  pos= strxnmov(pos, end - pos, tbbuff, ext, NullS);

  DBUG_PRINT("exit", ("buff: '%s'", buff));
  DBUG_RETURN((uint)(pos - buff));
}


/**
  Create path to a temporary table mysql_tmpdir/#sql1234_12_1
  (i.e. to its .FRM file but without an extension).

  @param thd      The thread handle.
  @param buff     Where to write result in my_charset_filename.
  @param bufflen  buff size

  @note
    Uses current_pid, thread_id, and tmp_table counter to create
    a file name in mysql_tmpdir.

  @return Path length.
*/

uint build_tmptable_filename(THD* thd, char *buff, size_t bufflen)
{
  DBUG_ENTER("build_tmptable_filename");

  char *p= strnmov(buff, mysql_tmpdir, bufflen);
  my_snprintf(p, bufflen - (p - buff), "/%s%lx_%llx_%x",
              tmp_file_prefix, current_pid,
              thd->thread_id, thd->tmp_table++);

  if (lower_case_table_names)
  {
    /* Convert all except tmpdir to lower case */
    my_casedn_str(files_charset_info, p);
  }

  size_t length= unpack_filename(buff, buff);
  DBUG_PRINT("exit", ("buff: '%s'", buff));
  DBUG_RETURN((uint)length);
}

/*
--------------------------------------------------------------------------

   MODULE: DDL log
   -----------------

   This module is used to ensure that we can recover from crashes that occur
   in the middle of a meta-data operation in MySQL. E.g. DROP TABLE t1, t2;
   We need to ensure that both t1 and t2 are dropped and not only t1 and
   also that each table drop is entirely done and not "half-baked".

   To support this we create log entries for each meta-data statement in the
   ddl log while we are executing. These entries are dropped when the
   operation is completed.

   At recovery those entries that were not completed will be executed.

   There is only one ddl log in the system and it is protected by a mutex
   and there is a global struct that contains information about its current
   state.

   History:
   First version written in 2006 by Mikael Ronstrom
--------------------------------------------------------------------------
*/

struct st_global_ddl_log
{
  /*
    We need to adjust buffer size to be able to handle downgrades/upgrades
    where IO_SIZE has changed. We'll set the buffer size such that we can
    handle that the buffer size was upto 4 times bigger in the version
    that wrote the DDL log.
  */
  char file_entry_buf[4*IO_SIZE];
  char file_name_str[FN_REFLEN];
  char *file_name;
  DDL_LOG_MEMORY_ENTRY *first_free;
  DDL_LOG_MEMORY_ENTRY *first_used;
  uint num_entries;
  File file_id;
  uint name_len;
  uint io_size;
  bool inited;
  bool do_release;
  bool recovery_phase;
  st_global_ddl_log() : inited(false), do_release(false) {}
};

st_global_ddl_log global_ddl_log;

mysql_mutex_t LOCK_gdl;

#define DDL_LOG_ENTRY_TYPE_POS 0
#define DDL_LOG_ACTION_TYPE_POS 1
#define DDL_LOG_PHASE_POS 2
#define DDL_LOG_NEXT_ENTRY_POS 4
#define DDL_LOG_NAME_POS 8

#define DDL_LOG_NUM_ENTRY_POS 0
#define DDL_LOG_NAME_LEN_POS 4
#define DDL_LOG_IO_SIZE_POS 8

/**
  Read one entry from ddl log file.

  @param entry_no                     Entry number to read

  @return Operation status
    @retval true   Error
    @retval false  Success
*/

static bool read_ddl_log_file_entry(uint entry_no)
{
  bool error= FALSE;
  File file_id= global_ddl_log.file_id;
  uchar *file_entry_buf= (uchar*)global_ddl_log.file_entry_buf;
  size_t io_size= global_ddl_log.io_size;
  DBUG_ENTER("read_ddl_log_file_entry");

  mysql_mutex_assert_owner(&LOCK_gdl);
  if (mysql_file_pread(file_id, file_entry_buf, io_size, io_size * entry_no,
                       MYF(MY_WME)) != io_size)
    error= TRUE;
  DBUG_RETURN(error);
}


/**
  Write one entry to ddl log file.

  @param entry_no                     Entry number to write

  @return Operation status
    @retval true   Error
    @retval false  Success
*/

static bool write_ddl_log_file_entry(uint entry_no)
{
  bool error= FALSE;
  File file_id= global_ddl_log.file_id;
  uchar *file_entry_buf= (uchar*)global_ddl_log.file_entry_buf;
  DBUG_ENTER("write_ddl_log_file_entry");

  mysql_mutex_assert_owner(&LOCK_gdl);
  if (mysql_file_pwrite(file_id, file_entry_buf,
                        IO_SIZE, IO_SIZE * entry_no, MYF(MY_WME)) != IO_SIZE)
    error= TRUE;
  DBUG_RETURN(error);
}


/**
  Sync the ddl log file.

  @return Operation status
    @retval FALSE  Success
    @retval TRUE   Error
*/


static bool sync_ddl_log_file()
{
  DBUG_ENTER("sync_ddl_log_file");
  DBUG_RETURN(mysql_file_sync(global_ddl_log.file_id, MYF(MY_WME)));
}


/**
  Write ddl log header.

  @return Operation status
    @retval TRUE                      Error
    @retval FALSE                     Success
*/

static bool write_ddl_log_header()
{
  uint16 const_var;
  DBUG_ENTER("write_ddl_log_header");

  int4store(&global_ddl_log.file_entry_buf[DDL_LOG_NUM_ENTRY_POS],
            global_ddl_log.num_entries);
  const_var= FN_REFLEN;
  int4store(&global_ddl_log.file_entry_buf[DDL_LOG_NAME_LEN_POS],
            (ulong) const_var);
  const_var= IO_SIZE;
  int4store(&global_ddl_log.file_entry_buf[DDL_LOG_IO_SIZE_POS],
            (ulong) const_var);
  if (write_ddl_log_file_entry(0UL))
  {
    sql_print_error("Error writing ddl log header");
    DBUG_RETURN(TRUE);
  }
  DBUG_RETURN(sync_ddl_log_file());
}


/**
  Create ddl log file name.
  @param file_name                   Filename setup
*/

static inline void create_ddl_log_file_name(char *file_name)
{
  strxmov(file_name, mysql_data_home, "/", "ddl_log.log", NullS);
}


/**
  Read header of ddl log file.

  When we read the ddl log header we get information about maximum sizes
  of names in the ddl log and we also get information about the number
  of entries in the ddl log.

  @return Last entry in ddl log (0 if no entries)
*/

static uint read_ddl_log_header()
{
  uchar *file_entry_buf= (uchar*)global_ddl_log.file_entry_buf;
  char file_name[FN_REFLEN];
  uint entry_no;
  bool successful_open= FALSE;
  DBUG_ENTER("read_ddl_log_header");

  mysql_mutex_init(key_LOCK_gdl, &LOCK_gdl, MY_MUTEX_INIT_SLOW);
  mysql_mutex_lock(&LOCK_gdl);
  create_ddl_log_file_name(file_name);
  if ((global_ddl_log.file_id= mysql_file_open(key_file_global_ddl_log,
                                               file_name,
                                               O_RDWR | O_BINARY, MYF(0))) >= 0)
  {
    if (read_ddl_log_file_entry(0UL))
    {
      /* Write message into error log */
      sql_print_error("Failed to read ddl log file in recovery");
    }
    else
      successful_open= TRUE;
  }
  if (successful_open)
  {
    entry_no= uint4korr(&file_entry_buf[DDL_LOG_NUM_ENTRY_POS]);
    global_ddl_log.name_len= uint4korr(&file_entry_buf[DDL_LOG_NAME_LEN_POS]);
    global_ddl_log.io_size= uint4korr(&file_entry_buf[DDL_LOG_IO_SIZE_POS]);
    DBUG_ASSERT(global_ddl_log.io_size <=
                sizeof(global_ddl_log.file_entry_buf));
  }
  else
  {
    entry_no= 0;
  }
  global_ddl_log.first_free= NULL;
  global_ddl_log.first_used= NULL;
  global_ddl_log.num_entries= 0;
  global_ddl_log.do_release= true;
  mysql_mutex_unlock(&LOCK_gdl);
  DBUG_RETURN(entry_no);
}


/**
  Convert from ddl_log_entry struct to file_entry_buf binary blob.

  @param ddl_log_entry   filled in ddl_log_entry struct.
*/

static void set_global_from_ddl_log_entry(const DDL_LOG_ENTRY *ddl_log_entry)
{
  mysql_mutex_assert_owner(&LOCK_gdl);
  global_ddl_log.file_entry_buf[DDL_LOG_ENTRY_TYPE_POS]=
                                    (char)DDL_LOG_ENTRY_CODE;
  global_ddl_log.file_entry_buf[DDL_LOG_ACTION_TYPE_POS]=
                                    (char)ddl_log_entry->action_type;
  global_ddl_log.file_entry_buf[DDL_LOG_PHASE_POS]= 0;
  int4store(&global_ddl_log.file_entry_buf[DDL_LOG_NEXT_ENTRY_POS],
            ddl_log_entry->next_entry);
  DBUG_ASSERT(strlen(ddl_log_entry->name) < FN_REFLEN);
  strmake(&global_ddl_log.file_entry_buf[DDL_LOG_NAME_POS],
          ddl_log_entry->name, FN_REFLEN - 1);
  if (ddl_log_entry->action_type == DDL_LOG_RENAME_ACTION ||
      ddl_log_entry->action_type == DDL_LOG_REPLACE_ACTION ||
      ddl_log_entry->action_type == DDL_LOG_EXCHANGE_ACTION)
  {
    DBUG_ASSERT(strlen(ddl_log_entry->from_name) < FN_REFLEN);
    strmake(&global_ddl_log.file_entry_buf[DDL_LOG_NAME_POS + FN_REFLEN],
          ddl_log_entry->from_name, FN_REFLEN - 1);
  }
  else
    global_ddl_log.file_entry_buf[DDL_LOG_NAME_POS + FN_REFLEN]= 0;
  DBUG_ASSERT(strlen(ddl_log_entry->handler_name) < FN_REFLEN);
  strmake(&global_ddl_log.file_entry_buf[DDL_LOG_NAME_POS + (2*FN_REFLEN)],
          ddl_log_entry->handler_name, FN_REFLEN - 1);
  if (ddl_log_entry->action_type == DDL_LOG_EXCHANGE_ACTION)
  {
    DBUG_ASSERT(strlen(ddl_log_entry->tmp_name) < FN_REFLEN);
    strmake(&global_ddl_log.file_entry_buf[DDL_LOG_NAME_POS + (3*FN_REFLEN)],
          ddl_log_entry->tmp_name, FN_REFLEN - 1);
  }
  else
    global_ddl_log.file_entry_buf[DDL_LOG_NAME_POS + (3*FN_REFLEN)]= 0;
}


/**
  Convert from file_entry_buf binary blob to ddl_log_entry struct.

  @param[out] ddl_log_entry   struct to fill in.

  @note Strings (names) are pointing to the global_ddl_log structure,
  so LOCK_gdl needs to be hold until they are read or copied.
*/

static void set_ddl_log_entry_from_global(DDL_LOG_ENTRY *ddl_log_entry,
                                          const uint read_entry)
{
  char *file_entry_buf= (char*) global_ddl_log.file_entry_buf;
  uint inx;
  uchar single_char;

  mysql_mutex_assert_owner(&LOCK_gdl);
  ddl_log_entry->entry_pos= read_entry;
  single_char= file_entry_buf[DDL_LOG_ENTRY_TYPE_POS];
  ddl_log_entry->entry_type= (enum ddl_log_entry_code)single_char;
  single_char= file_entry_buf[DDL_LOG_ACTION_TYPE_POS];
  ddl_log_entry->action_type= (enum ddl_log_action_code)single_char;
  ddl_log_entry->phase= file_entry_buf[DDL_LOG_PHASE_POS];
  ddl_log_entry->next_entry= uint4korr(&file_entry_buf[DDL_LOG_NEXT_ENTRY_POS]);
  ddl_log_entry->name= &file_entry_buf[DDL_LOG_NAME_POS];
  inx= DDL_LOG_NAME_POS + global_ddl_log.name_len;
  ddl_log_entry->from_name= &file_entry_buf[inx];
  inx+= global_ddl_log.name_len;
  ddl_log_entry->handler_name= &file_entry_buf[inx];
  if (ddl_log_entry->action_type == DDL_LOG_EXCHANGE_ACTION)
  {
    inx+= global_ddl_log.name_len;
    ddl_log_entry->tmp_name= &file_entry_buf[inx];
  }
  else
    ddl_log_entry->tmp_name= NULL;
}


/**
  Read a ddl log entry.

  Read a specified entry in the ddl log.

  @param read_entry               Number of entry to read
  @param[out] entry_info          Information from entry

  @return Operation status
    @retval TRUE                     Error
    @retval FALSE                    Success
*/

static bool read_ddl_log_entry(uint read_entry, DDL_LOG_ENTRY *ddl_log_entry)
{
  DBUG_ENTER("read_ddl_log_entry");

  if (read_ddl_log_file_entry(read_entry))
  {
    DBUG_RETURN(TRUE);
  }
  set_ddl_log_entry_from_global(ddl_log_entry, read_entry);
  DBUG_RETURN(FALSE);
}


/**
  Initialise ddl log.

  Write the header of the ddl log file and length of names. Also set
  number of entries to zero.

  @return Operation status
    @retval TRUE                     Error
    @retval FALSE                    Success
*/

static bool init_ddl_log()
{
  char file_name[FN_REFLEN];
  DBUG_ENTER("init_ddl_log");

  if (global_ddl_log.inited)
    goto end;

  global_ddl_log.io_size= IO_SIZE;
  global_ddl_log.name_len= FN_REFLEN;
  create_ddl_log_file_name(file_name);
  if ((global_ddl_log.file_id= mysql_file_create(key_file_global_ddl_log,
                                                 file_name, CREATE_MODE,
                                                 O_RDWR | O_TRUNC | O_BINARY,
                                                 MYF(MY_WME))) < 0)
  {
    /* Couldn't create ddl log file, this is serious error */
    sql_print_error("Failed to open ddl log file");
    DBUG_RETURN(TRUE);
  }
  global_ddl_log.inited= TRUE;
  if (write_ddl_log_header())
  {
    (void) mysql_file_close(global_ddl_log.file_id, MYF(MY_WME));
    global_ddl_log.inited= FALSE;
    DBUG_RETURN(TRUE);
  }

end:
  DBUG_RETURN(FALSE);
}


/**
  Sync ddl log file.

  @return Operation status
    @retval TRUE        Error
    @retval FALSE       Success
*/

static bool sync_ddl_log_no_lock()
{
  DBUG_ENTER("sync_ddl_log_no_lock");

  mysql_mutex_assert_owner(&LOCK_gdl);
  if ((!global_ddl_log.recovery_phase) &&
      init_ddl_log())
  {
    DBUG_RETURN(TRUE);
  }
  DBUG_RETURN(sync_ddl_log_file());
}


/**
  @brief Deactivate an individual entry.

  @details For complex rename operations we need to deactivate individual
  entries.

  During replace operations where we start with an existing table called
  t1 and a replacement table called t1#temp or something else and where
  we want to delete t1 and rename t1#temp to t1 this is not possible to
  do in a safe manner unless the ddl log is informed of the phases in
  the change.

  Delete actions are 1-phase actions that can be ignored immediately after
  being executed.
  Rename actions from x to y is also a 1-phase action since there is no
  interaction with any other handlers named x and y.
  Replace action where drop y and x -> y happens needs to be a two-phase
  action. Thus the first phase will drop y and the second phase will
  rename x -> y.

  @param entry_no     Entry position of record to change

  @return Operation status
    @retval TRUE      Error
    @retval FALSE     Success
*/

static bool deactivate_ddl_log_entry_no_lock(uint entry_no)
{
  uchar *file_entry_buf= (uchar*)global_ddl_log.file_entry_buf;
  DBUG_ENTER("deactivate_ddl_log_entry_no_lock");

  mysql_mutex_assert_owner(&LOCK_gdl);
  if (!read_ddl_log_file_entry(entry_no))
  {
    if (file_entry_buf[DDL_LOG_ENTRY_TYPE_POS] == DDL_LOG_ENTRY_CODE)
    {
      /*
        Log entry, if complete mark it done (IGNORE).
        Otherwise increase the phase by one.
      */
      if (file_entry_buf[DDL_LOG_ACTION_TYPE_POS] == DDL_LOG_DELETE_ACTION ||
          file_entry_buf[DDL_LOG_ACTION_TYPE_POS] == DDL_LOG_RENAME_ACTION ||
          (file_entry_buf[DDL_LOG_ACTION_TYPE_POS] == DDL_LOG_REPLACE_ACTION &&
           file_entry_buf[DDL_LOG_PHASE_POS] == 1) ||
          (file_entry_buf[DDL_LOG_ACTION_TYPE_POS] == DDL_LOG_EXCHANGE_ACTION &&
           file_entry_buf[DDL_LOG_PHASE_POS] >= EXCH_PHASE_TEMP_TO_FROM))
        file_entry_buf[DDL_LOG_ENTRY_TYPE_POS]= DDL_IGNORE_LOG_ENTRY_CODE;
      else if (file_entry_buf[DDL_LOG_ACTION_TYPE_POS] == DDL_LOG_REPLACE_ACTION)
      {
        DBUG_ASSERT(file_entry_buf[DDL_LOG_PHASE_POS] == 0);
        file_entry_buf[DDL_LOG_PHASE_POS]= 1;
      }
      else if (file_entry_buf[DDL_LOG_ACTION_TYPE_POS] == DDL_LOG_EXCHANGE_ACTION)
      {
        DBUG_ASSERT(file_entry_buf[DDL_LOG_PHASE_POS] <=
                                                 EXCH_PHASE_FROM_TO_NAME);
        file_entry_buf[DDL_LOG_PHASE_POS]++;
      }
      else
      {
        DBUG_ASSERT(0);
      }
      if (write_ddl_log_file_entry(entry_no))
      {
        sql_print_error("Error in deactivating log entry. Position = %u",
                        entry_no);
        DBUG_RETURN(TRUE);
      }
    }
  }
  else
  {
    sql_print_error("Failed in reading entry before deactivating it");
    DBUG_RETURN(TRUE);
  }
  DBUG_RETURN(FALSE);
}


/**
  Execute one action in a ddl log entry

  @param ddl_log_entry              Information in action entry to execute

  @return Operation status
    @retval TRUE                       Error
    @retval FALSE                      Success
*/

static int execute_ddl_log_action(THD *thd, DDL_LOG_ENTRY *ddl_log_entry)
{
  bool frm_action= FALSE;
  LEX_CSTRING handler_name;
  handler *file= NULL;
  MEM_ROOT mem_root;
  int error= TRUE;
  char to_path[FN_REFLEN];
  char from_path[FN_REFLEN];
#ifdef WITH_PARTITION_STORAGE_ENGINE
  char *par_ext= (char*)".par";
#endif
  handlerton *hton;
  DBUG_ENTER("execute_ddl_log_action");

  mysql_mutex_assert_owner(&LOCK_gdl);
  if (ddl_log_entry->entry_type == DDL_IGNORE_LOG_ENTRY_CODE)
  {
    DBUG_RETURN(FALSE);
  }
  DBUG_PRINT("ddl_log",
             ("execute type %c next %u name '%s' from_name '%s' handler '%s'"
              " tmp_name '%s'",
             ddl_log_entry->action_type,
             ddl_log_entry->next_entry,
             ddl_log_entry->name,
             ddl_log_entry->from_name,
             ddl_log_entry->handler_name,
             ddl_log_entry->tmp_name));
  handler_name.str= (char*)ddl_log_entry->handler_name;
  handler_name.length= strlen(ddl_log_entry->handler_name);
  init_sql_alloc(&mem_root, "execute_ddl_log_action", TABLE_ALLOC_BLOCK_SIZE,
                 0, MYF(MY_THREAD_SPECIFIC));
  if (!strcmp(ddl_log_entry->handler_name, reg_ext))
    frm_action= TRUE;
  else
  {
    plugin_ref plugin= ha_resolve_by_name(thd, &handler_name, false);
    if (!plugin)
    {
      my_error(ER_UNKNOWN_STORAGE_ENGINE, MYF(0), ddl_log_entry->handler_name);
      goto error;
    }
    hton= plugin_data(plugin, handlerton*);
    file= get_new_handler((TABLE_SHARE*)0, &mem_root, hton);
    if (unlikely(!file))
      goto error;
  }
  switch (ddl_log_entry->action_type)
  {
    case DDL_LOG_REPLACE_ACTION:
    case DDL_LOG_DELETE_ACTION:
    {
      if (ddl_log_entry->phase == 0)
      {
        if (frm_action)
        {
          strxmov(to_path, ddl_log_entry->name, reg_ext, NullS);
          if (unlikely((error= mysql_file_delete(key_file_frm, to_path,
                                                 MYF(MY_WME)))))
          {
            if (my_errno != ENOENT)
              break;
          }
#ifdef WITH_PARTITION_STORAGE_ENGINE
          strxmov(to_path, ddl_log_entry->name, par_ext, NullS);
          (void) mysql_file_delete(key_file_partition, to_path, MYF(MY_WME));
#endif
        }
        else
        {
          if (unlikely((error= file->ha_delete_table(ddl_log_entry->name))))
          {
            if (error != ENOENT && error != HA_ERR_NO_SUCH_TABLE)
              break;
          }
        }
        if ((deactivate_ddl_log_entry_no_lock(ddl_log_entry->entry_pos)))
          break;
        (void) sync_ddl_log_no_lock();
        error= FALSE;
        if (ddl_log_entry->action_type == DDL_LOG_DELETE_ACTION)
          break;
      }
      DBUG_ASSERT(ddl_log_entry->action_type == DDL_LOG_REPLACE_ACTION);
      /*
        Fall through and perform the rename action of the replace
        action. We have already indicated the success of the delete
        action in the log entry by stepping up the phase.
      */
    }
    /* fall through */
    case DDL_LOG_RENAME_ACTION:
    {
      error= TRUE;
      if (frm_action)
      {
        strxmov(to_path, ddl_log_entry->name, reg_ext, NullS);
        strxmov(from_path, ddl_log_entry->from_name, reg_ext, NullS);
        if (mysql_file_rename(key_file_frm, from_path, to_path, MYF(MY_WME)))
          break;
#ifdef WITH_PARTITION_STORAGE_ENGINE
        strxmov(to_path, ddl_log_entry->name, par_ext, NullS);
        strxmov(from_path, ddl_log_entry->from_name, par_ext, NullS);
        (void) mysql_file_rename(key_file_partition, from_path, to_path, MYF(MY_WME));
#endif
      }
      else
      {
        if (file->ha_rename_table(ddl_log_entry->from_name,
                                  ddl_log_entry->name))
          break;
      }
      if ((deactivate_ddl_log_entry_no_lock(ddl_log_entry->entry_pos)))
        break;
      (void) sync_ddl_log_no_lock();
      error= FALSE;
      break;
    }
    case DDL_LOG_EXCHANGE_ACTION:
    {
      /* We hold LOCK_gdl, so we can alter global_ddl_log.file_entry_buf */
      char *file_entry_buf= (char*)&global_ddl_log.file_entry_buf;
      /* not yet implemented for frm */
      DBUG_ASSERT(!frm_action);
      /*
        Using a case-switch here to revert all currently done phases,
        since it will fall through until the first phase is undone.
      */
      switch (ddl_log_entry->phase) {
        case EXCH_PHASE_TEMP_TO_FROM:
          /* tmp_name -> from_name possibly done */
          (void) file->ha_rename_table(ddl_log_entry->from_name,
                                       ddl_log_entry->tmp_name);
          /* decrease the phase and sync */
          file_entry_buf[DDL_LOG_PHASE_POS]--;
          if (write_ddl_log_file_entry(ddl_log_entry->entry_pos))
            break;
          if (sync_ddl_log_no_lock())
            break;
          /* fall through */
        case EXCH_PHASE_FROM_TO_NAME:
          /* from_name -> name possibly done */
          (void) file->ha_rename_table(ddl_log_entry->name,
                                       ddl_log_entry->from_name);
          /* decrease the phase and sync */
          file_entry_buf[DDL_LOG_PHASE_POS]--;
          if (write_ddl_log_file_entry(ddl_log_entry->entry_pos))
            break;
          if (sync_ddl_log_no_lock())
            break;
          /* fall through */
        case EXCH_PHASE_NAME_TO_TEMP:
          /* name -> tmp_name possibly done */
          (void) file->ha_rename_table(ddl_log_entry->tmp_name,
                                       ddl_log_entry->name);
          /* disable the entry and sync */
          file_entry_buf[DDL_LOG_ENTRY_TYPE_POS]= DDL_IGNORE_LOG_ENTRY_CODE;
          if (write_ddl_log_file_entry(ddl_log_entry->entry_pos))
            break;
          if (sync_ddl_log_no_lock())
            break;
          error= FALSE;
          break;
        default:
          DBUG_ASSERT(0);
          break;
      }

      break;
    }
    default:
      DBUG_ASSERT(0);
      break;
  }
  delete file;
error:
  free_root(&mem_root, MYF(0)); 
  DBUG_RETURN(error);
}


/**
  Get a free entry in the ddl log

  @param[out] active_entry     A ddl log memory entry returned

  @return Operation status
    @retval TRUE               Error
    @retval FALSE              Success
*/

static bool get_free_ddl_log_entry(DDL_LOG_MEMORY_ENTRY **active_entry,
                                   bool *write_header)
{
  DDL_LOG_MEMORY_ENTRY *used_entry;
  DDL_LOG_MEMORY_ENTRY *first_used= global_ddl_log.first_used;
  DBUG_ENTER("get_free_ddl_log_entry");

  if (global_ddl_log.first_free == NULL)
  {
    if (!(used_entry= (DDL_LOG_MEMORY_ENTRY*)my_malloc(
                              sizeof(DDL_LOG_MEMORY_ENTRY), MYF(MY_WME))))
    {
      sql_print_error("Failed to allocate memory for ddl log free list");
      DBUG_RETURN(TRUE);
    }
    global_ddl_log.num_entries++;
    used_entry->entry_pos= global_ddl_log.num_entries;
    *write_header= TRUE;
  }
  else
  {
    used_entry= global_ddl_log.first_free;
    global_ddl_log.first_free= used_entry->next_log_entry;
    *write_header= FALSE;
  }
  /*
    Move from free list to used list
  */
  used_entry->next_log_entry= first_used;
  used_entry->prev_log_entry= NULL;
  used_entry->next_active_log_entry= NULL;
  global_ddl_log.first_used= used_entry;
  if (first_used)
    first_used->prev_log_entry= used_entry;

  *active_entry= used_entry;
  DBUG_RETURN(FALSE);
}


/**
  Execute one entry in the ddl log.
  
  Executing an entry means executing a linked list of actions.

  @param first_entry           Reference to first action in entry

  @return Operation status
    @retval TRUE               Error
    @retval FALSE              Success
*/

static bool execute_ddl_log_entry_no_lock(THD *thd, uint first_entry)
{
  DDL_LOG_ENTRY ddl_log_entry;
  uint read_entry= first_entry;
  DBUG_ENTER("execute_ddl_log_entry_no_lock");

  mysql_mutex_assert_owner(&LOCK_gdl);
  do
  {
    if (read_ddl_log_entry(read_entry, &ddl_log_entry))
    {
      /* Write to error log and continue with next log entry */
      sql_print_error("Failed to read entry = %u from ddl log",
                      read_entry);
      break;
    }
    DBUG_ASSERT(ddl_log_entry.entry_type == DDL_LOG_ENTRY_CODE ||
                ddl_log_entry.entry_type == DDL_IGNORE_LOG_ENTRY_CODE);

    if (execute_ddl_log_action(thd, &ddl_log_entry))
    {
      /* Write to error log and continue with next log entry */
      sql_print_error("Failed to execute action for entry = %u from ddl log",
                      read_entry);
      break;
    }
    read_entry= ddl_log_entry.next_entry;
  } while (read_entry);
  DBUG_RETURN(FALSE);
}


/*
  External interface methods for the DDL log Module
  ---------------------------------------------------
*/

/**
  Write a ddl log entry.

  A careful write of the ddl log is performed to ensure that we can
  handle crashes occurring during CREATE and ALTER TABLE processing.

  @param ddl_log_entry         Information about log entry
  @param[out] entry_written    Entry information written into   

  @return Operation status
    @retval TRUE               Error
    @retval FALSE              Success
*/

bool write_ddl_log_entry(DDL_LOG_ENTRY *ddl_log_entry,
                         DDL_LOG_MEMORY_ENTRY **active_entry)
{
  bool error, write_header;
  DBUG_ENTER("write_ddl_log_entry");

  mysql_mutex_assert_owner(&LOCK_gdl);
  if (init_ddl_log())
  {
    DBUG_RETURN(TRUE);
  }
  set_global_from_ddl_log_entry(ddl_log_entry);
  if (get_free_ddl_log_entry(active_entry, &write_header))
  {
    DBUG_RETURN(TRUE);
  }
  error= FALSE;
  DBUG_PRINT("ddl_log",
             ("write type %c next %u name '%s' from_name '%s' handler '%s'"
              " tmp_name '%s'",
             (char) global_ddl_log.file_entry_buf[DDL_LOG_ACTION_TYPE_POS],
             ddl_log_entry->next_entry,
             (char*) &global_ddl_log.file_entry_buf[DDL_LOG_NAME_POS],
             (char*) &global_ddl_log.file_entry_buf[DDL_LOG_NAME_POS
                                                    + FN_REFLEN],
             (char*) &global_ddl_log.file_entry_buf[DDL_LOG_NAME_POS
                                                    + (2*FN_REFLEN)],
             (char*) &global_ddl_log.file_entry_buf[DDL_LOG_NAME_POS
                                                    + (3*FN_REFLEN)]));
  if (unlikely(write_ddl_log_file_entry((*active_entry)->entry_pos)))
  {
    error= TRUE;
    sql_print_error("Failed to write entry_no = %u",
                    (*active_entry)->entry_pos);
  }
  if (write_header && likely(!error))
  {
    (void) sync_ddl_log_no_lock();
    if (write_ddl_log_header())
      error= TRUE;
  }
  if (unlikely(error))
    release_ddl_log_memory_entry(*active_entry);
  DBUG_RETURN(error);
}


/**
  @brief Write final entry in the ddl log.

  @details This is the last write in the ddl log. The previous log entries
  have already been written but not yet synched to disk.
  We write a couple of log entries that describes action to perform.
  This entries are set-up in a linked list, however only when a first
  execute entry is put as the first entry these will be executed.
  This routine writes this first.

  @param first_entry               First entry in linked list of entries
                                   to execute, if 0 = NULL it means that
                                   the entry is removed and the entries
                                   are put into the free list.
  @param complete                  Flag indicating we are simply writing
                                   info about that entry has been completed
  @param[in,out] active_entry      Entry to execute, 0 = NULL if the entry
                                   is written first time and needs to be
                                   returned. In this case the entry written
                                   is returned in this parameter

  @return Operation status
    @retval TRUE                   Error
    @retval FALSE                  Success
*/ 

bool write_execute_ddl_log_entry(uint first_entry,
                                 bool complete,
                                 DDL_LOG_MEMORY_ENTRY **active_entry)
{
  bool write_header= FALSE;
  char *file_entry_buf= (char*)global_ddl_log.file_entry_buf;
  DBUG_ENTER("write_execute_ddl_log_entry");

  mysql_mutex_assert_owner(&LOCK_gdl);
  if (init_ddl_log())
  {
    DBUG_RETURN(TRUE);
  }
  if (!complete)
  {
    /*
      We haven't synched the log entries yet, we synch them now before
      writing the execute entry. If complete is true we haven't written
      any log entries before, we are only here to write the execute
      entry to indicate it is done.
    */
    (void) sync_ddl_log_no_lock();
    file_entry_buf[DDL_LOG_ENTRY_TYPE_POS]= (char)DDL_LOG_EXECUTE_CODE;
  }
  else
    file_entry_buf[DDL_LOG_ENTRY_TYPE_POS]= (char)DDL_IGNORE_LOG_ENTRY_CODE;
  file_entry_buf[DDL_LOG_ACTION_TYPE_POS]= 0; /* Ignored for execute entries */
  file_entry_buf[DDL_LOG_PHASE_POS]= 0;
  int4store(&file_entry_buf[DDL_LOG_NEXT_ENTRY_POS], first_entry);
  file_entry_buf[DDL_LOG_NAME_POS]= 0;
  file_entry_buf[DDL_LOG_NAME_POS + FN_REFLEN]= 0;
  file_entry_buf[DDL_LOG_NAME_POS + 2*FN_REFLEN]= 0;
  if (!(*active_entry))
  {
    if (get_free_ddl_log_entry(active_entry, &write_header))
    {
      DBUG_RETURN(TRUE);
    }
    write_header= TRUE;
  }
  if (write_ddl_log_file_entry((*active_entry)->entry_pos))
  {
    sql_print_error("Error writing execute entry in ddl log");
    release_ddl_log_memory_entry(*active_entry);
    DBUG_RETURN(TRUE);
  }
  (void) sync_ddl_log_no_lock();
  if (write_header)
  {
    if (write_ddl_log_header())
    {
      release_ddl_log_memory_entry(*active_entry);
      DBUG_RETURN(TRUE);
    }
  }
  DBUG_RETURN(FALSE);
}


/**
  Deactivate an individual entry.

  @details see deactivate_ddl_log_entry_no_lock.

  @param entry_no     Entry position of record to change

  @return Operation status
    @retval TRUE      Error
    @retval FALSE     Success
*/

bool deactivate_ddl_log_entry(uint entry_no)
{
  bool error;
  DBUG_ENTER("deactivate_ddl_log_entry");

  mysql_mutex_lock(&LOCK_gdl);
  error= deactivate_ddl_log_entry_no_lock(entry_no);
  mysql_mutex_unlock(&LOCK_gdl);
  DBUG_RETURN(error);
}


/**
  Sync ddl log file.

  @return Operation status
    @retval TRUE        Error
    @retval FALSE       Success
*/

bool sync_ddl_log()
{
  bool error;
  DBUG_ENTER("sync_ddl_log");

  mysql_mutex_lock(&LOCK_gdl);
  error= sync_ddl_log_no_lock();
  mysql_mutex_unlock(&LOCK_gdl);

  DBUG_RETURN(error);
}


/**
  Release a log memory entry.
  @param log_memory_entry                Log memory entry to release
*/

void release_ddl_log_memory_entry(DDL_LOG_MEMORY_ENTRY *log_entry)
{
  DDL_LOG_MEMORY_ENTRY *first_free= global_ddl_log.first_free;
  DDL_LOG_MEMORY_ENTRY *next_log_entry= log_entry->next_log_entry;
  DDL_LOG_MEMORY_ENTRY *prev_log_entry= log_entry->prev_log_entry;
  DBUG_ENTER("release_ddl_log_memory_entry");

  mysql_mutex_assert_owner(&LOCK_gdl);
  global_ddl_log.first_free= log_entry;
  log_entry->next_log_entry= first_free;

  if (prev_log_entry)
    prev_log_entry->next_log_entry= next_log_entry;
  else
    global_ddl_log.first_used= next_log_entry;
  if (next_log_entry)
    next_log_entry->prev_log_entry= prev_log_entry;
  DBUG_VOID_RETURN;
}


/**
  Execute one entry in the ddl log.
  
  Executing an entry means executing a linked list of actions.

  @param first_entry           Reference to first action in entry

  @return Operation status
    @retval TRUE               Error
    @retval FALSE              Success
*/

bool execute_ddl_log_entry(THD *thd, uint first_entry)
{
  bool error;
  DBUG_ENTER("execute_ddl_log_entry");

  mysql_mutex_lock(&LOCK_gdl);
  error= execute_ddl_log_entry_no_lock(thd, first_entry);
  mysql_mutex_unlock(&LOCK_gdl);
  DBUG_RETURN(error);
}


/**
  Close the ddl log.
*/

static void close_ddl_log()
{
  DBUG_ENTER("close_ddl_log");
  if (global_ddl_log.file_id >= 0)
  {
    (void) mysql_file_close(global_ddl_log.file_id, MYF(MY_WME));
    global_ddl_log.file_id= (File) -1;
  }
  DBUG_VOID_RETURN;
}


/**
  Execute the ddl log at recovery of MySQL Server.
*/

void execute_ddl_log_recovery()
{
  uint num_entries, i;
  THD *thd;
  DDL_LOG_ENTRY ddl_log_entry;
  char file_name[FN_REFLEN];
  static char recover_query_string[]= "INTERNAL DDL LOG RECOVER IN PROGRESS";
  DBUG_ENTER("execute_ddl_log_recovery");

  /*
    Initialise global_ddl_log struct
  */
  bzero(global_ddl_log.file_entry_buf, sizeof(global_ddl_log.file_entry_buf));
  global_ddl_log.inited= FALSE;
  global_ddl_log.recovery_phase= TRUE;
  global_ddl_log.io_size= IO_SIZE;
  global_ddl_log.file_id= (File) -1;

  /*
    To be able to run this from boot, we allocate a temporary THD
  */
  if (!(thd=new THD(0)))
    DBUG_VOID_RETURN;
  thd->thread_stack= (char*) &thd;
  thd->store_globals();

  thd->set_query(recover_query_string, strlen(recover_query_string));

  /* this also initialize LOCK_gdl */
  num_entries= read_ddl_log_header();
  mysql_mutex_lock(&LOCK_gdl);
  for (i= 1; i < num_entries + 1; i++)
  {
    if (read_ddl_log_entry(i, &ddl_log_entry))
    {
      sql_print_error("Failed to read entry no = %u from ddl log",
                       i);
      continue;
    }
    if (ddl_log_entry.entry_type == DDL_LOG_EXECUTE_CODE)
    {
      if (execute_ddl_log_entry_no_lock(thd, ddl_log_entry.next_entry))
      {
        /* Real unpleasant scenario but we continue anyways.  */
        continue;
      }
    }
  }
  close_ddl_log();
  create_ddl_log_file_name(file_name);
  (void) mysql_file_delete(key_file_global_ddl_log, file_name, MYF(0));
  global_ddl_log.recovery_phase= FALSE;
  mysql_mutex_unlock(&LOCK_gdl);
  thd->reset_query();
  delete thd;
  DBUG_VOID_RETURN;
}


/**
  Release all memory allocated to the ddl log.
*/

void release_ddl_log()
{
  DDL_LOG_MEMORY_ENTRY *free_list;
  DDL_LOG_MEMORY_ENTRY *used_list;
  DBUG_ENTER("release_ddl_log");

  if (!global_ddl_log.do_release)
    DBUG_VOID_RETURN;

  mysql_mutex_lock(&LOCK_gdl);
  free_list= global_ddl_log.first_free;
  used_list= global_ddl_log.first_used;
  while (used_list)
  {
    DDL_LOG_MEMORY_ENTRY *tmp= used_list->next_log_entry;
    my_free(used_list);
    used_list= tmp;
  }
  while (free_list)
  {
    DDL_LOG_MEMORY_ENTRY *tmp= free_list->next_log_entry;
    my_free(free_list);
    free_list= tmp;
  }
  close_ddl_log();
  global_ddl_log.inited= 0;
  mysql_mutex_unlock(&LOCK_gdl);
  mysql_mutex_destroy(&LOCK_gdl);
  global_ddl_log.do_release= false;
  DBUG_VOID_RETURN;
}


/*
---------------------------------------------------------------------------

  END MODULE DDL log
  --------------------

---------------------------------------------------------------------------
*/


/**
   @brief construct a temporary shadow file name.

   @details Make a shadow file name used by ALTER TABLE to construct the
   modified table (with keeping the original). The modified table is then
   moved back as original table. The name must start with the temp file
   prefix so it gets filtered out by table files listing routines. 
    
   @param[out] buff      buffer to receive the constructed name
   @param      bufflen   size of buff
   @param      lpt       alter table data structure

   @retval     path length
*/

uint build_table_shadow_filename(char *buff, size_t bufflen, 
                                 ALTER_PARTITION_PARAM_TYPE *lpt)
{
  char tmp_name[FN_REFLEN];
  my_snprintf(tmp_name, sizeof (tmp_name), "%s-%s", tmp_file_prefix,
              lpt->table_name.str);
  return build_table_filename(buff, bufflen, lpt->db.str, tmp_name, "",
                              FN_IS_TMP);
}


/*
  SYNOPSIS
    mysql_write_frm()
    lpt                    Struct carrying many parameters needed for this
                           method
    flags                  Flags as defined below
      WFRM_INITIAL_WRITE        If set we need to prepare table before
                                creating the frm file
      WFRM_INSTALL_SHADOW       If set we should install the new frm
      WFRM_KEEP_SHARE           If set we know that the share is to be
                                retained and thus we should ensure share
                                object is correct, if not set we don't
                                set the new partition syntax string since
                                we know the share object is destroyed.
      WFRM_PACK_FRM             If set we should pack the frm file and delete
                                the frm file

  RETURN VALUES
    TRUE                   Error
    FALSE                  Success

  DESCRIPTION
    A support method that creates a new frm file and in this process it
    regenerates the partition data. It works fine also for non-partitioned
    tables since it only handles partitioned data if it exists.
*/

bool mysql_write_frm(ALTER_PARTITION_PARAM_TYPE *lpt, uint flags)
{
  /*
    Prepare table to prepare for writing a new frm file where the
    partitions in add/drop state have temporarily changed their state
    We set tmp_table to avoid get errors on naming of primary key index.
  */
  int error= 0;
  char path[FN_REFLEN+1];
  char shadow_path[FN_REFLEN+1];
  char shadow_frm_name[FN_REFLEN+1];
  char frm_name[FN_REFLEN+1];
#ifdef WITH_PARTITION_STORAGE_ENGINE
  char *part_syntax_buf;
  uint syntax_len;
#endif
  DBUG_ENTER("mysql_write_frm");

  /*
    Build shadow frm file name
  */
  build_table_shadow_filename(shadow_path, sizeof(shadow_path) - 1, lpt);
  strxmov(shadow_frm_name, shadow_path, reg_ext, NullS);
  if (flags & WFRM_WRITE_SHADOW)
  {
    if (mysql_prepare_create_table(lpt->thd, lpt->create_info, lpt->alter_info,
                                   &lpt->db_options, lpt->table->file,
                                   &lpt->key_info_buffer, &lpt->key_count,
                                   C_ALTER_TABLE))
    {
      DBUG_RETURN(TRUE);
    }
#ifdef WITH_PARTITION_STORAGE_ENGINE
    {
      partition_info *part_info= lpt->table->part_info;
      if (part_info)
      {
        part_syntax_buf= generate_partition_syntax_for_frm(lpt->thd, part_info,
                               &syntax_len, lpt->create_info, lpt->alter_info);
        if (!part_syntax_buf)
          DBUG_RETURN(TRUE);
        part_info->part_info_string= part_syntax_buf;
        part_info->part_info_len= syntax_len;
      }
    }
#endif
    /* Write shadow frm file */
    lpt->create_info->table_options= lpt->db_options;
    LEX_CUSTRING frm= build_frm_image(lpt->thd, lpt->table_name,
                                      lpt->create_info,
                                      lpt->alter_info->create_list,
                                      lpt->key_count, lpt->key_info_buffer,
                                      lpt->table->file);
    if (!frm.str)
    {
      error= 1;
      goto end;
    }

    int error= writefrm(shadow_path, lpt->db.str, lpt->table_name.str,
                        lpt->create_info->tmp_table(), frm.str, frm.length);
    my_free(const_cast<uchar*>(frm.str));

    if (unlikely(error) ||
        unlikely(lpt->table->file->
                 ha_create_partitioning_metadata(shadow_path,
                                                 NULL, CHF_CREATE_FLAG)))
    {
      mysql_file_delete(key_file_frm, shadow_frm_name, MYF(0));
      error= 1;
      goto end;
    }
  }
  if (flags & WFRM_INSTALL_SHADOW)
  {
#ifdef WITH_PARTITION_STORAGE_ENGINE
    partition_info *part_info= lpt->part_info;
#endif
    /*
      Build frm file name
    */
    build_table_filename(path, sizeof(path) - 1, lpt->db.str,
                         lpt->table_name.str, "", 0);
    strxnmov(frm_name, sizeof(frm_name), path, reg_ext, NullS);
    /*
      When we are changing to use new frm file we need to ensure that we
      don't collide with another thread in process to open the frm file.
      We start by deleting the .frm file and possible .par file. Then we
      write to the DDL log that we have completed the delete phase by
      increasing the phase of the log entry. Next step is to rename the
      new .frm file and the new .par file to the real name. After
      completing this we write a new phase to the log entry that will
      deactivate it.
    */
    if (mysql_file_delete(key_file_frm, frm_name, MYF(MY_WME)) ||
#ifdef WITH_PARTITION_STORAGE_ENGINE
        lpt->table->file->ha_create_partitioning_metadata(path, shadow_path,
                                                  CHF_DELETE_FLAG) ||
        deactivate_ddl_log_entry(part_info->frm_log_entry->entry_pos) ||
        (sync_ddl_log(), FALSE) ||
        mysql_file_rename(key_file_frm,
                          shadow_frm_name, frm_name, MYF(MY_WME)) ||
        lpt->table->file->ha_create_partitioning_metadata(path, shadow_path,
                                                  CHF_RENAME_FLAG))
#else
        mysql_file_rename(key_file_frm,
                          shadow_frm_name, frm_name, MYF(MY_WME)))
#endif
    {
      error= 1;
      goto err;
    }
#ifdef WITH_PARTITION_STORAGE_ENGINE
    if (part_info && (flags & WFRM_KEEP_SHARE))
    {
      TABLE_SHARE *share= lpt->table->s;
      char *tmp_part_syntax_str;
      part_syntax_buf= generate_partition_syntax_for_frm(lpt->thd,
                   part_info, &syntax_len, lpt->create_info, lpt->alter_info);
      if (!part_syntax_buf)
      {
        error= 1;
        goto err;
      }
      if (share->partition_info_buffer_size < syntax_len + 1)
      {
        share->partition_info_buffer_size= syntax_len+1;
        if (!(tmp_part_syntax_str= (char*) strmake_root(&share->mem_root,
                                                        part_syntax_buf,
                                                        syntax_len)))
        {
          error= 1;
          goto err;
        }
        share->partition_info_str= tmp_part_syntax_str;
      }
      else
        memcpy((char*) share->partition_info_str, part_syntax_buf,
               syntax_len + 1);
      share->partition_info_str_len= part_info->part_info_len= syntax_len;
      part_info->part_info_string= part_syntax_buf;
    }
#endif

err:
#ifdef WITH_PARTITION_STORAGE_ENGINE
    deactivate_ddl_log_entry(part_info->frm_log_entry->entry_pos);
    part_info->frm_log_entry= NULL;
    (void) sync_ddl_log();
#endif
    ;
  }

end:
  DBUG_RETURN(error);
}


/*
  SYNOPSIS
    write_bin_log()
    thd                           Thread object
    clear_error                   is clear_error to be called
    query                         Query to log
    query_length                  Length of query
    is_trans                      if the event changes either
                                  a trans or non-trans engine.

  RETURN VALUES
    NONE

  DESCRIPTION
    Write the binlog if open, routine used in multiple places in this
    file
*/

int write_bin_log(THD *thd, bool clear_error,
                  char const *query, ulong query_length, bool is_trans)
{
  int error= 0;
  if (mysql_bin_log.is_open())
  {
    int errcode= 0;
    thd_proc_info(thd, "Writing to binlog");
    if (clear_error)
      thd->clear_error();
    else
      errcode= query_error_code(thd, TRUE);
    error= thd->binlog_query(THD::STMT_QUERY_TYPE,
                             query, query_length, is_trans, FALSE, FALSE,
                             errcode) > 0;
    thd_proc_info(thd, 0);
  }
  return error;
}


/*
 delete (drop) tables.

  SYNOPSIS
   mysql_rm_table()
   thd			Thread handle
   tables		List of tables to delete
   if_exists		If 1, don't give error if one table doesn't exists
   drop_temporary       1 if DROP TEMPORARY
   drop_sequence        1 if DROP SEQUENCE

  NOTES
    Will delete all tables that can be deleted and give a compact error
    messages for tables that could not be deleted.
    If a table is in use, we will wait for all users to free the table
    before dropping it

    Wait if global_read_lock (FLUSH TABLES WITH READ LOCK) is set, but
    not if under LOCK TABLES.

  RETURN
    FALSE OK.  In this case ok packet is sent to user
    TRUE  Error

*/

bool mysql_rm_table(THD *thd,TABLE_LIST *tables, bool if_exists,
                    bool drop_temporary, bool drop_sequence)
{
  bool error;
  Drop_table_error_handler err_handler;
  TABLE_LIST *table;
  DBUG_ENTER("mysql_rm_table");

  /* Disable drop of enabled log tables, must be done before name locking */
  for (table= tables; table; table= table->next_local)
  {
    if (check_if_log_table(table, TRUE, "DROP"))
      DBUG_RETURN(true);
  }

  if (!drop_temporary)
  {
    if (!thd->locked_tables_mode)
    {
      if (drop_sequence)
      {
        /* We are trying to drop a sequence.
           Change all temporary tables that are not sequences to
           normal tables so that we can try to drop them instead.
           If we don't do this, we will get an error 'not a sequence'
           when trying to drop a sequence that is hidden by a temporary
           table.
        */
        for (table= tables; table; table= table->next_global)
        {
          if (table->open_type == OT_TEMPORARY_OR_BASE &&
            is_temporary_table(table) && !table->table->s->sequence)
          {
            thd->mark_tmp_table_as_free_for_reuse(table->table);
            table->table= NULL;
          }
        }
      }
      if (lock_table_names(thd, tables, NULL,
                           thd->variables.lock_wait_timeout, 0))
        DBUG_RETURN(true);
    }
    else
    {
      for (table= tables; table; table= table->next_local)
      {
        if (is_temporary_table(table))
        {
          /*
            A temporary table.

            Don't try to find a corresponding MDL lock or assign it
            to table->mdl_request.ticket. There can't be metadata
            locks for temporary tables: they are local to the session.

            Later in this function we release the MDL lock only if
            table->mdl_requeset.ticket is not NULL. Thus here we
            ensure that we won't release the metadata lock on the base
            table locked with LOCK TABLES as a side effect of temporary
            table drop.
          */
          DBUG_ASSERT(table->mdl_request.ticket == NULL);
        }
        else
        {
          /*
            Not a temporary table.

            Since 'tables' list can't contain duplicates (this is ensured
            by parser) it is safe to cache pointer to the TABLE instances
            in its elements.
          */
          table->table= find_table_for_mdl_upgrade(thd, table->db.str,
                                                   table->table_name.str, NULL);
          if (!table->table)
            DBUG_RETURN(true);
          table->mdl_request.ticket= table->table->mdl_ticket;
        }
      }
    }
    /* We remove statistics for table last, after we have the DDL lock */
    for (table= tables; table; table= table->next_local)
    {
      LEX_CSTRING db_name= table->db;
      LEX_CSTRING table_name= table->table_name;
      if (table->open_type == OT_BASE_ONLY ||
          !thd->find_temporary_table(table))
        (void) delete_statistics_for_table(thd, &db_name, &table_name);
    }
  }

  DBUG_EXECUTE_IF("ib_purge_virtual_mdev_16222_1",
                  DBUG_ASSERT(!debug_sync_set_action(
                                thd,
                                STRING_WITH_LEN("now SIGNAL drop_started"))););

  /* mark for close and remove all cached entries */
  thd->push_internal_handler(&err_handler);
  error= mysql_rm_table_no_locks(thd, tables, if_exists, drop_temporary,
                                 false, drop_sequence, false, false);
  thd->pop_internal_handler();

  if (unlikely(error))
    DBUG_RETURN(TRUE);
  my_ok(thd);
  DBUG_RETURN(FALSE);
}


/**
  Find the comment in the query.
  That's auxiliary function to be used handling DROP TABLE [comment].

  @param  thd             Thread handler
  @param  comment_pos     How many characters to skip before the comment.
                          Can be either 9 for DROP TABLE or
                          17 for DROP TABLE IF EXISTS
  @param  comment_start   returns the beginning of the comment if found.

  @retval  0  no comment found
  @retval  >0 the lenght of the comment found

*/
static uint32 comment_length(THD *thd, uint32 comment_pos,
                             const char **comment_start)
{
  /* We use uchar * here to make array indexing portable */
  const uchar *query= (uchar*) thd->query();
  const uchar *query_end= (uchar*) query + thd->query_length();
  const uchar *const state_map= thd->charset()->state_map;

  for (; query < query_end; query++)
  {
    if (state_map[static_cast<uchar>(*query)] == MY_LEX_SKIP)
      continue;
    if (comment_pos-- == 0)
      break;
  }
  if (query > query_end - 3 /* comment can't be shorter than 4 */ ||
      state_map[static_cast<uchar>(*query)] != MY_LEX_LONG_COMMENT || query[1] != '*')
    return 0;
  
  *comment_start= (char*) query;
  
  for (query+= 3; query < query_end; query++)
  {
    if (query[-1] == '*' && query[0] == '/')
      return (uint32)((char*) query - *comment_start + 1);
  }
  return 0;
}

/**
  Execute the drop of a normal or temporary table.

  @param  thd             Thread handler
  @param  tables          Tables to drop
  @param  if_exists       If set, don't give an error if table doesn't exists.
                          In this case we give an warning of level 'NOTE'
  @param  drop_temporary  Only drop temporary tables
  @param  drop_view       Allow to delete VIEW .frm
  @param  dont_log_query  Don't write query to log files. This will also not
                          generate warnings if the handler files doesn't exists
  @param  dont_free_locks Don't do automatic UNLOCK TABLE if no more locked
                          tables

  @retval  0  ok
  @retval  1  Error
  @retval -1  Thread was killed

  @note This function assumes that metadata locks have already been taken.
        It is also assumed that the tables have been removed from TDC.

  @note This function assumes that temporary tables to be dropped have
        been pre-opened using corresponding table list elements.

  @todo When logging to the binary log, we should log
        tmp_tables and transactional tables as separate statements if we
        are in a transaction;  This is needed to get these tables into the
        cached binary log that is only written on COMMIT.
        The current code only writes DROP statements that only uses temporary
        tables to the cache binary log.  This should be ok on most cases, but
        not all.
*/

int mysql_rm_table_no_locks(THD *thd, TABLE_LIST *tables, bool if_exists,
                            bool drop_temporary, bool drop_view,
                            bool drop_sequence,
                            bool dont_log_query,
                            bool dont_free_locks)
{
  TABLE_LIST *table;
  char path[FN_REFLEN + 1], wrong_tables_buff[160];
  LEX_CSTRING alias= null_clex_str;
  String wrong_tables(wrong_tables_buff, sizeof(wrong_tables_buff)-1,
                      system_charset_info);
  uint path_length= 0, errors= 0;
  int error= 0;
  int non_temp_tables_count= 0;
  bool non_tmp_error= 0;
  bool trans_tmp_table_deleted= 0, non_trans_tmp_table_deleted= 0;
  bool non_tmp_table_deleted= 0;
  bool is_drop_tmp_if_exists_added= 0;
  bool was_view= 0, was_table= 0, is_sequence;
  String built_query;
  String built_trans_tmp_query, built_non_trans_tmp_query;
  DBUG_ENTER("mysql_rm_table_no_locks");

  wrong_tables.length(0);
  /*
    Prepares the drop statements that will be written into the binary
    log as follows:

    1 - If we are not processing a "DROP TEMPORARY" it prepares a
    "DROP".

    2 - A "DROP" may result in a "DROP TEMPORARY" but the opposite is
    not true.

    3 - If the current format is row, the IF EXISTS token needs to be
    appended because one does not know if CREATE TEMPORARY was previously
    written to the binary log.

    4 - Add the IF_EXISTS token if necessary, i.e. if_exists is TRUE.

    5 - For temporary tables, there is a need to differentiate tables
    in transactional and non-transactional storage engines. For that,
    reason, two types of drop statements are prepared.

    The need to different the type of tables when dropping a temporary
    table stems from the fact that such drop does not commit an ongoing
    transaction and changes to non-transactional tables must be written
    ahead of the transaction in some circumstances.

    6- Slave SQL thread ignores all replicate-* filter rules
    for temporary tables with 'IF EXISTS' clause. (See sql/sql_parse.cc:
    mysql_execute_command() for details). These commands will be binlogged
    as they are, even if the default database (from USE `db`) is not present
    on the Slave. This can cause point in time recovery failures later
    when user uses the slave's binlog to re-apply. Hence at the time of binary
    logging, these commands will be written with fully qualified table names
    and use `db` will be suppressed.
  */
  if (!dont_log_query)
  {
    const char *object_to_drop= (drop_sequence) ? "SEQUENCE" : "TABLE";

    if (!drop_temporary)
    {
      const char *comment_start;
      uint32 comment_len;

      built_query.set_charset(thd->charset());
      built_query.append("DROP ");
      built_query.append(object_to_drop);
      built_query.append(' ');
      if (if_exists)
        built_query.append("IF EXISTS ");

      /* Preserve comment in original query */
      if ((comment_len= comment_length(thd, if_exists ? 17:9, &comment_start)))
      {
        built_query.append(comment_start, comment_len);
        built_query.append(" ");
      }
    }

    built_trans_tmp_query.set_charset(system_charset_info);
    built_trans_tmp_query.append("DROP TEMPORARY ");
    built_trans_tmp_query.append(object_to_drop);
    built_trans_tmp_query.append(' ');
    if (thd->is_current_stmt_binlog_format_row() || if_exists)
    {
      is_drop_tmp_if_exists_added= true;
      built_trans_tmp_query.append("IF EXISTS ");
    }
    built_non_trans_tmp_query.set_charset(system_charset_info);
    built_non_trans_tmp_query.copy(built_trans_tmp_query);
  }

  for (table= tables; table; table= table->next_local)
  {
    bool is_trans= 0;
    bool table_creation_was_logged= 0;
    bool real_table= FALSE;
    LEX_CSTRING db= table->db;
    handlerton *table_type= 0;
    // reset error state for this table
    error= 0;

    DBUG_PRINT("table", ("table_l: '%s'.'%s'  table: %p  s: %p",
                         table->db.str, table->table_name.str,  table->table,
                         table->table ?  table->table->s : NULL));

    /*
      If we are in locked tables mode and are dropping a temporary table,
      the ticket should be NULL to ensure that we don't release a lock
      on a base table later.
    */
    DBUG_ASSERT(!(thd->locked_tables_mode &&
                  table->open_type != OT_BASE_ONLY &&
                  thd->find_temporary_table(table) &&
                  table->mdl_request.ticket != NULL));

    if (table->open_type == OT_BASE_ONLY || !is_temporary_table(table))
      real_table= TRUE;
    else if (drop_sequence &&
            table->table->s->table_type != TABLE_TYPE_SEQUENCE)
    {
      was_table= (table->table->s->table_type == TABLE_TYPE_NORMAL);
      was_view= (table->table->s->table_type == TABLE_TYPE_VIEW);
      if (if_exists)
      {
        char buff[FN_REFLEN];
        String tbl_name(buff, sizeof(buff), system_charset_info);
        tbl_name.length(0);
        tbl_name.append(&db);
        tbl_name.append('.');
        tbl_name.append(&table->table_name);
        push_warning_printf(thd, Sql_condition::WARN_LEVEL_NOTE,
                            ER_NOT_SEQUENCE2, ER_THD(thd, ER_NOT_SEQUENCE2),
                            tbl_name.c_ptr_safe());

        /*
          Our job is done here. This statement was added to avoid executing
          unnecessary code farther below which in some strange corner cases
          caused the server to crash (see MDEV-17896).
        */
        goto log_query;
      }
      error= 1;
      goto non_critical_err;
    }
    else
    {
      table_creation_was_logged= table->table->s->table_creation_was_logged;
      if (thd->drop_temporary_table(table->table, &is_trans, true))
      {
        error= 1;
        goto err;
      }
      table->table= 0;
    }

    if ((drop_temporary && if_exists) || !real_table)
    {
      /*
        This handles the case of temporary tables. We have the following cases:

          . "DROP TEMPORARY" was executed and a temporary table was affected
          (i.e. drop_temporary && !real_table) or the
          if_exists was specified (i.e. drop_temporary && if_exists).

          . "DROP" was executed but a temporary table was affected (.i.e
          !real_table).
      */
      if (!dont_log_query && table_creation_was_logged)
      {
        /*
          If there is an real_table, we don't know the type of the engine
          at this point. So, we keep it in the trx-cache.
        */
        is_trans= real_table ? TRUE : is_trans;
        if (is_trans)
          trans_tmp_table_deleted= TRUE;
        else
          non_trans_tmp_table_deleted= TRUE;

        String *built_ptr_query=
          (is_trans ? &built_trans_tmp_query : &built_non_trans_tmp_query);
        /*
          Write the database name if it is not the current one or if
          thd->db is NULL or 'IF EXISTS' clause is present in 'DROP TEMPORARY'
          query.
        */
        if (thd->db.str == NULL || cmp(&db, &thd->db) ||
            is_drop_tmp_if_exists_added )
        {
          append_identifier(thd, built_ptr_query, &db);
          built_ptr_query->append(".");
        }
        append_identifier(thd, built_ptr_query, &table->table_name);
        built_ptr_query->append(",");
      }
      /*
        This means that a temporary table was droped and as such there
        is no need to proceed with the code that tries to drop a regular
        table.
      */
      if (!real_table) continue;
    }
    else if (!drop_temporary)
    {
      non_temp_tables_count++;

      DBUG_ASSERT(thd->mdl_context.is_lock_owner(MDL_key::TABLE, table->db.str,
                                                 table->table_name.str,
                                                 MDL_SHARED));

      alias= (lower_case_table_names == 2) ? table->alias : table->table_name;
      /* remove .frm file and engine files */
      path_length= build_table_filename(path, sizeof(path) - 1, db.str, alias.str,
                                        reg_ext, 0);
    }
    DEBUG_SYNC(thd, "rm_table_no_locks_before_delete_table");
    if (drop_temporary ||
        (ha_table_exists(thd, &db, &alias, &table_type, &is_sequence) == 0 &&
         table_type == 0) ||
        (!drop_view && (was_view= (table_type == view_pseudo_hton))) ||
        (drop_sequence && !is_sequence))
    {
      /*
        One of the following cases happened:
          . "DROP TEMPORARY" but a temporary table was not found.
          . "DROP" but table was not found
          . "DROP TABLE" statement, but it's a view. 
          . "DROP SEQUENCE", but it's not a sequence
      */
      was_table= drop_sequence && table_type;
      if (if_exists)
      {
        char buff[FN_REFLEN];
        int err= (drop_sequence ? ER_UNKNOWN_SEQUENCES :
                  ER_BAD_TABLE_ERROR);
        String tbl_name(buff, sizeof(buff), system_charset_info);
        tbl_name.length(0);
        tbl_name.append(&db);
        tbl_name.append('.');
        tbl_name.append(&table->table_name);
        push_warning_printf(thd, Sql_condition::WARN_LEVEL_NOTE,
                            err, ER_THD(thd, err),
                            tbl_name.c_ptr_safe());

        /*
          Our job is done here. This statement was added to avoid executing
          unnecessary code farther below which in some strange corner cases
          caused the server to crash (see MDEV-17896).
        */
        goto log_query;
      }
      else
      {
        non_tmp_error = (drop_temporary ? non_tmp_error : TRUE);
        error= 1;
        /*
          non critical error (only for this table), so we continue.
          Next we write it to wrong_tables and continue this loop
          The same as "goto non_critical_err".
        */
      }
    }
    else
    {
      char *end;
      int frm_delete_error= 0;
      /*
        It could happen that table's share in the table definition cache
        is the only thing that keeps the engine plugin loaded
        (if it is uninstalled and waits for the ref counter to drop to 0).

        In this case, the tdc_remove_table() below will release and unload
        the plugin. And ha_delete_table() will get a dangling pointer.

        Let's lock the plugin till the end of the statement.
      */
      if (table_type && table_type != view_pseudo_hton)
        ha_lock_engine(thd, table_type);

      if (thd->locked_tables_mode == LTM_LOCK_TABLES ||
          thd->locked_tables_mode == LTM_PRELOCKED_UNDER_LOCK_TABLES)
      {
        if (wait_while_table_is_used(thd, table->table, HA_EXTRA_NOT_USED))
        {
          error= -1;
          goto err;
        }
        /* the following internally does TDC_RT_REMOVE_ALL */
        close_all_tables_for_name(thd, table->table->s,
                                  HA_EXTRA_PREPARE_FOR_DROP, NULL);
        table->table= 0;
      }
      else
        tdc_remove_table(thd, TDC_RT_REMOVE_ALL, table->db.str, table->table_name.str,
                         false);

      /* Check that we have an exclusive lock on the table to be dropped. */
      DBUG_ASSERT(thd->mdl_context.is_lock_owner(MDL_key::TABLE, table->db.str,
                                                 table->table_name.str,
                                                 MDL_EXCLUSIVE));

      // Remove extension for delete
      *(end= path + path_length - reg_ext_length)= '\0';

      if ((error= ha_delete_table(thd, table_type, path, &db, &table->table_name,
                                  !dont_log_query)))
      {
        if (thd->is_killed())
        {
          error= -1;
          goto err;
        }
      }
      else
      {
        /* Delete the table definition file */
        strmov(end,reg_ext);
        if (table_type && table_type != view_pseudo_hton &&
            table_type->discover_table)
        {
          /*
            Table type is using discovery and may not need a .frm file.
            Delete it silently if it exists
          */
          (void) mysql_file_delete(key_file_frm, path, MYF(0));
        }
        else if (unlikely(mysql_file_delete(key_file_frm, path,
                                            MYF(MY_WME))))
        {
          frm_delete_error= my_errno;
          DBUG_ASSERT(frm_delete_error);
        }
      }

      if (likely(!error))
      {
        int trigger_drop_error= 0;

        if (likely(!frm_delete_error))
        {
          non_tmp_table_deleted= TRUE;
          trigger_drop_error=
            Table_triggers_list::drop_all_triggers(thd, &db, &table->table_name);
        }

        if (unlikely(trigger_drop_error) ||
            (frm_delete_error && frm_delete_error != ENOENT))
          error= 1;
        else if (frm_delete_error && if_exists)
          thd->clear_error();
      }
      non_tmp_error|= MY_TEST(error);
    }
non_critical_err:
    if (error)
    {
      if (wrong_tables.length())
        wrong_tables.append(',');
      wrong_tables.append(&db);
      wrong_tables.append('.');
      wrong_tables.append(&table->table_name);
      errors++;
    }
    else
    {
      PSI_CALL_drop_table_share(false, table->db.str, (uint)table->db.length,
                                table->table_name.str, (uint)table->table_name.length);
      mysql_audit_drop_table(thd, table);
    }

log_query:
    if (!dont_log_query && !drop_temporary)
    {
      non_tmp_table_deleted= (if_exists ? TRUE : non_tmp_table_deleted);
      /*
         Don't write the database name if it is the current one (or if
         thd->db is NULL).
       */
      if (thd->db.str == NULL || cmp(&db, &thd->db) != 0)
      {
        append_identifier(thd, &built_query, &db);
        built_query.append(".");
      }

      append_identifier(thd, &built_query, &table->table_name);
      built_query.append(",");
    }
    DBUG_PRINT("table", ("table: %p  s: %p", table->table,
                         table->table ?  table->table->s :  NULL));
  }
  DEBUG_SYNC(thd, "rm_table_no_locks_before_binlog");
  thd->thread_specific_used= TRUE;
  error= 0;
err:
  if (wrong_tables.length())
  {
    DBUG_ASSERT(errors);
    if (errors == 1 && was_view)
      my_error(ER_IT_IS_A_VIEW, MYF(0), wrong_tables.c_ptr_safe());
    else if (errors == 1 && drop_sequence && was_table)
      my_error(ER_NOT_SEQUENCE2, MYF(0), wrong_tables.c_ptr_safe());
    else if (errors > 1 || !thd->is_error())
      my_error((drop_sequence ? ER_UNKNOWN_SEQUENCES :
                ER_BAD_TABLE_ERROR),
               MYF(0), wrong_tables.c_ptr_safe());
    error= 1;
  }

  /*
    We are always logging drop of temporary tables.
    The reason is to handle the following case:
    - Use statement based replication
    - CREATE TEMPORARY TABLE foo (logged)
    - set row based replication
    - DROP TEMPORAY TABLE foo    (needs to be logged)
    This should be fixed so that we remember if creation of the
    temporary table was logged and only log it if the creation was
    logged.
  */

  if (non_trans_tmp_table_deleted ||
      trans_tmp_table_deleted || non_tmp_table_deleted)
  {
    if (non_trans_tmp_table_deleted || trans_tmp_table_deleted)
      thd->transaction.stmt.mark_dropped_temp_table();

    query_cache_invalidate3(thd, tables, 0);
    if (!dont_log_query && mysql_bin_log.is_open())
    {
      if (non_trans_tmp_table_deleted)
      {
          /* Chop of the last comma */
          built_non_trans_tmp_query.chop();
          built_non_trans_tmp_query.append(" /* generated by server */");
          error |= (thd->binlog_query(THD::STMT_QUERY_TYPE,
                                      built_non_trans_tmp_query.ptr(),
                                      built_non_trans_tmp_query.length(),
                                      FALSE, FALSE,
                                      is_drop_tmp_if_exists_added,
                                      0) > 0);
      }
      if (trans_tmp_table_deleted)
      {
          /* Chop of the last comma */
          built_trans_tmp_query.chop();
          built_trans_tmp_query.append(" /* generated by server */");
          error |= (thd->binlog_query(THD::STMT_QUERY_TYPE,
                                      built_trans_tmp_query.ptr(),
                                      built_trans_tmp_query.length(),
                                      TRUE, FALSE,
                                      is_drop_tmp_if_exists_added,
                                      0) > 0);
      }
      if (non_tmp_table_deleted)
      {
          /* Chop of the last comma */
          built_query.chop();
          built_query.append(" /* generated by server */");
          int error_code = non_tmp_error ?  thd->get_stmt_da()->sql_errno()
                                         : 0;
          error |= (thd->binlog_query(THD::STMT_QUERY_TYPE,
                                      built_query.ptr(),
                                      built_query.length(),
                                      TRUE, FALSE, FALSE,
                                      error_code) > 0);
      }
    }
  }

  if (!drop_temporary)
  {
    /*
      Under LOCK TABLES we should release meta-data locks on the tables
      which were dropped.

      Leave LOCK TABLES mode if we managed to drop all tables which were
      locked. Additional check for 'non_temp_tables_count' is to avoid
      leaving LOCK TABLES mode if we have dropped only temporary tables.
    */
    if (thd->locked_tables_mode)
    {
      if (thd->lock && thd->lock->table_count == 0 &&
          non_temp_tables_count > 0 && !dont_free_locks)
      {
        thd->locked_tables_list.unlock_locked_tables(thd);
        goto end;
      }
      for (table= tables; table; table= table->next_local)
      {
        /* Drop locks for all successfully dropped tables. */
        if (table->table == NULL && table->mdl_request.ticket)
        {
          /*
            Under LOCK TABLES we may have several instances of table open
            and locked and therefore have to remove several metadata lock
            requests associated with them.
          */
          thd->mdl_context.release_all_locks_for_name(table->mdl_request.ticket);
        }
      }
    }
    /*
      Rely on the caller to implicitly commit the transaction
      and release metadata locks.
    */
  }

end:
  DBUG_RETURN(error);
}

/**
  Log the drop of a table.

  @param thd	           Thread handler
  @param db_name           Database name
  @param table_name        Table name
  @param temporary_table   1 if table was a temporary table

  This code is only used in the case of failed CREATE OR REPLACE TABLE
  when the original table was dropped but we could not create the new one.
*/

bool log_drop_table(THD *thd, const LEX_CSTRING *db_name,
                    const LEX_CSTRING *table_name,
                    bool temporary_table)
{
  char buff[NAME_LEN*2 + 80];
  String query(buff, sizeof(buff), system_charset_info);
  bool error;
  DBUG_ENTER("log_drop_table");

  if (!mysql_bin_log.is_open())
    DBUG_RETURN(0);
  
  query.length(0);
  query.append(STRING_WITH_LEN("DROP "));
  if (temporary_table)
    query.append(STRING_WITH_LEN("TEMPORARY "));
  query.append(STRING_WITH_LEN("TABLE IF EXISTS "));
  append_identifier(thd, &query, db_name);
  query.append(".");
  append_identifier(thd, &query, table_name);
  query.append(STRING_WITH_LEN("/* Generated to handle "
                               "failed CREATE OR REPLACE */"));
  error= thd->binlog_query(THD::STMT_QUERY_TYPE,
                           query.ptr(), query.length(),
                           FALSE, FALSE, temporary_table, 0) > 0;
  DBUG_RETURN(error);
}


/**
  Quickly remove a table.

  @param thd         Thread context.
  @param base        The handlerton handle.
  @param db          The database name.
  @param table_name  The table name.
  @param flags       Flags for build_table_filename() as well as describing
                     if handler files / .FRM should be deleted as well.

  @return False in case of success, True otherwise.
*/

bool quick_rm_table(THD *thd, handlerton *base, const LEX_CSTRING *db,
                    const LEX_CSTRING *table_name, uint flags, const char *table_path)
{
  char path[FN_REFLEN + 1];
  int error= 0;
  DBUG_ENTER("quick_rm_table");

  size_t path_length= table_path ?
    (strxnmov(path, sizeof(path) - 1, table_path, reg_ext, NullS) - path) :
    build_table_filename(path, sizeof(path)-1, db->str, table_name->str, reg_ext, flags);
  if (mysql_file_delete(key_file_frm, path, MYF(0)))
    error= 1; /* purecov: inspected */
  path[path_length - reg_ext_length]= '\0'; // Remove reg_ext
  if (flags & NO_HA_TABLE)
  {
    handler *file= get_new_handler((TABLE_SHARE*) 0, thd->mem_root, base);
    if (!file)
      DBUG_RETURN(true);
    (void) file->ha_create_partitioning_metadata(path, NULL, CHF_DELETE_FLAG);
    delete file;
  }
  if (!(flags & (FRM_ONLY|NO_HA_TABLE)))
    error|= ha_delete_table(current_thd, base, path, db, table_name, 0);

  if (likely(error == 0))
  {
    PSI_CALL_drop_table_share(flags & FN_IS_TMP, db->str, (uint)db->length,
                              table_name->str, (uint)table_name->length);
  }

  DBUG_RETURN(error);
}


/*
  Sort keys in the following order:
  - PRIMARY KEY
  - UNIQUE keys where all column are NOT NULL
  - UNIQUE keys that don't contain partial segments
  - Other UNIQUE keys
  - LONG UNIQUE keys
  - Normal keys
  - Fulltext keys

  This will make checking for duplicated keys faster and ensure that
  PRIMARY keys are prioritized.
*/

static int sort_keys(KEY *a, KEY *b)
{
  ulong a_flags= a->flags, b_flags= b->flags;
  
  /*
    Do not reorder LONG_HASH indexes, because they must match the order
    of their LONG_UNIQUE_HASH_FIELD's.
  */
  if (a->algorithm == HA_KEY_ALG_LONG_HASH &&
      b->algorithm == HA_KEY_ALG_LONG_HASH)
    return a->usable_key_parts - b->usable_key_parts;

  if (a_flags & HA_NOSAME)
  {
    if (!(b_flags & HA_NOSAME))
      return -1;
    /*
      Long Unique keys should always be last unique key.
      Before this patch they used to change order wrt to partial keys (MDEV-19049)
    */
    if (a->algorithm == HA_KEY_ALG_LONG_HASH)
      return 1;
    if (b->algorithm == HA_KEY_ALG_LONG_HASH)
      return -1;
    if ((a_flags ^ b_flags) & HA_NULL_PART_KEY)
    {
      /* Sort NOT NULL keys before other keys */
      return (a_flags & HA_NULL_PART_KEY) ? 1 : -1;
    }
    if (a->name.str == primary_key_name)
      return -1;
    if (b->name.str == primary_key_name)
      return 1;
    /* Sort keys don't containing partial segments before others */
    if ((a_flags ^ b_flags) & HA_KEY_HAS_PART_KEY_SEG)
      return (a_flags & HA_KEY_HAS_PART_KEY_SEG) ? 1 : -1;
  }
  else if (b_flags & HA_NOSAME)
    return 1;					// Prefer b

  if ((a_flags ^ b_flags) & HA_FULLTEXT)
  {
    return (a_flags & HA_FULLTEXT) ? 1 : -1;
  }
  /*
    Prefer original key order.	usable_key_parts contains here
    the original key position.
  */
  return a->usable_key_parts - b->usable_key_parts;
}

/*
  Check TYPELIB (set or enum) for duplicates

  SYNOPSIS
    check_duplicates_in_interval()
    set_or_name   "SET" or "ENUM" string for warning message
    name	  name of the checked column
    typelib	  list of values for the column
    dup_val_count  returns count of duplicate elements

  DESCRIPTION
    This function prints an warning for each value in list
    which has some duplicates on its right

  RETURN VALUES
    0             ok
    1             Error
*/

bool check_duplicates_in_interval(const char *set_or_name,
                                  const char *name, TYPELIB *typelib,
                                  CHARSET_INFO *cs, unsigned int *dup_val_count)
{
  TYPELIB tmp= *typelib;
  const char **cur_value= typelib->type_names;
  unsigned int *cur_length= typelib->type_lengths;
  *dup_val_count= 0;  
  
  for ( ; tmp.count > 1; cur_value++, cur_length++)
  {
    tmp.type_names++;
    tmp.type_lengths++;
    tmp.count--;
    if (find_type2(&tmp, (const char*)*cur_value, *cur_length, cs))
    {
      THD *thd= current_thd;
      ErrConvString err(*cur_value, *cur_length, cs);
      if (current_thd->is_strict_mode())
      {
        my_error(ER_DUPLICATED_VALUE_IN_TYPE, MYF(0),
                 name, err.ptr(), set_or_name);
        return 1;
      }
      push_warning_printf(thd,Sql_condition::WARN_LEVEL_NOTE,
                          ER_DUPLICATED_VALUE_IN_TYPE,
                          ER_THD(thd, ER_DUPLICATED_VALUE_IN_TYPE),
                          name, err.ptr(), set_or_name);
      (*dup_val_count)++;
    }
  }
  return 0;
}


bool Column_definition::prepare_stage2_blob(handler *file,
                                            ulonglong table_flags,
                                            uint field_flags)
{
  if (table_flags & HA_NO_BLOBS)
  {
    my_error(ER_TABLE_CANT_HANDLE_BLOB, MYF(0), file->table_type());
    return true;
  }
  pack_flag= field_flags |
             pack_length_to_packflag(pack_length - portable_sizeof_char_ptr);
  if (charset->state & MY_CS_BINSORT)
    pack_flag|= FIELDFLAG_BINARY;
  length= 8;                        // Unireg field length
  return false;
}


bool Column_definition::prepare_stage2_typelib(const char *type_name,
                                               uint field_flags,
                                               uint *dup_val_count)
{
  pack_flag= pack_length_to_packflag(pack_length) | field_flags;
  if (charset->state & MY_CS_BINSORT)
    pack_flag|= FIELDFLAG_BINARY;
  return check_duplicates_in_interval(type_name, field_name.str, interval,
                                      charset, dup_val_count);
}


uint Column_definition::pack_flag_numeric(uint dec) const
{
  return (FIELDFLAG_NUMBER |
          (flags & UNSIGNED_FLAG ? 0 : FIELDFLAG_DECIMAL)  |
          (flags & ZEROFILL_FLAG ? FIELDFLAG_ZEROFILL : 0) |
          (dec << FIELDFLAG_DEC_SHIFT));
}


bool Column_definition::prepare_stage2_varchar(ulonglong table_flags)
{
  pack_flag= (charset->state & MY_CS_BINSORT) ? FIELDFLAG_BINARY : 0;
  return false;
}


/*
  Prepare a Column_definition instance for packing
  Members such as pack_flag are valid after this call.

  @param IN     handler      - storage engine handler,
                               or NULL if preparing for an SP variable
  @param IN     table_flags  - table flags

  @retval false  -  ok
  @retval true   -  error (not supported type, bad definition, etc)
*/

bool Column_definition::prepare_stage2(handler *file,
                                       ulonglong table_flags)
{
  DBUG_ENTER("Column_definition::prepare_stage2");

  /*
    This code came from mysql_prepare_create_table.
    Indent preserved to make patching easier
  */
  DBUG_ASSERT(charset);

  if (type_handler()->Column_definition_prepare_stage2(this, file, table_flags))
    DBUG_RETURN(true);

  if (!(flags & NOT_NULL_FLAG) ||
      (vcol_info))  /* Make virtual columns allow NULL values */
    pack_flag|= FIELDFLAG_MAYBE_NULL;
  if (flags & NO_DEFAULT_VALUE_FLAG)
    pack_flag|= FIELDFLAG_NO_DEFAULT;
  DBUG_RETURN(false);
}


/*
  Get character set from field object generated by parser using
  default values when not set.

  SYNOPSIS
    get_sql_field_charset()
    sql_field                 The sql_field object
    create_info               Info generated by parser

  RETURN VALUES
    cs                        Character set
*/

CHARSET_INFO* get_sql_field_charset(Column_definition *sql_field,
                                    HA_CREATE_INFO *create_info)
{
  CHARSET_INFO *cs= sql_field->charset;

  if (!cs)
    cs= create_info->default_table_charset;
  /*
    table_charset is set only in ALTER TABLE t1 CONVERT TO CHARACTER SET csname
    if we want change character set for all varchar/char columns.
    But the table charset must not affect the BLOB fields, so don't
    allow to change my_charset_bin to somethig else.
  */
  if (create_info->table_charset && cs != &my_charset_bin)
    cs= create_info->table_charset;
  return cs;
}


/**
   Modifies the first column definition whose SQL type is TIMESTAMP
   by adding the features DEFAULT CURRENT_TIMESTAMP ON UPDATE CURRENT_TIMESTAMP.

   If the first TIMESTAMP column appears to be nullable, or to have an
   explicit default, or to be a virtual column, or to be part of table period,
   then no promotion is done.

   @param column_definitions The list of column definitions, in the physical
                             order in which they appear in the table.
*/

void promote_first_timestamp_column(List<Create_field> *column_definitions)
{
  for (Create_field &column_definition : *column_definitions)
  {
    if (column_definition.is_timestamp_type() ||    // TIMESTAMP
        column_definition.unireg_check == Field::TIMESTAMP_OLD_FIELD) // Legacy
    {
      DBUG_PRINT("info", ("field-ptr:%p", column_definition.field));
      if ((column_definition.flags & NOT_NULL_FLAG) != 0 && // NOT NULL,
          column_definition.default_value == NULL &&   // no constant default,
          column_definition.unireg_check == Field::NONE && // no function default
          column_definition.vcol_info == NULL &&
          column_definition.period == NULL &&
          !(column_definition.flags & VERS_SYSTEM_FIELD)) // column isn't generated
      {
        DBUG_PRINT("info", ("First TIMESTAMP column '%s' was promoted to "
                            "DEFAULT CURRENT_TIMESTAMP ON UPDATE "
                            "CURRENT_TIMESTAMP",
                            column_definition.field_name.str
                            ));
        column_definition.unireg_check= Field::TIMESTAMP_DNUN_FIELD;
      }
      return;
    }
  }
}

static bool key_cmp(const Key_part_spec &a, const Key_part_spec &b)
{
  return a.length == b.length &&
         !lex_string_cmp(system_charset_info, &a.field_name, &b.field_name);
}

/**
  Check if there is a duplicate key. Report a warning for every duplicate key.

  @param thd              Thread context.
  @param key              Key to be checked.
  @param key_info         Key meta-data info.
  @param key_list         List of existing keys.
*/
static void check_duplicate_key(THD *thd, const Key *key, const KEY *key_info,
                                const List<Key> *key_list)
{
  /*
    We only check for duplicate indexes if it is requested and the
    key is not auto-generated.

    Check is requested if the key was explicitly created or altered
    by the user (unless it's a foreign key).
  */
  if (!key->key_create_info.check_for_duplicate_indexes || key->generated)
    return;

  for (const Key &k : *key_list)
  {
    // Looking for a similar key...

    if (&k == key)
      break;

    if (k.generated ||
        (key->type != k.type) ||
        (key->key_create_info.algorithm != k.key_create_info.algorithm) ||
        (key->columns.elements != k.columns.elements))
    {
      // Keys are different.
      continue;
    }

    if (std::equal(key->columns.begin(), key->columns.end(), k.columns.begin(),
                   key_cmp))
    {
      push_warning_printf(thd, Sql_condition::WARN_LEVEL_NOTE, ER_DUP_INDEX,
                          ER_THD(thd, ER_DUP_INDEX), key_info->name.str);
      return;
    }
  }
}


bool Column_definition::prepare_stage1_typelib(THD *thd,
                                               MEM_ROOT *mem_root,
                                               handler *file,
                                               ulonglong table_flags)
{
  /*
    Pass the last parameter to prepare_interval_field() as follows:
    - If we are preparing for an SP variable (file is NULL), we pass "false",
      to force allocation and full copying of TYPELIB values on the given
      mem_root, even if no character set conversion is needed. This is needed
      because a life cycle of an SP variable is longer than the current query.

    - If we are preparing for a CREATE TABLE, (file != NULL), we pass "true".
      This will create the typelib in runtime memory - we will free the
      occupied memory at the same time when we free this
      sql_field -- at the end of execution.
      Pass "true" as the last argument to reuse "interval_list"
      values in "interval" in cases when no character conversion is needed,
      to avoid extra copying.
  */
  if (prepare_interval_field(mem_root, file != NULL))
    return true; // E.g. wrong values with commas: SET('a,b')
  create_length_to_internal_length_typelib();

  DBUG_ASSERT(file || !default_value); // SP variables have no default_value
  if (default_value && default_value->expr->basic_const_item())
  {
    if ((charset != default_value->expr->collation.collation &&
         prepare_stage1_convert_default(thd, mem_root, charset)) ||
         prepare_stage1_check_typelib_default())
      return true;
  }
  return false;
}


bool Column_definition::prepare_stage1_string(THD *thd,
                                              MEM_ROOT *mem_root,
                                              handler *file,
                                              ulonglong table_flags)
{
  create_length_to_internal_length_string();
  if (prepare_blob_field(thd))
    return true;
  DBUG_ASSERT(file || !default_value); // SP variables have no default_value
  /*
    Convert the default value from client character
    set into the column character set if necessary.
    We can only do this for constants as we have not yet run fix_fields.
    But not for blobs, as they will be stored as SQL expressions, not
    written down into the record image.
  */
  if (!(flags & BLOB_FLAG) && default_value &&
      default_value->expr->basic_const_item() &&
      charset != default_value->expr->collation.collation)
  {
    if (prepare_stage1_convert_default(thd, mem_root, charset))
      return true;
  }
  return false;
}


bool Column_definition::prepare_stage1_bit(THD *thd,
                                           MEM_ROOT *mem_root,
                                           handler *file,
                                           ulonglong table_flags)
{
  pack_flag= FIELDFLAG_NUMBER;
  if (!(table_flags & HA_CAN_BIT_FIELD))
    pack_flag|= FIELDFLAG_TREAT_BIT_AS_CHAR;
  create_length_to_internal_length_bit();
  return false;
}


bool Column_definition::prepare_stage1(THD *thd,
                                       MEM_ROOT *mem_root,
                                       handler *file,
                                       ulonglong table_flags)
{
  return type_handler()->Column_definition_prepare_stage1(thd, mem_root,
                                                          this, file,
                                                          table_flags);
}


bool Column_definition::prepare_stage1_convert_default(THD *thd,
                                                       MEM_ROOT *mem_root,
                                                       CHARSET_INFO *cs)
{
  DBUG_ASSERT(thd->mem_root == mem_root);
  Item *item;
  if (!(item= default_value->expr->safe_charset_converter(thd, cs)))
  {
    my_error(ER_INVALID_DEFAULT, MYF(0), field_name.str);
    return true; // Could not convert
  }
  /* Fix for prepare statement */
  thd->change_item_tree(&default_value->expr, item);
  return false;
}


bool Column_definition::prepare_stage1_check_typelib_default()
{
  StringBuffer<MAX_FIELD_WIDTH> str;
  String *def= default_value->expr->val_str(&str);
  bool not_found;
  if (def == NULL) /* SQL "NULL" maps to NULL */
  {
    not_found= flags & NOT_NULL_FLAG;
  }
  else
  {
    not_found= false;
    if (real_field_type() == MYSQL_TYPE_SET)
    {
      char *not_used;
      uint not_used2;
      find_set(interval, def->ptr(), def->length(),
               charset, &not_used, &not_used2, &not_found);
    }
    else /* MYSQL_TYPE_ENUM */
    {
      def->length(charset->cset->lengthsp(charset,
                                          def->ptr(), def->length()));
      not_found= !find_type2(interval, def->ptr(), def->length(), charset);
    }
  }
  if (not_found)
  {
    my_error(ER_INVALID_DEFAULT, MYF(0), field_name.str);
    return true;
  }
  return false;
}
/*
   This function adds a invisible field to field_list
   SYNOPSIS
    mysql_add_invisible_field()
      thd                      Thread Object
      field_list               list of all table fields
      field_name               name/prefix of invisible field
                               ( Prefix in the case when it is
                                *INVISIBLE_FULL*
                               and given name is duplicate)
      type_handler             field data type
      invisible
      default value
    RETURN VALUE
      Create_field pointer
*/
int mysql_add_invisible_field(THD *thd, List<Create_field> * field_list,
        const char *field_name, Type_handler *type_handler,
        field_visibility_t invisible, Item* default_value)
{
  Create_field *fld= new(thd->mem_root)Create_field();
  const char *new_name= NULL;
  /* Get unique field name if invisible == INVISIBLE_FULL */
  if (invisible == INVISIBLE_FULL)
  {
    if ((new_name= make_unique_invisible_field_name(thd, field_name,
                                                     field_list)))
    {
      fld->field_name.str= new_name;
      fld->field_name.length= strlen(new_name);
    }
    else
      return 1;  //Should not happen
  }
  else
  {
    fld->field_name.str= thd->strmake(field_name, strlen(field_name));
    fld->field_name.length= strlen(field_name);
  }
  fld->set_handler(type_handler);
  fld->invisible= invisible;
  if (default_value)
  {
    Virtual_column_info *v= new (thd->mem_root) Virtual_column_info();
    v->expr= default_value;
    v->utf8= 0;
    fld->default_value= v;
  }
  field_list->push_front(fld, thd->mem_root);
  return 0;
}

#define LONG_HASH_FIELD_NAME_LENGTH 30
static inline void make_long_hash_field_name(LEX_CSTRING *buf, uint num)
{
  buf->length= my_snprintf((char *)buf->str,
          LONG_HASH_FIELD_NAME_LENGTH, "DB_ROW_HASH_%u", num);
}

/**
  Add fully invisible hash field to table in case of long
  unique column
  @param  thd           Thread Context.
  @param  create_list   List of table fields.
  @param  key_info      current long unique key info
*/
static Create_field * add_hash_field(THD * thd, List<Create_field> *create_list,
                                      KEY *key_info)
{
  List_iterator<Create_field> it(*create_list);
  Create_field *dup_field, *cf= new (thd->mem_root) Create_field();
  cf->flags|= UNSIGNED_FLAG | LONG_UNIQUE_HASH_FIELD;
  cf->decimals= 0;
  cf->length= cf->char_length= cf->pack_length= HA_HASH_FIELD_LENGTH;
  cf->invisible= INVISIBLE_FULL;
  cf->pack_flag|= FIELDFLAG_MAYBE_NULL;
  cf->vcol_info= new (thd->mem_root) Virtual_column_info();
  cf->vcol_info->stored_in_db= false;
  uint num= 1;
  LEX_CSTRING field_name;
  field_name.str= (char *)thd->alloc(LONG_HASH_FIELD_NAME_LENGTH);
  make_long_hash_field_name(&field_name, num);
  /*
    Check for collisions
   */
  while ((dup_field= it++))
  {
    if (!my_strcasecmp(system_charset_info, field_name.str, dup_field->field_name.str))
    {
      num++;
      make_long_hash_field_name(&field_name, num);
      it.rewind();
    }
  }
  cf->field_name= field_name;
  cf->set_handler(&type_handler_longlong);
  key_info->algorithm= HA_KEY_ALG_LONG_HASH;
  create_list->push_back(cf,thd->mem_root);
  return cf;
}

Key *
mysql_add_invisible_index(THD *thd, List<Key> *key_list,
        LEX_CSTRING* field_name, enum Key::Keytype type)
{
  Key *key= NULL;
  key= new (thd->mem_root) Key(type, &null_clex_str, HA_KEY_ALG_UNDEF,
         false, DDL_options(DDL_options::OPT_NONE));
  key->columns.push_back(new(thd->mem_root) Key_part_spec(field_name, 0, true),
          thd->mem_root);
  key_list->push_back(key, thd->mem_root);
  return key;
}
/*
  Preparation for table creation

  SYNOPSIS
    mysql_prepare_create_table()
      thd                       Thread object.
      create_info               Create information (like MAX_ROWS).
      alter_info                List of columns and indexes to create
      db_options          INOUT Table options (like HA_OPTION_PACK_RECORD).
      file                      The handler for the new table.
      key_info_buffer     OUT   An array of KEY structs for the indexes.
      key_count           OUT   The number of elements in the array.
      create_table_mode         C_ORDINARY_CREATE, C_ALTER_TABLE,
                                C_CREATE_SELECT, C_ASSISTED_DISCOVERY

  DESCRIPTION
    Prepares the table and key structures for table creation.

  NOTES
    sets create_info->varchar if the table has a varchar

  RETURN VALUES
    FALSE    OK
    TRUE     error
*/

static int
mysql_prepare_create_table(THD *thd, HA_CREATE_INFO *create_info,
                           Alter_info *alter_info, uint *db_options,
                           handler *file, KEY **key_info_buffer,
                           uint *key_count, int create_table_mode)
{
  const char	*key_name;
  Create_field	*sql_field,*dup_field;
  uint		field,null_fields,max_key_length;
  ulong		record_offset= 0;
  KEY		*key_info;
  KEY_PART_INFO *key_part_info;
  int		field_no,dup_no;
  int		select_field_pos,auto_increment=0;
  List_iterator_fast<Create_field> it(alter_info->create_list);
  List_iterator<Create_field> it2(alter_info->create_list);
  uint total_uneven_bit_length= 0;
  int select_field_count= C_CREATE_SELECT(create_table_mode);
  bool tmp_table= create_table_mode == C_ALTER_TABLE;
  bool is_hash_field_needed= false;
  DBUG_ENTER("mysql_prepare_create_table");

  DBUG_EXECUTE_IF("test_pseudo_invisible",{
          mysql_add_invisible_field(thd, &alter_info->create_list,
                      "invisible", &type_handler_long, INVISIBLE_SYSTEM,
                      new (thd->mem_root)Item_int(thd, 9));
          });
  DBUG_EXECUTE_IF("test_completely_invisible",{
          mysql_add_invisible_field(thd, &alter_info->create_list,
                      "invisible", &type_handler_long, INVISIBLE_FULL,
                      new (thd->mem_root)Item_int(thd, 9));
          });
  DBUG_EXECUTE_IF("test_invisible_index",{
          LEX_CSTRING temp;
          temp.str= "invisible";
          temp.length= strlen("invisible");
          mysql_add_invisible_index(thd, &alter_info->key_list
                  , &temp, Key::MULTIPLE);
          });
  LEX_CSTRING* connect_string = &create_info->connect_string;
  if (connect_string->length != 0 &&
      connect_string->length > CONNECT_STRING_MAXLEN &&
      (system_charset_info->cset->charpos(system_charset_info,
                                          connect_string->str,
                                          (connect_string->str +
                                           connect_string->length),
                                          CONNECT_STRING_MAXLEN)
      < connect_string->length))
  {
    my_error(ER_WRONG_STRING_LENGTH, MYF(0),
             connect_string->str, "CONNECTION", CONNECT_STRING_MAXLEN);
    DBUG_RETURN(TRUE);
  }

  select_field_pos= alter_info->create_list.elements - select_field_count;
  null_fields= 0;
  create_info->varchar= 0;
  max_key_length= file->max_key_length();

  /* Handle creation of sequences */
  if (create_info->sequence)
  {
    if (!(file->ha_table_flags() & HA_CAN_TABLES_WITHOUT_ROLLBACK))
    {
      my_error(ER_ILLEGAL_HA_CREATE_OPTION, MYF(0), file->table_type(),
               "SEQUENCE");
      DBUG_RETURN(TRUE);
    }

    /* The user specified fields: check that structure is ok */
    if (check_sequence_fields(thd->lex, &alter_info->create_list))
      DBUG_RETURN(TRUE);
  }

  for (field_no=0; (sql_field=it++) ; field_no++)
  {
    /*
      Initialize length from its original value (number of characters),
      which was set in the parser. This is necessary if we're
      executing a prepared statement for the second time.
    */
    sql_field->length= sql_field->char_length;
    /* Set field charset. */
    sql_field->charset= get_sql_field_charset(sql_field, create_info);
    if ((sql_field->flags & BINCMP_FLAG) &&
        !(sql_field->charset= find_bin_collation(sql_field->charset)))
      DBUG_RETURN(true);

    /* Virtual fields are always NULL */
    if (sql_field->vcol_info)
      sql_field->flags&= ~NOT_NULL_FLAG;

    if (sql_field->prepare_stage1(thd, thd->mem_root,
                                  file, file->ha_table_flags()))
      DBUG_RETURN(true);

    if (sql_field->real_field_type() == MYSQL_TYPE_BIT &&
        file->ha_table_flags() & HA_CAN_BIT_FIELD)
      total_uneven_bit_length+= sql_field->length & 7;

    if (!(sql_field->flags & NOT_NULL_FLAG))
      null_fields++;

    if (check_column_name(sql_field->field_name.str))
    {
      my_error(ER_WRONG_COLUMN_NAME, MYF(0), sql_field->field_name.str);
      DBUG_RETURN(TRUE);
    }

    /* Check if we have used the same field name before */
    for (dup_no=0; (dup_field=it2++) != sql_field; dup_no++)
    {
      if (lex_string_cmp(system_charset_info,
                         &sql_field->field_name,
                         &dup_field->field_name) == 0)
      {
	/*
	  If this was a CREATE ... SELECT statement, accept a field
	  redefinition if we are changing a field in the SELECT part
	*/
	if (field_no < select_field_pos || dup_no >= select_field_pos ||
            dup_field->invisible >= INVISIBLE_SYSTEM)
	{
	  my_error(ER_DUP_FIELDNAME, MYF(0), sql_field->field_name.str);
	  DBUG_RETURN(TRUE);
	}
	else
	{
	  /* Field redefined */

          /*
            If we are replacing a BIT field, revert the increment
            of total_uneven_bit_length that was done above.
          */
          if (sql_field->real_field_type() == MYSQL_TYPE_BIT &&
              file->ha_table_flags() & HA_CAN_BIT_FIELD)
            total_uneven_bit_length-= sql_field->length & 7;

          /* 
            We're making one field from two, the result field will have
            dup_field->flags as flags. If we've incremented null_fields
            because of sql_field->flags, decrement it back.
          */
          if (!(sql_field->flags & NOT_NULL_FLAG))
            null_fields--;

          if (sql_field->redefine_stage1(dup_field, file, create_info))
            DBUG_RETURN(true);

	  it2.remove();			// Remove first (create) definition
	  select_field_pos--;
	  break;
	}
      }
    }
    /* Don't pack rows in old tables if the user has requested this */
    if ((sql_field->flags & BLOB_FLAG) ||
	(sql_field->real_field_type() == MYSQL_TYPE_VARCHAR &&
         create_info->row_type != ROW_TYPE_FIXED))
      (*db_options)|= HA_OPTION_PACK_RECORD;
    it2.rewind();
  }

  /* record_offset will be increased with 'length-of-null-bits' later */
  record_offset= 0;
  null_fields+= total_uneven_bit_length;

  it.rewind();
  while ((sql_field=it++))
  {
    DBUG_ASSERT(sql_field->charset != 0);
    if (sql_field->prepare_stage2(file, file->ha_table_flags()))
      DBUG_RETURN(TRUE);
    if (sql_field->real_field_type() == MYSQL_TYPE_VARCHAR)
      create_info->varchar= TRUE;
    sql_field->offset= record_offset;
    if (MTYP_TYPENR(sql_field->unireg_check) == Field::NEXT_NUMBER)
      auto_increment++;
    if (parse_option_list(thd, create_info->db_type, &sql_field->option_struct,
                          &sql_field->option_list,
                          create_info->db_type->field_options, FALSE,
                          thd->mem_root))
      DBUG_RETURN(TRUE);
    /*
      For now skip fields that are not physically stored in the database
      (virtual fields) and update their offset later 
      (see the next loop).
    */
    if (sql_field->stored_in_db())
      record_offset+= sql_field->pack_length;
    if (sql_field->flags & VERS_SYSTEM_FIELD)
      continue;
  }
  /* Update virtual fields' offset and give error if
     All fields are invisible */
  bool is_all_invisible= true;
  it.rewind();
  while ((sql_field=it++))
  {
    if (!sql_field->stored_in_db())
    {
      sql_field->offset= record_offset;
      record_offset+= sql_field->pack_length;
    }
    if (sql_field->invisible == VISIBLE)
      is_all_invisible= false;
  }
  if (is_all_invisible)
  {
    my_error(ER_TABLE_MUST_HAVE_COLUMNS, MYF(0));
    DBUG_RETURN(TRUE);
  }
  if (auto_increment > 1)
  {
    my_message(ER_WRONG_AUTO_KEY, ER_THD(thd, ER_WRONG_AUTO_KEY), MYF(0));
    DBUG_RETURN(TRUE);
  }
  if (auto_increment &&
      (file->ha_table_flags() & HA_NO_AUTO_INCREMENT))
  {
    my_error(ER_TABLE_CANT_HANDLE_AUTO_INCREMENT, MYF(0), file->table_type());
    DBUG_RETURN(TRUE);
  }

  /*
   CREATE TABLE[with auto_increment column] SELECT is unsafe as the rows
   inserted in the created table depends on the order of the rows fetched
   from the select tables. This order may differ on master and slave. We
   therefore mark it as unsafe.
  */
  if (select_field_count > 0 && auto_increment)
    thd->lex->set_stmt_unsafe(LEX::BINLOG_STMT_UNSAFE_CREATE_SELECT_AUTOINC);

  /* Create keys */

  List_iterator<Key> key_iterator(alter_info->key_list);
  List_iterator<Key> key_iterator2(alter_info->key_list);
  uint key_parts=0, fk_key_count=0;
  bool primary_key=0,unique_key=0;
  Key *key, *key2;
  uint tmp, key_number;
  /* special marker for keys to be ignored */
  static char ignore_key[1];

  /* Calculate number of key segements */
  *key_count= 0;

  while ((key=key_iterator++))
  {
    DBUG_PRINT("info", ("key name: '%s'  type: %d", key->name.str ? key->name.str :
                        "(none)" , key->type));
    if (key->type == Key::FOREIGN_KEY)
    {
      fk_key_count++;
      Foreign_key *fk_key= (Foreign_key*) key;
      if (fk_key->validate(alter_info->create_list))
        DBUG_RETURN(TRUE);
      if (fk_key->ref_columns.elements &&
	  fk_key->ref_columns.elements != fk_key->columns.elements)
      {
        my_error(ER_WRONG_FK_DEF, MYF(0),
                 (fk_key->name.str ? fk_key->name.str :
                                     "foreign key without name"),
                 ER_THD(thd, ER_KEY_REF_DO_NOT_MATCH_TABLE_REF));
	DBUG_RETURN(TRUE);
      }
      continue;
    }
    (*key_count)++;
    tmp=file->max_key_parts();
    if (key->columns.elements > tmp)
    {
      my_error(ER_TOO_MANY_KEY_PARTS,MYF(0),tmp);
      DBUG_RETURN(TRUE);
    }
    if (check_ident_length(&key->name))
      DBUG_RETURN(TRUE);
    key_iterator2.rewind ();
    if (key->type != Key::FOREIGN_KEY)
    {
      while ((key2 = key_iterator2++) != key)
      {
	/*
          foreign_key_prefix(key, key2) returns 0 if key or key2, or both, is
          'generated', and a generated key is a prefix of the other key.
          Then we do not need the generated shorter key.
        */
        if ((key2->type != Key::FOREIGN_KEY &&
             key2->name.str != ignore_key &&
             !foreign_key_prefix(key, key2)))
        {
          /* TODO: issue warning message */
          /* mark that the generated key should be ignored */
          if (!key2->generated ||
              (key->generated && key->columns.elements <
               key2->columns.elements))
            key->name.str= ignore_key;
          else
          {
            key2->name.str= ignore_key;
            key_parts-= key2->columns.elements;
            (*key_count)--;
          }
          break;
        }
      }
    }
    if (key->name.str != ignore_key)
      key_parts+=key->columns.elements;
    else
      (*key_count)--;
    if (key->name.str && !tmp_table && (key->type != Key::PRIMARY) &&
	!my_strcasecmp(system_charset_info, key->name.str, primary_key_name))
    {
      my_error(ER_WRONG_NAME_FOR_INDEX, MYF(0), key->name.str);
      DBUG_RETURN(TRUE);
    }
    if (key->type == Key::PRIMARY && key->name.str &&
        my_strcasecmp(system_charset_info, key->name.str, primary_key_name) != 0)
    {
      bool sav_abort_on_warning= thd->abort_on_warning;
      thd->abort_on_warning= FALSE; /* Don't make an error out of this. */
      push_warning_printf(thd, Sql_condition::WARN_LEVEL_WARN,
                          ER_WRONG_NAME_FOR_INDEX,
                          "Name '%-.100s' ignored for PRIMARY key.",
                          key->name.str);
      thd->abort_on_warning= sav_abort_on_warning;
    }
  }
  tmp=file->max_keys();
  if (*key_count > tmp)
  {
    my_error(ER_TOO_MANY_KEYS,MYF(0),tmp);
    DBUG_RETURN(TRUE);
  }

  (*key_info_buffer)= key_info= (KEY*) thd->calloc(sizeof(KEY) * (*key_count));
  key_part_info=(KEY_PART_INFO*) thd->calloc(sizeof(KEY_PART_INFO)*key_parts);
  if (!*key_info_buffer || ! key_part_info)
    DBUG_RETURN(TRUE);				// Out of memory

  key_iterator.rewind();
  key_number=0;
  for (; (key=key_iterator++) ; key_number++)
  {
    uint key_length=0;
    Key_part_spec *column;

    is_hash_field_needed= false;
    if (key->name.str == ignore_key)
    {
      /* ignore redundant keys */
      do
	key=key_iterator++;
      while (key && key->name.str == ignore_key);
      if (!key)
	break;
    }

    switch (key->type) {
    case Key::MULTIPLE:
	key_info->flags= 0;
	break;
    case Key::FULLTEXT:
	key_info->flags= HA_FULLTEXT;
	if ((key_info->parser_name= &key->key_create_info.parser_name)->str)
          key_info->flags|= HA_USES_PARSER;
        else
          key_info->parser_name= 0;
	break;
    case Key::SPATIAL:
#ifdef HAVE_SPATIAL
	key_info->flags= HA_SPATIAL;
	break;
#else
	my_error(ER_FEATURE_DISABLED, MYF(0),
                 sym_group_geom.name, sym_group_geom.needed_define);
	DBUG_RETURN(TRUE);
#endif
    case Key::FOREIGN_KEY:
      key_number--;				// Skip this key
      continue;
    default:
      key_info->flags = HA_NOSAME;
      break;
    }
    if (key->generated)
      key_info->flags|= HA_GENERATED_KEY;

    key_info->user_defined_key_parts=(uint8) key->columns.elements;
    key_info->key_part=key_part_info;
    key_info->usable_key_parts= key_number;
    key_info->algorithm= key->key_create_info.algorithm;
    key_info->option_list= key->option_list;
    if (parse_option_list(thd, create_info->db_type, &key_info->option_struct,
                          &key_info->option_list,
                          create_info->db_type->index_options, FALSE,
                          thd->mem_root))
      DBUG_RETURN(TRUE);

    if (key->type == Key::FULLTEXT)
    {
      if (!(file->ha_table_flags() & HA_CAN_FULLTEXT))
      {
	my_error(ER_TABLE_CANT_HANDLE_FT, MYF(0), file->table_type());
	DBUG_RETURN(TRUE);
      }
    }
    /*
       Make SPATIAL to be RTREE by default
       SPATIAL only on BLOB or at least BINARY, this
       actually should be replaced by special GEOM type
       in near future when new frm file is ready
       checking for proper key parts number:
    */

    /* TODO: Add proper checks if handler supports key_type and algorithm */
    if (key_info->flags & HA_SPATIAL)
    {
      if (!(file->ha_table_flags() & HA_CAN_RTREEKEYS))
      {
	my_error(ER_TABLE_CANT_HANDLE_SPKEYS, MYF(0), file->table_type());
        DBUG_RETURN(TRUE);
      }
      if (key_info->user_defined_key_parts != 1)
      {
	my_error(ER_WRONG_ARGUMENTS, MYF(0), "SPATIAL INDEX");
	DBUG_RETURN(TRUE);
      }
    }
    else if (key_info->algorithm == HA_KEY_ALG_RTREE)
    {
#ifdef HAVE_RTREE_KEYS
      if ((key_info->user_defined_key_parts & 1) == 1)
      {
	my_error(ER_WRONG_ARGUMENTS, MYF(0), "RTREE INDEX");
	DBUG_RETURN(TRUE);
      }
      /* TODO: To be deleted */
      my_error(ER_NOT_SUPPORTED_YET, MYF(0), "RTREE INDEX");
      DBUG_RETURN(TRUE);
#else
      my_error(ER_FEATURE_DISABLED, MYF(0),
               sym_group_rtree.name, sym_group_rtree.needed_define);
      DBUG_RETURN(TRUE);
#endif
    }

    /* Take block size from key part or table part */
    /*
      TODO: Add warning if block size changes. We can't do it here, as
      this may depend on the size of the key
    */
    key_info->block_size= (key->key_create_info.block_size ?
                           key->key_create_info.block_size :
                           create_info->key_block_size);

    /*
      Remember block_size for the future if the block size was given
      either for key or table and it was given for the key during
      create/alter table or we have an active key_block_size for the
      table.
      The idea is that table specific key_block_size > 0 will only affect
      new keys and old keys will remember their original value.
    */
    if (key_info->block_size &&
        ((key->key_create_info.flags & HA_USES_BLOCK_SIZE) ||
         create_info->key_block_size))
      key_info->flags|= HA_USES_BLOCK_SIZE;

    List_iterator<Key_part_spec> cols(key->columns), cols2(key->columns);
    CHARSET_INFO *ft_key_charset=0;  // for FULLTEXT
    for (uint column_nr=0 ; (column=cols++) ; column_nr++)
    {
      Key_part_spec *dup_column;

      it.rewind();
      field=0;
      while ((sql_field=it++) &&
	     lex_string_cmp(system_charset_info,
                            &column->field_name,
                            &sql_field->field_name))
	field++;
      /*
         Either field is not present or field visibility is > INVISIBLE_USER
      */
      if (!sql_field || (sql_field->invisible > INVISIBLE_USER &&
                         !column->generated))
      {
	my_error(ER_KEY_COLUMN_DOES_NOT_EXITS, MYF(0), column->field_name.str);
	DBUG_RETURN(TRUE);
      }
      if (sql_field->invisible > INVISIBLE_USER &&
          !(sql_field->flags & VERS_SYSTEM_FIELD) &&
          !key->invisible && DBUG_EVALUATE_IF("test_invisible_index", 0, 1))
      {
        my_error(ER_KEY_COLUMN_DOES_NOT_EXITS, MYF(0), column->field_name.str);
        DBUG_RETURN(TRUE);
      }
      while ((dup_column= cols2++) != column)
      {
        if (!lex_string_cmp(system_charset_info,
                            &column->field_name, &dup_column->field_name))
	{
	  my_error(ER_DUP_FIELDNAME, MYF(0), column->field_name.str);
	  DBUG_RETURN(TRUE);
	}
      }

      if (sql_field->compression_method())
      {
        my_error(ER_COMPRESSED_COLUMN_USED_AS_KEY, MYF(0),
                 column->field_name.str);
        DBUG_RETURN(TRUE);
      }

      cols2.rewind();
      if (key->type == Key::FULLTEXT)
      {
	if ((sql_field->real_field_type() != MYSQL_TYPE_STRING &&
	     sql_field->real_field_type() != MYSQL_TYPE_VARCHAR &&
	     !f_is_blob(sql_field->pack_flag)) ||
	    sql_field->charset == &my_charset_bin ||
	    sql_field->charset->mbminlen > 1 || // ucs2 doesn't work yet
	    (ft_key_charset && sql_field->charset != ft_key_charset))
	{
	    my_error(ER_BAD_FT_COLUMN, MYF(0), column->field_name.str);
	    DBUG_RETURN(-1);
	}
	ft_key_charset=sql_field->charset;
	/*
	  for fulltext keys keyseg length is 1 for blobs (it's ignored in ft
	  code anyway, and 0 (set to column width later) for char's. it has
	  to be correct col width for char's, as char data are not prefixed
	  with length (unlike blobs, where ft code takes data length from a
	  data prefix, ignoring column->length).
	*/
        column->length= MY_TEST(f_is_blob(sql_field->pack_flag));
      }
      else
      {
	column->length*= sql_field->charset->mbmaxlen;

        if (key->type == Key::SPATIAL)
        {
          if (column->length)
          {
            my_error(ER_WRONG_SUB_KEY, MYF(0));
            DBUG_RETURN(TRUE);
          }
          if (!f_is_geom(sql_field->pack_flag))
          {
            my_error(ER_WRONG_ARGUMENTS, MYF(0), "SPATIAL INDEX");
            DBUG_RETURN(TRUE);
          }
        }

	if (f_is_blob(sql_field->pack_flag) ||
            (f_is_geom(sql_field->pack_flag) && key->type != Key::SPATIAL))
        {
          if (!(file->ha_table_flags() & HA_CAN_INDEX_BLOBS))
          {
            my_error(ER_BLOB_USED_AS_KEY, MYF(0), column->field_name.str,
                     file->table_type());
            DBUG_RETURN(TRUE);
          }
          if (f_is_geom(sql_field->pack_flag) && sql_field->geom_type ==
              Field::GEOM_POINT)
            column->length= MAX_LEN_GEOM_POINT_FIELD;
          if (!column->length)
          {
            if (key->type == Key::UNIQUE)
              is_hash_field_needed= true;
            else if (key->type == Key::MULTIPLE)
              column->length= file->max_key_length() + 1;
            else
            {
              my_error(ER_BLOB_KEY_WITHOUT_LENGTH, MYF(0), column->field_name.str);
              DBUG_RETURN(TRUE);
            }
          }
        }
#ifdef HAVE_SPATIAL
	if (key->type == Key::SPATIAL)
	{
	  if (!column->length)
	  {
	    /*
              4 is: (Xmin,Xmax,Ymin,Ymax), this is for 2D case
              Lately we'll extend this code to support more dimensions
	    */
	    column->length= 4*sizeof(double);
	  }
	}
#endif
        if (sql_field->vcol_info)
        {
          if (key->type == Key::PRIMARY)
          {
            my_error(ER_PRIMARY_KEY_BASED_ON_GENERATED_COLUMN, MYF(0));
            DBUG_RETURN(TRUE);
          }
          if (sql_field->vcol_info->flags & VCOL_NOT_STRICTLY_DETERMINISTIC)
          {
            /* use check_expression() to report an error */
            check_expression(sql_field->vcol_info, &sql_field->field_name,
                             VCOL_GENERATED_STORED);
            DBUG_ASSERT(thd->is_error());
            DBUG_RETURN(TRUE);
          }
        }
	if (!(sql_field->flags & NOT_NULL_FLAG))
	{
	  if (key->type == Key::PRIMARY)
	  {
	    /* Implicitly set primary key fields to NOT NULL for ISO conf. */
	    sql_field->flags|= NOT_NULL_FLAG;
	    sql_field->pack_flag&= ~FIELDFLAG_MAYBE_NULL;
            null_fields--;
	  }
	  else
          {
            key_info->flags|= HA_NULL_PART_KEY;
            if (!(file->ha_table_flags() & HA_NULL_IN_KEY))
            {
              my_error(ER_NULL_COLUMN_IN_INDEX, MYF(0), column->field_name.str);
              DBUG_RETURN(TRUE);
            }
            if (key->type == Key::SPATIAL)
            {
              my_message(ER_SPATIAL_CANT_HAVE_NULL,
                         ER_THD(thd, ER_SPATIAL_CANT_HAVE_NULL), MYF(0));
              DBUG_RETURN(TRUE);
            }
          }
	}
	if (MTYP_TYPENR(sql_field->unireg_check) == Field::NEXT_NUMBER)
	{
	  if (column_nr == 0 || (file->ha_table_flags() & HA_AUTO_PART_KEY))
	    auto_increment--;			// Field is used
	}
      }

      key_part_info->fieldnr= field;
      key_part_info->offset=  (uint16) sql_field->offset;
      key_part_info->key_type=sql_field->pack_flag;
      uint key_part_length= sql_field->key_length;

      if (column->length)
      {
        if (f_is_blob(sql_field->pack_flag))
        {
          key_part_length= MY_MIN(column->length,
                                  blob_length_by_type(sql_field->real_field_type())
                                  * sql_field->charset->mbmaxlen);
          if (key_part_length > max_key_length ||
              key_part_length > file->max_key_part_length())
          {
            if (key->type == Key::MULTIPLE)
            {
              key_part_length= MY_MIN(max_key_length, file->max_key_part_length());
              /* not a critical problem */
              push_warning_printf(thd, Sql_condition::WARN_LEVEL_NOTE,
                                  ER_TOO_LONG_KEY,
                                  ER_THD(thd, ER_TOO_LONG_KEY),
                                  key_part_length);
              /* Align key length to multibyte char boundary */
              key_part_length-= key_part_length % sql_field->charset->mbmaxlen;
            }
            else
              is_hash_field_needed= true;
          }
        }
        // Catch invalid use of partial keys 
        else if (!f_is_geom(sql_field->pack_flag) &&
                 // is the key partial? 
                 column->length != key_part_length &&
                 // is prefix length bigger than field length? 
                 (column->length > key_part_length ||
                  // can the field have a partial key? 
                  !sql_field->type_handler()->type_can_have_key_part() ||
                  // a packed field can't be used in a partial key
                  f_is_packed(sql_field->pack_flag) ||
                  // does the storage engine allow prefixed search?
                  ((file->ha_table_flags() & HA_NO_PREFIX_CHAR_KEYS) &&
                   // and is this a 'unique' key?
                   (key_info->flags & HA_NOSAME))))
        {
          my_message(ER_WRONG_SUB_KEY, ER_THD(thd, ER_WRONG_SUB_KEY), MYF(0));
          DBUG_RETURN(TRUE);
        }
        else if (!(file->ha_table_flags() & HA_NO_PREFIX_CHAR_KEYS))
          key_part_length= column->length;
      }
      else if (key_part_length == 0 && (sql_field->flags & NOT_NULL_FLAG) &&
              !is_hash_field_needed)
      {
	my_error(ER_WRONG_KEY_COLUMN, MYF(0), file->table_type(),
                 column->field_name.str);
	  DBUG_RETURN(TRUE);
      }
      if (key_part_length > file->max_key_part_length() &&
          key->type != Key::FULLTEXT)
      {
        if (key->type == Key::MULTIPLE)
        {
          key_part_length= file->max_key_part_length();
          /* not a critical problem */
          push_warning_printf(thd, Sql_condition::WARN_LEVEL_WARN,
                              ER_TOO_LONG_KEY, ER_THD(thd, ER_TOO_LONG_KEY),
                              key_part_length);
          /* Align key length to multibyte char boundary */
          key_part_length-= key_part_length % sql_field->charset->mbmaxlen;
        }
        else
        {
          if (key->type == Key::UNIQUE)
          {
            is_hash_field_needed= true;
          }
          else
          {
            key_part_length= MY_MIN(max_key_length, file->max_key_part_length());
            my_error(ER_TOO_LONG_KEY, MYF(0), key_part_length);
            DBUG_RETURN(TRUE);
          }
        }
      }
      /* We can not store key_part_length more then 2^16 - 1 in frm */
      if (is_hash_field_needed && column->length > UINT_MAX16)
      {
        my_error(ER_TOO_LONG_KEYPART, MYF(0),  UINT_MAX16);
        DBUG_RETURN(TRUE);
      }
      else
        key_part_info->length= (uint16) key_part_length;
      /* Use packed keys for long strings on the first column */
      if (!((*db_options) & HA_OPTION_NO_PACK_KEYS) &&
          !((create_info->table_options & HA_OPTION_NO_PACK_KEYS)) &&
          (key_part_length >= KEY_DEFAULT_PACK_LENGTH &&
           (sql_field->real_field_type() == MYSQL_TYPE_STRING ||
            sql_field->real_field_type() == MYSQL_TYPE_VARCHAR ||
            f_is_blob(sql_field->pack_flag))) && !is_hash_field_needed)
      {
        if ((column_nr == 0 && f_is_blob(sql_field->pack_flag)) ||
            sql_field->real_field_type() == MYSQL_TYPE_VARCHAR)
          key_info->flags|= HA_BINARY_PACK_KEY | HA_VAR_LENGTH_KEY;
        else
          key_info->flags|= HA_PACK_KEY;
      }
      /* Check if the key segment is partial, set the key flag accordingly */
      if (key_part_length != sql_field->key_length &&
          key_part_length != sql_field->type_handler()->max_octet_length())
        key_info->flags|= HA_KEY_HAS_PART_KEY_SEG;

      key_length+= key_part_length;
      key_part_info++;

      /* Create the key name based on the first column (if not given) */
      if (column_nr == 0)
      {
	if (key->type == Key::PRIMARY)
	{
	  if (primary_key)
	  {
	    my_message(ER_MULTIPLE_PRI_KEY, ER_THD(thd, ER_MULTIPLE_PRI_KEY),
                       MYF(0));
	    DBUG_RETURN(TRUE);
	  }
	  key_name=primary_key_name;
	  primary_key=1;
	}
	else if (!(key_name= key->name.str))
	  key_name=make_unique_key_name(thd, sql_field->field_name.str,
					*key_info_buffer, key_info);
	if (check_if_keyname_exists(key_name, *key_info_buffer, key_info))
	{
	  my_error(ER_DUP_KEYNAME, MYF(0), key_name);
	  DBUG_RETURN(TRUE);
	}
	key_info->name.str= (char*) key_name;
        key_info->name.length= strlen(key_name);
      }
    }
    if (!key_info->name.str || check_column_name(key_info->name.str))
    {
      my_error(ER_WRONG_NAME_FOR_INDEX, MYF(0), key_info->name.str);
      DBUG_RETURN(TRUE);
    }
    if (key->type == Key::UNIQUE && !(key_info->flags & HA_NULL_PART_KEY))
      unique_key=1;
    key_info->key_length=(uint16) key_length;
    if (key_info->key_length > max_key_length && key->type == Key::UNIQUE)
      is_hash_field_needed= true;
    if (key_length > max_key_length && key->type != Key::FULLTEXT &&
        !is_hash_field_needed)
    {
      my_error(ER_TOO_LONG_KEY, MYF(0), max_key_length);
      DBUG_RETURN(TRUE);
    }

    if (is_hash_field_needed && key_info->algorithm != HA_KEY_ALG_UNDEF &&
       key_info->algorithm != HA_KEY_ALG_HASH )
    {
      my_error(ER_TOO_LONG_KEY, MYF(0), max_key_length);
      DBUG_RETURN(TRUE);
    }
    if (is_hash_field_needed ||
        (key_info->algorithm == HA_KEY_ALG_HASH &&
         key->type != Key::PRIMARY &&
         key_info->flags & HA_NOSAME &&
         !(file->ha_table_flags() & HA_CAN_HASH_KEYS ) &&
         file->ha_table_flags() & HA_CAN_VIRTUAL_COLUMNS))
    {
      Create_field *hash_fld= add_hash_field(thd, &alter_info->create_list,
                                             key_info);
      if (!hash_fld)
        DBUG_RETURN(TRUE);
      hash_fld->offset= record_offset;
      hash_fld->charset= create_info->default_table_charset;
      record_offset+= hash_fld->pack_length;
      if (key_info->flags & HA_NULL_PART_KEY)
        null_fields++;
      else
      {
        hash_fld->flags|= NOT_NULL_FLAG;
        hash_fld->pack_flag&= ~FIELDFLAG_MAYBE_NULL;
      }
    }
    if (validate_comment_length(thd, &key->key_create_info.comment,
                                INDEX_COMMENT_MAXLEN,
                                ER_TOO_LONG_INDEX_COMMENT,
                                key_info->name.str))
       DBUG_RETURN(TRUE);

    key_info->comment.length= key->key_create_info.comment.length;
    if (key_info->comment.length > 0)
    {
      key_info->flags|= HA_USES_COMMENT;
      key_info->comment.str= key->key_create_info.comment.str;
    }

    // Check if a duplicate index is defined.
    check_duplicate_key(thd, key, key_info, &alter_info->key_list);
    key_info++;
  }

  if (!unique_key && !primary_key && !create_info->sequence &&
      (file->ha_table_flags() & HA_REQUIRE_PRIMARY_KEY))
  {
    my_message(ER_REQUIRES_PRIMARY_KEY, ER_THD(thd, ER_REQUIRES_PRIMARY_KEY),
               MYF(0));
    DBUG_RETURN(TRUE);
  }
  if (auto_increment > 0)
  {
    my_message(ER_WRONG_AUTO_KEY, ER_THD(thd, ER_WRONG_AUTO_KEY), MYF(0));
    DBUG_RETURN(TRUE);
  }
  /* Sort keys in optimized order */
  my_qsort((uchar*) *key_info_buffer, *key_count, sizeof(KEY),
	   (qsort_cmp) sort_keys);
  create_info->null_bits= null_fields;

  /* Check fields. */
  it.rewind();
  while ((sql_field=it++))
  {
    Field::utype type= (Field::utype) MTYP_TYPENR(sql_field->unireg_check);

    /*
      Set NO_DEFAULT_VALUE_FLAG if this field doesn't have a default value and
      it is NOT NULL, not an AUTO_INCREMENT field, not a TIMESTAMP and not
      updated trough a NOW() function.
    */
    if (!sql_field->default_value &&
        !sql_field->has_default_function() &&
        (sql_field->flags & NOT_NULL_FLAG) &&
        (!sql_field->is_timestamp_type() ||
         opt_explicit_defaults_for_timestamp)&&
        !sql_field->vers_sys_field())
    {
      sql_field->flags|= NO_DEFAULT_VALUE_FLAG;
      sql_field->pack_flag|= FIELDFLAG_NO_DEFAULT;
    }

    if (thd->variables.sql_mode & MODE_NO_ZERO_DATE &&
        !sql_field->default_value && !sql_field->vcol_info &&
        !sql_field->vers_sys_field() &&
        sql_field->is_timestamp_type() &&
        !opt_explicit_defaults_for_timestamp &&
        (sql_field->flags & NOT_NULL_FLAG) &&
        (type == Field::NONE || type == Field::TIMESTAMP_UN_FIELD))
    {
      /*
        An error should be reported if:
          - NO_ZERO_DATE SQL mode is active;
          - there is no explicit DEFAULT clause (default column value);
          - this is a TIMESTAMP column;
          - the column is not NULL;
          - this is not the DEFAULT CURRENT_TIMESTAMP column.

        In other words, an error should be reported if
          - NO_ZERO_DATE SQL mode is active;
          - the column definition is equivalent to
            'column_name TIMESTAMP DEFAULT 0'.
      */

      my_error(ER_INVALID_DEFAULT, MYF(0), sql_field->field_name.str);
      DBUG_RETURN(TRUE);
    }
    if (sql_field->invisible == INVISIBLE_USER &&
        sql_field->flags & NOT_NULL_FLAG &&
        sql_field->flags & NO_DEFAULT_VALUE_FLAG)
    {
      my_error(ER_INVISIBLE_NOT_NULL_WITHOUT_DEFAULT, MYF(0),
                          sql_field->field_name.str);
      DBUG_RETURN(TRUE);
    }
  }

  /* Check table level constraints */
  create_info->check_constraint_list= &alter_info->check_constraint_list;
  {
    List_iterator_fast<Virtual_column_info> c_it(alter_info->check_constraint_list);
    Virtual_column_info *check;
    while ((check= c_it++))
    {
      if (!check->name.length || check->automatic_name)
        continue;

      {
        /* Check that there's no repeating table CHECK constraint names. */
        List_iterator_fast<Virtual_column_info>
          dup_it(alter_info->check_constraint_list);
        const Virtual_column_info *dup_check;
        while ((dup_check= dup_it++) && dup_check != check)
        {
          if (!dup_check->name.length || dup_check->automatic_name)
            continue;
          if (!lex_string_cmp(system_charset_info,
                              &check->name, &dup_check->name))
          {
            my_error(ER_DUP_CONSTRAINT_NAME, MYF(0), "CHECK", check->name.str);
            DBUG_RETURN(TRUE);
          }
        }
      }

      /* Check that there's no repeating key constraint names. */
      List_iterator_fast<Key> key_it(alter_info->key_list);
      while (const Key *key= key_it++)
      {
        /*
          Not all keys considered to be the CONSTRAINT
          Noly Primary Key UNIQUE and Foreign keys.
        */
        if (key->type != Key::PRIMARY && key->type != Key::UNIQUE &&
            key->type != Key::FOREIGN_KEY)
          continue;

        if (check->name.length == key->name.length &&
            my_strcasecmp(system_charset_info,
              check->name.str, key->name.str) == 0)
        {
          my_error(ER_DUP_CONSTRAINT_NAME, MYF(0), "CHECK", check->name.str);
          DBUG_RETURN(TRUE);
        }
      }

      if (check_string_char_length(&check->name, 0, NAME_CHAR_LEN,
                                   system_charset_info, 1))
      {
        my_error(ER_TOO_LONG_IDENT, MYF(0), check->name.str);
        DBUG_RETURN(TRUE);
      }
      if (check_expression(check, &check->name, VCOL_CHECK_TABLE))
        DBUG_RETURN(TRUE);
    }
  }

  /* Give warnings for not supported table options */
  extern handlerton *maria_hton;
  if (file->partition_ht() != maria_hton && create_info->transactional &&
      !file->has_transaction_manager())
      push_warning_printf(thd, Sql_condition::WARN_LEVEL_WARN,
                          ER_ILLEGAL_HA_CREATE_OPTION,
                          ER_THD(thd, ER_ILLEGAL_HA_CREATE_OPTION),
                          file->engine_name()->str,
                          "TRANSACTIONAL=1");

  if (parse_option_list(thd, file->partition_ht(), &create_info->option_struct,
                          &create_info->option_list,
                          file->partition_ht()->table_options, FALSE,
                          thd->mem_root))
      DBUG_RETURN(TRUE);

  DBUG_RETURN(FALSE);
}

/**
  check comment length of table, column, index and partition

  If comment lenght is more than the standard length
  truncate it and store the comment lenght upto the standard
  comment length size

  @param          thd             Thread handle
  @param[in,out]  comment         Comment
  @param          max_len         Maximum allowed comment length
  @param          err_code        Error message
  @param          name            Name of commented object

  @return Operation status
    @retval       true            Error found
    @retval       false           On Success
*/
bool validate_comment_length(THD *thd, LEX_CSTRING *comment, size_t max_len,
                             uint err_code, const char *name)
{
  DBUG_ENTER("validate_comment_length");
  if (comment->length == 0)
    DBUG_RETURN(false);

  size_t tmp_len=
      Well_formed_prefix(system_charset_info, *comment, max_len).length();
  if (tmp_len < comment->length)
  {
#if MARIADB_VERSION_ID < 100500
    if (comment->length <= max_len)
    {
      if (thd->is_strict_mode())
      {
         my_error(ER_INVALID_CHARACTER_STRING, MYF(0),
                  system_charset_info->csname, comment->str);
         DBUG_RETURN(true);
      }
      push_warning_printf(thd, Sql_condition::WARN_LEVEL_WARN,
                          ER_INVALID_CHARACTER_STRING,
                          ER_THD(thd, ER_INVALID_CHARACTER_STRING),
                          system_charset_info->csname, comment->str);
      comment->length= tmp_len;
      DBUG_RETURN(false);
    }
#else
#error do it in TEXT_STRING_sys
#endif
    if (thd->is_strict_mode())
    {
       my_error(err_code, MYF(0), name, static_cast<ulong>(max_len));
       DBUG_RETURN(true);
    }
    push_warning_printf(thd, Sql_condition::WARN_LEVEL_WARN, err_code,
                        ER_THD(thd, err_code), name,
                        static_cast<ulong>(max_len));
    comment->length= tmp_len;
  }
  DBUG_RETURN(false);
}


/*
  Set table default charset, if not set

  SYNOPSIS
    set_table_default_charset()
    create_info        Table create information

  DESCRIPTION
    If the table character set was not given explicitly,
    let's fetch the database default character set and
    apply it to the table.
*/

static void set_table_default_charset(THD *thd, HA_CREATE_INFO *create_info,
                                      const LEX_CSTRING &db)
{
  /*
    If the table character set was not given explicitly,
    let's fetch the database default character set and
    apply it to the table.
  */
  if (!create_info->default_table_charset)
  {
    Schema_specification_st db_info;

    load_db_opt_by_name(thd, db.str, &db_info);

    create_info->default_table_charset= db_info.default_table_charset;
  }
}


/*
  Extend long VARCHAR fields to blob & prepare field if it's a blob

  SYNOPSIS
    prepare_blob_field()

  RETURN
    0	ok
    1	Error (sql_field can't be converted to blob)
        In this case the error is given
*/

bool Column_definition::prepare_blob_field(THD *thd)
{
  DBUG_ENTER("Column_definition::prepare_blob_field");

  if (length > MAX_FIELD_VARCHARLENGTH && !(flags & BLOB_FLAG))
  {
    /* Convert long VARCHAR columns to TEXT or BLOB */
    char warn_buff[MYSQL_ERRMSG_SIZE];

    if (thd->is_strict_mode())
    {
      my_error(ER_TOO_BIG_FIELDLENGTH, MYF(0), field_name.str,
               static_cast<ulong>(MAX_FIELD_VARCHARLENGTH / charset->mbmaxlen));
      DBUG_RETURN(1);
    }
    set_handler(&type_handler_blob);
    flags|= BLOB_FLAG;
    my_snprintf(warn_buff, sizeof(warn_buff), ER_THD(thd, ER_AUTO_CONVERT),
                field_name.str,
                (charset == &my_charset_bin) ? "VARBINARY" : "VARCHAR",
                (charset == &my_charset_bin) ? "BLOB" : "TEXT");
    push_warning(thd, Sql_condition::WARN_LEVEL_NOTE, ER_AUTO_CONVERT,
                 warn_buff);
  }

  if ((flags & BLOB_FLAG) && length)
  {
    if (real_field_type() == FIELD_TYPE_BLOB ||
        real_field_type() == FIELD_TYPE_TINY_BLOB ||
        real_field_type() == FIELD_TYPE_MEDIUM_BLOB)
    {
      /* The user has given a length to the blob column */
      set_handler(Type_handler::blob_type_handler((uint) length));
      pack_length= type_handler()->calc_pack_length(0);
    }
    length= key_length= 0;
  }
  DBUG_RETURN(0);
}


/*
  Preparation of Create_field for SP function return values.
  Based on code used in the inner loop of mysql_prepare_create_table()
  above.

  SYNOPSIS
    sp_prepare_create_field()
    thd                 Thread object
    mem_root            Memory root to allocate components on (e.g. interval)

  DESCRIPTION
    Prepares the field structures for field creation.

*/

bool Column_definition::sp_prepare_create_field(THD *thd, MEM_ROOT *mem_root)
{
  return prepare_stage1(thd, mem_root, NULL, HA_CAN_GEOMETRY) ||
         prepare_stage2(NULL, HA_CAN_GEOMETRY);
}


static bool vers_prepare_keys(THD *thd, HA_CREATE_INFO *create_info,
                         Alter_info *alter_info, KEY **key_info, uint key_count)
{
  DBUG_ASSERT(create_info->versioned());

  const char *row_start_field= create_info->vers_info.as_row.start;
  DBUG_ASSERT(row_start_field);
  const char *row_end_field= create_info->vers_info.as_row.end;
  DBUG_ASSERT(row_end_field);

  List_iterator<Key> key_it(alter_info->key_list);
  Key *key= NULL;
  while ((key=key_it++))
  {
    if (key->type != Key::PRIMARY && key->type != Key::UNIQUE)
      continue;

    Key_part_spec *key_part= NULL;
    List_iterator<Key_part_spec> part_it(key->columns);
    while ((key_part=part_it++))
    {
      if (!my_strcasecmp(system_charset_info,
                         row_start_field,
                         key_part->field_name.str) ||

          !my_strcasecmp(system_charset_info,
                         row_end_field,
                         key_part->field_name.str))
        break;
    }
    if (key_part)
      continue; // Key already contains Sys_start or Sys_end

    Key_part_spec *row_end=
        new (thd->mem_root) Key_part_spec(&create_info->vers_info.as_row.end, 0,
                                          true);
    key->columns.push_back(row_end);
  }

  return false;
}

handler *mysql_create_frm_image(THD *thd, const LEX_CSTRING &db,
                                const LEX_CSTRING &table_name,
                                HA_CREATE_INFO *create_info,
                                Alter_info *alter_info, int create_table_mode,
                                KEY **key_info, uint *key_count,
                                LEX_CUSTRING *frm)
{
  uint		db_options;
  handler       *file;
  DBUG_ENTER("mysql_create_frm_image");

  if (!alter_info->create_list.elements)
  {
    my_error(ER_TABLE_MUST_HAVE_COLUMNS, MYF(0));
    DBUG_RETURN(NULL);
  }

  set_table_default_charset(thd, create_info, db);

  db_options= create_info->table_options_with_row_type();

  if (unlikely(!(file= get_new_handler((TABLE_SHARE*) 0, thd->mem_root,
                                       create_info->db_type))))
    DBUG_RETURN(NULL);

#ifdef WITH_PARTITION_STORAGE_ENGINE
  partition_info *part_info= thd->work_part_info;

  if (!part_info && create_info->db_type->partition_flags &&
      (create_info->db_type->partition_flags() & HA_USE_AUTO_PARTITION))
  {
    /*
      Table is not defined as a partitioned table but the engine handles
      all tables as partitioned. The handler will set up the partition info
      object with the default settings.
    */
    thd->work_part_info= part_info= new partition_info();
    if (unlikely(!part_info))
      goto err;

    file->set_auto_partitions(part_info);
    part_info->default_engine_type= create_info->db_type;
    part_info->is_auto_partitioned= TRUE;
  }
  if (part_info)
  {
    /*
      The table has been specified as a partitioned table.
      If this is part of an ALTER TABLE the handler will be the partition
      handler but we need to specify the default handler to use for
      partitions also in the call to check_partition_info. We transport
      this information in the default_db_type variable, it is either
      DB_TYPE_DEFAULT or the engine set in the ALTER TABLE command.
    */
    handlerton *part_engine_type= create_info->db_type;
    char *part_syntax_buf;
    uint syntax_len;
    handlerton *engine_type;
    List_iterator<partition_element> part_it(part_info->partitions);
    partition_element *part_elem;

    while ((part_elem= part_it++))
    {
      if (part_elem->part_comment)
      {
        LEX_CSTRING comment= { part_elem->part_comment,
                               strlen(part_elem->part_comment)
        };
        if (validate_comment_length(thd, &comment,
                                     TABLE_PARTITION_COMMENT_MAXLEN,
                                     ER_TOO_LONG_TABLE_PARTITION_COMMENT,
                                     part_elem->partition_name))
          DBUG_RETURN(NULL);
        /* cut comment length. Safe to do in all cases */
        ((char*)part_elem->part_comment)[comment.length]= '\0';
      }
      if (part_elem->subpartitions.elements)
      {
        List_iterator<partition_element> sub_it(part_elem->subpartitions);
        partition_element *subpart_elem;
        while ((subpart_elem= sub_it++))
        {
          if (subpart_elem->part_comment)
          {
            LEX_CSTRING comment= {
              subpart_elem->part_comment, strlen(subpart_elem->part_comment)
            };
            if (validate_comment_length(thd, &comment,
                                         TABLE_PARTITION_COMMENT_MAXLEN,
                                         ER_TOO_LONG_TABLE_PARTITION_COMMENT,
                                         subpart_elem->partition_name))
              DBUG_RETURN(NULL);
            /* cut comment length. Safe to do in all cases */
            ((char*)subpart_elem->part_comment)[comment.length]= '\0';
          }
        }
      }
    } 

    if (create_info->tmp_table())
    {
      my_error(ER_PARTITION_NO_TEMPORARY, MYF(0));
      goto err;
    }
    if ((part_engine_type == partition_hton) &&
        part_info->default_engine_type)
    {
      /*
        This only happens at ALTER TABLE.
        default_engine_type was assigned from the engine set in the ALTER
        TABLE command.
      */
      ;
    }
    else
    {
      if (create_info->used_fields & HA_CREATE_USED_ENGINE)
      {
        part_info->default_engine_type= create_info->db_type;
      }
      else
      {
        if (part_info->default_engine_type == NULL)
        {
          part_info->default_engine_type= ha_default_handlerton(thd);
        }
      }
    }
    DBUG_PRINT("info", ("db_type = %s create_info->db_type = %s",
             ha_resolve_storage_engine_name(part_info->default_engine_type),
             ha_resolve_storage_engine_name(create_info->db_type)));
    if (part_info->check_partition_info(thd, &engine_type, file,
                                        create_info, FALSE))
      goto err;
    part_info->default_engine_type= engine_type;

    if (part_info->vers_info && !create_info->versioned())
    {
      my_error(ER_VERS_NOT_VERSIONED, MYF(0), table_name.str);
      goto err;
    }

    /*
      We reverse the partitioning parser and generate a standard format
      for syntax stored in frm file.
    */
    part_syntax_buf= generate_partition_syntax_for_frm(thd, part_info,
                                      &syntax_len, create_info, alter_info);
    if (!part_syntax_buf)
      goto err;
    part_info->part_info_string= part_syntax_buf;
    part_info->part_info_len= syntax_len;
    if ((!(engine_type->partition_flags &&
           ((engine_type->partition_flags() & HA_CAN_PARTITION) ||
            (part_info->part_type == VERSIONING_PARTITION &&
            engine_type->partition_flags() & HA_ONLY_VERS_PARTITION))
          )) ||
        create_info->db_type == partition_hton)
    {
      /*
        The handler assigned to the table cannot handle partitioning.
        Assign the partition handler as the handler of the table.
      */
      DBUG_PRINT("info", ("db_type: %s",
                        ha_resolve_storage_engine_name(create_info->db_type)));
      delete file;
      create_info->db_type= partition_hton;
      if (!(file= get_ha_partition(part_info)))
        DBUG_RETURN(NULL);

      /*
        If we have default number of partitions or subpartitions we
        might require to set-up the part_info object such that it
        creates a proper .par file. The current part_info object is
        only used to create the frm-file and .par-file.
      */
      if (part_info->use_default_num_partitions &&
          part_info->num_parts &&
          (int)part_info->num_parts !=
          file->get_default_no_partitions(create_info))
      {
        uint i;
        List_iterator<partition_element> part_it(part_info->partitions);
        part_it++;
        DBUG_ASSERT(thd->lex->sql_command != SQLCOM_CREATE_TABLE);
        for (i= 1; i < part_info->partitions.elements; i++)
          (part_it++)->part_state= PART_TO_BE_DROPPED;
      }
      else if (part_info->is_sub_partitioned() &&
               part_info->use_default_num_subpartitions &&
               part_info->num_subparts &&
               (int)part_info->num_subparts !=
                 file->get_default_no_partitions(create_info))
      {
        DBUG_ASSERT(thd->lex->sql_command != SQLCOM_CREATE_TABLE);
        part_info->num_subparts= file->get_default_no_partitions(create_info);
      }
    }
    else if (create_info->db_type != engine_type)
    {
      /*
        We come here when we don't use a partitioned handler.
        Since we use a partitioned table it must be "native partitioned".
        We have switched engine from defaults, most likely only specified
        engines in partition clauses.
      */
      delete file;
      if (unlikely(!(file= get_new_handler((TABLE_SHARE*) 0, thd->mem_root,
                                           engine_type))))
        DBUG_RETURN(NULL);
    }
  }
  /*
    Unless table's storage engine supports partitioning natively
    don't allow foreign keys on partitioned tables (they won't
    work work even with InnoDB beneath of partitioning engine).
    If storage engine handles partitioning natively (like NDB)
    foreign keys support is possible, so we let the engine decide.
  */
  if (create_info->db_type == partition_hton)
  {
    List_iterator_fast<Key> key_iterator(alter_info->key_list);
    Key *key;
    while ((key= key_iterator++))
    {
      if (key->type == Key::FOREIGN_KEY)
      {
        my_error(ER_FOREIGN_KEY_ON_PARTITIONED, MYF(0));
        goto err;
      }
    }
  }
#endif

  if (create_info->versioned())
  {
    if(vers_prepare_keys(thd, create_info, alter_info, key_info,
                                *key_count))
      goto err;
  }

  if (mysql_prepare_create_table(thd, create_info, alter_info, &db_options,
                                 file, key_info, key_count, create_table_mode))
    goto err;
  create_info->table_options=db_options;

  *frm= build_frm_image(thd, table_name, create_info,
                        alter_info->create_list, *key_count,
                        *key_info, file);

  if (frm->str)
    DBUG_RETURN(file);

err:
  delete file;
  DBUG_RETURN(NULL);
}


/**
  Create a table

  @param thd                 Thread object
  @param orig_db             Database for error messages
  @param orig_table_name     Table name for error messages
                             (it's different from table_name for ALTER TABLE)
  @param db                  Database
  @param table_name          Table name
  @param path                Path to table (i.e. to its .FRM file without
                             the extension).
  @param create_info         Create information (like MAX_ROWS)
  @param alter_info          Description of fields and keys for new table
  @param create_table_mode   C_ORDINARY_CREATE, C_ALTER_TABLE, C_ASSISTED_DISCOVERY
                             or any positive number (for C_CREATE_SELECT).
  @param[out] is_trans       Identifies the type of engine where the table
                             was created: either trans or non-trans.
  @param[out] key_info       Array of KEY objects describing keys in table
                             which was created.
  @param[out] key_count      Number of keys in table which was created.

  If one creates a temporary table, its is automatically opened and its
  TABLE_SHARE is added to THD::all_temp_tables list.

  Note that this function assumes that caller already have taken
  exclusive metadata lock on table being created or used some other
  way to ensure that concurrent operations won't intervene.
  mysql_create_table() is a wrapper that can be used for this.

  @retval 0 OK
  @retval 1 error
  @retval -1 table existed but IF NOT EXISTS was used
*/

static
int create_table_impl(THD *thd, const LEX_CSTRING &orig_db,
                      const LEX_CSTRING &orig_table_name,
                      const LEX_CSTRING &db, const LEX_CSTRING &table_name,
                      const char *path, const DDL_options_st options,
                      HA_CREATE_INFO *create_info, Alter_info *alter_info,
                      int create_table_mode, bool *is_trans, KEY **key_info,
                      uint *key_count, LEX_CUSTRING *frm)
{
  LEX_CSTRING	*alias;
  handler	*file= 0;
  int		error= 1;
  bool          frm_only= create_table_mode == C_ALTER_TABLE_FRM_ONLY;
  bool          internal_tmp_table= create_table_mode == C_ALTER_TABLE || frm_only;
  DBUG_ENTER("mysql_create_table_no_lock");
  DBUG_PRINT("enter", ("db: '%s'  table: '%s'  tmp: %d  path: %s",
                       db.str, table_name.str, internal_tmp_table, path));

  if (fix_constraints_names(thd, &alter_info->check_constraint_list,
                            create_info))
    DBUG_RETURN(1);

  if (thd->variables.sql_mode & MODE_NO_DIR_IN_CREATE)
  {
    if (create_info->data_file_name)
      push_warning_printf(thd, Sql_condition::WARN_LEVEL_WARN,
                          WARN_OPTION_IGNORED,
                          ER_THD(thd, WARN_OPTION_IGNORED),
                          "DATA DIRECTORY");
    if (create_info->index_file_name)
      push_warning_printf(thd, Sql_condition::WARN_LEVEL_WARN,
                          WARN_OPTION_IGNORED,
                          ER_THD(thd, WARN_OPTION_IGNORED),
                          "INDEX DIRECTORY");
    create_info->data_file_name= create_info->index_file_name= 0;
  }
  else
  {
    if (unlikely(error_if_data_home_dir(create_info->data_file_name,
                                        "DATA DIRECTORY")) ||
        unlikely(error_if_data_home_dir(create_info->index_file_name,
                                        "INDEX DIRECTORY")) ||
        unlikely(check_partition_dirs(thd->lex->part_info)))
      goto err;
  }

  alias= const_cast<LEX_CSTRING*>(table_case_name(create_info, &table_name));

  /* Check if table exists */
  if (create_info->tmp_table())
  {
    /*
      If a table exists, it must have been pre-opened. Try looking for one
      in-use in THD::all_temp_tables list of TABLE_SHAREs.
    */
    TABLE *tmp_table= thd->find_temporary_table(db.str, table_name.str);

    if (tmp_table)
    {
      bool table_creation_was_logged= tmp_table->s->table_creation_was_logged;
      if (options.or_replace())
      {
        /*
          We are using CREATE OR REPLACE on an existing temporary table
          Remove the old table so that we can re-create it.
        */
        if (thd->drop_temporary_table(tmp_table, NULL, true))
          goto err;
      }
      else if (options.if_not_exists())
        goto warn;
      else
      {
        my_error(ER_TABLE_EXISTS_ERROR, MYF(0), alias->str);
        goto err;
      }
      /*
        We have to log this query, even if it failed later to ensure the
        drop is done.
      */
      if (table_creation_was_logged)
      {
        thd->variables.option_bits|= OPTION_KEEP_LOG;
        thd->log_current_statement= 1;
        create_info->table_was_deleted= 1;
      }
    }
  }
  else
  {
    if (!internal_tmp_table && ha_table_exists(thd, &db, &table_name))
    {
      if (options.or_replace())
      {
        (void) delete_statistics_for_table(thd, &db, &table_name);

        TABLE_LIST table_list;
        table_list.init_one_table(&db, &table_name, 0, TL_WRITE_ALLOW_WRITE);
        table_list.table= create_info->table;

        if (check_if_log_table(&table_list, TRUE, "CREATE OR REPLACE"))
          goto err;
        
        /*
          Rollback the empty transaction started in mysql_create_table()
          call to open_and_lock_tables() when we are using LOCK TABLES.
        */
        (void) trans_rollback_stmt(thd);
        /* Remove normal table without logging. Keep tables locked */
        if (mysql_rm_table_no_locks(thd, &table_list, 0, 0, 0, 0, 1, 1))
          goto err;

        /*
          We have to log this query, even if it failed later to ensure the
          drop is done.
        */
        thd->variables.option_bits|= OPTION_KEEP_LOG;
        thd->log_current_statement= 1;
        create_info->table_was_deleted= 1;
        DBUG_EXECUTE_IF("send_kill_after_delete", thd->set_killed(KILL_QUERY); );

        /*
          Restart statement transactions for the case of CREATE ... SELECT.
        */
        if (thd->lex->first_select_lex()->item_list.elements &&
            restart_trans_for_tables(thd, thd->lex->query_tables))
          goto err;
      }
      else if (options.if_not_exists())
        goto warn;
      else
      {
        my_error(ER_TABLE_EXISTS_ERROR, MYF(0), table_name.str);
        goto err;
      }
    }
  }

  THD_STAGE_INFO(thd, stage_creating_table);

  if (check_engine(thd, orig_db.str, orig_table_name.str, create_info))
    goto err;

  if (create_table_mode == C_ASSISTED_DISCOVERY)
  {
    /* check that it's used correctly */
    DBUG_ASSERT(alter_info->create_list.elements == 0);
    DBUG_ASSERT(alter_info->key_list.elements == 0);

    TABLE_SHARE share;
    handlerton *hton= create_info->db_type;
    int ha_err;
    Field *no_fields= 0;

    if (!hton->discover_table_structure)
    {
      my_error(ER_TABLE_MUST_HAVE_COLUMNS, MYF(0));
      goto err;
    }

    init_tmp_table_share(thd, &share, db.str, 0, table_name.str, path);

    /* prepare everything for discovery */
    share.field= &no_fields;
    share.db_plugin= ha_lock_engine(thd, hton);
    share.option_list= create_info->option_list;
    share.connect_string= create_info->connect_string;

    if (parse_engine_table_options(thd, hton, &share))
      goto err;

    ha_err= hton->discover_table_structure(hton, thd, &share, create_info);

    /*
      if discovery failed, the plugin will be auto-unlocked, as it
      was locked on the THD, see above.
      if discovery succeeded, the plugin was replaced by a globally
      locked plugin, that will be unlocked by free_table_share()
    */
    if (ha_err)
      share.db_plugin= 0; // will be auto-freed, locked above on the THD

    free_table_share(&share);

    if (ha_err)
    {
      my_error(ER_GET_ERRNO, MYF(0), ha_err, hton_name(hton)->str);
      goto err;
    }
  }
  else
  {
    file= mysql_create_frm_image(thd, orig_db, orig_table_name, create_info,
                                 alter_info, create_table_mode, key_info,
                                 key_count, frm);
    /*
    TODO: remove this check of thd->is_error() (now it intercept
    errors in some val_*() methoids and bring some single place to
    such error interception).
    */
    if (!file || thd->is_error())
      goto err;

    if (thd->variables.keep_files_on_create)
      create_info->options|= HA_CREATE_KEEP_FILES;

    if (file->ha_create_partitioning_metadata(path, NULL, CHF_CREATE_FLAG))
      goto err;

    if (!frm_only)
    {
      if (ha_create_table(thd, path, db.str, table_name.str, create_info, frm))
      {
        file->ha_create_partitioning_metadata(path, NULL, CHF_DELETE_FLAG);
        deletefrm(path);
        goto err;
      }
    }
  }

  create_info->table= 0;
  if (!frm_only && create_info->tmp_table())
  {
    TABLE *table= thd->create_and_open_tmp_table(frm, path, db.str,
                                                 table_name.str,
                                                 false);

    if (!table)
    {
      (void) thd->rm_temporary_table(create_info->db_type, path);
      goto err;
    }

    if (is_trans != NULL)
      *is_trans= table->file->has_transactions();

    thd->thread_specific_used= TRUE;
    create_info->table= table;                  // Store pointer to table
  }

  error= 0;
err:
  THD_STAGE_INFO(thd, stage_after_create);
  delete file;
  DBUG_PRINT("exit", ("return: %d", error));
  DBUG_RETURN(error);

warn:
  error= -1;
  push_warning_printf(thd, Sql_condition::WARN_LEVEL_NOTE,
                      ER_TABLE_EXISTS_ERROR,
                      ER_THD(thd, ER_TABLE_EXISTS_ERROR),
                      alias->str);
  goto err;
}

/**
  Simple wrapper around create_table_impl() to be used
  in various version of CREATE TABLE statement.

  @result
    1 unspefied error
    2 error; Don't log create statement
    0 ok
    -1 Table was used with IF NOT EXISTS and table existed (warning, not error)
*/

int mysql_create_table_no_lock(THD *thd, const LEX_CSTRING *db,
                               const LEX_CSTRING *table_name,
                               Table_specification_st *create_info,
                               Alter_info *alter_info, bool *is_trans,
                               int create_table_mode, TABLE_LIST *table_list)
{
  KEY *not_used_1;
  uint not_used_2;
  int res;
  char path[FN_REFLEN + 1];
  LEX_CUSTRING frm= {0,0};

  if (create_info->tmp_table())
    build_tmptable_filename(thd, path, sizeof(path));
  else
  {
    int length;
    const LEX_CSTRING *alias= table_case_name(create_info, table_name);
    length= build_table_filename(path, sizeof(path) - 1, db->str, alias->str, "", 0);
    // Check if we hit FN_REFLEN bytes along with file extension.
    if (length+reg_ext_length > FN_REFLEN)
    {
      my_error(ER_IDENT_CAUSES_TOO_LONG_PATH, MYF(0), (int) sizeof(path)-1,
               path);
      return true;
    }
  }

  res= create_table_impl(thd, *db, *table_name, *db, *table_name, path,
                         *create_info, create_info,
                         alter_info, create_table_mode,
                         is_trans, &not_used_1, &not_used_2, &frm);
  my_free(const_cast<uchar*>(frm.str));

  if (!res && create_info->sequence)
  {
    /* Set create_info.table if temporary table */
    if (create_info->tmp_table())
      table_list->table= create_info->table;
    else
      table_list->table= 0;
    res= sequence_insert(thd, thd->lex, table_list);
    if (res)
    {
      DBUG_ASSERT(thd->is_error());
      /* Drop the table as it wasn't completely done */
      if (!mysql_rm_table_no_locks(thd, table_list, 1,
                                   create_info->tmp_table(),
                                   false, true /* Sequence*/,
                                   true /* Don't log_query */,
                                   true /* Don't free locks */ ))
      {
        /*
          From the user point of view, the table creation failed
          We return 2 to indicate that this statement doesn't have
          to be logged.
        */
        res= 2;
      }
    }
  }

  return res;
}

/**
  Implementation of SQLCOM_CREATE_TABLE.

  Take the metadata locks (including a shared lock on the affected
  schema) and create the table. Is written to be called from
  mysql_execute_command(), to which it delegates the common parts
  with other commands (i.e. implicit commit before and after,
  close of thread tables.
*/

bool mysql_create_table(THD *thd, TABLE_LIST *create_table,
                        Table_specification_st *create_info,
                        Alter_info *alter_info)
{
  bool is_trans= FALSE;
  bool result;
  int create_table_mode;
  TABLE_LIST *pos_in_locked_tables= 0;
  MDL_ticket *mdl_ticket= 0;
  DBUG_ENTER("mysql_create_table");

  DBUG_ASSERT(create_table == thd->lex->query_tables);

  /* Copy temporarily the statement flags to thd for lock_table_names() */
  uint save_thd_create_info_options= thd->lex->create_info.options;
  thd->lex->create_info.options|= create_info->options;

  /* Open or obtain an exclusive metadata lock on table being created  */
  result= open_and_lock_tables(thd, *create_info, create_table, FALSE, 0);

  thd->lex->create_info.options= save_thd_create_info_options;

  if (result)
  {
    /* is_error() may be 0 if table existed and we generated a warning */
    DBUG_RETURN(thd->is_error());
  }
  /* The following is needed only in case of lock tables */
  if ((create_info->table= create_table->table))
  {
    pos_in_locked_tables= create_info->table->pos_in_locked_tables;
    mdl_ticket= create_table->table->mdl_ticket;
  }
  
  /* Got lock. */
  DEBUG_SYNC(thd, "locked_table_name");

  if (alter_info->create_list.elements || alter_info->key_list.elements)
    create_table_mode= C_ORDINARY_CREATE;
  else
    create_table_mode= C_ASSISTED_DISCOVERY;

  if (!opt_explicit_defaults_for_timestamp)
    promote_first_timestamp_column(&alter_info->create_list);

  if (mysql_create_table_no_lock(thd, &create_table->db,
                                 &create_table->table_name, create_info,
                                 alter_info,
                                 &is_trans, create_table_mode,
                                 create_table) > 0)
  {
    result= 1;
    goto err;
  }

  /*
    Check if we are doing CREATE OR REPLACE TABLE under LOCK TABLES
    on a non temporary table
  */
  if (thd->locked_tables_mode && pos_in_locked_tables &&
      create_info->or_replace())
  {
    DBUG_ASSERT(thd->variables.option_bits & OPTION_TABLE_LOCK);
    /*
      Add back the deleted table and re-created table as a locked table
      This should always work as we have a meta lock on the table.
     */
    thd->locked_tables_list.add_back_last_deleted_lock(pos_in_locked_tables);
    if (thd->locked_tables_list.reopen_tables(thd, false))
    {
      thd->locked_tables_list.unlink_all_closed_tables(thd, NULL, 0);
      result= 1;
      goto err;
    }
    else
    {
      TABLE *table= pos_in_locked_tables->table;
      table->mdl_ticket->downgrade_lock(MDL_SHARED_NO_READ_WRITE);
    }
  }

err:
  /* In RBR or readonly server we don't need to log CREATE TEMPORARY TABLE */
  if (!result && create_info->tmp_table() &&
      (thd->is_current_stmt_binlog_format_row() || (opt_readonly && !thd->slave_thread)))
  {
    /* Note that table->s->table_creation_was_logged is not set! */
    DBUG_RETURN(result);
  }

  if (create_info->tmp_table())
    thd->transaction.stmt.mark_created_temp_table();

  /* Write log if no error or if we already deleted a table */
  if (likely(!result) || thd->log_current_statement)
  {
    if (unlikely(result) && create_info->table_was_deleted &&
        pos_in_locked_tables)
    {
      /*
        Possible locked table was dropped. We should remove meta data locks
        associated with it and do UNLOCK_TABLES if no more locked tables.
      */
      thd->locked_tables_list.unlock_locked_table(thd, mdl_ticket);
    }
    else if (likely(!result) && create_info->table)
    {
      /*
        Remember that table creation was logged so that we know if
        we should log a delete of it.
        If create_info->table was not set, it's a normal table and
        table_creation_was_logged will be set when the share is created.
      */
      create_info->table->s->table_creation_was_logged= 1;
    }
    if (unlikely(write_bin_log(thd, result ? FALSE : TRUE, thd->query(),
                               thd->query_length(), is_trans)))
      result= 1;
  }
  DBUG_RETURN(result);
}


/*
** Give the key name after the first field with an optional '_#' after
   @returns
    0        if keyname does not exists
    [1..)    index + 1 of duplicate key name
**/

static int
check_if_keyname_exists(const char *name, KEY *start, KEY *end)
{
  uint i= 1;
  for (KEY *key=start; key != end ; key++, i++)
    if (!my_strcasecmp(system_charset_info, name, key->name.str))
      return i;
  return 0;
}

/**
 Returns 1 if field name exists otherwise 0
*/
static bool
check_if_field_name_exists(const char *name, List<Create_field> * fields)
{
  Create_field *fld;
  List_iterator<Create_field>it(*fields);
  while ((fld = it++))
  {
    if (!my_strcasecmp(system_charset_info, fld->field_name.str, name))
      return 1;
  }
  return 0;
}

static char *
make_unique_key_name(THD *thd, const char *field_name,KEY *start,KEY *end)
{
  char buff[MAX_FIELD_NAME],*buff_end;

  if (!check_if_keyname_exists(field_name,start,end) &&
      my_strcasecmp(system_charset_info,field_name,primary_key_name))
    return (char*) field_name;			// Use fieldname
  buff_end=strmake(buff,field_name, sizeof(buff)-4);

  /*
    Only 3 chars + '\0' left, so need to limit to 2 digit
    This is ok as we can't have more than 100 keys anyway
  */
  for (uint i=2 ; i< 100; i++)
  {
    *buff_end= '_';
    int10_to_str(i, buff_end+1, 10);
    if (!check_if_keyname_exists(buff,start,end))
      return thd->strdup(buff);
  }
  return (char*) "not_specified";		// Should never happen
}

/**
   Make an unique name for constraints without a name
*/

static bool make_unique_constraint_name(THD *thd, LEX_CSTRING *name,
                                        const char *own_name_base,
                                        List<Virtual_column_info> *vcol,
                                        uint *nr)
{
  char buff[MAX_FIELD_NAME], *end;
  List_iterator_fast<Virtual_column_info> it(*vcol);
  end=strmov(buff, own_name_base ? own_name_base : "CONSTRAINT_");
  for (int round= 0;; round++)
  {
    Virtual_column_info *check;
    char *real_end= end;
    if (round == 1 && own_name_base)
        *end++= '_';
    // if own_base_name provided, try it first
    if (round != 0 || !own_name_base)
      real_end= int10_to_str((*nr)++, end, 10);
    it.rewind();
    while ((check= it++))
    {
      if (check->name.str &&
          !my_strcasecmp(system_charset_info, buff, check->name.str))
        break;
    }
    if (!check)                                 // Found unique name
    {
      name->length= (size_t) (real_end - buff);
      name->str= thd->strmake(buff, name->length);
      return (name->str == NULL);
    }
  }
  return FALSE;
}

/**
  INVISIBLE_FULL are internally created. They are completely invisible
  to Alter command (Opposite of SYSTEM_INVISIBLE which throws an
  error when same name column is added by Alter). So in the case of when
  user added a same column name as of INVISIBLE_FULL , we change
  INVISIBLE_FULL column name.
*/
static const
char * make_unique_invisible_field_name(THD *thd, const char *field_name,
                        List<Create_field> *fields)
{
  if (!check_if_field_name_exists(field_name, fields))
    return field_name;
  char buff[MAX_FIELD_NAME], *buff_end;
  buff_end= strmake_buf(buff, field_name);
  if (buff_end - buff < 5)
    return NULL; // Should not happen

  for (uint i=1 ; i < 10000; i++)
  {
    char *real_end= int10_to_str(i, buff_end, 10);
    if (check_if_field_name_exists(buff, fields))
      continue;
    return (const char *)thd->strmake(buff, real_end - buff);
  }
  return NULL; //Should not happen
}

/****************************************************************************
** Alter a table definition
****************************************************************************/

bool operator!=(const MYSQL_TIME &lhs, const MYSQL_TIME &rhs)
{
  return lhs.year != rhs.year || lhs.month != rhs.month || lhs.day != rhs.day ||
         lhs.hour != rhs.hour || lhs.minute != rhs.minute ||
         lhs.second_part != rhs.second_part || lhs.neg != rhs.neg ||
         lhs.time_type != rhs.time_type;
}

/**
  Rename a table.

  @param base      The handlerton handle.
  @param old_db    The old database name.
  @param old_name  The old table name.
  @param new_db    The new database name.
  @param new_name  The new table name.
  @param flags     flags
                   FN_FROM_IS_TMP old_name is temporary.
                   FN_TO_IS_TMP   new_name is temporary.
                   NO_FRM_RENAME  Don't rename the FRM file
                                  but only the table in the storage engine.
                   NO_HA_TABLE    Don't rename table in engine.
                   NO_FK_CHECKS   Don't check FK constraints during rename.

  @return false    OK
  @return true     Error
*/

bool
mysql_rename_table(handlerton *base, const LEX_CSTRING *old_db,
                   const LEX_CSTRING *old_name, const LEX_CSTRING *new_db,
                   const LEX_CSTRING *new_name, uint flags)
{
  THD *thd= current_thd;
  char from[FN_REFLEN + 1], to[FN_REFLEN + 1],
    lc_from[FN_REFLEN + 1], lc_to[FN_REFLEN + 1];
  char *from_base= from, *to_base= to;
  char tmp_name[SAFE_NAME_LEN+1], tmp_db_name[SAFE_NAME_LEN+1];
  handler *file;
  int error=0;
  ulonglong save_bits= thd->variables.option_bits;
  int length;
  DBUG_ENTER("mysql_rename_table");
  DBUG_ASSERT(base);
  DBUG_PRINT("enter", ("old: '%s'.'%s'  new: '%s'.'%s'",
                       old_db->str, old_name->str, new_db->str, new_name->str));

  // Temporarily disable foreign key checks
  if (flags & NO_FK_CHECKS) 
    thd->variables.option_bits|= OPTION_NO_FOREIGN_KEY_CHECKS;

  file= get_new_handler((TABLE_SHARE*) 0, thd->mem_root, base);

  build_table_filename(from, sizeof(from) - 1, old_db->str, old_name->str, "",
                       flags & FN_FROM_IS_TMP);
  length= build_table_filename(to, sizeof(to) - 1, new_db->str, new_name->str, "",
                               flags & FN_TO_IS_TMP);
  // Check if we hit FN_REFLEN bytes along with file extension.
  if (length+reg_ext_length > FN_REFLEN)
  {
    my_error(ER_IDENT_CAUSES_TOO_LONG_PATH, MYF(0), (int) sizeof(to)-1, to);
    DBUG_RETURN(TRUE);
  }

  /*
    If lower_case_table_names == 2 (case-preserving but case-insensitive
    file system) and the storage is not HA_FILE_BASED, we need to provide
    a lowercase file name, but we leave the .frm in mixed case.
   */
  if (lower_case_table_names == 2 && file &&
      !(file->ha_table_flags() & HA_FILE_BASED))
  {
    strmov(tmp_name, old_name->str);
    my_casedn_str(files_charset_info, tmp_name);
    strmov(tmp_db_name, old_db->str);
    my_casedn_str(files_charset_info, tmp_db_name);

    build_table_filename(lc_from, sizeof(lc_from) - 1, tmp_db_name, tmp_name,
                         "", flags & FN_FROM_IS_TMP);
    from_base= lc_from;

    strmov(tmp_name, new_name->str);
    my_casedn_str(files_charset_info, tmp_name);
    strmov(tmp_db_name, new_db->str);
    my_casedn_str(files_charset_info, tmp_db_name);

    build_table_filename(lc_to, sizeof(lc_to) - 1, tmp_db_name, tmp_name, "",
                         flags & FN_TO_IS_TMP);
    to_base= lc_to;
  }

  if (flags & NO_HA_TABLE)
  {
    if (rename_file_ext(from,to,reg_ext))
      error= my_errno;
    (void) file->ha_create_partitioning_metadata(to, from, CHF_RENAME_FLAG);
  }
  else if (!file || likely(!(error=file->ha_rename_table(from_base, to_base))))
  {
    if (!(flags & NO_FRM_RENAME) && unlikely(rename_file_ext(from,to,reg_ext)))
    {
      error=my_errno;
      if (file)
      {
        if (error == ENOENT)
          error= 0; // this is ok if file->ha_rename_table() succeeded
        else
          file->ha_rename_table(to_base, from_base); // Restore old file name
      }
    }
  }
  delete file;

  if (error == HA_ERR_WRONG_COMMAND)
    my_error(ER_NOT_SUPPORTED_YET, MYF(0), "ALTER TABLE");
  else if (error ==  ENOTDIR)
    my_error(ER_BAD_DB_ERROR, MYF(0), new_db->str);
  else if (error)
    my_error(ER_ERROR_ON_RENAME, MYF(0), from, to, error);

  else if (!(flags & FN_IS_TMP))
    mysql_audit_rename_table(thd, old_db, old_name, new_db, new_name);

  /*
    Remove the old table share from the pfs table share array. The new table
    share will be created when the renamed table is first accessed.
   */
  if (likely(error == 0))
  {
    PSI_CALL_drop_table_share(flags & FN_FROM_IS_TMP,
                              old_db->str, (uint)old_db->length,
                              old_name->str, (uint)old_name->length);
  }

  // Restore options bits to the original value
  thd->variables.option_bits= save_bits;

  DBUG_RETURN(error != 0);
}


/*
  Create a table identical to the specified table

  SYNOPSIS
    mysql_create_like_table()
    thd		Thread object
    table       Table list element for target table
    src_table   Table list element for source table
    create_info Create info

  RETURN VALUES
    FALSE OK
    TRUE  error
*/

bool mysql_create_like_table(THD* thd, TABLE_LIST* table,
                             TABLE_LIST* src_table,
                             Table_specification_st *create_info)
{
  Table_specification_st local_create_info;
  TABLE_LIST *pos_in_locked_tables= 0;
  Alter_info local_alter_info;
  Alter_table_ctx local_alter_ctx; // Not used
  int res= 1;
  bool is_trans= FALSE;
  bool do_logging= FALSE;
  uint not_used;
  int create_res;
  DBUG_ENTER("mysql_create_like_table");

#ifdef WITH_WSREP
  if (WSREP(thd) && !thd->wsrep_applier &&
      wsrep_create_like_table(thd, table, src_table, create_info))
  {
    DBUG_RETURN(res);
  }
#endif

  /*
    We the open source table to get its description in HA_CREATE_INFO
    and Alter_info objects. This also acquires a shared metadata lock
    on this table which ensures that no concurrent DDL operation will
    mess with it.
    Also in case when we create non-temporary table open_tables()
    call obtains an exclusive metadata lock on target table ensuring
    that we can safely perform table creation.
    Thus by holding both these locks we ensure that our statement is
    properly isolated from all concurrent operations which matter.
  */

  res= open_tables(thd, *create_info, &thd->lex->query_tables, &not_used, 0);

  if (res)
  {
    /* is_error() may be 0 if table existed and we generated a warning */
    res= thd->is_error();
    goto err;
  }
  /* Ensure we don't try to create something from which we select from */
  if (create_info->or_replace() && !create_info->tmp_table())
  {
    TABLE_LIST *duplicate;
    if ((duplicate= unique_table(thd, table, src_table, 0)))
    {
      update_non_unique_table_error(src_table, "CREATE", duplicate);
      goto err;
    }
  }

  src_table->table->use_all_columns();

  DEBUG_SYNC(thd, "create_table_like_after_open");

  /*
    Fill Table_specification_st and Alter_info with the source table description.
    Set OR REPLACE and IF NOT EXISTS option as in the CREATE TABLE LIKE
    statement.
  */
  local_create_info.init(create_info->create_like_options());
  local_create_info.db_type= src_table->table->s->db_type();
  local_create_info.row_type= src_table->table->s->row_type;
  if (mysql_prepare_alter_table(thd, src_table->table, &local_create_info,
                                &local_alter_info, &local_alter_ctx))
    goto err;
#ifdef WITH_PARTITION_STORAGE_ENGINE
  /* Partition info is not handled by mysql_prepare_alter_table() call. */
  if (src_table->table->part_info)
    thd->work_part_info= src_table->table->part_info->get_clone(thd);
#endif

  /*
    Adjust description of source table before using it for creation of
    target table.

    Similarly to SHOW CREATE TABLE we ignore MAX_ROWS attribute of
    temporary table which represents I_S table.
  */
  if (src_table->schema_table)
    local_create_info.max_rows= 0;
  /* Replace type of source table with one specified in the statement. */
  local_create_info.options&= ~HA_LEX_CREATE_TMP_TABLE;
  local_create_info.options|= create_info->options;
  /* Reset auto-increment counter for the new table. */
  local_create_info.auto_increment_value= 0;
  /*
    Do not inherit values of DATA and INDEX DIRECTORY options from
    the original table. This is documented behavior.
  */
  local_create_info.data_file_name= local_create_info.index_file_name= NULL;

  if (src_table->table->versioned() &&
      local_create_info.vers_info.fix_create_like(local_alter_info, local_create_info,
                                                  *src_table, *table))
  {
    goto err;
  }

  /* The following is needed only in case of lock tables */
  if ((local_create_info.table= thd->lex->query_tables->table))
    pos_in_locked_tables= local_create_info.table->pos_in_locked_tables;    

  res= ((create_res=
         mysql_create_table_no_lock(thd, &table->db, &table->table_name,
                                    &local_create_info, &local_alter_info,
                                    &is_trans, C_ORDINARY_CREATE,
                                    table)) > 0);
  /* Remember to log if we deleted something */
  do_logging= thd->log_current_statement;
  if (res)
    goto err;

  /*
    Check if we are doing CREATE OR REPLACE TABLE under LOCK TABLES
    on a non temporary table
  */
  if (thd->locked_tables_mode && pos_in_locked_tables &&
      create_info->or_replace())
  {
    /*
      Add back the deleted table and re-created table as a locked table
      This should always work as we have a meta lock on the table.
     */
    thd->locked_tables_list.add_back_last_deleted_lock(pos_in_locked_tables);
    if (thd->locked_tables_list.reopen_tables(thd, false))
    {
      thd->locked_tables_list.unlink_all_closed_tables(thd, NULL, 0);
      res= 1;                                   // We got an error
    }
    else
    {
      /*
        Get pointer to the newly opened table. We need this to ensure we
        don't reopen the table when doing statment logging below.
      */
      table->table= pos_in_locked_tables->table;
      table->table->mdl_ticket->downgrade_lock(MDL_SHARED_NO_READ_WRITE);
    }
  }
  else
  {
    /*
      Ensure that we have an exclusive lock on target table if we are creating
      non-temporary table.
    */
    DBUG_ASSERT((create_info->tmp_table()) ||
                thd->mdl_context.is_lock_owner(MDL_key::TABLE, table->db.str,
                                               table->table_name.str,
                                               MDL_EXCLUSIVE));
  }

  DEBUG_SYNC(thd, "create_table_like_before_binlog");

  /*
    We have to write the query before we unlock the tables.
  */
  if (thd->is_current_stmt_binlog_disabled())
    goto err;

  if (thd->is_current_stmt_binlog_format_row())
  {
    /*
       Since temporary tables are not replicated under row-based
       replication, CREATE TABLE ... LIKE ... needs special
       treatement.  We have four cases to consider, according to the
       following decision table:

           ==== ========= ========= ==============================
           Case    Target    Source Write to binary log
           ==== ========= ========= ==============================
           1       normal    normal Original statement
           2       normal temporary Generated statement if the table
                                    was created.
           3    temporary    normal Nothing
           4    temporary temporary Nothing
           ==== ========= ========= ==============================
    */
    if (!(create_info->tmp_table()))
    {
      if (src_table->table->s->tmp_table)               // Case 2
      {
        char buf[2048];
        String query(buf, sizeof(buf), system_charset_info);
        query.length(0);  // Have to zero it since constructor doesn't
        Open_table_context ot_ctx(thd, MYSQL_OPEN_REOPEN |
                                  MYSQL_OPEN_IGNORE_KILLED);
        bool new_table= FALSE; // Whether newly created table is open.

        if (create_res != 0)
        {
          /*
            Table or view with same name already existed and we where using
            IF EXISTS. Continue without logging anything.
          */
          do_logging= 0;
          goto err;
        }
        if (!table->table)
        {
          TABLE_LIST::enum_open_strategy save_open_strategy;
          int open_res;
          /* Force the newly created table to be opened */
          save_open_strategy= table->open_strategy;
          table->open_strategy= TABLE_LIST::OPEN_NORMAL;

          /*
            In order for show_create_table() to work we need to open
            destination table if it is not already open (i.e. if it
            has not existed before). We don't need acquire metadata
            lock in order to do this as we already hold exclusive
            lock on this table. The table will be closed by
            close_thread_table() at the end of this branch.
          */
          open_res= open_table(thd, table, &ot_ctx);
          /* Restore */
          table->open_strategy= save_open_strategy;
          if (open_res)
          {
            res= 1;
            goto err;
          }
          new_table= TRUE;
        }
        /*
          We have to re-test if the table was a view as the view may not
          have been opened until just above.
        */
        if (!table->view)
        {
          /*
            After opening a MERGE table add the children to the query list of
            tables, so that children tables info can be used on "CREATE TABLE"
            statement generation by the binary log.
            Note that placeholders don't have the handler open.
          */
          if (table->table->file->extra(HA_EXTRA_ADD_CHILDREN_LIST))
            goto err;

          /*
            As the reference table is temporary and may not exist on slave, we must
            force the ENGINE to be present into CREATE TABLE.
          */
          create_info->used_fields|= HA_CREATE_USED_ENGINE;

          int result __attribute__((unused))=
            show_create_table(thd, table, &query, create_info, WITH_DB_NAME);

          DBUG_ASSERT(result == 0); // show_create_table() always return 0
          do_logging= FALSE;
          if (write_bin_log(thd, TRUE, query.ptr(), query.length()))
          {
            res= 1;
            do_logging= 0;
            goto err;
          }

          if (new_table)
          {
            DBUG_ASSERT(thd->open_tables == table->table);
            /*
              When opening the table, we ignored the locked tables
              (MYSQL_OPEN_GET_NEW_TABLE). Now we can close the table
              without risking to close some locked table.
            */
            close_thread_table(thd, &thd->open_tables);
          }
        }
      }
      else                                      // Case 1
        do_logging= TRUE;
    }
    /*
      Case 3 and 4 does nothing under RBR
    */
  }
  else
  {
    DBUG_PRINT("info",
               ("res: %d  tmp_table: %d  create_info->table: %p",
                res, create_info->tmp_table(), local_create_info.table));
    if (create_info->tmp_table())
    {
      thd->transaction.stmt.mark_created_temp_table();
      if (!res && local_create_info.table)
      {
        /*
          Remember that tmp table creation was logged so that we know if
          we should log a delete of it.
        */
        local_create_info.table->s->table_creation_was_logged= 1;
      }
    }
    do_logging= TRUE;
  }

err:
  if (do_logging)
  {
    if (res && create_info->table_was_deleted)
    {
      /*
        Table was not deleted. Original table was deleted.
        We have to log it.
      */
      log_drop_table(thd, &table->db, &table->table_name, create_info->tmp_table());
    }
    else if (res != 2)                         // Table was not dropped
    {
      if (write_bin_log(thd, res ? FALSE : TRUE, thd->query(),
                        thd->query_length(), is_trans))
      res= 1;
    }
  }

  DBUG_RETURN(res != 0);
}


/* table_list should contain just one table */
int mysql_discard_or_import_tablespace(THD *thd,
                                       TABLE_LIST *table_list,
                                       bool discard)
{
  Alter_table_prelocking_strategy alter_prelocking_strategy;
  int error;
  DBUG_ENTER("mysql_discard_or_import_tablespace");

  mysql_audit_alter_table(thd, table_list);

  /*
    Note that DISCARD/IMPORT TABLESPACE always is the only operation in an
    ALTER TABLE
  */

  THD_STAGE_INFO(thd, stage_discard_or_import_tablespace);

 /*
   We set this flag so that ha_innobase::open and ::external_lock() do
   not complain when we lock the table
 */
  thd->tablespace_op= TRUE;
  /*
    Adjust values of table-level and metadata which was set in parser
    for the case general ALTER TABLE.
  */
  table_list->mdl_request.set_type(MDL_EXCLUSIVE);
  table_list->lock_type= TL_WRITE;
  /* Do not open views. */
  table_list->required_type= TABLE_TYPE_NORMAL;

  if (open_and_lock_tables(thd, table_list, FALSE, 0,
                           &alter_prelocking_strategy))
  {
    thd->tablespace_op=FALSE;
    DBUG_RETURN(-1);
  }

  error= table_list->table->file->ha_discard_or_import_tablespace(discard);

  THD_STAGE_INFO(thd, stage_end);

  if (unlikely(error))
    goto err;

  /*
    The 0 in the call below means 'not in a transaction', which means
    immediate invalidation; that is probably what we wish here
  */
  query_cache_invalidate3(thd, table_list, 0);

  /* The ALTER TABLE is always in its own transaction */
  error= trans_commit_stmt(thd);
  if (unlikely(trans_commit_implicit(thd)))
    error=1;
  if (likely(!error))
    error= write_bin_log(thd, FALSE, thd->query(), thd->query_length());

err:
  thd->tablespace_op=FALSE;

  if (likely(error == 0))
  {
    my_ok(thd);
    DBUG_RETURN(0);
  }

  table_list->table->file->print_error(error, MYF(0));

  DBUG_RETURN(-1);
}


/**
  Check if key is a candidate key, i.e. a unique index with no index
  fields partial or nullable.
*/

static bool is_candidate_key(KEY *key)
{
  KEY_PART_INFO *key_part;
  KEY_PART_INFO *key_part_end= key->key_part + key->user_defined_key_parts;

  if (!(key->flags & HA_NOSAME) || (key->flags & HA_NULL_PART_KEY) ||
      (key->flags & HA_KEY_HAS_PART_KEY_SEG))
    return false;

  for (key_part= key->key_part; key_part < key_part_end; key_part++)
  {
    if (key_part->key_part_flag & HA_PART_KEY_SEG)
      return false;
  }
  return true;
}


/*
   Preparation for table creation

   SYNOPSIS
     handle_if_exists_option()
       thd                       Thread object.
       table                     The altered table.
       alter_info                List of columns and indexes to create
       period_info               Application-time period info

   DESCRIPTION
     Looks for the IF [NOT] EXISTS options, checks the states and remove items
     from the list if existing found.

   RETURN VALUES
     TRUE error
     FALSE OK
*/

static bool
handle_if_exists_options(THD *thd, TABLE *table, Alter_info *alter_info,
                         Table_period_info *period_info)
{
  Field **f_ptr;
  DBUG_ENTER("handle_if_exists_option");

  /* Handle ADD COLUMN IF NOT EXISTS. */
  {
    List_iterator<Create_field> it(alter_info->create_list);
    Create_field *sql_field;

    while ((sql_field=it++))
    {
      if (!sql_field->create_if_not_exists || sql_field->change.str)
        continue;
      /*
         If there is a field with the same name in the table already,
         remove the sql_field from the list.
      */
      for (f_ptr=table->field; *f_ptr; f_ptr++)
      {
        if (lex_string_cmp(system_charset_info,
                           &sql_field->field_name,
                           &(*f_ptr)->field_name) == 0)
          goto drop_create_field;
      }
      {
        /*
          If in the ADD list there is a field with the same name,
          remove the sql_field from the list.
        */
        List_iterator<Create_field> chk_it(alter_info->create_list);
        Create_field *chk_field;
        while ((chk_field= chk_it++) && chk_field != sql_field)
        {
          if (lex_string_cmp(system_charset_info,
                             &sql_field->field_name,
                             &chk_field->field_name) == 0)
            goto drop_create_field;
        }
      }
      continue;
drop_create_field:
      push_warning_printf(thd, Sql_condition::WARN_LEVEL_NOTE,
                          ER_DUP_FIELDNAME, ER_THD(thd, ER_DUP_FIELDNAME),
                          sql_field->field_name.str);
      it.remove();
      if (alter_info->create_list.is_empty())
      {
        alter_info->flags&= ~ALTER_PARSER_ADD_COLUMN;
        if (alter_info->key_list.is_empty())
          alter_info->flags&= ~(ALTER_ADD_INDEX | ALTER_ADD_FOREIGN_KEY);
      }
    }
  }

  /* Handle MODIFY COLUMN IF EXISTS. */
  {
    List_iterator<Create_field> it(alter_info->create_list);
    Create_field *sql_field;

    while ((sql_field=it++))
    {
      if (!sql_field->create_if_not_exists || !sql_field->change.str)
        continue;
      /*
         If there is NO field with the same name in the table already,
         remove the sql_field from the list.
      */
      for (f_ptr=table->field; *f_ptr; f_ptr++)
      {
        if (lex_string_cmp(system_charset_info,
                           &sql_field->change,
                           &(*f_ptr)->field_name) == 0)
        {
          break;
        }
      }
      if (unlikely(*f_ptr == NULL))
      {
        push_warning_printf(thd, Sql_condition::WARN_LEVEL_NOTE,
                            ER_BAD_FIELD_ERROR,
                            ER_THD(thd, ER_BAD_FIELD_ERROR),
                            sql_field->change.str, table->s->table_name.str);
        it.remove();
        if (alter_info->create_list.is_empty())
        {
          alter_info->flags&= ~(ALTER_PARSER_ADD_COLUMN | ALTER_CHANGE_COLUMN);
          if (alter_info->key_list.is_empty())
            alter_info->flags&= ~ALTER_ADD_INDEX;
        }
      }
    }
  }

  /* Handle ALTER COLUMN IF EXISTS SET/DROP DEFAULT. */
  {
    List_iterator<Alter_column> it(alter_info->alter_list);
    Alter_column *acol;

    while ((acol=it++))
    {
      if (!acol->alter_if_exists)
        continue;
      /*
         If there is NO field with the same name in the table already,
         remove the acol from the list.
      */
      for (f_ptr=table->field; *f_ptr; f_ptr++)
      {
        if (my_strcasecmp(system_charset_info,
                           acol->name, (*f_ptr)->field_name.str) == 0)
          break;
      }
      if (unlikely(*f_ptr == NULL))
      {
        push_warning_printf(thd, Sql_condition::WARN_LEVEL_NOTE,
                            ER_BAD_FIELD_ERROR,
                            ER_THD(thd, ER_BAD_FIELD_ERROR),
                            acol->name, table->s->table_name.str);
        it.remove();
        if (alter_info->alter_list.is_empty())
        {
          alter_info->flags&= ~(ALTER_CHANGE_COLUMN_DEFAULT);
        }
      }
    }
  }

  /* Handle DROP COLUMN/KEY IF EXISTS. */
  {
    List_iterator<Alter_drop> drop_it(alter_info->drop_list);
    Alter_drop *drop;
    bool remove_drop;
    ulonglong left_flags= 0;
    while ((drop= drop_it++))
    {
      ulonglong cur_flag= 0;
      switch (drop->type) {
      case Alter_drop::COLUMN:
        cur_flag= ALTER_PARSER_DROP_COLUMN;
        break;
      case Alter_drop::FOREIGN_KEY:
        cur_flag= ALTER_DROP_FOREIGN_KEY;
        break;
      case Alter_drop::KEY:
        cur_flag= ALTER_DROP_INDEX;
        break;
      default:
        break;
      }
      if (!drop->drop_if_exists)
      {
        left_flags|= cur_flag;
        continue;
      }
      remove_drop= TRUE;
      if (drop->type == Alter_drop::COLUMN)
      {
        /*
           If there is NO field with that name in the table,
           remove the 'drop' from the list.
        */
        for (f_ptr=table->field; *f_ptr; f_ptr++)
        {
          if (my_strcasecmp(system_charset_info,
                            drop->name, (*f_ptr)->field_name.str) == 0)
          {
            remove_drop= FALSE;
            break;
          }
        }
      }
      else if (drop->type == Alter_drop::CHECK_CONSTRAINT)
      {
        for (uint i=table->s->field_check_constraints;
             i < table->s->table_check_constraints;
             i++)
        {
          if (my_strcasecmp(system_charset_info, drop->name,
                            table->check_constraints[i]->name.str) == 0)
          {
            remove_drop= FALSE;
            break;
          }
        }
      }
      else if (drop->type == Alter_drop::PERIOD)
      {
        if (table->s->period.name.streq(drop->name))
          remove_drop= FALSE;
      }
      else /* Alter_drop::KEY and Alter_drop::FOREIGN_KEY */
      {
        uint n_key;
        if (drop->type != Alter_drop::FOREIGN_KEY)
        {
          for (n_key=0; n_key < table->s->keys; n_key++)
          {
            if (my_strcasecmp(system_charset_info,
                              drop->name,
                              table->key_info[n_key].name.str) == 0)
            {
              remove_drop= FALSE;
              break;
            }
          }
        }
        else
        {
          List <FOREIGN_KEY_INFO> fk_child_key_list;
          FOREIGN_KEY_INFO *f_key;
          table->file->get_foreign_key_list(thd, &fk_child_key_list);
          List_iterator<FOREIGN_KEY_INFO> fk_key_it(fk_child_key_list);
          while ((f_key= fk_key_it++))
          {
            if (my_strcasecmp(system_charset_info, f_key->foreign_id->str,
                  drop->name) == 0)
            {
              remove_drop= FALSE;
              break;
            }
          }
        }
      }

      if (!remove_drop)
      {
        /*
          Check if the name appears twice in the DROP list.
        */
        List_iterator<Alter_drop> chk_it(alter_info->drop_list);
        Alter_drop *chk_drop;
        while ((chk_drop= chk_it++) && chk_drop != drop)
        {
          if (drop->type == chk_drop->type &&
              my_strcasecmp(system_charset_info,
                            drop->name, chk_drop->name) == 0)
          {
            remove_drop= TRUE;
            break;
          }
        }
      }

      if (remove_drop)
      {
        push_warning_printf(thd, Sql_condition::WARN_LEVEL_NOTE,
                            ER_CANT_DROP_FIELD_OR_KEY,
                            ER_THD(thd, ER_CANT_DROP_FIELD_OR_KEY),
                            drop->type_name(), drop->name);
        drop_it.remove();
      }
      else
        left_flags|= cur_flag;
    }
    /* Reset state to what's left in drop list */
    alter_info->flags&= ~(ALTER_PARSER_DROP_COLUMN |
                          ALTER_DROP_INDEX |
                          ALTER_DROP_FOREIGN_KEY);
    alter_info->flags|= left_flags;
  }

  /* ALTER TABLE ADD KEY IF NOT EXISTS */
  /* ALTER TABLE ADD FOREIGN KEY IF NOT EXISTS */
  {
    Key *key;
    List_iterator<Key> key_it(alter_info->key_list);
    uint n_key;
    const char *keyname= NULL;
    while ((key=key_it++))
    {
      if (!key->if_not_exists() && !key->or_replace())
        continue;

      /* Check if the table already has a PRIMARY KEY */
      bool dup_primary_key=
            key->type == Key::PRIMARY &&
            table->s->primary_key != MAX_KEY &&
            (keyname= table->s->key_info[table->s->primary_key].name.str) &&
            my_strcasecmp(system_charset_info, keyname, primary_key_name) == 0;
      if (dup_primary_key)
        goto remove_key;

      /* If the name of the key is not specified,     */
      /* let us check the name of the first key part. */
      if ((keyname= key->name.str) == NULL)
      {
        if (key->type == Key::PRIMARY)
          keyname= primary_key_name;
        else
        {
          List_iterator<Key_part_spec> part_it(key->columns);
          Key_part_spec *kp;
          if ((kp= part_it++))
            keyname= kp->field_name.str;
          if (keyname == NULL)
            continue;
        }
      }
      if (key->type != Key::FOREIGN_KEY)
      {
        for (n_key=0; n_key < table->s->keys; n_key++)
        {
          if (my_strcasecmp(system_charset_info,
                keyname, table->key_info[n_key].name.str) == 0)
          {
            goto remove_key;
          }
        }
      }
      else
      {
        List <FOREIGN_KEY_INFO> fk_child_key_list;
        FOREIGN_KEY_INFO *f_key;
        table->file->get_foreign_key_list(thd, &fk_child_key_list);
        List_iterator<FOREIGN_KEY_INFO> fk_key_it(fk_child_key_list);
        while ((f_key= fk_key_it++))
        {
          if (my_strcasecmp(system_charset_info, f_key->foreign_id->str,
                keyname) == 0)
            goto remove_key;
        }
      }

      {
        Key *chk_key;
        List_iterator<Key> chk_it(alter_info->key_list);
        const char *chkname;
        while ((chk_key=chk_it++) && chk_key != key)
        {
          if ((chkname= chk_key->name.str) == NULL)
          {
            List_iterator<Key_part_spec> part_it(chk_key->columns);
            Key_part_spec *kp;
            if ((kp= part_it++))
              chkname= kp->field_name.str;
            if (chkname == NULL)
              continue;
          }
          if (key->type == chk_key->type &&
              my_strcasecmp(system_charset_info, keyname, chkname) == 0)
            goto remove_key;
        }
      }
      continue;

remove_key:
      if (key->if_not_exists())
      {
        push_warning_printf(thd, Sql_condition::WARN_LEVEL_NOTE,
                            ER_DUP_KEYNAME, ER_THD(thd, dup_primary_key
                            ? ER_MULTIPLE_PRI_KEY : ER_DUP_KEYNAME), keyname);
        key_it.remove();
        if (key->type == Key::FOREIGN_KEY)
        {
          /* ADD FOREIGN KEY appends two items. */
          key_it.remove();
        }
        if (alter_info->key_list.is_empty())
          alter_info->flags&= ~(ALTER_ADD_INDEX | ALTER_ADD_FOREIGN_KEY);
      }
      else
      {
        DBUG_ASSERT(key->or_replace());
        Alter_drop::drop_type type= (key->type == Key::FOREIGN_KEY) ?
          Alter_drop::FOREIGN_KEY : Alter_drop::KEY;
        Alter_drop *ad= new Alter_drop(type, key->name.str, FALSE);
        if (ad != NULL)
        {
          // Adding the index into the drop list for replacing
          alter_info->flags |= ALTER_DROP_INDEX;
          alter_info->drop_list.push_back(ad, thd->mem_root);
        }
      }
    }
  }

#ifdef WITH_PARTITION_STORAGE_ENGINE
  partition_info *tab_part_info= table->part_info;
  thd->work_part_info= thd->lex->part_info;
  if (tab_part_info)
  {
    /* ALTER TABLE ADD PARTITION IF NOT EXISTS */
    if ((alter_info->partition_flags & ALTER_PARTITION_ADD) &&
        thd->lex->create_info.if_not_exists())
    {
      partition_info *alt_part_info= thd->lex->part_info;
      if (alt_part_info)
      {
        List_iterator<partition_element> new_part_it(alt_part_info->partitions);
        partition_element *pe;
        while ((pe= new_part_it++))
        {
          if (!tab_part_info->has_unique_name(pe))
          {
            push_warning_printf(thd, Sql_condition::WARN_LEVEL_NOTE,
                                ER_SAME_NAME_PARTITION,
                                ER_THD(thd, ER_SAME_NAME_PARTITION),
                                pe->partition_name);
            alter_info->partition_flags&= ~ALTER_PARTITION_ADD;
            thd->work_part_info= NULL;
            break;
          }
        }
      }
    }
    /* ALTER TABLE DROP PARTITION IF EXISTS */
    if ((alter_info->partition_flags & ALTER_PARTITION_DROP) &&
        thd->lex->if_exists())
    {
      List_iterator<const char> names_it(alter_info->partition_names);
      const char *name;

      while ((name= names_it++))
      {
        List_iterator<partition_element> part_it(tab_part_info->partitions);
        partition_element *part_elem;
        while ((part_elem= part_it++))
        {
          if (my_strcasecmp(system_charset_info,
                              part_elem->partition_name, name) == 0)
            break;
        }
        if (!part_elem)
        {
          push_warning_printf(thd, Sql_condition::WARN_LEVEL_NOTE,
                              ER_DROP_PARTITION_NON_EXISTENT,
                              ER_THD(thd, ER_DROP_PARTITION_NON_EXISTENT),
                              "DROP");
          names_it.remove();
        }
      }
      if (alter_info->partition_names.elements == 0)
        alter_info->partition_flags&= ~ALTER_PARTITION_DROP;
    }
  }
#endif /*WITH_PARTITION_STORAGE_ENGINE*/

  /* ADD CONSTRAINT IF NOT EXISTS. */
  {
    List_iterator<Virtual_column_info> it(alter_info->check_constraint_list);
    Virtual_column_info *check;
    TABLE_SHARE *share= table->s;
    uint c;

    while ((check=it++))
    {
      if (!(check->flags & Alter_info::CHECK_CONSTRAINT_IF_NOT_EXISTS) &&
          check->name.length)
        continue;
      check->flags= 0;
      for (c= share->field_check_constraints;
           c < share->table_check_constraints ; c++)
      {
        Virtual_column_info *dup= table->check_constraints[c];
        if (dup->name.length == check->name.length &&
            lex_string_cmp(system_charset_info,
                           &check->name, &dup->name) == 0)
        {
          push_warning_printf(thd, Sql_condition::WARN_LEVEL_NOTE,
            ER_DUP_CONSTRAINT_NAME, ER_THD(thd, ER_DUP_CONSTRAINT_NAME),
            "CHECK", check->name.str);
          it.remove();
          if (alter_info->check_constraint_list.elements == 0)
            alter_info->flags&= ~ALTER_ADD_CHECK_CONSTRAINT;

          break;
        }
      }
    }
  }

  /* ADD PERIOD */

  if (period_info->create_if_not_exists && table->s->period.name
      && table->s->period.name.streq(period_info->name))
  {
    DBUG_ASSERT(period_info->is_set());
    push_warning_printf(thd, Sql_condition::WARN_LEVEL_NOTE,
                        ER_DUP_FIELDNAME, ER_THD(thd, ER_DUP_FIELDNAME),
                        period_info->name.str, table->s->table_name.str);

    List_iterator<Virtual_column_info> vit(alter_info->check_constraint_list);
    while (vit++ != period_info->constr)
    {
      // do nothing
    }
    vit.remove();

    *period_info= {};
  }

  DBUG_RETURN(false);
}


static bool fix_constraints_names(THD *thd, List<Virtual_column_info>
                                  *check_constraint_list,
                                  const HA_CREATE_INFO *create_info)
{
  List_iterator<Virtual_column_info> it((*check_constraint_list));
  Virtual_column_info *check;
  uint nr= 1;
  DBUG_ENTER("fix_constraints_names");
  if (!check_constraint_list)
    DBUG_RETURN(FALSE);
  // Prevent accessing freed memory during generating unique names
  while ((check=it++))
  {
    if (check->automatic_name)
    {
      check->name.str= NULL;
      check->name.length= 0;
    }
  }
  it.rewind();
  // Generate unique names if needed
  while ((check=it++))
  {
    if (!check->name.length)
    {
      check->automatic_name= TRUE;

      const char *own_name_base= create_info->period_info.constr == check
        ? create_info->period_info.name.str : NULL;

      if (make_unique_constraint_name(thd, &check->name,
                                      own_name_base,
                                      check_constraint_list,
                                      &nr))
        DBUG_RETURN(TRUE);
    }
  }
  DBUG_RETURN(FALSE);
}


static int compare_uint(const uint *s, const uint *t)
{
  return (*s < *t) ? -1 : ((*s > *t) ? 1 : 0);
}

static Compare_keys merge(Compare_keys current, Compare_keys add) {
  if (current == Compare_keys::Equal)
    return add;

  if (add == Compare_keys::Equal)
    return current;

  if (current == add)
    return current;

  if (current == Compare_keys::EqualButComment) {
    return Compare_keys::NotEqual;
  }

  if (current == Compare_keys::EqualButKeyPartLength) {
    if (add == Compare_keys::EqualButComment)
      return Compare_keys::NotEqual;
    DBUG_ASSERT(add == Compare_keys::NotEqual);
    return Compare_keys::NotEqual;
  }

  DBUG_ASSERT(current == Compare_keys::NotEqual);
  return current;
}

Compare_keys compare_keys_but_name(const KEY *table_key, const KEY *new_key,
                                   Alter_info *alter_info, const TABLE *table,
                                   const KEY *const new_pk,
                                   const KEY *const old_pk)
{
  if (table_key->algorithm != new_key->algorithm)
    return Compare_keys::NotEqual;

  if ((table_key->flags & HA_KEYFLAG_MASK) !=
      (new_key->flags & HA_KEYFLAG_MASK))
    return Compare_keys::NotEqual;

  if (table_key->user_defined_key_parts != new_key->user_defined_key_parts)
    return Compare_keys::NotEqual;

  if (table_key->block_size != new_key->block_size)
    return Compare_keys::NotEqual;

  /*
  Rebuild the index if following condition get satisfied:

  (i) Old table doesn't have primary key, new table has it and vice-versa
  (ii) Primary key changed to another existing index
  */
  if ((new_key == new_pk) != (table_key == old_pk))
    return Compare_keys::NotEqual;

  if (engine_options_differ(table_key->option_struct, new_key->option_struct,
                            table->file->ht->index_options))
    return Compare_keys::NotEqual;

  Compare_keys result= Compare_keys::Equal;

  for (const KEY_PART_INFO *
           key_part= table_key->key_part,
          *new_part= new_key->key_part,
          *end= table_key->key_part + table_key->user_defined_key_parts;
       key_part < end; key_part++, new_part++)
  {
    /*
      For prefix keys KEY_PART_INFO::field points to cloned Field
      object with adjusted length. So below we have to check field
      indexes instead of simply comparing pointers to Field objects.
    */
    const Create_field &new_field=
        *alter_info->create_list.elem(new_part->fieldnr);

    if (!new_field.field ||
        new_field.field->field_index != key_part->fieldnr - 1)
    {
      return Compare_keys::NotEqual;
    }

    auto compare= table->file->compare_key_parts(
        *table->field[key_part->fieldnr - 1], new_field, *key_part, *new_part);
    result= merge(result, compare);
  }

  /* Check that key comment is not changed. */
  if (cmp(table_key->comment, new_key->comment) != 0)
    result= merge(result, Compare_keys::EqualButComment);

  return result;
}

/**
   Compare original and new versions of a table and fill Alter_inplace_info
   describing differences between those versions.

   @param          thd                Thread
   @param          table              The original table.
   @param          varchar            Indicates that new definition has new
                                      VARCHAR column.
   @param[in/out]  ha_alter_info      Data structure which already contains
                                      basic information about create options,
                                      field and keys for the new version of
                                      table and which should be completed with
                                      more detailed information needed for
                                      in-place ALTER.

   First argument 'table' contains information of the original
   table, which includes all corresponding parts that the new
   table has in arguments create_list, key_list and create_info.

   Compare the changes between the original and new table definitions.
   The result of this comparison is then passed to SE which determines
   whether it can carry out these changes in-place.

   Mark any changes detected in the ha_alter_flags.
   We generally try to specify handler flags only if there are real
   changes. But in cases when it is cumbersome to determine if some
   attribute has really changed we might choose to set flag
   pessimistically, for example, relying on parser output only.

   If there are no data changes, but index changes, 'index_drop_buffer'
   and/or 'index_add_buffer' are populated with offsets into
   table->key_info or key_info_buffer respectively for the indexes
   that need to be dropped and/or (re-)created.

   Note that this function assumes that it is OK to change Alter_info
   and HA_CREATE_INFO which it gets. It is caller who is responsible
   for creating copies for this structures if he needs them unchanged.

   @retval true  error
   @retval false success
*/

static bool fill_alter_inplace_info(THD *thd, TABLE *table, bool varchar,
                                    Alter_inplace_info *ha_alter_info)
{
  Field **f_ptr, *field;
  List_iterator_fast<Create_field> new_field_it;
  Create_field *new_field;
  Alter_info *alter_info= ha_alter_info->alter_info;
  DBUG_ENTER("fill_alter_inplace_info");
  DBUG_PRINT("info", ("alter_info->flags: %llu", alter_info->flags));

  /* Allocate result buffers. */
  DBUG_ASSERT(ha_alter_info->rename_keys.mem_root() == thd->mem_root);
  if (! (ha_alter_info->index_drop_buffer=
          (KEY**) thd->alloc(sizeof(KEY*) * table->s->keys)) ||
      ! (ha_alter_info->index_add_buffer=
          (uint*) thd->alloc(sizeof(uint) *
                            alter_info->key_list.elements)) ||
      ha_alter_info->rename_keys.reserve(ha_alter_info->index_add_count))
    DBUG_RETURN(true);

  /*
    Copy parser flags, but remove some flags that handlers doesn't
    need to care about (old engines may not ignore these parser flags).
    ALTER_RENAME_COLUMN is replaced by ALTER_COLUMN_NAME.
    ALTER_CHANGE_COLUMN_DEFAULT is replaced by ALTER_CHANGE_COLUMN
    ALTER_PARSE_ADD_COLUMN, ALTER_PARSE_DROP_COLUMN, ALTER_ADD_INDEX and
    ALTER_DROP_INDEX are replaced with versions that have higher granuality.
  */

  alter_table_operations flags_to_remove=
      ALTER_ADD_INDEX | ALTER_DROP_INDEX | ALTER_PARSER_ADD_COLUMN |
      ALTER_PARSER_DROP_COLUMN | ALTER_COLUMN_ORDER | ALTER_RENAME_COLUMN |
      ALTER_CHANGE_COLUMN;

  if (!table->file->native_versioned())
    flags_to_remove|= ALTER_COLUMN_UNVERSIONED;

  ha_alter_info->handler_flags|= (alter_info->flags & ~flags_to_remove);
  /*
    Comparing new and old default values of column is cumbersome.
    So instead of using such a comparison for detecting if default
    has really changed we rely on flags set by parser to get an
    approximate value for storage engine flag.
  */
  if (alter_info->flags & ALTER_CHANGE_COLUMN)
    ha_alter_info->handler_flags|= ALTER_COLUMN_DEFAULT;

  /*
    If we altering table with old VARCHAR fields we will be automatically
    upgrading VARCHAR column types.
  */
  if (table->s->frm_version < FRM_VER_TRUE_VARCHAR && varchar)
    ha_alter_info->handler_flags|=  ALTER_STORED_COLUMN_TYPE;

  DBUG_PRINT("info", ("handler_flags: %llu", ha_alter_info->handler_flags));

  /*
    Go through fields in old version of table and detect changes to them.
    We don't want to rely solely on Alter_info flags for this since:
    a) new definition of column can be fully identical to the old one
       despite the fact that this column is mentioned in MODIFY clause.
    b) even if new column type differs from its old column from metadata
       point of view, it might be identical from storage engine point
       of view (e.g. when ENUM('a','b') is changed to ENUM('a','b',c')).
    c) flags passed to storage engine contain more detailed information
       about nature of changes than those provided from parser.
  */
  bool maybe_alter_vcol= false;
  uint field_stored_index= 0;
  for (f_ptr= table->field; (field= *f_ptr); f_ptr++,
                               field_stored_index+= field->stored_in_db())
  {
    /* Clear marker for renamed or dropped field
    which we are going to set later. */
    field->flags&= ~(FIELD_IS_RENAMED | FIELD_IS_DROPPED);

    /* Use transformed info to evaluate flags for storage engine. */
    uint new_field_index= 0, new_field_stored_index= 0;
    new_field_it.init(alter_info->create_list);
    while ((new_field= new_field_it++))
    {
      if (new_field->field == field)
        break;
      new_field_index++;
      new_field_stored_index+= new_field->stored_in_db();
    }

    if (new_field)
    {
      /* Field is not dropped. Evaluate changes bitmap for it. */

      /*
        Check if type of column has changed.
      */
      bool is_equal= field->is_equal(*new_field);
      if (!is_equal)
      {
        if (field->can_be_converted_by_engine(*new_field))
        {
          /*
            New column type differs from the old one, but storage engine can
            change it by itself.
            (for example, VARCHAR(300) is changed to VARCHAR(400)).
          */
          ha_alter_info->handler_flags|= ALTER_COLUMN_TYPE_CHANGE_BY_ENGINE;
        }
        else
        {
          /* New column type is incompatible with old one. */
          ha_alter_info->handler_flags|= field->stored_in_db()
                                             ? ALTER_STORED_COLUMN_TYPE
                                             : ALTER_VIRTUAL_COLUMN_TYPE;

          if (table->s->tmp_table == NO_TMP_TABLE)
          {
            delete_statistics_for_column(thd, table, field);
            KEY *key_info= table->key_info;
            for (uint i= 0; i < table->s->keys; i++, key_info++)
            {
              if (!field->part_of_key.is_set(i))
                continue;

              uint key_parts= table->actual_n_key_parts(key_info);
              for (uint j= 0; j < key_parts; j++)
              {
                if (key_info->key_part[j].fieldnr - 1 == field->field_index)
                {
                  delete_statistics_for_index(
                      thd, table, key_info,
                      j >= key_info->user_defined_key_parts);
                  break;
                }
              }
            }
          }
        }
      }

      if (field->vcol_info || new_field->vcol_info)
      {
        /* base <-> virtual or stored <-> virtual */
        if (field->stored_in_db() != new_field->stored_in_db())
          ha_alter_info->handler_flags|= ( ALTER_STORED_COLUMN_TYPE |
                                           ALTER_VIRTUAL_COLUMN_TYPE);
        if (field->vcol_info && new_field->vcol_info)
        {
          bool value_changes= !is_equal;
          alter_table_operations alter_expr;
          if (field->stored_in_db())
            alter_expr= ALTER_STORED_GCOL_EXPR;
          else
            alter_expr= ALTER_VIRTUAL_GCOL_EXPR;
          if (!field->vcol_info->is_equal(new_field->vcol_info))
          {
            ha_alter_info->handler_flags|= alter_expr;
            value_changes= true;
          }

          if ((ha_alter_info->handler_flags & ALTER_COLUMN_DEFAULT)
              && !(ha_alter_info->handler_flags & alter_expr))
          { /*
              a DEFAULT value of a some column was changed.  see if this vcol
              uses DEFAULT() function. The check is kind of expensive, so don't
              do it if ALTER_COLUMN_VCOL is already set.
            */
            if (field->vcol_info->expr->walk(
                                 &Item::check_func_default_processor, 0, 0))
            {
              ha_alter_info->handler_flags|= alter_expr;
              value_changes= true;
            }
          }

          if (field->vcol_info->is_in_partitioning_expr() ||
              field->flags & PART_KEY_FLAG || field->stored_in_db())
          {
            if (value_changes)
              ha_alter_info->handler_flags|= ALTER_COLUMN_VCOL;
            else
              maybe_alter_vcol= true;
          }
        }
        else /* base <-> stored */
          ha_alter_info->handler_flags|= ALTER_STORED_COLUMN_TYPE;
      }

      /* Check if field was renamed */
      if (lex_string_cmp(system_charset_info, &field->field_name,
                         &new_field->field_name))
      {
        field->flags|= FIELD_IS_RENAMED;
        ha_alter_info->handler_flags|= ALTER_COLUMN_NAME;
        rename_column_in_stat_tables(thd, table, field,
                                     new_field->field_name.str);
      }

      /* Check that NULL behavior is same for old and new fields */
      if ((new_field->flags & NOT_NULL_FLAG) !=
          (uint) (field->flags & NOT_NULL_FLAG))
      {
        if (new_field->flags & NOT_NULL_FLAG)
          ha_alter_info->handler_flags|= ALTER_COLUMN_NOT_NULLABLE;
        else
          ha_alter_info->handler_flags|= ALTER_COLUMN_NULLABLE;
      }

      /*
        We do not detect changes to default values in this loop.
        See comment above for more details.
      */

      /*
        Detect changes in column order.
      */
      if (field->stored_in_db())
      {
        if (field_stored_index != new_field_stored_index)
          ha_alter_info->handler_flags|= ALTER_STORED_COLUMN_ORDER;
      }
      else
      {
        if (field->field_index != new_field_index)
          ha_alter_info->handler_flags|= ALTER_VIRTUAL_COLUMN_ORDER;
      }

      /* Detect changes in storage type of column */
      if (new_field->field_storage_type() != field->field_storage_type())
        ha_alter_info->handler_flags|= ALTER_COLUMN_STORAGE_TYPE;

      /* Detect changes in column format of column */
      if (new_field->column_format() != field->column_format())
        ha_alter_info->handler_flags|= ALTER_COLUMN_COLUMN_FORMAT;

      if (engine_options_differ(field->option_struct, new_field->option_struct,
                                table->file->ht->field_options))
      {
        ha_alter_info->handler_flags|= ALTER_COLUMN_OPTION;
        ha_alter_info->create_info->fields_option_struct[f_ptr - table->field]=
          new_field->option_struct;
      }
    }
    else
    {
      // Field is not present in new version of table and therefore was dropped.
      field->flags|= FIELD_IS_DROPPED;
      if (field->stored_in_db())
        ha_alter_info->handler_flags|= ALTER_DROP_STORED_COLUMN;
      else
        ha_alter_info->handler_flags|= ALTER_DROP_VIRTUAL_COLUMN;
    }
  }

  if (maybe_alter_vcol)
  {
    /*
      What if one of the normal columns was altered and it was part of the some
      virtual column expression?  Currently we don't detect this correctly
      (FIXME), so let's just say that a vcol *might* be affected if any other
      column was altered.
    */
    if (ha_alter_info->handler_flags & (ALTER_STORED_COLUMN_TYPE |
                                        ALTER_VIRTUAL_COLUMN_TYPE |
                                        ALTER_COLUMN_NOT_NULLABLE |
                                        ALTER_COLUMN_OPTION))
      ha_alter_info->handler_flags|= ALTER_COLUMN_VCOL;
  }

  new_field_it.init(alter_info->create_list);
  while ((new_field= new_field_it++))
  {
    if (! new_field->field)
    {
      // Field is not present in old version of table and therefore was added.
      if (new_field->vcol_info)
      {
        if (new_field->stored_in_db())
          ha_alter_info->handler_flags|= ALTER_ADD_STORED_GENERATED_COLUMN;
        else
          ha_alter_info->handler_flags|= ALTER_ADD_VIRTUAL_COLUMN;
      }
      else
        ha_alter_info->handler_flags|= ALTER_ADD_STORED_BASE_COLUMN;
    }
  }

  /*
    Go through keys and check if the original ones are compatible
    with new table.
  */
  KEY *table_key;
  KEY *table_key_end= table->key_info + table->s->keys;
  KEY *new_key;
  KEY *new_key_end=
    ha_alter_info->key_info_buffer + ha_alter_info->key_count;
  /*
    Primary key index for the new table
  */
  const KEY* const new_pk= (ha_alter_info->key_count > 0 &&
                            (!my_strcasecmp(system_charset_info,
                                ha_alter_info->key_info_buffer->name.str,
                                primary_key_name) ||
                            is_candidate_key(ha_alter_info->key_info_buffer))) ?
                           ha_alter_info->key_info_buffer : NULL;
  const KEY *const old_pk= table->s->primary_key == MAX_KEY ? NULL :
                           table->key_info + table->s->primary_key;

  DBUG_PRINT("info", ("index count old: %d  new: %d",
                      table->s->keys, ha_alter_info->key_count));

  /*
    Step through all keys of the old table and search matching new keys.
  */
  ha_alter_info->index_drop_count= 0;
  ha_alter_info->index_add_count= 0;
  for (table_key= table->key_info; table_key < table_key_end; table_key++)
  {
    /* Search a new key with the same name. */
    for (new_key= ha_alter_info->key_info_buffer;
         new_key < new_key_end;
         new_key++)
    {
      if (!lex_string_cmp(system_charset_info, &table_key->name,
                          &new_key->name))
        break;
    }
    if (new_key >= new_key_end)
    {
      /* Key not found. Add the key to the drop buffer. */
      ha_alter_info->index_drop_buffer
        [ha_alter_info->index_drop_count++]=
        table_key;
      DBUG_PRINT("info", ("index dropped: '%s'", table_key->name.str));
      continue;
    }

    switch (compare_keys_but_name(table_key, new_key, alter_info, table, new_pk,
                                  old_pk))
    {
    case Compare_keys::Equal:
      continue;
    case Compare_keys::EqualButKeyPartLength:
      ha_alter_info->handler_flags|= ALTER_COLUMN_INDEX_LENGTH;
      continue;
    case Compare_keys::EqualButComment:
      ha_alter_info->handler_flags|= ALTER_CHANGE_INDEX_COMMENT;
      continue;
    case Compare_keys::NotEqual:
      break;
    }

    /* Key modified. Add the key / key offset to both buffers. */
    ha_alter_info->index_drop_buffer
      [ha_alter_info->index_drop_count++]=
      table_key;
    ha_alter_info->index_add_buffer
      [ha_alter_info->index_add_count++]=
      (uint)(new_key - ha_alter_info->key_info_buffer);
    /* Mark all old fields which are used in newly created index. */
    DBUG_PRINT("info", ("index changed: '%s'", table_key->name.str));
  }
  /*end of for (; table_key < table_key_end;) */

  /*
    Step through all keys of the new table and find matching old keys.
  */
  for (new_key= ha_alter_info->key_info_buffer;
       new_key < new_key_end;
       new_key++)
  {
    /* Search an old key with the same name. */
    for (table_key= table->key_info; table_key < table_key_end; table_key++)
    {
      if (!lex_string_cmp(system_charset_info, &table_key->name,
                          &new_key->name))
        break;
    }
    if (table_key >= table_key_end)
    {
      /* Key not found. Add the offset of the key to the add buffer. */
      ha_alter_info->index_add_buffer
        [ha_alter_info->index_add_count++]=
        (uint)(new_key - ha_alter_info->key_info_buffer);
      DBUG_PRINT("info", ("index added: '%s'", new_key->name.str));
    }
    else
      ha_alter_info->create_info->indexes_option_struct[table_key - table->key_info]=
        new_key->option_struct;
  }

  for (uint i= 0; i < ha_alter_info->index_add_count; i++)
  {
    uint *add_buffer= ha_alter_info->index_add_buffer;
    const KEY *new_key= ha_alter_info->key_info_buffer + add_buffer[i];

    for (uint j= 0; j < ha_alter_info->index_drop_count; j++)
    {
      KEY **drop_buffer= ha_alter_info->index_drop_buffer;
      const KEY *old_key= drop_buffer[j];

      if (compare_keys_but_name(old_key, new_key, alter_info, table, new_pk,
                                old_pk) != Compare_keys::Equal)
      {
        continue;
      }

      DBUG_ASSERT(
          lex_string_cmp(system_charset_info, &old_key->name, &new_key->name));

      ha_alter_info->handler_flags|= ALTER_RENAME_INDEX;
      ha_alter_info->rename_keys.push_back(
          Alter_inplace_info::Rename_key_pair(old_key, new_key));

      --ha_alter_info->index_add_count;
      --ha_alter_info->index_drop_count;
      memmove(add_buffer + i, add_buffer + i + 1,
              sizeof(add_buffer[0]) * (ha_alter_info->index_add_count - i));
      memmove(drop_buffer + j, drop_buffer + j + 1,
              sizeof(drop_buffer[0]) * (ha_alter_info->index_drop_count - j));
      --i; // this index once again
      break;
    }
  }

  /*
    Sort index_add_buffer according to how key_info_buffer is sorted.
    I.e. with primary keys first - see sort_keys().
  */
  my_qsort(ha_alter_info->index_add_buffer,
           ha_alter_info->index_add_count,
           sizeof(uint), (qsort_cmp) compare_uint);

  /* Now let us calculate flags for storage engine API. */

  /* Figure out what kind of indexes we are dropping. */
  KEY **dropped_key;
  KEY **dropped_key_end= ha_alter_info->index_drop_buffer +
                         ha_alter_info->index_drop_count;

  for (dropped_key= ha_alter_info->index_drop_buffer;
       dropped_key < dropped_key_end; dropped_key++)
  {
    table_key= *dropped_key;

    if (table_key->flags & HA_NOSAME)
    {
      if (table_key == old_pk)
        ha_alter_info->handler_flags|= ALTER_DROP_PK_INDEX;
      else
        ha_alter_info->handler_flags|= ALTER_DROP_UNIQUE_INDEX;
    }
    else
      ha_alter_info->handler_flags|= ALTER_DROP_NON_UNIQUE_NON_PRIM_INDEX;
  }

  /* Now figure out what kind of indexes we are adding. */
  for (uint add_key_idx= 0; add_key_idx < ha_alter_info->index_add_count; add_key_idx++)
  {
    new_key= ha_alter_info->key_info_buffer + ha_alter_info->index_add_buffer[add_key_idx];

    if (new_key->flags & HA_NOSAME)
    {
      if (new_key == new_pk)
        ha_alter_info->handler_flags|= ALTER_ADD_PK_INDEX;
      else
        ha_alter_info->handler_flags|= ALTER_ADD_UNIQUE_INDEX;
    }
    else
      ha_alter_info->handler_flags|= ALTER_ADD_NON_UNIQUE_NON_PRIM_INDEX;
  }

  DBUG_PRINT("exit", ("handler_flags: %llu", ha_alter_info->handler_flags));
  DBUG_RETURN(false);
}


/**
  Mark fields participating in newly added indexes in TABLE object which
  corresponds to new version of altered table.

  @param ha_alter_info  Alter_inplace_info describing in-place ALTER.
  @param altered_table  TABLE object for new version of TABLE in which
                        fields should be marked.
*/

static void update_altered_table(const Alter_inplace_info &ha_alter_info,
                                 TABLE *altered_table)
{
  uint field_idx, add_key_idx;
  KEY *key;
  KEY_PART_INFO *end, *key_part;

  /*
    Clear marker for all fields, as we are going to set it only
    for fields which participate in new indexes.
  */
  for (field_idx= 0; field_idx < altered_table->s->fields; ++field_idx)
    altered_table->field[field_idx]->flags&= ~FIELD_IN_ADD_INDEX;

  /*
    Go through array of newly added indexes and mark fields
    participating in them.
  */
  for (add_key_idx= 0; add_key_idx < ha_alter_info.index_add_count;
       add_key_idx++)
  {
    key= ha_alter_info.key_info_buffer +
         ha_alter_info.index_add_buffer[add_key_idx];

    end= key->key_part + key->user_defined_key_parts;
    for (key_part= key->key_part; key_part < end; key_part++)
      altered_table->field[key_part->fieldnr]->flags|= FIELD_IN_ADD_INDEX;
  }
}


/**
  Compare two tables to see if their metadata are compatible.
  One table specified by a TABLE instance, the other using Alter_info
  and HA_CREATE_INFO.

  @param[in]  table          The first table.
  @param[in]  alter_info     Alter options, fields and keys for the
                             second table.
  @param[in]  create_info    Create options for the second table.
  @param[out] metadata_equal Result of comparison.

  @retval true   error
  @retval false  success
*/

bool mysql_compare_tables(TABLE *table,
                          Alter_info *alter_info,
                          HA_CREATE_INFO *create_info,
                          bool *metadata_equal)
{
  DBUG_ENTER("mysql_compare_tables");

  uint changes= IS_EQUAL_NO;
  uint key_count;
  List_iterator_fast<Create_field> tmp_new_field_it;
  THD *thd= table->in_use;
  *metadata_equal= false;

  /*
    Create a copy of alter_info.
    To compare definitions, we need to "prepare" the definition - transform it
    from parser output to a format that describes the table layout (all column
    defaults are initialized, duplicate columns are removed). This is done by
    mysql_prepare_create_table.  Unfortunately, mysql_prepare_create_table
    performs its transformations "in-place", that is, modifies the argument.
    Since we would like to keep mysql_compare_tables() idempotent (not altering
    any of the arguments) we create a copy of alter_info here and pass it to
    mysql_prepare_create_table, then use the result to compare the tables, and
    then destroy the copy.
  */
  Alter_info tmp_alter_info(*alter_info, thd->mem_root);
  uint db_options= 0; /* not used */
  KEY *key_info_buffer= NULL;

  /* Create the prepared information. */
  int create_table_mode= table->s->tmp_table == NO_TMP_TABLE ?
                           C_ORDINARY_CREATE : C_ALTER_TABLE;
  if (mysql_prepare_create_table(thd, create_info, &tmp_alter_info,
                                 &db_options, table->file, &key_info_buffer,
                                 &key_count, create_table_mode))
    DBUG_RETURN(1);

  /* Some very basic checks. */
  if (table->s->fields != alter_info->create_list.elements ||
      table->s->db_type() != create_info->db_type ||
      table->s->tmp_table ||
      (table->s->row_type != create_info->row_type))
    DBUG_RETURN(false);

  /* Go through fields and check if they are compatible. */
  tmp_new_field_it.init(tmp_alter_info.create_list);
  for (Field **f_ptr= table->field; *f_ptr; f_ptr++)
  {
    Field *field= *f_ptr;
    Create_field *tmp_new_field= tmp_new_field_it++;

    /* Check that NULL behavior is the same. */
    if ((tmp_new_field->flags & NOT_NULL_FLAG) !=
	(uint) (field->flags & NOT_NULL_FLAG))
      DBUG_RETURN(false);

    /*
      mysql_prepare_alter_table() clears HA_OPTION_PACK_RECORD bit when
      preparing description of existing table. In ALTER TABLE it is later
      updated to correct value by create_table_impl() call.
      So to get correct value of this bit in this function we have to
      mimic behavior of create_table_impl().
    */
    if (create_info->row_type == ROW_TYPE_DYNAMIC ||
        create_info->row_type == ROW_TYPE_PAGE ||
	(tmp_new_field->flags & BLOB_FLAG) ||
	(tmp_new_field->real_field_type() == MYSQL_TYPE_VARCHAR &&
	create_info->row_type != ROW_TYPE_FIXED))
      create_info->table_options|= HA_OPTION_PACK_RECORD;

    /* Check if field was renamed */
    if (lex_string_cmp(system_charset_info,
                       &field->field_name,
                       &tmp_new_field->field_name))
      DBUG_RETURN(false);

    /* Evaluate changes bitmap and send to check_if_incompatible_data() */
    uint field_changes= field->is_equal(*tmp_new_field);
    if (field_changes != IS_EQUAL_YES)
      DBUG_RETURN(false);

    changes|= field_changes;
  }

  /* Check if changes are compatible with current handler. */
  if (table->file->check_if_incompatible_data(create_info, changes))
    DBUG_RETURN(false);

  /* Go through keys and check if they are compatible. */
  KEY *table_key;
  KEY *table_key_end= table->key_info + table->s->keys;
  KEY *new_key;
  KEY *new_key_end= key_info_buffer + key_count;

  /* Step through all keys of the first table and search matching keys. */
  for (table_key= table->key_info; table_key < table_key_end; table_key++)
  {
    /* Search a key with the same name. */
    for (new_key= key_info_buffer; new_key < new_key_end; new_key++)
    {
      if (!lex_string_cmp(system_charset_info, &table_key->name,
                          &new_key->name))
        break;
    }
    if (new_key >= new_key_end)
      DBUG_RETURN(false);

    /* Check that the key types are compatible. */
    if ((table_key->algorithm != new_key->algorithm) ||
	((table_key->flags & HA_KEYFLAG_MASK) !=
         (new_key->flags & HA_KEYFLAG_MASK)) ||
        (table_key->user_defined_key_parts !=
         new_key->user_defined_key_parts))
      DBUG_RETURN(false);

    /* Check that the key parts remain compatible. */
    KEY_PART_INFO *table_part;
    KEY_PART_INFO *table_part_end= table_key->key_part + table_key->user_defined_key_parts;
    KEY_PART_INFO *new_part;
    for (table_part= table_key->key_part, new_part= new_key->key_part;
         table_part < table_part_end;
         table_part++, new_part++)
    {
      /*
	Key definition is different if we are using a different field or
	if the used key part length is different. We know that the fields
        are equal. Comparing field numbers is sufficient.
      */
      if ((table_part->length != new_part->length) ||
          (table_part->fieldnr - 1 != new_part->fieldnr))
        DBUG_RETURN(false);
    }
  }

  /* Step through all keys of the second table and find matching keys. */
  for (new_key= key_info_buffer; new_key < new_key_end; new_key++)
  {
    /* Search a key with the same name. */
    for (table_key= table->key_info; table_key < table_key_end; table_key++)
    {
      if (!lex_string_cmp(system_charset_info, &table_key->name,
                          &new_key->name))
        break;
    }
    if (table_key >= table_key_end)
      DBUG_RETURN(false);
  }

  *metadata_equal= true; // Tables are compatible
  DBUG_RETURN(false);
}


/*
  Manages enabling/disabling of indexes for ALTER TABLE

  SYNOPSIS
    alter_table_manage_keys()
      table                  Target table
      indexes_were_disabled  Whether the indexes of the from table
                             were disabled
      keys_onoff             ENABLE | DISABLE | LEAVE_AS_IS

  RETURN VALUES
    FALSE  OK
    TRUE   Error
*/

static
bool alter_table_manage_keys(TABLE *table, int indexes_were_disabled,
                             Alter_info::enum_enable_or_disable keys_onoff)
{
  int error= 0;
  DBUG_ENTER("alter_table_manage_keys");
  DBUG_PRINT("enter", ("table=%p were_disabled=%d on_off=%d",
             table, indexes_were_disabled, keys_onoff));

  switch (keys_onoff) {
  case Alter_info::ENABLE:
    DEBUG_SYNC(table->in_use, "alter_table_enable_indexes");
    error= table->file->ha_enable_indexes(HA_KEY_SWITCH_NONUNIQ_SAVE);
    break;
  case Alter_info::LEAVE_AS_IS:
    if (!indexes_were_disabled)
      break;
    /* fall through */
  case Alter_info::DISABLE:
    error= table->file->ha_disable_indexes(HA_KEY_SWITCH_NONUNIQ_SAVE);
  }

  if (unlikely(error))
  {
    if (error == HA_ERR_WRONG_COMMAND)
    {
      THD *thd= table->in_use;
      push_warning_printf(thd, Sql_condition::WARN_LEVEL_NOTE,
                          ER_ILLEGAL_HA, ER_THD(thd, ER_ILLEGAL_HA),
                          table->file->table_type(),
                          table->s->db.str, table->s->table_name.str);
      error= 0;
    }
    else
      table->file->print_error(error, MYF(0));
  }
  DBUG_RETURN(error);
}


/**
  Check if the pending ALTER TABLE operations support the in-place
  algorithm based on restrictions in the SQL layer or given the
  nature of the operations themselves. If in-place isn't supported,
  it won't be necessary to check with the storage engine.

  @param table        The original TABLE.
  @param create_info  Information from the parsing phase about new
                      table properties.
  @param alter_info   Data related to detected changes.

  @return false       In-place is possible, check with storage engine.
  @return true        Incompatible operations, must use table copy.
*/

static bool is_inplace_alter_impossible(TABLE *table,
                                        HA_CREATE_INFO *create_info,
                                        const Alter_info *alter_info)
{
  DBUG_ENTER("is_inplace_alter_impossible");

  /* At the moment we can't handle altering temporary tables without a copy. */
  if (table->s->tmp_table)
    DBUG_RETURN(true);

  /*
    For the ALTER TABLE tbl_name ORDER BY ... we always use copy
    algorithm. In theory, this operation can be done in-place by some
    engine, but since a) no current engine does this and b) our current
    API lacks infrastructure for passing information about table ordering
    to storage engine we simply always do copy now.

    ENABLE/DISABLE KEYS is a MyISAM/Heap specific operation that is
    not supported for in-place in combination with other operations.
    Alone, it will be done by simple_rename_or_index_change().
  */
  if (alter_info->flags & (ALTER_ORDER | ALTER_KEYS_ONOFF))
    DBUG_RETURN(true);

  /*
    If the table engine is changed explicitly (using ENGINE clause)
    or implicitly (e.g. when non-partitioned table becomes
    partitioned) a regular alter table (copy) needs to be
    performed.
  */
  if (create_info->db_type != table->s->db_type())
    DBUG_RETURN(true);

  /*
    There was a bug prior to mysql-4.0.25. Number of null fields was
    calculated incorrectly. As a result frm and data files gets out of
    sync after fast alter table. There is no way to determine by which
    mysql version (in 4.0 and 4.1 branches) table was created, thus we
    disable fast alter table for all tables created by mysql versions
    prior to 5.0 branch.
    See BUG#6236.
  */
  if (!table->s->mysql_version)
    DBUG_RETURN(true);

  /*
    If we are using a MySQL 5.7 table with virtual fields, ALTER TABLE must
    recreate the table as we need to rewrite generated fields
  */
  if (table->s->mysql_version > 50700 && table->s->mysql_version < 100000 &&
      table->s->virtual_fields)
    DBUG_RETURN(TRUE);

  DBUG_RETURN(false);
}


/**
  Perform in-place alter table.

  @param thd                Thread handle.
  @param table_list         TABLE_LIST for the table to change.
  @param table              The original TABLE.
  @param altered_table      TABLE object for new version of the table.
  @param ha_alter_info      Structure describing ALTER TABLE to be carried
                            out and serving as a storage place for data
                            used during different phases.
  @param target_mdl_request Metadata request/lock on the target table name.
  @param alter_ctx          ALTER TABLE runtime context.

  @retval   true              Error
  @retval   false             Success

  @note
    If mysql_alter_table does not need to copy the table, it is
    either an alter table where the storage engine does not
    need to know about the change, only the frm will change,
    or the storage engine supports performing the alter table
    operation directly, in-place without mysql having to copy
    the table.

  @note This function frees the TABLE object associated with the new version of
        the table and removes the .FRM file for it in case of both success and
        failure.
*/

static bool mysql_inplace_alter_table(THD *thd,
                                      TABLE_LIST *table_list,
                                      TABLE *table,
                                      TABLE *altered_table,
                                      Alter_inplace_info *ha_alter_info,
                                      MDL_request *target_mdl_request,
                                      Alter_table_ctx *alter_ctx)
{
  Open_table_context ot_ctx(thd, MYSQL_OPEN_REOPEN | MYSQL_OPEN_IGNORE_KILLED);
  handlerton *db_type= table->s->db_type();
  MDL_ticket *mdl_ticket= table->mdl_ticket;
  Alter_info *alter_info= ha_alter_info->alter_info;
  bool reopen_tables= false;
  bool res;
  const enum_alter_inplace_result inplace_supported=
    ha_alter_info->inplace_supported;

  DBUG_ENTER("mysql_inplace_alter_table");

  /* Downgrade DDL lock while we are waiting for exclusive lock below */
  backup_set_alter_copy_lock(thd, table);

  /*
    Upgrade to EXCLUSIVE lock if:
    - This is requested by the storage engine
    - Or the storage engine needs exclusive lock for just the prepare
      phase
    - Or requested by the user

    Note that we handle situation when storage engine needs exclusive
    lock for prepare phase under LOCK TABLES in the same way as when
    exclusive lock is required for duration of the whole statement.
  */
  if (inplace_supported == HA_ALTER_INPLACE_EXCLUSIVE_LOCK ||
      ((inplace_supported == HA_ALTER_INPLACE_COPY_NO_LOCK ||
        inplace_supported == HA_ALTER_INPLACE_COPY_LOCK ||
        inplace_supported == HA_ALTER_INPLACE_NOCOPY_NO_LOCK ||
        inplace_supported == HA_ALTER_INPLACE_NOCOPY_LOCK ||
        inplace_supported == HA_ALTER_INPLACE_INSTANT) &&
       (thd->locked_tables_mode == LTM_LOCK_TABLES ||
        thd->locked_tables_mode == LTM_PRELOCKED_UNDER_LOCK_TABLES)) ||
      alter_info->requested_lock == Alter_info::ALTER_TABLE_LOCK_EXCLUSIVE)
  {
    if (wait_while_table_is_used(thd, table, HA_EXTRA_FORCE_REOPEN))
      goto cleanup;
    /*
      Get rid of all TABLE instances belonging to this thread
      except one to be used for in-place ALTER TABLE.

      This is mostly needed to satisfy InnoDB assumptions/asserts.
    */
    close_all_tables_for_name(thd, table->s,
                              alter_ctx->is_table_renamed() ?
                              HA_EXTRA_PREPARE_FOR_RENAME :
			      HA_EXTRA_NOT_USED,
                              table);
    /*
      If we are under LOCK TABLES we will need to reopen tables which we
      just have closed in case of error.
    */
    reopen_tables= true;
  }
  else if (inplace_supported == HA_ALTER_INPLACE_COPY_LOCK ||
           inplace_supported == HA_ALTER_INPLACE_COPY_NO_LOCK ||
           inplace_supported == HA_ALTER_INPLACE_NOCOPY_LOCK ||
           inplace_supported == HA_ALTER_INPLACE_NOCOPY_NO_LOCK ||
           inplace_supported == HA_ALTER_INPLACE_INSTANT)
  {
    /*
      Storage engine has requested exclusive lock only for prepare phase
      and we are not under LOCK TABLES.
      Don't mark TABLE_SHARE as old in this case, as this won't allow opening
      of table by other threads during main phase of in-place ALTER TABLE.
    */
    if (thd->mdl_context.upgrade_shared_lock(table->mdl_ticket, MDL_EXCLUSIVE,
                                             thd->variables.lock_wait_timeout))
      goto cleanup;

    tdc_remove_table(thd, TDC_RT_REMOVE_NOT_OWN_KEEP_SHARE,
                     table->s->db.str, table->s->table_name.str,
                     false);
  }

  /*
    Upgrade to SHARED_NO_WRITE lock if:
    - The storage engine needs writes blocked for the whole duration
    - Or this is requested by the user
    Note that under LOCK TABLES, we will already have SHARED_NO_READ_WRITE.
  */
  if ((inplace_supported == HA_ALTER_INPLACE_SHARED_LOCK ||
       alter_info->requested_lock == Alter_info::ALTER_TABLE_LOCK_SHARED) &&
      thd->mdl_context.upgrade_shared_lock(table->mdl_ticket,
                                           MDL_SHARED_NO_WRITE,
                                           thd->variables.lock_wait_timeout))
    goto cleanup;

  // It's now safe to take the table level lock.
  if (lock_tables(thd, table_list, alter_ctx->tables_opened, 0))
    goto cleanup;

  DEBUG_SYNC(thd, "alter_table_inplace_after_lock_upgrade");
  THD_STAGE_INFO(thd, stage_alter_inplace_prepare);

  switch (inplace_supported) {
  case HA_ALTER_ERROR:
  case HA_ALTER_INPLACE_NOT_SUPPORTED:
    DBUG_ASSERT(0);
    // fall through
  case HA_ALTER_INPLACE_NO_LOCK:
  case HA_ALTER_INPLACE_INSTANT:
  case HA_ALTER_INPLACE_COPY_NO_LOCK:
  case HA_ALTER_INPLACE_NOCOPY_NO_LOCK:
    switch (alter_info->requested_lock) {
    case Alter_info::ALTER_TABLE_LOCK_DEFAULT:
    case Alter_info::ALTER_TABLE_LOCK_NONE:
      ha_alter_info->online= true;
      break;
    case Alter_info::ALTER_TABLE_LOCK_SHARED:
    case Alter_info::ALTER_TABLE_LOCK_EXCLUSIVE:
      break;
    }
    break;
  case HA_ALTER_INPLACE_EXCLUSIVE_LOCK:
  case HA_ALTER_INPLACE_SHARED_LOCK:
  case HA_ALTER_INPLACE_COPY_LOCK:
  case HA_ALTER_INPLACE_NOCOPY_LOCK:
    break;
  }

  if (table->file->ha_prepare_inplace_alter_table(altered_table,
                                                  ha_alter_info))
    goto rollback;

  /*
    Downgrade the lock if storage engine has told us that exclusive lock was
    necessary only for prepare phase (unless we are not under LOCK TABLES) and
    user has not explicitly requested exclusive lock.
  */
  if ((inplace_supported == HA_ALTER_INPLACE_COPY_NO_LOCK ||
       inplace_supported == HA_ALTER_INPLACE_COPY_LOCK ||
       inplace_supported == HA_ALTER_INPLACE_NOCOPY_LOCK ||
       inplace_supported == HA_ALTER_INPLACE_NOCOPY_NO_LOCK) &&
      !(thd->locked_tables_mode == LTM_LOCK_TABLES ||
        thd->locked_tables_mode == LTM_PRELOCKED_UNDER_LOCK_TABLES) &&
      (alter_info->requested_lock != Alter_info::ALTER_TABLE_LOCK_EXCLUSIVE))
  {
    /* If storage engine or user requested shared lock downgrade to SNW. */
    if (inplace_supported == HA_ALTER_INPLACE_COPY_LOCK ||
        inplace_supported == HA_ALTER_INPLACE_NOCOPY_LOCK ||
        alter_info->requested_lock == Alter_info::ALTER_TABLE_LOCK_SHARED)
      table->mdl_ticket->downgrade_lock(MDL_SHARED_NO_WRITE);
    else
    {
      DBUG_ASSERT(inplace_supported == HA_ALTER_INPLACE_COPY_NO_LOCK ||
                  inplace_supported == HA_ALTER_INPLACE_NOCOPY_NO_LOCK);
      table->mdl_ticket->downgrade_lock(MDL_SHARED_UPGRADABLE);
    }
  }

  DEBUG_SYNC(thd, "alter_table_inplace_after_lock_downgrade");
  THD_STAGE_INFO(thd, stage_alter_inplace);

  /* We can abort alter table for any table type */
  thd->abort_on_warning= !ha_alter_info->ignore && thd->is_strict_mode();
  res= table->file->ha_inplace_alter_table(altered_table, ha_alter_info);
  thd->abort_on_warning= false;
  if (res)
    goto rollback;

  DEBUG_SYNC(thd, "alter_table_inplace_before_lock_upgrade");
  // Upgrade to EXCLUSIVE before commit.
  if (wait_while_table_is_used(thd, table, HA_EXTRA_PREPARE_FOR_RENAME))
    goto rollback;

  /* Set MDL_BACKUP_DDL */
  if (backup_reset_alter_copy_lock(thd))
    goto rollback;

  /*
    If we are killed after this point, we should ignore and continue.
    We have mostly completed the operation at this point, there should
    be no long waits left.
  */

  DBUG_EXECUTE_IF("alter_table_rollback_new_index", {
      table->file->ha_commit_inplace_alter_table(altered_table,
                                                 ha_alter_info,
                                                 false);
      my_error(ER_UNKNOWN_ERROR, MYF(0));
      goto cleanup;
    });

  DEBUG_SYNC(thd, "alter_table_inplace_before_commit");
  THD_STAGE_INFO(thd, stage_alter_inplace_commit);

  {
    TR_table trt(thd, true);
    if (trt != *table_list && table->file->ht->prepare_commit_versioned)
    {
      ulonglong trx_start_id= 0;
      ulonglong trx_end_id= table->file->ht->prepare_commit_versioned(thd, &trx_start_id);
      if (trx_end_id)
      {
        if (!TR_table::use_transaction_registry)
        {
          my_error(ER_VERS_TRT_IS_DISABLED, MYF(0));
          goto rollback;
        }
        if (trt.update(trx_start_id, trx_end_id))
        {
          goto rollback;
        }
      }
    }

    if (table->file->ha_commit_inplace_alter_table(altered_table,
                                                  ha_alter_info,
                                                  true))
    {
      goto rollback;
    }
  }

  close_all_tables_for_name(thd, table->s,
                            alter_ctx->is_table_renamed() ?
                            HA_EXTRA_PREPARE_FOR_RENAME :
                            HA_EXTRA_NOT_USED,
                            NULL);
  table_list->table= table= NULL;

  /*
    Replace the old .FRM with the new .FRM, but keep the old name for now.
    Rename to the new name (if needed) will be handled separately below.

    TODO: remove this check of thd->is_error() (now it intercept
    errors in some val_*() methods and bring some single place to
    such error interception).
  */
  if (mysql_rename_table(db_type, &alter_ctx->new_db, &alter_ctx->tmp_name,
                         &alter_ctx->db, &alter_ctx->alias,
                         FN_FROM_IS_TMP | NO_HA_TABLE) ||
                         thd->is_error())
  {
    // Since changes were done in-place, we can't revert them.
    DBUG_RETURN(true);
  }

  table_list->mdl_request.ticket= mdl_ticket;
  if (open_table(thd, table_list, &ot_ctx))
    DBUG_RETURN(true);

  /*
    Tell the handler that the changed frm is on disk and table
    has been re-opened
  */
  table_list->table->file->ha_notify_table_changed();

  /*
    We might be going to reopen table down on the road, so we have to
    restore state of the TABLE object which we used for obtaining of
    handler object to make it usable for later reopening.
  */
  close_thread_table(thd, &thd->open_tables);
  table_list->table= NULL;

  // Rename altered table if requested.
  if (alter_ctx->is_table_renamed())
  {
    // Remove TABLE and TABLE_SHARE for old name from TDC.
    tdc_remove_table(thd, TDC_RT_REMOVE_ALL,
                     alter_ctx->db.str, alter_ctx->table_name.str, false);

    if (mysql_rename_table(db_type, &alter_ctx->db, &alter_ctx->table_name,
                           &alter_ctx->new_db, &alter_ctx->new_alias, 0))
    {
      /*
        If the rename fails we will still have a working table
        with the old name, but with other changes applied.
      */
      DBUG_RETURN(true);
    }
    if (Table_triggers_list::change_table_name(thd,
                                               &alter_ctx->db,
                                               &alter_ctx->alias,
                                               &alter_ctx->table_name,
                                               &alter_ctx->new_db,
                                               &alter_ctx->new_alias))
    {
      /*
        If the rename of trigger files fails, try to rename the table
        back so we at least have matching table and trigger files.
      */
      (void) mysql_rename_table(db_type,
                                &alter_ctx->new_db, &alter_ctx->new_alias,
                                &alter_ctx->db, &alter_ctx->alias, NO_FK_CHECKS);
      DBUG_RETURN(true);
    }
    rename_table_in_stat_tables(thd, &alter_ctx->db, &alter_ctx->alias,
                                &alter_ctx->new_db, &alter_ctx->new_alias);
  }

  DBUG_RETURN(false);

 rollback:
  table->file->ha_commit_inplace_alter_table(altered_table,
                                             ha_alter_info,
                                             false);
 cleanup:
  if (reopen_tables)
  {
    /* Close the only table instance which is still around. */
    close_all_tables_for_name(thd, table->s,
                              alter_ctx->is_table_renamed() ?
                              HA_EXTRA_PREPARE_FOR_RENAME :
                              HA_EXTRA_NOT_USED,
                              NULL);
    if (thd->locked_tables_list.reopen_tables(thd, false))
      thd->locked_tables_list.unlink_all_closed_tables(thd, NULL, 0);
    /* QQ; do something about metadata locks ? */
  }
  DBUG_RETURN(true);
}

/**
  maximum possible length for certain blob types.

  @param[in]      type        Blob type (e.g. MYSQL_TYPE_TINY_BLOB)

  @return
    length
*/

static uint
blob_length_by_type(enum_field_types type)
{
  switch (type)
  {
  case MYSQL_TYPE_TINY_BLOB:
    return 255;
  case MYSQL_TYPE_BLOB:
    return 65535;
  case MYSQL_TYPE_MEDIUM_BLOB:
    return 16777215;
  case MYSQL_TYPE_LONG_BLOB:
    return (uint) UINT_MAX32;
  default:
    DBUG_ASSERT(0); // we should never go here
    return 0;
  }
}


static inline
void append_drop_column(THD *thd, String *str, Field *field)
{
  if (str->length())
    str->append(STRING_WITH_LEN(", "));
  str->append(STRING_WITH_LEN("DROP COLUMN "));
  append_identifier(thd, str, &field->field_name);
}


/**
  Prepare column and key definitions for CREATE TABLE in ALTER TABLE.

  This function transforms parse output of ALTER TABLE - lists of
  columns and keys to add, drop or modify into, essentially,
  CREATE TABLE definition - a list of columns and keys of the new
  table. While doing so, it also performs some (bug not all)
  semantic checks.

  This function is invoked when we know that we're going to
  perform ALTER TABLE via a temporary table -- i.e. in-place ALTER TABLE
  is not possible, perhaps because the ALTER statement contains
  instructions that require change in table data, not only in
  table definition or indexes.

  @param[in,out]  thd         thread handle. Used as a memory pool
                              and source of environment information.
  @param[in]      table       the source table, open and locked
                              Used as an interface to the storage engine
                              to acquire additional information about
                              the original table.
  @param[in,out]  create_info A blob with CREATE/ALTER TABLE
                              parameters
  @param[in,out]  alter_info  Another blob with ALTER/CREATE parameters.
                              Originally create_info was used only in
                              CREATE TABLE and alter_info only in ALTER TABLE.
                              But since ALTER might end-up doing CREATE,
                              this distinction is gone and we just carry
                              around two structures.
  @param[in,out]  alter_ctx   Runtime context for ALTER TABLE.

  @return
    Fills various create_info members based on information retrieved
    from the storage engine.
    Sets create_info->varchar if the table has a VARCHAR column.
    Prepares alter_info->create_list and alter_info->key_list with
    columns and keys of the new table.

  @retval TRUE   error, out of memory or a semantical error in ALTER
                 TABLE instructions
  @retval FALSE  success
*/

bool
mysql_prepare_alter_table(THD *thd, TABLE *table,
                          HA_CREATE_INFO *create_info,
                          Alter_info *alter_info,
                          Alter_table_ctx *alter_ctx)
{
  /* New column definitions are added here */
  List<Create_field> new_create_list;
  /* New key definitions are added here */
  List<Key> new_key_list;
  List_iterator<Alter_drop> drop_it(alter_info->drop_list);
  List_iterator<Create_field> def_it(alter_info->create_list);
  List_iterator<Alter_column> alter_it(alter_info->alter_list);
  List_iterator<Key> key_it(alter_info->key_list);
  List_iterator<Create_field> find_it(new_create_list);
  List_iterator<Create_field> field_it(new_create_list);
  List<Key_part_spec> key_parts;
  List<Virtual_column_info> new_constraint_list;
  uint db_create_options= (table->s->db_create_options
                           & ~(HA_OPTION_PACK_RECORD));
  Item::func_processor_rename column_rename_param;
  uint used_fields, dropped_sys_vers_fields= 0;
  KEY *key_info=table->key_info;
  bool rc= TRUE;
  bool modified_primary_key= FALSE;
  bool vers_system_invisible= false;
  Create_field *def;
  Field **f_ptr,*field;
  MY_BITMAP *dropped_fields= NULL; // if it's NULL - no dropped fields
  bool drop_period= false;
  DBUG_ENTER("mysql_prepare_alter_table");

  /*
    Merge incompatible changes flag in case of upgrade of a table from an
    old MariaDB or MySQL version.  This ensures that we don't try to do an
    online alter table if field packing or character set changes are required.
  */
  create_info->used_fields|= table->s->incompatible_version;
  used_fields= create_info->used_fields;

  create_info->varchar= FALSE;
  /* Let new create options override the old ones */
  if (!(used_fields & HA_CREATE_USED_MIN_ROWS))
    create_info->min_rows= table->s->min_rows;
  if (!(used_fields & HA_CREATE_USED_MAX_ROWS))
    create_info->max_rows= table->s->max_rows;
  if (!(used_fields & HA_CREATE_USED_AVG_ROW_LENGTH))
    create_info->avg_row_length= table->s->avg_row_length;
  if (!(used_fields & HA_CREATE_USED_DEFAULT_CHARSET))
    create_info->default_table_charset= table->s->table_charset;
  if (!(used_fields & HA_CREATE_USED_AUTO) && table->found_next_number_field)
  {
    /* Table has an autoincrement, copy value to new table */
    table->file->info(HA_STATUS_AUTO);
    create_info->auto_increment_value= table->file->stats.auto_increment_value;
  }

  if (!(used_fields & HA_CREATE_USED_KEY_BLOCK_SIZE))
    create_info->key_block_size= table->s->key_block_size;

  if (!(used_fields & HA_CREATE_USED_STATS_SAMPLE_PAGES))
    create_info->stats_sample_pages= table->s->stats_sample_pages;

  if (!(used_fields & HA_CREATE_USED_STATS_AUTO_RECALC))
    create_info->stats_auto_recalc= table->s->stats_auto_recalc;

  if (!(used_fields & HA_CREATE_USED_TRANSACTIONAL))
    create_info->transactional= table->s->transactional;

  if (!(used_fields & HA_CREATE_USED_CONNECTION))
    create_info->connect_string= table->s->connect_string;

  if (!(used_fields & HA_CREATE_USED_SEQUENCE))
    create_info->sequence= table->s->table_type == TABLE_TYPE_SEQUENCE;

  column_rename_param.db_name=       table->s->db;
  column_rename_param.table_name=    table->s->table_name;
  if (column_rename_param.fields.copy(&alter_info->create_list, thd->mem_root))
    DBUG_RETURN(1);                             // OOM

  restore_record(table, s->default_values);     // Empty record for DEFAULT

  if ((create_info->fields_option_struct= (ha_field_option_struct**)
         thd->calloc(sizeof(void*) * table->s->fields)) == NULL ||
      (create_info->indexes_option_struct= (ha_index_option_struct**)
         thd->calloc(sizeof(void*) * table->s->keys)) == NULL)
    DBUG_RETURN(1);

  create_info->option_list= merge_engine_table_options(table->s->option_list,
                                        create_info->option_list, thd->mem_root);

  /*
    First collect all fields from table which isn't in drop_list
  */
  bitmap_clear_all(&table->tmp_set);
  for (f_ptr=table->field ; (field= *f_ptr) ; f_ptr++)
  {
    if (field->invisible == INVISIBLE_FULL)
        continue;
    Alter_drop *drop;
    if (field->type() == MYSQL_TYPE_VARCHAR)
      create_info->varchar= TRUE;
    /* Check if field should be dropped */
    drop_it.rewind();
    while ((drop=drop_it++))
    {
      if (drop->type == Alter_drop::COLUMN &&
          !my_strcasecmp(system_charset_info,field->field_name.str, drop->name))
        break;
    }
    /*
      DROP COLULMN xxx
      1. it does not see INVISIBLE_SYSTEM columns
      2. otherwise, normally a column is dropped
      3. unless it's a system versioning column (but see below).
    */
    if (drop && field->invisible < INVISIBLE_SYSTEM &&
        !(field->flags & VERS_SYSTEM_FIELD &&
          !(alter_info->flags & ALTER_DROP_SYSTEM_VERSIONING)))
    {
      /* Reset auto_increment value if it was dropped */
      if (MTYP_TYPENR(field->unireg_check) == Field::NEXT_NUMBER &&
          !(used_fields & HA_CREATE_USED_AUTO))
      {
        create_info->auto_increment_value=0;
        create_info->used_fields|=HA_CREATE_USED_AUTO;
      }
      if (table->s->tmp_table == NO_TMP_TABLE)
        (void) delete_statistics_for_column(thd, table, field);
      dropped_sys_vers_fields|= field->flags;
      drop_it.remove();
      dropped_fields= &table->tmp_set;
      bitmap_set_bit(dropped_fields, field->field_index);
      continue;
    }
    if (field->invisible == INVISIBLE_SYSTEM &&
        field->flags & VERS_SYSTEM_FIELD)
    {
      vers_system_invisible= true;
    }
    /* invisible versioning column is dropped automatically on DROP SYSTEM VERSIONING */
    if (!drop && field->invisible >= INVISIBLE_SYSTEM &&
        field->flags & VERS_SYSTEM_FIELD &&
        alter_info->flags & ALTER_DROP_SYSTEM_VERSIONING)
    {
      if (table->s->tmp_table == NO_TMP_TABLE)
        (void) delete_statistics_for_column(thd, table, field);
      continue;
    }

    /*
      If we are doing a rename of a column, update all references in virtual
      column expressions, constraints and defaults to use the new column name
    */
    if (alter_info->flags & ALTER_RENAME_COLUMN)
    {
      if (field->vcol_info)
        field->vcol_info->expr->walk(&Item::rename_fields_processor, 1,
                                     &column_rename_param);
      if (field->check_constraint)
        field->check_constraint->expr->walk(&Item::rename_fields_processor, 1,
                                            &column_rename_param);
      if (field->default_value)
        field->default_value->expr->walk(&Item::rename_fields_processor, 1,
                                         &column_rename_param);
      // Force reopen because new column name is on thd->mem_root
      table->mark_table_for_reopen();
    }

    /* Check if field is changed */
    def_it.rewind();
    while ((def=def_it++))
    {
      if (def->change.str &&
	  !lex_string_cmp(system_charset_info, &field->field_name,
                          &def->change))
	break;
    }
    if (def && field->invisible < INVISIBLE_SYSTEM)
    {						// Field is changed
      def->field=field;
      /*
        Add column being updated to the list of new columns.
        Note that columns with AFTER clauses are added to the end
        of the list for now. Their positions will be corrected later.
      */
      new_create_list.push_back(def, thd->mem_root);
      if (field->stored_in_db() != def->stored_in_db())
      {
        my_error(ER_UNSUPPORTED_ACTION_ON_GENERATED_COLUMN, MYF(0));
        goto err;
      }
      if (!def->after.str)
      {
        /*
          If this ALTER TABLE doesn't have an AFTER clause for the modified
          column then remove this column from the list of columns to be
          processed. So later we can iterate over the columns remaining
          in this list and process modified columns with AFTER clause or
          add new columns.
        */
	def_it.remove();
      }
    }
    else if (alter_info->flags & ALTER_DROP_SYSTEM_VERSIONING &&
             field->flags & VERS_SYSTEM_FIELD &&
             field->invisible < INVISIBLE_SYSTEM)
    {
      StringBuffer<NAME_LEN*3> tmp;
      append_drop_column(thd, &tmp, field);
      my_error(ER_MISSING, MYF(0), table->s->table_name.str, tmp.c_ptr());
      goto err;
    }
    else if (drop && field->invisible < INVISIBLE_SYSTEM &&
             field->flags & VERS_SYSTEM_FIELD &&
             !(alter_info->flags & ALTER_DROP_SYSTEM_VERSIONING))
    {
      /* "dropping" a versioning field only hides it from the user */
      def= new (thd->mem_root) Create_field(thd, field, field);
      def->invisible= INVISIBLE_SYSTEM;
      alter_info->flags|= ALTER_CHANGE_COLUMN;
      if (field->flags & VERS_SYS_START_FLAG)
        create_info->vers_info.as_row.start= def->field_name= Vers_parse_info::default_start;
      else
        create_info->vers_info.as_row.end= def->field_name= Vers_parse_info::default_end;
      new_create_list.push_back(def, thd->mem_root);
      dropped_sys_vers_fields|= field->flags;
      drop_it.remove();
    }
    else
    {
      /*
        This field was not dropped and not changed, add it to the list
        for the new table.
      */
      def= new (thd->mem_root) Create_field(thd, field, field);
      new_create_list.push_back(def, thd->mem_root);
      alter_it.rewind();			// Change default if ALTER
      Alter_column *alter;
      while ((alter=alter_it++))
      {
	if (!my_strcasecmp(system_charset_info,field->field_name.str,
                           alter->name))
	  break;
      }
      if (alter)
      {
	if ((def->default_value= alter->default_value))
          def->flags&= ~NO_DEFAULT_VALUE_FLAG;
        else
          def->flags|= NO_DEFAULT_VALUE_FLAG;
	alter_it.remove();
      }
    }
  }
  dropped_sys_vers_fields &= VERS_SYSTEM_FIELD;
  if ((dropped_sys_vers_fields ||
       alter_info->flags & ALTER_DROP_PERIOD) &&
      dropped_sys_vers_fields != VERS_SYSTEM_FIELD &&
      !vers_system_invisible)
  {
    StringBuffer<NAME_LEN*3> tmp;
    if (!(dropped_sys_vers_fields & VERS_SYS_START_FLAG))
      append_drop_column(thd, &tmp, table->vers_start_field());
    if (!(dropped_sys_vers_fields & VERS_SYS_END_FLAG))
      append_drop_column(thd, &tmp, table->vers_end_field());
    my_error(ER_MISSING, MYF(0), table->s->table_name.str, tmp.c_ptr());
    goto err;
  }
  else if (alter_info->flags & ALTER_DROP_PERIOD && vers_system_invisible)
  {
    my_error(ER_CANT_DROP_FIELD_OR_KEY, MYF(0), "PERIOD FOR SYSTEM_TIME on", table->s->table_name.str);
    goto err;
  }
  alter_info->flags &= ~(ALTER_DROP_PERIOD | ALTER_ADD_PERIOD);
  def_it.rewind();
  while ((def=def_it++))			// Add new columns
  {
    Create_field *find;
    if (def->change.str && ! def->field)
    {
      /*
        Check if there is modify for newly added field.
      */
      find_it.rewind();
      while((find=find_it++))
      {
        if (!my_strcasecmp(system_charset_info,find->field_name.str,
                           def->field_name.str))
          break;
      }

      if (likely(find && !find->field))
	find_it.remove();
      else
      {
        my_error(ER_BAD_FIELD_ERROR, MYF(0), def->change.str,
                 table->s->table_name.str);
        goto err;
      }
    }
    /*
      Check that the DATE/DATETIME not null field we are going to add is
      either has a default value or the '0000-00-00' is allowed by the
      set sql mode.
      If the '0000-00-00' value isn't allowed then raise the error_if_not_empty
      flag to allow ALTER TABLE only if the table to be altered is empty.
    */
    if ((def->real_field_type() == MYSQL_TYPE_DATE ||
         def->real_field_type() == MYSQL_TYPE_NEWDATE ||
         def->real_field_type() == MYSQL_TYPE_DATETIME ||
         def->real_field_type() == MYSQL_TYPE_DATETIME2) &&
         !alter_ctx->datetime_field &&
         !(~def->flags & (NO_DEFAULT_VALUE_FLAG | NOT_NULL_FLAG)) &&
         thd->variables.sql_mode & MODE_NO_ZERO_DATE)
    {
        alter_ctx->datetime_field= def;
        alter_ctx->error_if_not_empty= TRUE;
    }
    if (!def->after.str)
      new_create_list.push_back(def, thd->mem_root);
    else
    {
      if (def->change.str)
      {
        find_it.rewind();
        /*
          For columns being modified with AFTER clause we should first remove
          these columns from the list and then add them back at their correct
          positions.
        */
        while ((find=find_it++))
        {
          /*
            Create_fields representing changed columns are added directly
            from Alter_info::create_list to new_create_list. We can therefore
            safely use pointer equality rather than name matching here.
            This prevents removing the wrong column in case of column rename.
          */
          if (find == def)
          {
            find_it.remove();
            break;
          }
        }
      }
      if (def->after.str == first_keyword)
        new_create_list.push_front(def, thd->mem_root);
      else
      {
        find_it.rewind();
        while ((find=find_it++))
        {
          if (!lex_string_cmp(system_charset_info, &def->after,
                              &find->field_name))
            break;
        }
        if (unlikely(!find))
        {
          my_error(ER_BAD_FIELD_ERROR, MYF(0), def->after.str,
                   table->s->table_name.str);
          goto err;
        }
        find_it.after(def);			// Put column after this
      }
    }
    /*
      Check if there is alter for newly added field.
    */
    alter_it.rewind();
    Alter_column *alter;
    while ((alter=alter_it++))
    {
      if (!my_strcasecmp(system_charset_info,def->field_name.str,
                         alter->name))
        break;
    }
    if (alter)
    {
      if ((def->default_value= alter->default_value)) // Use new default
        def->flags&= ~NO_DEFAULT_VALUE_FLAG;
      else
        def->flags|= NO_DEFAULT_VALUE_FLAG;
      alter_it.remove();
    }
  }
  if (unlikely(alter_info->alter_list.elements))
  {
    my_error(ER_BAD_FIELD_ERROR, MYF(0),
             alter_info->alter_list.head()->name, table->s->table_name.str);
    goto err;
  }
  if (unlikely(!new_create_list.elements))
  {
    my_message(ER_CANT_REMOVE_ALL_FIELDS,
               ER_THD(thd, ER_CANT_REMOVE_ALL_FIELDS),
               MYF(0));
    goto err;
  }

  /*
    Collect all keys which isn't in drop list. Add only those
    for which some fields exists.
  */
  for (uint i=0 ; i < table->s->keys ; i++,key_info++)
  {
    bool long_hash_key= false;
    if (key_info->flags & HA_INVISIBLE_KEY)
      continue;
    const char *key_name= key_info->name.str;
    Alter_drop *drop;
    drop_it.rewind();
    while ((drop=drop_it++))
    {
      if (drop->type == Alter_drop::KEY &&
	  !my_strcasecmp(system_charset_info,key_name, drop->name))
	break;
    }
    if (drop)
    {
      if (table->s->tmp_table == NO_TMP_TABLE)
      {
        (void) delete_statistics_for_index(thd, table, key_info, FALSE);
        if (i == table->s->primary_key)
	{
          KEY *tab_key_info= table->key_info;
	  for (uint j=0; j < table->s->keys; j++, tab_key_info++)
	  {
            if (tab_key_info->user_defined_key_parts !=
                tab_key_info->ext_key_parts)
	      (void) delete_statistics_for_index(thd, table, tab_key_info,
                                                 TRUE);
	  }
	}
      }  
      drop_it.remove();
      continue;
    }

    if (key_info->algorithm == HA_KEY_ALG_LONG_HASH)
    {
      setup_keyinfo_hash(key_info);
      long_hash_key= true;
    }
    const char *dropped_key_part= NULL;
    KEY_PART_INFO *key_part= key_info->key_part;
    key_parts.empty();
    bool delete_index_stat= FALSE;
    for (uint j=0 ; j < key_info->user_defined_key_parts ; j++,key_part++)
    {
      Field *kfield= key_part->field;
      if (!kfield)
	continue;				// Wrong field (from UNIREG)
      const char *key_part_name=kfield->field_name.str;
      Create_field *cfield;
      uint key_part_length;

      field_it.rewind();
      while ((cfield=field_it++))
      {
	if (cfield->change.str)
	{
	  if (!my_strcasecmp(system_charset_info, key_part_name,
			     cfield->change.str))
	    break;
	}
	else if (!my_strcasecmp(system_charset_info,
				key_part_name, cfield->field_name.str))
	  break;
      }
      if (!cfield)
      {
        if (table->s->primary_key == i)
          modified_primary_key= TRUE;
        delete_index_stat= TRUE;
        if (!(kfield->flags & VERS_SYSTEM_FIELD))
          dropped_key_part= key_part_name;
	continue;				// Field is removed
      }
      key_part_length= key_part->length;
      if (cfield->field)			// Not new field
      {
        /*
          If the field can't have only a part used in a key according to its
          new type, or should not be used partially according to its
          previous type, or the field length is less than the key part
          length, unset the key part length.

          We also unset the key part length if it is the same as the
          old field's length, so the whole new field will be used.

          BLOBs may have cfield->length == 0, which is why we test it before
          checking whether cfield->length < key_part_length (in chars).
          
          In case of TEXTs we check the data type maximum length *in bytes*
          to key part length measured *in characters* (i.e. key_part_length
          devided to mbmaxlen). This is because it's OK to have:
          CREATE TABLE t1 (a tinytext, key(a(254)) character set utf8);
          In case of this example:
          - data type maximum length is 255.
          - key_part_length is 1016 (=254*4, where 4 is mbmaxlen)
         */
        if (!cfield->field->type_handler()->type_can_have_key_part() ||
            !cfield->type_handler()->type_can_have_key_part() ||
            /* spatial keys can't have sub-key length */
            (key_info->flags & HA_SPATIAL) ||
            (cfield->field->field_length == key_part_length &&
             !f_is_blob(key_part->key_type)) ||
            (cfield->length &&
             (((cfield->real_field_type() >= MYSQL_TYPE_TINY_BLOB &&
                cfield->real_field_type() <= MYSQL_TYPE_BLOB) ?
                blob_length_by_type(cfield->real_field_type()) :
                cfield->length) <
	     key_part_length / kfield->charset()->mbmaxlen)))
	  key_part_length= 0;			// Use whole field
      }
      key_part_length /= kfield->charset()->mbmaxlen;
      key_parts.push_back(new (thd->mem_root) Key_part_spec(&cfield->field_name,
                                                            key_part_length, true),
                          thd->mem_root);
    }
    if (table->s->tmp_table == NO_TMP_TABLE)
    {
      if (delete_index_stat) 
        (void) delete_statistics_for_index(thd, table, key_info, FALSE);
      else if (modified_primary_key &&
               key_info->user_defined_key_parts != key_info->ext_key_parts)
        (void) delete_statistics_for_index(thd, table, key_info, TRUE);
    }

    if (key_parts.elements)
    {
      KEY_CREATE_INFO key_create_info;
      Key *key;
      enum Key::Keytype key_type;
      LEX_CSTRING tmp_name;
      bzero((char*) &key_create_info, sizeof(key_create_info));
      if (key_info->algorithm == HA_KEY_ALG_LONG_HASH)
        key_info->algorithm= HA_KEY_ALG_UNDEF;
      key_create_info.algorithm= key_info->algorithm;
      /*
        We copy block size directly as some engines, like Area, sets this
        automatically
      */
      key_create_info.block_size= key_info->block_size;
      key_create_info.flags=      key_info->flags;  // HA_USE_BLOCK_SIZE
      if (key_info->flags & HA_USES_PARSER)
        key_create_info.parser_name= *plugin_name(key_info->parser);
      if (key_info->flags & HA_USES_COMMENT)
        key_create_info.comment= key_info->comment;

      /*
        We're refreshing an already existing index. Since the index is not
        modified, there is no need to check for duplicate indexes again.
      */
      key_create_info.check_for_duplicate_indexes= false;

      if (key_info->flags & HA_SPATIAL)
        key_type= Key::SPATIAL;
      else if (key_info->flags & HA_NOSAME)
      {
        if (! my_strcasecmp(system_charset_info, key_name, primary_key_name))
          key_type= Key::PRIMARY;
        else
          key_type= Key::UNIQUE;
        if (dropped_key_part)
        {
          my_error(ER_KEY_COLUMN_DOES_NOT_EXITS, MYF(0), dropped_key_part);
          if (long_hash_key)
          {
            key_info->algorithm= HA_KEY_ALG_LONG_HASH;
            re_setup_keyinfo_hash(key_info);
          }
          goto err;
        }
      }
      else if (key_info->flags & HA_FULLTEXT)
        key_type= Key::FULLTEXT;
      else
        key_type= Key::MULTIPLE;

      tmp_name.str= key_name;
      tmp_name.length= strlen(key_name);
      /* We dont need LONG_UNIQUE_HASH_FIELD flag because it will be autogenerated */
      key= new (thd->mem_root) Key(key_type, &tmp_name, &key_create_info,
                   MY_TEST(key_info->flags & HA_GENERATED_KEY),
                   &key_parts, key_info->option_list, DDL_options());
      new_key_list.push_back(key, thd->mem_root);
    }
    if (long_hash_key)
    {
      key_info->algorithm= HA_KEY_ALG_LONG_HASH;
      re_setup_keyinfo_hash(key_info);
    }
  }
  {
    Key *key;
    while ((key=key_it++))			// Add new keys
    {
      if (key->type == Key::FOREIGN_KEY &&
          ((Foreign_key *)key)->validate(new_create_list))
        goto err;
      new_key_list.push_back(key, thd->mem_root);
      if (key->name.str &&
	  !my_strcasecmp(system_charset_info, key->name.str, primary_key_name))
      {
	my_error(ER_WRONG_NAME_FOR_INDEX, MYF(0), key->name.str);
        goto err;
      }
    }
  }

  if (table->s->period.name)
  {
    drop_it.rewind();
    Alter_drop *drop;
    for (bool found= false; !found && (drop= drop_it++); )
    {
      found= drop->type == Alter_drop::PERIOD &&
             table->s->period.name.streq(drop->name);
    }

    if (drop)
    {
      drop_period= true;
      drop_it.remove();
    }
    else if (create_info->period_info.is_set() && table->s->period.name)
    {
      my_error(ER_MORE_THAN_ONE_PERIOD, MYF(0));
      goto err;
    }
    else
    {
      Field *s= table->s->period.start_field(table->s);
      Field *e= table->s->period.end_field(table->s);
      create_info->period_info.set_period(s->field_name, e->field_name);
      create_info->period_info.name= table->s->period.name;
    }
  }

  /* Add all table level constraints which are not in the drop list */
  if (table->s->table_check_constraints)
  {
    TABLE_SHARE *share= table->s;

    for (uint i= share->field_check_constraints;
         i < share->table_check_constraints ; i++)
    {
      Virtual_column_info *check= table->check_constraints[i];
      Alter_drop *drop;
      bool keep= true;
      drop_it.rewind();
      while ((drop=drop_it++))
      {
        if (drop->type == Alter_drop::CHECK_CONSTRAINT &&
            !my_strcasecmp(system_charset_info, check->name.str, drop->name))
        {
          drop_it.remove();
          keep= false;
          break;
        }
      }

      // NB: `check` is TABLE resident, we must keep it intact.
      if (keep)
      {
        check= check->clone(thd);
        if (!check)
        {
          my_error(ER_OUT_OF_RESOURCES, MYF(0));
          goto err;
        }
      }

      if (share->period.constr_name.streq(check->name.str))
      {
        if (drop_period)
        {
          keep= false;
        }
        else if(!keep)
        {
          my_error(ER_PERIOD_CONSTRAINT_DROP, MYF(0), check->name.str,
                   share->period.name.str);
          goto err;
        }
        else
        {
          DBUG_ASSERT(create_info->period_info.constr == NULL);
          create_info->period_info.constr= check;
          create_info->period_info.constr->automatic_name= true;
        }
      }

      /* see if the constraint depends on *only* on dropped fields */
      if (keep && dropped_fields)
      {
        table->default_column_bitmaps();
        bitmap_clear_all(table->read_set);
        check->expr->walk(&Item::register_field_in_read_map, 1, 0);
        if (bitmap_is_subset(table->read_set, dropped_fields))
          keep= false;
        else if (bitmap_is_overlapping(dropped_fields, table->read_set))
        {
          bitmap_intersect(table->read_set, dropped_fields);
          uint field_nr= bitmap_get_first_set(table->read_set);
          my_error(ER_BAD_FIELD_ERROR, MYF(0),
                   table->field[field_nr]->field_name.str, "CHECK");
          goto err;
        }
      }
      if (keep)
      {
        if (alter_info->flags & ALTER_RENAME_COLUMN)
        {
          check->expr->walk(&Item::rename_fields_processor, 1,
                            &column_rename_param);
          // Force reopen because new column name is on thd->mem_root
          table->mark_table_for_reopen();
        }
        new_constraint_list.push_back(check, thd->mem_root);
      }
    }
  }

  if (!alter_info->check_constraint_list.is_empty())
  {
    /* Check the table FOREIGN KEYs for name duplications. */
    List <FOREIGN_KEY_INFO> fk_child_key_list;
    FOREIGN_KEY_INFO *f_key;
    table->file->get_foreign_key_list(thd, &fk_child_key_list);
    List_iterator<FOREIGN_KEY_INFO> fk_key_it(fk_child_key_list);
    while ((f_key= fk_key_it++))
    {
      List_iterator_fast<Virtual_column_info>
        c_it(alter_info->check_constraint_list);
      Virtual_column_info *check;
      while ((check= c_it++))
      {
        if (!check->name.length || check->automatic_name)
          continue;

        if (check->name.length == f_key->foreign_id->length &&
            my_strcasecmp(system_charset_info, f_key->foreign_id->str,
                          check->name.str) == 0)
        {
          my_error(ER_DUP_CONSTRAINT_NAME, MYF(0), "CHECK", check->name.str);
          goto err;
        }
      }
    }
  }

  /* Add new constraints */
  new_constraint_list.append(&alter_info->check_constraint_list);

  if (alter_info->drop_list.elements)
  {
    Alter_drop *drop;
    drop_it.rewind();
    while ((drop=drop_it++)) {
      switch (drop->type) {
      case Alter_drop::KEY:
      case Alter_drop::COLUMN:
      case Alter_drop::CHECK_CONSTRAINT:
      case Alter_drop::PERIOD:
        my_error(ER_CANT_DROP_FIELD_OR_KEY, MYF(0), drop->type_name(),
                 alter_info->drop_list.head()->name);
        goto err;
      case Alter_drop::FOREIGN_KEY:
        // Leave the DROP FOREIGN KEY names in the alter_info->drop_list.
        break;
      }
    }
  }

  if (!create_info->comment.str)
  {
    create_info->comment.str= table->s->comment.str;
    create_info->comment.length= table->s->comment.length;
  }

  table->file->update_create_info(create_info);
  if ((create_info->table_options &
       (HA_OPTION_PACK_KEYS | HA_OPTION_NO_PACK_KEYS)) ||
      (used_fields & HA_CREATE_USED_PACK_KEYS))
    db_create_options&= ~(HA_OPTION_PACK_KEYS | HA_OPTION_NO_PACK_KEYS);
  if ((create_info->table_options &
       (HA_OPTION_STATS_PERSISTENT | HA_OPTION_NO_STATS_PERSISTENT)) ||
      (used_fields & HA_CREATE_USED_STATS_PERSISTENT))
    db_create_options&= ~(HA_OPTION_STATS_PERSISTENT | HA_OPTION_NO_STATS_PERSISTENT);

  if (create_info->table_options &
      (HA_OPTION_CHECKSUM | HA_OPTION_NO_CHECKSUM))
    db_create_options&= ~(HA_OPTION_CHECKSUM | HA_OPTION_NO_CHECKSUM);
  if (create_info->table_options &
      (HA_OPTION_DELAY_KEY_WRITE | HA_OPTION_NO_DELAY_KEY_WRITE))
    db_create_options&= ~(HA_OPTION_DELAY_KEY_WRITE |
			  HA_OPTION_NO_DELAY_KEY_WRITE);
  create_info->table_options|= db_create_options;

  if (table->s->tmp_table)
    create_info->options|=HA_LEX_CREATE_TMP_TABLE;

  rc= FALSE;
  alter_info->create_list.swap(new_create_list);
  alter_info->key_list.swap(new_key_list);
  alter_info->check_constraint_list.swap(new_constraint_list);
err:
  DBUG_RETURN(rc);
}


/**
  Get Create_field object for newly created table by its name
  in the old version of table.

  @param alter_info  Alter_info describing newly created table.
  @param old_name    Name of field in old table.

  @returns Pointer to Create_field object, NULL - if field is
           not present in new version of table.
*/

static Create_field *get_field_by_old_name(Alter_info *alter_info,
                                           const char *old_name)
{
  List_iterator_fast<Create_field> new_field_it(alter_info->create_list);
  Create_field *new_field;

  while ((new_field= new_field_it++))
  {
    if (new_field->field &&
        (my_strcasecmp(system_charset_info,
                       new_field->field->field_name.str,
                       old_name) == 0))
      break;
  }
  return new_field;
}


/** Type of change to foreign key column, */

enum fk_column_change_type
{
  FK_COLUMN_NO_CHANGE, FK_COLUMN_DATA_CHANGE,
  FK_COLUMN_RENAMED, FK_COLUMN_DROPPED
};

/**
  Check that ALTER TABLE's changes on columns of a foreign key are allowed.

  @param[in]   thd              Thread context.
  @param[in]   alter_info       Alter_info describing changes to be done
                                by ALTER TABLE.
  @param[in]   fk_columns       List of columns of the foreign key to check.
  @param[out]  bad_column_name  Name of field on which ALTER TABLE tries to
                                do prohibited operation.

  @note This function takes into account value of @@foreign_key_checks
        setting.

  @retval FK_COLUMN_NO_CHANGE    No significant changes are to be done on
                                 foreign key columns.
  @retval FK_COLUMN_DATA_CHANGE  ALTER TABLE might result in value
                                 change in foreign key column (and
                                 foreign_key_checks is on).
  @retval FK_COLUMN_RENAMED      Foreign key column is renamed.
  @retval FK_COLUMN_DROPPED      Foreign key column is dropped.
*/

static enum fk_column_change_type
fk_check_column_changes(THD *thd, Alter_info *alter_info,
                        List<LEX_CSTRING> &fk_columns,
                        const char **bad_column_name)
{
  List_iterator_fast<LEX_CSTRING> column_it(fk_columns);
  LEX_CSTRING *column;

  *bad_column_name= NULL;

  while ((column= column_it++))
  {
    Create_field *new_field= get_field_by_old_name(alter_info, column->str);

    if (new_field)
    {
      Field *old_field= new_field->field;

      if (lex_string_cmp(system_charset_info, &old_field->field_name,
                         &new_field->field_name))
      {
        /*
          Copy algorithm doesn't support proper renaming of columns in
          the foreign key yet. At the moment we lack API which will tell
          SE that foreign keys should be updated to use new name of column
          like it happens in case of in-place algorithm.
        */
        *bad_column_name= column->str;
        return FK_COLUMN_RENAMED;
      }

      if ((old_field->is_equal(*new_field) == IS_EQUAL_NO) ||
          ((new_field->flags & NOT_NULL_FLAG) &&
           !(old_field->flags & NOT_NULL_FLAG)))
      {
        if (!(thd->variables.option_bits & OPTION_NO_FOREIGN_KEY_CHECKS))
        {
          /*
            Column in a FK has changed significantly. Unless
            foreign_key_checks are off we prohibit this since this
            means values in this column might be changed by ALTER
            and thus referential integrity might be broken,
          */
          *bad_column_name= column->str;
          return FK_COLUMN_DATA_CHANGE;
        }
      }
    }
    else
    {
      /*
        Column in FK was dropped. Most likely this will break
        integrity constraints of InnoDB data-dictionary (and thus
        InnoDB will emit an error), so we prohibit this right away
        even if foreign_key_checks are off.
        This also includes a rare case when another field replaces
        field being dropped since it is easy to break referential
        integrity in this case.
      */
      *bad_column_name= column->str;
      return FK_COLUMN_DROPPED;
    }
  }

  return FK_COLUMN_NO_CHANGE;
}


/**
  Check if ALTER TABLE we are about to execute using COPY algorithm
  is not supported as it might break referential integrity.

  @note If foreign_key_checks is disabled (=0), we allow to break
        referential integrity. But we still disallow some operations
        like dropping or renaming columns in foreign key since they
        are likely to break consistency of InnoDB data-dictionary
        and thus will end-up in error anyway.

  @param[in]  thd          Thread context.
  @param[in]  table        Table to be altered.
  @param[in]  alter_info   Lists of fields, keys to be changed, added
                           or dropped.
  @param[out] alter_ctx    ALTER TABLE runtime context.
                           Alter_table_ctx::fk_error_if_delete flag
                           is set if deletion during alter can break
                           foreign key integrity.

  @retval false  Success.
  @retval true   Error, ALTER - tries to do change which is not compatible
                 with foreign key definitions on the table.
*/

static bool fk_prepare_copy_alter_table(THD *thd, TABLE *table,
                                        Alter_info *alter_info,
                                        Alter_table_ctx *alter_ctx)
{
  List <FOREIGN_KEY_INFO> fk_parent_key_list;
  List <FOREIGN_KEY_INFO> fk_child_key_list;
  FOREIGN_KEY_INFO *f_key;

  DBUG_ENTER("fk_prepare_copy_alter_table");

  table->file->get_parent_foreign_key_list(thd, &fk_parent_key_list);

  /* OOM when building list. */
  if (unlikely(thd->is_error()))
    DBUG_RETURN(true);

  /*
    Remove from the list all foreign keys in which table participates as
    parent which are to be dropped by this ALTER TABLE. This is possible
    when a foreign key has the same table as child and parent.
  */
  List_iterator<FOREIGN_KEY_INFO> fk_parent_key_it(fk_parent_key_list);

  while ((f_key= fk_parent_key_it++))
  {
    Alter_drop *drop;
    List_iterator_fast<Alter_drop> drop_it(alter_info->drop_list);

    while ((drop= drop_it++))
    {
      /*
        InnoDB treats foreign key names in case-insensitive fashion.
        So we do it here too. For database and table name type of
        comparison used depends on lower-case-table-names setting.
        For l_c_t_n = 0 we use case-sensitive comparison, for
        l_c_t_n > 0 modes case-insensitive comparison is used.
      */
      if ((drop->type == Alter_drop::FOREIGN_KEY) &&
          (my_strcasecmp(system_charset_info, f_key->foreign_id->str,
                         drop->name) == 0) &&
          (lex_string_cmp(table_alias_charset, f_key->foreign_db,
                          &table->s->db) == 0) &&
          (lex_string_cmp(table_alias_charset, f_key->foreign_table,
                          &table->s->table_name) == 0))
        fk_parent_key_it.remove();
    }
  }

  /*
    If there are FKs in which this table is parent which were not
    dropped we need to prevent ALTER deleting rows from the table,
    as it might break referential integrity. OTOH it is OK to do
    so if foreign_key_checks are disabled.
  */
  if (!fk_parent_key_list.is_empty() &&
      !(thd->variables.option_bits & OPTION_NO_FOREIGN_KEY_CHECKS))
    alter_ctx->set_fk_error_if_delete_row(fk_parent_key_list.head());

  fk_parent_key_it.rewind();
  while ((f_key= fk_parent_key_it++))
  {
    enum fk_column_change_type changes;
    const char *bad_column_name;

    changes= fk_check_column_changes(thd, alter_info,
                                     f_key->referenced_fields,
                                     &bad_column_name);

    switch(changes)
    {
    case FK_COLUMN_NO_CHANGE:
      /* No significant changes. We can proceed with ALTER! */
      break;
    case FK_COLUMN_DATA_CHANGE:
    {
      char buff[NAME_LEN*2+2];
      strxnmov(buff, sizeof(buff)-1, f_key->foreign_db->str, ".",
               f_key->foreign_table->str, NullS);
      my_error(ER_FK_COLUMN_CANNOT_CHANGE_CHILD, MYF(0), bad_column_name,
               f_key->foreign_id->str, buff);
      DBUG_RETURN(true);
    }
    case FK_COLUMN_RENAMED:
      my_error(ER_ALTER_OPERATION_NOT_SUPPORTED_REASON, MYF(0),
               "ALGORITHM=COPY",
               ER_THD(thd, ER_ALTER_OPERATION_NOT_SUPPORTED_REASON_FK_RENAME),
               "ALGORITHM=INPLACE");
      DBUG_RETURN(true);
    case FK_COLUMN_DROPPED:
    {
      StringBuffer<NAME_LEN*2+2> buff(system_charset_info);
      LEX_CSTRING *db= f_key->foreign_db, *tbl= f_key->foreign_table;

      append_identifier(thd, &buff, db);
      buff.append('.');
      append_identifier(thd, &buff, tbl);
      my_error(ER_FK_COLUMN_CANNOT_DROP_CHILD, MYF(0), bad_column_name,
               f_key->foreign_id->str, buff.c_ptr());
      DBUG_RETURN(true);
    }
    default:
      DBUG_ASSERT(0);
    }
  }

  table->file->get_foreign_key_list(thd, &fk_child_key_list);

  /* OOM when building list. */
  if (unlikely(thd->is_error()))
    DBUG_RETURN(true);

  /*
    Remove from the list all foreign keys which are to be dropped
    by this ALTER TABLE.
  */
  List_iterator<FOREIGN_KEY_INFO> fk_key_it(fk_child_key_list);

  while ((f_key= fk_key_it++))
  {
    Alter_drop *drop;
    List_iterator_fast<Alter_drop> drop_it(alter_info->drop_list);

    while ((drop= drop_it++))
    {
      /* Names of foreign keys in InnoDB are case-insensitive. */
      if ((drop->type == Alter_drop::FOREIGN_KEY) &&
          (my_strcasecmp(system_charset_info, f_key->foreign_id->str,
                         drop->name) == 0))
        fk_key_it.remove();
    }
  }

  fk_key_it.rewind();
  while ((f_key= fk_key_it++))
  {
    enum fk_column_change_type changes;
    const char *bad_column_name;

    changes= fk_check_column_changes(thd, alter_info,
                                     f_key->foreign_fields,
                                     &bad_column_name);

    switch(changes)
    {
    case FK_COLUMN_NO_CHANGE:
      /* No significant changes. We can proceed with ALTER! */
      break;
    case FK_COLUMN_DATA_CHANGE:
      my_error(ER_FK_COLUMN_CANNOT_CHANGE, MYF(0), bad_column_name,
               f_key->foreign_id->str);
      DBUG_RETURN(true);
    case FK_COLUMN_RENAMED:
      my_error(ER_ALTER_OPERATION_NOT_SUPPORTED_REASON, MYF(0),
               "ALGORITHM=COPY",
               ER_THD(thd, ER_ALTER_OPERATION_NOT_SUPPORTED_REASON_FK_RENAME),
               "ALGORITHM=INPLACE");
      DBUG_RETURN(true);
    case FK_COLUMN_DROPPED:
      my_error(ER_FK_COLUMN_CANNOT_DROP, MYF(0), bad_column_name,
               f_key->foreign_id->str);
      DBUG_RETURN(true);
    default:
      DBUG_ASSERT(0);
    }
  }

  /*
    Normally, an attempt to modify an FK parent table will cause
    FK children to be prelocked, so the table-being-altered cannot
    be modified by a cascade FK action, because ALTER holds a lock
    and prelocking will wait.

    But if a new FK is being added by this very ALTER, then the target
    table is not locked yet (it's a temporary table). So, we have to
    lock FK parents explicitly.
  */
  if (alter_info->flags & ALTER_ADD_FOREIGN_KEY)
  {
    List_iterator<Key> fk_list_it(alter_info->key_list);

    while (Key *key= fk_list_it++)
    {
      if (key->type != Key::FOREIGN_KEY)
        continue;

      Foreign_key *fk= static_cast<Foreign_key*>(key);
      char dbuf[NAME_LEN];
      char tbuf[NAME_LEN];
      const char *ref_db= (fk->ref_db.str ?
                           fk->ref_db.str :
                           alter_ctx->new_db.str);
      const char *ref_table= fk->ref_table.str;
      MDL_request mdl_request;

      if (lower_case_table_names)
      {
        strmake_buf(dbuf, ref_db);
        my_casedn_str(system_charset_info, dbuf);
        strmake_buf(tbuf, ref_table);
        my_casedn_str(system_charset_info, tbuf);
        ref_db= dbuf;
        ref_table= tbuf;
      }

      mdl_request.init(MDL_key::TABLE, ref_db, ref_table, MDL_SHARED_NO_WRITE,
                       MDL_TRANSACTION);
      if (thd->mdl_context.acquire_lock(&mdl_request,
                                        thd->variables.lock_wait_timeout))
        DBUG_RETURN(true);
    }
  }

  DBUG_RETURN(false);
}

/**
  Rename temporary table and/or turn indexes on/off without touching .FRM.
  Its a variant of simple_rename_or_index_change() to be used exclusively
  for temporary tables.

  @param thd            Thread handler
  @param table_list     TABLE_LIST for the table to change
  @param keys_onoff     ENABLE or DISABLE KEYS?
  @param alter_ctx      ALTER TABLE runtime context.

  @return Operation status
    @retval false           Success
    @retval true            Failure
*/
static bool
simple_tmp_rename_or_index_change(THD *thd, TABLE_LIST *table_list,
                                  Alter_info::enum_enable_or_disable keys_onoff,
                                  Alter_table_ctx *alter_ctx)
{
  DBUG_ENTER("simple_tmp_rename_or_index_change");

  TABLE *table= table_list->table;
  bool error= false;

  DBUG_ASSERT(table->s->tmp_table);

  if (keys_onoff != Alter_info::LEAVE_AS_IS)
  {
    THD_STAGE_INFO(thd, stage_manage_keys);
    error= alter_table_manage_keys(table, table->file->indexes_are_disabled(),
                                   keys_onoff);
  }

  if (likely(!error) && alter_ctx->is_table_renamed())
  {
    THD_STAGE_INFO(thd, stage_rename);

    /*
      If THD::rename_temporary_table() fails, there is no need to rename it
      back to the original name (unlike the case for non-temporary tables),
      as it was an allocation error and the table was not renamed.
    */
    error= thd->rename_temporary_table(table, &alter_ctx->new_db,
                                       &alter_ctx->new_alias);
  }

  if (likely(!error))
  {
    /*
      We do not replicate alter table statement on temporary tables under
      ROW-based replication.
    */
    if (!thd->is_current_stmt_binlog_format_row())
    {
      error= write_bin_log(thd, true, thd->query(), thd->query_length()) != 0;
    }
    if (likely(!error))
      my_ok(thd);
  }

  DBUG_RETURN(error);
}


/**
  Rename table and/or turn indexes on/off without touching .FRM

  @param thd            Thread handler
  @param table_list     TABLE_LIST for the table to change
  @param keys_onoff     ENABLE or DISABLE KEYS?
  @param alter_ctx      ALTER TABLE runtime context.

  @return Operation status
    @retval false           Success
    @retval true            Failure
*/

static bool
simple_rename_or_index_change(THD *thd, TABLE_LIST *table_list,
                              Alter_info::enum_enable_or_disable keys_onoff,
                              Alter_table_ctx *alter_ctx)
{
  TABLE *table= table_list->table;
  MDL_ticket *mdl_ticket= table->mdl_ticket;
  int error= 0;
  enum ha_extra_function extra_func= thd->locked_tables_mode
                                       ? HA_EXTRA_NOT_USED
                                       : HA_EXTRA_FORCE_REOPEN;
  DBUG_ENTER("simple_rename_or_index_change");

  if (keys_onoff != Alter_info::LEAVE_AS_IS)
  {
    if (wait_while_table_is_used(thd, table, extra_func))
      DBUG_RETURN(true);

    // It's now safe to take the table level lock.
    if (lock_tables(thd, table_list, alter_ctx->tables_opened, 0))
      DBUG_RETURN(true);

    THD_STAGE_INFO(thd, stage_manage_keys);
    error= alter_table_manage_keys(table,
                                   table->file->indexes_are_disabled(),
                                   keys_onoff);
  }

  if (likely(!error) && alter_ctx->is_table_renamed())
  {
    THD_STAGE_INFO(thd, stage_rename);
    handlerton *old_db_type= table->s->db_type();
    /*
      Then do a 'simple' rename of the table. First we need to close all
      instances of 'source' table.
      Note that if wait_while_table_is_used() returns error here (i.e. if
      this thread was killed) then it must be that previous step of
      simple rename did nothing and therefore we can safely return
      without additional clean-up.
    */
    if (wait_while_table_is_used(thd, table, extra_func))
      DBUG_RETURN(true);
    close_all_tables_for_name(thd, table->s, HA_EXTRA_PREPARE_FOR_RENAME,
                              NULL);

    if (mysql_rename_table(old_db_type, &alter_ctx->db, &alter_ctx->table_name,
                           &alter_ctx->new_db, &alter_ctx->new_alias, 0))
      error= -1;
    else if (Table_triggers_list::change_table_name(thd,
                                                 &alter_ctx->db,
                                                 &alter_ctx->alias,
                                                 &alter_ctx->table_name,
                                                 &alter_ctx->new_db,
                                                 &alter_ctx->new_alias))
    {
      (void) mysql_rename_table(old_db_type,
                                &alter_ctx->new_db, &alter_ctx->new_alias,
                                &alter_ctx->db, &alter_ctx->table_name,
                                NO_FK_CHECKS);
      error= -1;
    }
    /* Update stat tables last. This is to be able to handle rename of a stat table */
    if (error == 0)
      (void) rename_table_in_stat_tables(thd, &alter_ctx->db,
                                         &alter_ctx->table_name,
                                         &alter_ctx->new_db,
                                         &alter_ctx->new_alias);
  }

  if (likely(!error))
  {
    error= write_bin_log(thd, TRUE, thd->query(), thd->query_length());

    if (likely(!error))
      my_ok(thd);
  }
  table_list->table= NULL;                    // For query cache
  query_cache_invalidate3(thd, table_list, 0);

  if ((thd->locked_tables_mode == LTM_LOCK_TABLES ||
       thd->locked_tables_mode == LTM_PRELOCKED_UNDER_LOCK_TABLES))
  {
    /*
      Under LOCK TABLES we should adjust meta-data locks before finishing
      statement. Otherwise we can rely on them being released
      along with the implicit commit.
    */
    if (alter_ctx->is_table_renamed())
      thd->mdl_context.release_all_locks_for_name(mdl_ticket);
    else
      mdl_ticket->downgrade_lock(MDL_SHARED_NO_READ_WRITE);
  }
  DBUG_RETURN(error != 0);
}


static void cleanup_table_after_inplace_alter_keep_files(TABLE *table)
{
  TABLE_SHARE *share= table->s;
  closefrm(table);
  free_table_share(share);
}


static void cleanup_table_after_inplace_alter(TABLE *table)
{
  table->file->ha_create_partitioning_metadata(table->s->normalized_path.str, 0,
                                               CHF_DELETE_FLAG);
  deletefrm(table->s->normalized_path.str);
  cleanup_table_after_inplace_alter_keep_files(table);
}


static int create_table_for_inplace_alter(THD *thd,
                                          const Alter_table_ctx &alter_ctx,
                                          LEX_CUSTRING *frm,
                                          TABLE_SHARE *share,
                                          TABLE *table)
{
  init_tmp_table_share(thd, share, alter_ctx.new_db.str, 0,
                       alter_ctx.new_name.str, alter_ctx.get_tmp_path());
  if (share->init_from_binary_frm_image(thd, true, frm->str, frm->length) ||
      open_table_from_share(thd, share, &alter_ctx.new_name, 0,
                            EXTRA_RECORD, thd->open_options,
                            table, false))
  {
    free_table_share(share);
    deletefrm(alter_ctx.get_tmp_path());
    return 1;
  }
  if (table->internal_tables && open_and_lock_internal_tables(table, false))
  {
    cleanup_table_after_inplace_alter(table);
    return 1;
  }
  return 0;
}


/**
  Alter table

  @param thd              Thread handle
  @param new_db           If there is a RENAME clause
  @param new_name         If there is a RENAME clause
  @param create_info      Information from the parsing phase about new
                          table properties.
  @param table_list       The table to change.
  @param alter_info       Lists of fields, keys to be changed, added
                          or dropped.
  @param order_num        How many ORDER BY fields has been specified.
  @param order            List of fields to ORDER BY.
  @param ignore           Whether we have ALTER IGNORE TABLE

  @retval   true          Error
  @retval   false         Success

  This is a veery long function and is everything but the kitchen sink :)
  It is used to alter a table and not only by ALTER TABLE but also
  CREATE|DROP INDEX are mapped on this function.

  When the ALTER TABLE statement just does a RENAME or ENABLE|DISABLE KEYS,
  or both, then this function short cuts its operation by renaming
  the table and/or enabling/disabling the keys. In this case, the FRM is
  not changed, directly by mysql_alter_table. However, if there is a
  RENAME + change of a field, or an index, the short cut is not used.
  See how `create_list` is used to generate the new FRM regarding the
  structure of the fields. The same is done for the indices of the table.

  Altering a table can be done in two ways. The table can be modified
  directly using an in-place algorithm, or the changes can be done using
  an intermediate temporary table (copy). In-place is the preferred
  algorithm as it avoids copying table data. The storage engine
  selects which algorithm to use in check_if_supported_inplace_alter()
  based on information about the table changes from fill_alter_inplace_info().
*/

bool mysql_alter_table(THD *thd, const LEX_CSTRING *new_db,
                       const LEX_CSTRING *new_name,
                       HA_CREATE_INFO *create_info,
                       TABLE_LIST *table_list,
                       Alter_info *alter_info,
                       uint order_num, ORDER *order, bool ignore)
{
  DBUG_ENTER("mysql_alter_table");

  /*
    Check if we attempt to alter mysql.slow_log or
    mysql.general_log table and return an error if
    it is the case.
    TODO: this design is obsolete and will be removed.
  */
  int table_kind= check_if_log_table(table_list, FALSE, NullS);

  if (table_kind)
  {
    /* Disable alter of enabled log tables */
    if (logger.is_log_table_enabled(table_kind))
    {
      my_error(ER_BAD_LOG_STATEMENT, MYF(0), "ALTER");
      DBUG_RETURN(true);
    }

    /* Disable alter of log tables to unsupported engine */
    if ((create_info->used_fields & HA_CREATE_USED_ENGINE) &&
        (!create_info->db_type || /* unknown engine */
         !(create_info->db_type->flags & HTON_SUPPORT_LOG_TABLES)))
    {
    unsupported:
      my_error(ER_UNSUPORTED_LOG_ENGINE, MYF(0),
               hton_name(create_info->db_type)->str);
      DBUG_RETURN(true);
    }

    if (create_info->db_type == maria_hton &&
        create_info->transactional != HA_CHOICE_NO)
      goto unsupported;

#ifdef WITH_PARTITION_STORAGE_ENGINE
    if (alter_info->partition_flags & ALTER_PARTITION_INFO)
    {
      my_error(ER_WRONG_USAGE, MYF(0), "PARTITION", "log table");
      DBUG_RETURN(true);
    }
#endif
  }

  THD_STAGE_INFO(thd, stage_init_update);

  /*
    Code below can handle only base tables so ensure that we won't open a view.
    Note that RENAME TABLE the only ALTER clause which is supported for views
    has been already processed.
  */
  table_list->required_type= TABLE_TYPE_NORMAL;

  Alter_table_prelocking_strategy alter_prelocking_strategy;

  DEBUG_SYNC(thd, "alter_table_before_open_tables");
  uint tables_opened;

  thd->open_options|= HA_OPEN_FOR_ALTER;
  thd->mdl_backup_ticket= 0;
  bool error= open_tables(thd, &table_list, &tables_opened, 0,
                          &alter_prelocking_strategy);
  thd->open_options&= ~HA_OPEN_FOR_ALTER;

  TABLE *table= table_list->table;
  bool versioned= table && table->versioned();

  if (versioned)
  {
    if (handlerton *hton1= create_info->db_type)
    {
      handlerton *hton2= table->file->partition_ht();
      if (hton1 != hton2 &&
          (ha_check_storage_engine_flag(hton1, HTON_NATIVE_SYS_VERSIONING) ||
           ha_check_storage_engine_flag(hton2, HTON_NATIVE_SYS_VERSIONING)))
      {
        my_error(ER_VERS_ALTER_ENGINE_PROHIBITED, MYF(0), table_list->db.str,
                 table_list->table_name.str);
        DBUG_RETURN(true);
      }
    }
    if (alter_info->vers_prohibited(thd))
    {
      my_error(ER_VERS_ALTER_NOT_ALLOWED, MYF(0),
               table_list->db.str, table_list->table_name.str);
      DBUG_RETURN(true);
    }
  }

  DEBUG_SYNC(thd, "alter_opened_table");

#ifdef WITH_WSREP
  DBUG_EXECUTE_IF("sync.alter_opened_table",
                  {
                    const char act[]=
                      "now "
                      "wait_for signal.alter_opened_table";
                    DBUG_ASSERT(!debug_sync_set_action(thd,
                                                       STRING_WITH_LEN(act)));
                  };);
#endif // WITH_WSREP

  if (unlikely(error))
    DBUG_RETURN(true);

  table->use_all_columns();
  MDL_ticket *mdl_ticket= table->mdl_ticket;

  /*
    Prohibit changing of the UNION list of a non-temporary MERGE table
    under LOCK tables. It would be quite difficult to reuse a shrinked
    set of tables from the old table or to open a new TABLE object for
    an extended list and verify that they belong to locked tables.
  */
  if ((thd->locked_tables_mode == LTM_LOCK_TABLES ||
       thd->locked_tables_mode == LTM_PRELOCKED_UNDER_LOCK_TABLES) &&
      (create_info->used_fields & HA_CREATE_USED_UNION) &&
      (table->s->tmp_table == NO_TMP_TABLE))
  {
    my_error(ER_LOCK_OR_ACTIVE_TRANSACTION, MYF(0));
    DBUG_RETURN(true);
  }

  Alter_table_ctx alter_ctx(thd, table_list, tables_opened, new_db, new_name);

  MDL_request target_mdl_request;

  /* Check that we are not trying to rename to an existing table */
  if (alter_ctx.is_table_renamed())
  {
    if (table->s->tmp_table != NO_TMP_TABLE)
    {
      /*
        Check whether a temporary table exists with same requested new name.
        If such table exists, there must be a corresponding TABLE_SHARE in
        THD::all_temp_tables list.
      */
      if (thd->find_tmp_table_share(alter_ctx.new_db.str, alter_ctx.new_name.str))
      {
        my_error(ER_TABLE_EXISTS_ERROR, MYF(0), alter_ctx.new_alias.str);
        DBUG_RETURN(true);
      }
    }
    else
    {
      MDL_request_list mdl_requests;
      MDL_request target_db_mdl_request;

      target_mdl_request.init(MDL_key::TABLE,
                              alter_ctx.new_db.str, alter_ctx.new_name.str,
                              MDL_EXCLUSIVE, MDL_TRANSACTION);
      mdl_requests.push_front(&target_mdl_request);

      /*
        If we are moving the table to a different database, we also
        need IX lock on the database name so that the target database
        is protected by MDL while the table is moved.
      */
      if (alter_ctx.is_database_changed())
      {
        target_db_mdl_request.init(MDL_key::SCHEMA, alter_ctx.new_db.str, "",
                                   MDL_INTENTION_EXCLUSIVE,
                                   MDL_TRANSACTION);
        mdl_requests.push_front(&target_db_mdl_request);
      }

      /*
        Protection against global read lock must have been acquired when table
        to be altered was being opened.
      */
      DBUG_ASSERT(thd->mdl_context.is_lock_owner(MDL_key::BACKUP,
                                                 "", "",
                                                 MDL_BACKUP_DDL));

      if (thd->mdl_context.acquire_locks(&mdl_requests,
                                         thd->variables.lock_wait_timeout))
        DBUG_RETURN(true);

      DEBUG_SYNC(thd, "locked_table_name");
      /*
        Table maybe does not exist, but we got an exclusive lock
        on the name, now we can safely try to find out for sure.
      */
      if (ha_table_exists(thd, &alter_ctx.new_db, &alter_ctx.new_name))
      {
        /* Table will be closed in do_command() */
        my_error(ER_TABLE_EXISTS_ERROR, MYF(0), alter_ctx.new_alias.str);
        DBUG_RETURN(true);
      }
    }
  }

  if (!create_info->db_type)
  {
#ifdef WITH_PARTITION_STORAGE_ENGINE
    if (table->part_info &&
        create_info->used_fields & HA_CREATE_USED_ENGINE)
    {
      /*
        This case happens when the user specified
        ENGINE = x where x is a non-existing storage engine
        We set create_info->db_type to default_engine_type
        to ensure we don't change underlying engine type
        due to a erroneously given engine name.
      */
      create_info->db_type= table->part_info->default_engine_type;
    }
    else
#endif
      create_info->db_type= table->s->db_type();
  }

  if (check_engine(thd, alter_ctx.new_db.str, alter_ctx.new_name.str, create_info))
    DBUG_RETURN(true);

  if (create_info->vers_info.fix_alter_info(thd, alter_info, create_info, table))
  {
    DBUG_RETURN(true);
  }

  if ((create_info->db_type != table->s->db_type() ||
       (alter_info->partition_flags & ALTER_PARTITION_INFO)) &&
      !table->file->can_switch_engines())
  {
    my_error(ER_ROW_IS_REFERENCED, MYF(0));
    DBUG_RETURN(true);
  }

  /*
   If foreign key is added then check permission to access parent table.

   In function "check_fk_parent_table_access", create_info->db_type is used
   to identify whether engine supports FK constraint or not. Since
   create_info->db_type is set here, check to parent table access is delayed
   till this point for the alter operation.
  */
  if ((alter_info->flags & ALTER_ADD_FOREIGN_KEY) &&
      check_fk_parent_table_access(thd, create_info, alter_info, new_db->str))
    DBUG_RETURN(true);

  /*
    If this is an ALTER TABLE and no explicit row type specified reuse
    the table's row type.
    Note: this is the same as if the row type was specified explicitly.
  */
  if (create_info->row_type == ROW_TYPE_NOT_USED)
  {
    /* ALTER TABLE without explicit row type */
    create_info->row_type= table->s->row_type;
  }
  else
  {
    /* ALTER TABLE with specific row type */
    create_info->used_fields |= HA_CREATE_USED_ROW_FORMAT;
  }

  DBUG_PRINT("info", ("old type: %s  new type: %s",
             ha_resolve_storage_engine_name(table->s->db_type()),
             ha_resolve_storage_engine_name(create_info->db_type)));
  if (ha_check_storage_engine_flag(table->s->db_type(), HTON_ALTER_NOT_SUPPORTED))
  {
    DBUG_PRINT("info", ("doesn't support alter"));
    my_error(ER_ILLEGAL_HA, MYF(0), hton_name(table->s->db_type())->str,
             alter_ctx.db.str, alter_ctx.table_name.str);
    DBUG_RETURN(true);
  }

  if (ha_check_storage_engine_flag(create_info->db_type,
                                   HTON_ALTER_NOT_SUPPORTED))
  {
    DBUG_PRINT("info", ("doesn't support alter"));
    my_error(ER_ILLEGAL_HA, MYF(0), hton_name(create_info->db_type)->str,
             alter_ctx.new_db.str, alter_ctx.new_name.str);
    DBUG_RETURN(true);
  }

  if (table->s->tmp_table == NO_TMP_TABLE)
    mysql_audit_alter_table(thd, table_list);

  THD_STAGE_INFO(thd, stage_setup);

  if (alter_info->flags & ALTER_DROP_CHECK_CONSTRAINT)
  {
    /*
      ALTER TABLE DROP CONSTRAINT
      should be replaced with ... DROP [FOREIGN] KEY
      if the constraint is the FOREIGN KEY or UNIQUE one.
    */

    List_iterator<Alter_drop> drop_it(alter_info->drop_list);
    Alter_drop *drop;
    List <FOREIGN_KEY_INFO> fk_child_key_list;
    table->file->get_foreign_key_list(thd, &fk_child_key_list);

    alter_info->flags&= ~ALTER_DROP_CHECK_CONSTRAINT;

    while ((drop= drop_it++))
    {
      if (drop->type == Alter_drop::CHECK_CONSTRAINT)
      {
        {
          /* Test if there is a FOREIGN KEY with this name. */
          FOREIGN_KEY_INFO *f_key;
          List_iterator<FOREIGN_KEY_INFO> fk_key_it(fk_child_key_list);

          while ((f_key= fk_key_it++))
          {
            if (my_strcasecmp(system_charset_info, f_key->foreign_id->str,
                  drop->name) == 0)
            {
              drop->type= Alter_drop::FOREIGN_KEY;
              alter_info->flags|= ALTER_DROP_FOREIGN_KEY;
              goto do_continue;
            }
          }
        }

        {
          /* Test if there is an UNIQUE with this name. */
          uint n_key;

          for (n_key=0; n_key < table->s->keys; n_key++)
          {
            if ((table->key_info[n_key].flags & HA_NOSAME) &&
                my_strcasecmp(system_charset_info,
                              drop->name, table->key_info[n_key].name.str) == 0) // Merge todo: review '.str'
            {
              drop->type= Alter_drop::KEY;
              alter_info->flags|= ALTER_DROP_INDEX;
              goto do_continue;
            }
          }
        }
      }
      alter_info->flags|= ALTER_DROP_CHECK_CONSTRAINT;
do_continue:;
    }
  }

  if (handle_if_exists_options(thd, table, alter_info,
                               &create_info->period_info) ||
      fix_constraints_names(thd, &alter_info->check_constraint_list,
                            create_info))
    DBUG_RETURN(true);

  /*
    Look if we have to do anything at all.
    ALTER can become NOOP after handling
    the IF (NOT) EXISTS options.
  */
  if (alter_info->flags == 0 && alter_info->partition_flags == 0)
  {
    my_snprintf(alter_ctx.tmp_buff, sizeof(alter_ctx.tmp_buff),
                ER_THD(thd, ER_INSERT_INFO), 0L, 0L,
                thd->get_stmt_da()->current_statement_warn_count());
    my_ok(thd, 0L, 0L, alter_ctx.tmp_buff);

    /* We don't replicate alter table statement on temporary tables */
    if (table->s->tmp_table == NO_TMP_TABLE ||
        !thd->is_current_stmt_binlog_format_row())
    {
      if (write_bin_log(thd, true, thd->query(), thd->query_length()))
        DBUG_RETURN(true);
    }

    DBUG_RETURN(false);
  }

  /*
     Test if we are only doing RENAME or KEYS ON/OFF. This works
     as we are testing if flags == 0 above.
  */
  if (!(alter_info->flags & ~(ALTER_RENAME | ALTER_KEYS_ONOFF)) &&
      alter_info->partition_flags == 0 &&
      alter_info->algorithm(thd) !=
      Alter_info::ALTER_TABLE_ALGORITHM_COPY)   // No need to touch frm.
  {
    bool res;

    if (!table->s->tmp_table)
    {
      // This requires X-lock, no other lock levels supported.
      if (alter_info->requested_lock != Alter_info::ALTER_TABLE_LOCK_DEFAULT &&
          alter_info->requested_lock != Alter_info::ALTER_TABLE_LOCK_EXCLUSIVE)
      {
        my_error(ER_ALTER_OPERATION_NOT_SUPPORTED, MYF(0),
                 "LOCK=NONE/SHARED", "LOCK=EXCLUSIVE");
        DBUG_RETURN(true);
      }
      res= simple_rename_or_index_change(thd, table_list,
                                         alter_info->keys_onoff,
                                         &alter_ctx);
    }
    else
    {
      res= simple_tmp_rename_or_index_change(thd, table_list,
                                             alter_info->keys_onoff,
                                             &alter_ctx);
    }
    DBUG_RETURN(res);
  }

  /* We have to do full alter table. */

#ifdef WITH_PARTITION_STORAGE_ENGINE
  bool partition_changed= false;
  bool fast_alter_partition= false;
  {
    if (prep_alter_part_table(thd, table, alter_info, create_info,
                              &alter_ctx, &partition_changed,
                              &fast_alter_partition))
    {
      DBUG_RETURN(true);
    }
  }
#endif

  if (mysql_prepare_alter_table(thd, table, create_info, alter_info,
                                &alter_ctx))
  {
    DBUG_RETURN(true);
  }

  set_table_default_charset(thd, create_info, alter_ctx.db);

  if (create_info->check_fields(thd, alter_info,
                                table_list->table_name, table_list->db) ||
      create_info->fix_period_fields(thd, alter_info))
    DBUG_RETURN(true);

  if (!opt_explicit_defaults_for_timestamp)
    promote_first_timestamp_column(&alter_info->create_list);

#ifdef WITH_PARTITION_STORAGE_ENGINE
  if (fast_alter_partition)
  {
    /*
      ALGORITHM and LOCK clauses are generally not allowed by the
      parser for operations related to partitioning.
      The exceptions are ALTER_PARTITION_INFO and ALTER_PARTITION_REMOVE.
      For consistency, we report ER_ALTER_OPERATION_NOT_SUPPORTED here.
    */
    if (alter_info->requested_lock !=
        Alter_info::ALTER_TABLE_LOCK_DEFAULT)
    {
      my_error(ER_ALTER_OPERATION_NOT_SUPPORTED_REASON, MYF(0),
               "LOCK=NONE/SHARED/EXCLUSIVE",
               ER_THD(thd, ER_ALTER_OPERATION_NOT_SUPPORTED_REASON_PARTITION),
               "LOCK=DEFAULT");
      DBUG_RETURN(true);
    }
    else if (alter_info->algorithm(thd) !=
             Alter_info::ALTER_TABLE_ALGORITHM_DEFAULT)
    {
      my_error(ER_ALTER_OPERATION_NOT_SUPPORTED_REASON, MYF(0),
               "ALGORITHM=COPY/INPLACE",
               ER_THD(thd, ER_ALTER_OPERATION_NOT_SUPPORTED_REASON_PARTITION),
               "ALGORITHM=DEFAULT");
      DBUG_RETURN(true);
    }

    /*
      Upgrade from MDL_SHARED_UPGRADABLE to MDL_SHARED_NO_WRITE.
      Afterwards it's safe to take the table level lock.
    */
    if ((thd->mdl_context.upgrade_shared_lock(mdl_ticket, MDL_SHARED_NO_WRITE,
             thd->variables.lock_wait_timeout)) ||
        lock_tables(thd, table_list, alter_ctx.tables_opened, 0))
    {
      DBUG_RETURN(true);
    }

    // In-place execution of ALTER TABLE for partitioning.
    DBUG_RETURN(fast_alter_partition_table(thd, table, alter_info,
                                           create_info, table_list,
                                           &alter_ctx.db,
                                           &alter_ctx.table_name));
  }
#endif

  /*
    Use copy algorithm if:
    - old_alter_table system variable is set without in-place requested using
      the ALGORITHM clause.
    - Or if in-place is impossible for given operation.
    - Changes to partitioning which were not handled by fast_alter_part_table()
      needs to be handled using table copying algorithm unless the engine
      supports auto-partitioning as such engines can do some changes
      using in-place API.
  */
  if ((thd->variables.alter_algorithm == Alter_info::ALTER_TABLE_ALGORITHM_COPY &&
       alter_info->algorithm(thd) !=
       Alter_info::ALTER_TABLE_ALGORITHM_INPLACE)
      || is_inplace_alter_impossible(table, create_info, alter_info)
      || IF_PARTITIONING((partition_changed &&
          !(table->s->db_type()->partition_flags() & HA_USE_AUTO_PARTITION)), 0))
  {
    if (alter_info->algorithm(thd) ==
        Alter_info::ALTER_TABLE_ALGORITHM_INPLACE)
    {
      my_error(ER_ALTER_OPERATION_NOT_SUPPORTED, MYF(0),
               "ALGORITHM=INPLACE", "ALGORITHM=COPY");
      DBUG_RETURN(true);
    }
    alter_info->set_requested_algorithm(
      Alter_info::ALTER_TABLE_ALGORITHM_COPY);
  }

  /*
    ALTER TABLE ... ENGINE to the same engine is a common way to
    request table rebuild. Set ALTER_RECREATE flag to force table
    rebuild.
  */
  if (create_info->db_type == table->s->db_type() &&
      create_info->used_fields & HA_CREATE_USED_ENGINE)
    alter_info->flags|= ALTER_RECREATE;

  /*
    If the old table had partitions and we are doing ALTER TABLE ...
    engine= <new_engine>, the new table must preserve the original
    partitioning. This means that the new engine is still the
    partitioning engine, not the engine specified in the parser.
    This is discovered in prep_alter_part_table, which in such case
    updates create_info->db_type.
    It's therefore important that the assignment below is done
    after prep_alter_part_table.
  */
  handlerton *new_db_type= create_info->db_type;
  handlerton *old_db_type= table->s->db_type();
  TABLE *new_table= NULL;
  ha_rows copied=0,deleted=0;

  /*
    Handling of symlinked tables:
    If no rename:
      Create new data file and index file on the same disk as the
      old data and index files.
      Copy data.
      Rename new data file over old data file and new index file over
      old index file.
      Symlinks are not changed.

   If rename:
      Create new data file and index file on the same disk as the
      old data and index files.  Create also symlinks to point at
      the new tables.
      Copy data.
      At end, rename intermediate tables, and symlinks to intermediate
      table, to final table name.
      Remove old table and old symlinks

    If rename is made to another database:
      Create new tables in new database.
      Copy data.
      Remove old table and symlinks.
  */
  char index_file[FN_REFLEN], data_file[FN_REFLEN];

  if (!alter_ctx.is_database_changed())
  {
    if (create_info->index_file_name)
    {
      /* Fix index_file_name to have 'tmp_name' as basename */
      strmov(index_file, alter_ctx.tmp_name.str);
      create_info->index_file_name=fn_same(index_file,
                                           create_info->index_file_name,
                                           1);
    }
    if (create_info->data_file_name)
    {
      /* Fix data_file_name to have 'tmp_name' as basename */
      strmov(data_file, alter_ctx.tmp_name.str);
      create_info->data_file_name=fn_same(data_file,
                                          create_info->data_file_name,
                                          1);
    }
  }
  else
  {
    /* Ignore symlink if db is changed. */
    create_info->data_file_name=create_info->index_file_name=0;
  }

  DEBUG_SYNC(thd, "alter_table_before_create_table_no_lock");

  /*
    Create .FRM for new version of table with a temporary name.
    We don't log the statement, it will be logged later.

    Keep information about keys in newly created table as it
    will be used later to construct Alter_inplace_info object
    and by fill_alter_inplace_info() call.
  */
  KEY *key_info;
  uint key_count;
  /*
    Remember if the new definition has new VARCHAR column;
    create_info->varchar will be reset in create_table_impl()/
    mysql_prepare_create_table().
  */
  bool varchar= create_info->varchar;
  LEX_CUSTRING frm= {0,0};

  tmp_disable_binlog(thd);
  create_info->options|=HA_CREATE_TMP_ALTER;
<<<<<<< HEAD
  error= create_table_impl(thd, alter_ctx.db, alter_ctx.table_name,
                           alter_ctx.new_db, alter_ctx.tmp_name,
=======
  create_info->alias= alter_ctx.table_name;
  error= create_table_impl(thd,
                           &alter_ctx.db, &alter_ctx.table_name,
                           &alter_ctx.new_db, &alter_ctx.tmp_name,
>>>>>>> fa1aef39
                           alter_ctx.get_tmp_path(),
                           thd->lex->create_info, create_info, alter_info,
                           C_ALTER_TABLE_FRM_ONLY, NULL,
                           &key_info, &key_count, &frm);
  reenable_binlog(thd);
  if (unlikely(error))
  {
    my_free(const_cast<uchar*>(frm.str));
    DBUG_RETURN(true);
  }

  /* Remember that we have not created table in storage engine yet. */
  bool no_ha_table= true;

  if (alter_info->algorithm(thd) != Alter_info::ALTER_TABLE_ALGORITHM_COPY)
  {
    Alter_inplace_info ha_alter_info(create_info, alter_info,
                                     key_info, key_count,
                                     IF_PARTITIONING(thd->work_part_info, NULL),
                                     ignore, alter_ctx.error_if_not_empty);
    TABLE_SHARE altered_share;
    TABLE altered_table;
    bool use_inplace= true;

    /* Fill the Alter_inplace_info structure. */
    if (fill_alter_inplace_info(thd, table, varchar, &ha_alter_info))
      goto err_new_table_cleanup;

    /*
      We can ignore ALTER_COLUMN_ORDER and instead check
      ALTER_STORED_COLUMN_ORDER & ALTER_VIRTUAL_COLUMN_ORDER. This
      is ok as ALTER_COLUMN_ORDER may be wrong if we use AFTER last_field
      ALTER_COLUMN_NAME is set if field really was renamed.
    */

    if (!(ha_alter_info.handler_flags &
          ~(ALTER_COLUMN_ORDER | ALTER_RENAME_COLUMN)))
    {
      /*
        No-op ALTER, no need to call handler API functions.

        If this code path is entered for an ALTER statement that
        should not be a real no-op, new handler flags should be added
        and fill_alter_inplace_info() adjusted.

        Note that we can end up here if an ALTER statement has clauses
        that cancel each other out (e.g. ADD/DROP identically index).

        Also note that we ignore the LOCK clause here.

        TODO don't create partitioning metadata in the first place
      */
      table->file->ha_create_partitioning_metadata(alter_ctx.get_tmp_path(),
                                                   NULL, CHF_DELETE_FLAG);
      my_free(const_cast<uchar*>(frm.str));
      goto end_inplace;
    }

    // We assume that the table is non-temporary.
    DBUG_ASSERT(!table->s->tmp_table);

    if (create_table_for_inplace_alter(thd, alter_ctx, &frm, &altered_share,
                                       &altered_table))
      goto err_new_table_cleanup;

    /* Set markers for fields in TABLE object for altered table. */
    update_altered_table(ha_alter_info, &altered_table);

    /*
      Mark all columns in 'altered_table' as used to allow usage
      of its record[0] buffer and Field objects during in-place
      ALTER TABLE.
    */
    altered_table.column_bitmaps_set_no_signal(&altered_table.s->all_set,
                                               &altered_table.s->all_set);
    restore_record(&altered_table, s->default_values); // Create empty record
    /* Check that we can call default functions with default field values */
    thd->count_cuted_fields= CHECK_FIELD_EXPRESSION;
    altered_table.reset_default_fields();
    if (altered_table.default_field &&
        altered_table.update_default_fields(true))
    {
      cleanup_table_after_inplace_alter(&altered_table);
      goto err_new_table_cleanup;
    }
    thd->count_cuted_fields= CHECK_FIELD_IGNORE;

    if (alter_info->requested_lock == Alter_info::ALTER_TABLE_LOCK_NONE)
      ha_alter_info.online= true;
    // Ask storage engine whether to use copy or in-place
    ha_alter_info.inplace_supported=
      table->file->check_if_supported_inplace_alter(&altered_table,
                                                    &ha_alter_info);

    if (alter_info->supports_algorithm(thd, &ha_alter_info) ||
        alter_info->supports_lock(thd, &ha_alter_info))
    {
      cleanup_table_after_inplace_alter(&altered_table);
      goto err_new_table_cleanup;
    }

    // If SHARED lock and no particular algorithm was requested, use COPY.
    if (ha_alter_info.inplace_supported == HA_ALTER_INPLACE_EXCLUSIVE_LOCK &&
        alter_info->requested_lock == Alter_info::ALTER_TABLE_LOCK_SHARED &&
         alter_info->algorithm(thd) ==
                 Alter_info::ALTER_TABLE_ALGORITHM_DEFAULT &&
         thd->variables.alter_algorithm ==
                 Alter_info::ALTER_TABLE_ALGORITHM_DEFAULT)
      use_inplace= false;

    if (ha_alter_info.inplace_supported == HA_ALTER_INPLACE_NOT_SUPPORTED)
      use_inplace= false;

    if (use_inplace)
    {
      table->s->frm_image= &frm;
      /*
        Set the truncated column values of thd as warning
        for alter table.
      */
      Check_level_instant_set check_level_save(thd, CHECK_FIELD_WARN);
      int res= mysql_inplace_alter_table(thd, table_list, table, &altered_table,
                                         &ha_alter_info,
                                         &target_mdl_request, &alter_ctx);
      my_free(const_cast<uchar*>(frm.str));

      if (res)
      {
        cleanup_table_after_inplace_alter(&altered_table);
        DBUG_RETURN(true);
      }
      cleanup_table_after_inplace_alter_keep_files(&altered_table);

      goto end_inplace;
    }
    else
      cleanup_table_after_inplace_alter_keep_files(&altered_table);
  }

  /* ALTER TABLE using copy algorithm. */

  /* Check if ALTER TABLE is compatible with foreign key definitions. */
  if (fk_prepare_copy_alter_table(thd, table, alter_info, &alter_ctx))
    goto err_new_table_cleanup;

  if (!table->s->tmp_table)
  {
    // COPY algorithm doesn't work with concurrent writes.
    if (alter_info->requested_lock == Alter_info::ALTER_TABLE_LOCK_NONE)
    {
      my_error(ER_ALTER_OPERATION_NOT_SUPPORTED_REASON, MYF(0),
               "LOCK=NONE",
               ER_THD(thd, ER_ALTER_OPERATION_NOT_SUPPORTED_REASON_COPY),
               "LOCK=SHARED");
      goto err_new_table_cleanup;
    }

    // If EXCLUSIVE lock is requested, upgrade already.
    if (alter_info->requested_lock == Alter_info::ALTER_TABLE_LOCK_EXCLUSIVE &&
        wait_while_table_is_used(thd, table, HA_EXTRA_FORCE_REOPEN))
      goto err_new_table_cleanup;

    /*
      Otherwise upgrade to SHARED_NO_WRITE.
      Note that under LOCK TABLES, we will already have SHARED_NO_READ_WRITE.
    */
    if (alter_info->requested_lock != Alter_info::ALTER_TABLE_LOCK_EXCLUSIVE &&
        thd->mdl_context.upgrade_shared_lock(mdl_ticket, MDL_SHARED_NO_WRITE,
                                             thd->variables.lock_wait_timeout))
      goto err_new_table_cleanup;

    DEBUG_SYNC(thd, "alter_table_copy_after_lock_upgrade");
  }
  else
    thd->close_unused_temporary_table_instances(table_list);

  // It's now safe to take the table level lock.
  if (lock_tables(thd, table_list, alter_ctx.tables_opened,
                  MYSQL_LOCK_USE_MALLOC))
    goto err_new_table_cleanup;

  if (ha_create_table(thd, alter_ctx.get_tmp_path(),
                      alter_ctx.new_db.str, alter_ctx.new_name.str,
                      create_info, &frm))
    goto err_new_table_cleanup;

  /* Mark that we have created table in storage engine. */
  no_ha_table= false;
  DEBUG_SYNC(thd, "alter_table_intermediate_table_created");

  /* Open the table since we need to copy the data. */
  new_table= thd->create_and_open_tmp_table(&frm,
                                            alter_ctx.get_tmp_path(),
                                            alter_ctx.new_db.str,
                                            alter_ctx.new_name.str,
                                            true);
  if (!new_table)
    goto err_new_table_cleanup;

  if (table->s->tmp_table != NO_TMP_TABLE)
  {
    /* in case of alter temp table send the tracker in OK packet */
    SESSION_TRACKER_CHANGED(thd, SESSION_STATE_CHANGE_TRACKER, NULL);
  }

  /*
    Note: In case of MERGE table, we do not attach children. We do not
    copy data for MERGE tables. Only the children have data.
  */

  /* Copy the data if necessary. */
  thd->count_cuted_fields= CHECK_FIELD_WARN;	// calc cuted fields
  thd->cuted_fields=0L;

  /*
    We do not copy data for MERGE tables. Only the children have data.
    MERGE tables have HA_NO_COPY_ON_ALTER set.
  */
  if (!(new_table->file->ha_table_flags() & HA_NO_COPY_ON_ALTER))
  {
    new_table->next_number_field=new_table->found_next_number_field;
    THD_STAGE_INFO(thd, stage_copy_to_tmp_table);
    DBUG_EXECUTE_IF("abort_copy_table", {
        my_error(ER_LOCK_WAIT_TIMEOUT, MYF(0));
        goto err_new_table_cleanup;
      });
    if (copy_data_between_tables(thd, table, new_table,
                                 alter_info->create_list, ignore,
                                 order_num, order, &copied, &deleted,
                                 alter_info->keys_onoff,
                                 &alter_ctx))
    {
      goto err_new_table_cleanup;
    }
  }
  else
  {
    if (!table->s->tmp_table &&
        wait_while_table_is_used(thd, table, HA_EXTRA_FORCE_REOPEN))
      goto err_new_table_cleanup;
    THD_STAGE_INFO(thd, stage_manage_keys);
    alter_table_manage_keys(table, table->file->indexes_are_disabled(),
                            alter_info->keys_onoff);
    if (trans_commit_stmt(thd) || trans_commit_implicit(thd))
      goto err_new_table_cleanup;
  }
  thd->count_cuted_fields= CHECK_FIELD_IGNORE;

  if (table->s->tmp_table != NO_TMP_TABLE)
  {
    /* Close lock if this is a transactional table */
    if (thd->lock)
    {
      if (thd->locked_tables_mode != LTM_LOCK_TABLES &&
          thd->locked_tables_mode != LTM_PRELOCKED_UNDER_LOCK_TABLES)
      {
        mysql_unlock_tables(thd, thd->lock);
        thd->lock= NULL;
      }
      else
      {
        /*
          If LOCK TABLES list is not empty and contains this table,
          unlock the table and remove the table from this list.
        */
        mysql_lock_remove(thd, thd->lock, table);
      }
    }
    new_table->s->table_creation_was_logged=
      table->s->table_creation_was_logged;
    /* Remove link to old table and rename the new one */
    thd->drop_temporary_table(table, NULL, true);
    /* Should pass the 'new_name' as we store table name in the cache */
    if (thd->rename_temporary_table(new_table, &alter_ctx.new_db,
                                    &alter_ctx.new_name))
      goto err_new_table_cleanup;
    /* We don't replicate alter table statement on temporary tables */
    if (!thd->is_current_stmt_binlog_format_row() &&
        write_bin_log(thd, true, thd->query(), thd->query_length()))
      DBUG_RETURN(true);
    my_free(const_cast<uchar*>(frm.str));
    goto end_temporary;
  }

  /*
    Close the intermediate table that will be the new table, but do
    not delete it! Even though MERGE tables do not have their children
    attached here it is safe to call THD::drop_temporary_table().
  */
  thd->drop_temporary_table(new_table, NULL, false);
  new_table= NULL;

  DEBUG_SYNC(thd, "alter_table_before_rename_result_table");

  /*
    Data is copied. Now we:
    1) Wait until all other threads will stop using old version of table
       by upgrading shared metadata lock to exclusive one.
    2) Close instances of table open by this thread and replace them
       with placeholders to simplify reopen process.
    3) Rename the old table to a temp name, rename the new one to the
       old name.
    4) If we are under LOCK TABLES and don't do ALTER TABLE ... RENAME
       we reopen new version of table.
    5) Write statement to the binary log.
    6) If we are under LOCK TABLES and do ALTER TABLE ... RENAME we
       remove placeholders and release metadata locks.
    7) If we are not not under LOCK TABLES we rely on the caller
      (mysql_execute_command()) to release metadata locks.
  */

  THD_STAGE_INFO(thd, stage_rename_result_table);

  if (wait_while_table_is_used(thd, table, HA_EXTRA_PREPARE_FOR_RENAME))
    goto err_new_table_cleanup;

  close_all_tables_for_name(thd, table->s,
                            alter_ctx.is_table_renamed() ?
                            HA_EXTRA_PREPARE_FOR_RENAME:
                            HA_EXTRA_NOT_USED,
                            NULL);
  table_list->table= table= NULL;                  /* Safety */
  my_free(const_cast<uchar*>(frm.str));

  /*
    Rename the old table to temporary name to have a backup in case
    anything goes wrong while renaming the new table.
  */
  char backup_name_buff[FN_LEN];
  LEX_CSTRING backup_name;
  backup_name.str= backup_name_buff;

  backup_name.length= my_snprintf(backup_name_buff, sizeof(backup_name_buff),
                                  "%s2-%lx-%lx", tmp_file_prefix,
                                    current_pid, (long) thd->thread_id);
  if (lower_case_table_names)
    my_casedn_str(files_charset_info, backup_name_buff);
  if (mysql_rename_table(old_db_type, &alter_ctx.db, &alter_ctx.table_name,
                         &alter_ctx.db, &backup_name, FN_TO_IS_TMP))
  {
    // Rename to temporary name failed, delete the new table, abort ALTER.
    (void) quick_rm_table(thd, new_db_type, &alter_ctx.new_db,
                          &alter_ctx.tmp_name, FN_IS_TMP);
    goto err_with_mdl;
  }

  // Rename the new table to the correct name.
  if (mysql_rename_table(new_db_type, &alter_ctx.new_db, &alter_ctx.tmp_name,
                         &alter_ctx.new_db, &alter_ctx.new_alias,
                         FN_FROM_IS_TMP))
  {
    // Rename failed, delete the temporary table.
    (void) quick_rm_table(thd, new_db_type, &alter_ctx.new_db,
                          &alter_ctx.tmp_name, FN_IS_TMP);

    // Restore the backup of the original table to the old name.
    (void) mysql_rename_table(old_db_type, &alter_ctx.db, &backup_name,
                              &alter_ctx.db, &alter_ctx.alias,
                              FN_FROM_IS_TMP | NO_FK_CHECKS);
    goto err_with_mdl;
  }

  // Check if we renamed the table and if so update trigger files.
  if (alter_ctx.is_table_renamed())
  {
    if (Table_triggers_list::change_table_name(thd,
                                               &alter_ctx.db,
                                               &alter_ctx.alias,
                                               &alter_ctx.table_name,
                                               &alter_ctx.new_db,
                                               &alter_ctx.new_alias))
    {
      // Rename succeeded, delete the new table.
      (void) quick_rm_table(thd, new_db_type,
                            &alter_ctx.new_db, &alter_ctx.new_alias, 0);
      // Restore the backup of the original table to the old name.
      (void) mysql_rename_table(old_db_type, &alter_ctx.db, &backup_name,
                                &alter_ctx.db, &alter_ctx.alias,
                                FN_FROM_IS_TMP | NO_FK_CHECKS);
      goto err_with_mdl;
    }
    rename_table_in_stat_tables(thd, &alter_ctx.db, &alter_ctx.alias,
                                &alter_ctx.new_db, &alter_ctx.new_alias);
  }

  // ALTER TABLE succeeded, delete the backup of the old table.
  if (quick_rm_table(thd, old_db_type, &alter_ctx.db, &backup_name, FN_IS_TMP))
  {
    /*
      The fact that deletion of the backup failed is not critical
      error, but still worth reporting as it might indicate serious
      problem with server.
    */
    goto err_with_mdl_after_alter;
  }

end_inplace:

  if (thd->locked_tables_list.reopen_tables(thd, false))
    goto err_with_mdl_after_alter;

  THD_STAGE_INFO(thd, stage_end);

  DEBUG_SYNC(thd, "alter_table_before_main_binlog");

  DBUG_ASSERT(!(mysql_bin_log.is_open() &&
                thd->is_current_stmt_binlog_format_row() &&
                (create_info->tmp_table())));
  if (write_bin_log(thd, true, thd->query(), thd->query_length()))
    DBUG_RETURN(true);

  table_list->table= NULL;			// For query cache
  query_cache_invalidate3(thd, table_list, false);

  if (thd->locked_tables_mode == LTM_LOCK_TABLES ||
      thd->locked_tables_mode == LTM_PRELOCKED_UNDER_LOCK_TABLES)
  {
    if (alter_ctx.is_table_renamed())
      thd->mdl_context.release_all_locks_for_name(mdl_ticket);
    else
      mdl_ticket->downgrade_lock(MDL_SHARED_NO_READ_WRITE);
  }

end_temporary:
  my_snprintf(alter_ctx.tmp_buff, sizeof(alter_ctx.tmp_buff),
              ER_THD(thd, ER_INSERT_INFO),
	      (ulong) (copied + deleted), (ulong) deleted,
	      (ulong) thd->get_stmt_da()->current_statement_warn_count());
  my_ok(thd, copied + deleted, 0L, alter_ctx.tmp_buff);
  DEBUG_SYNC(thd, "alter_table_inplace_trans_commit");
  DBUG_RETURN(false);

err_new_table_cleanup:
  my_free(const_cast<uchar*>(frm.str));
  /*
    No default value was provided for a DATE/DATETIME field, the
    current sql_mode doesn't allow the '0000-00-00' value and
    the table to be altered isn't empty.
    Report error here.
  */
  if (unlikely(alter_ctx.error_if_not_empty &&
               thd->get_stmt_da()->current_row_for_warning()))
  {
    const char *f_val= "0000-00-00";
    const char *f_type= "date";
    switch (alter_ctx.datetime_field->real_field_type())
    {
      case MYSQL_TYPE_DATE:
      case MYSQL_TYPE_NEWDATE:
        break;
      case MYSQL_TYPE_DATETIME:
      case MYSQL_TYPE_DATETIME2:
        f_val= "0000-00-00 00:00:00";
        f_type= "datetime";
        break;
      default:
        /* Shouldn't get here. */
        DBUG_ASSERT(0);
    }
    bool save_abort_on_warning= thd->abort_on_warning;
    thd->abort_on_warning= true;
    thd->push_warning_truncated_value_for_field(Sql_condition::WARN_LEVEL_WARN,
                                                f_type, f_val,
                                                alter_ctx.new_db.str,
                                                alter_ctx.new_name.str,
                                                alter_ctx.datetime_field->
                                                field_name.str);
    thd->abort_on_warning= save_abort_on_warning;
  }

  if (new_table)
  {
    thd->drop_temporary_table(new_table, NULL, true);
  }
  else
    (void) quick_rm_table(thd, new_db_type,
                          &alter_ctx.new_db, &alter_ctx.tmp_name,
                          (FN_IS_TMP | (no_ha_table ? NO_HA_TABLE : 0)),
                          alter_ctx.get_tmp_path());

  DBUG_RETURN(true);

err_with_mdl_after_alter:
  /* the table was altered. binlog the operation */
  DBUG_ASSERT(!(mysql_bin_log.is_open() &&
                thd->is_current_stmt_binlog_format_row() &&
                (create_info->tmp_table())));
  write_bin_log(thd, true, thd->query(), thd->query_length());

err_with_mdl:
  /*
    An error happened while we were holding exclusive name metadata lock
    on table being altered. To be safe under LOCK TABLES we should
    remove all references to the altered table from the list of locked
    tables and release the exclusive metadata lock.
  */
  thd->locked_tables_list.unlink_all_closed_tables(thd, NULL, 0);
  if (!table_list->table)
    thd->mdl_context.release_all_locks_for_name(mdl_ticket);
  DBUG_RETURN(true);
}



/**
  Prepare the transaction for the alter table's copy phase.
*/

bool mysql_trans_prepare_alter_copy_data(THD *thd)
{
  DBUG_ENTER("mysql_trans_prepare_alter_copy_data");
  /*
    Turn off recovery logging since rollback of an alter table is to
    delete the new table so there is no need to log the changes to it.

    This needs to be done before external_lock.
  */
  DBUG_RETURN(ha_enable_transaction(thd, FALSE) != 0);
}


/**
  Commit the copy phase of the alter table.
*/

bool mysql_trans_commit_alter_copy_data(THD *thd)
{
  bool error= FALSE;
  uint save_unsafe_rollback_flags;
  DBUG_ENTER("mysql_trans_commit_alter_copy_data");

  /* Save flags as trans_commit_implicit are deleting them */
  save_unsafe_rollback_flags= thd->transaction.stmt.m_unsafe_rollback_flags;

  DEBUG_SYNC(thd, "alter_table_copy_trans_commit");

  if (ha_enable_transaction(thd, TRUE))
    DBUG_RETURN(TRUE);

  /*
    Ensure that the new table is saved properly to disk before installing
    the new .frm.
    And that InnoDB's internal latches are released, to avoid deadlock
    when waiting on other instances of the table before rename (Bug#54747).
  */
  if (trans_commit_stmt(thd))
    error= TRUE;
  if (trans_commit_implicit(thd))
    error= TRUE;

  thd->transaction.stmt.m_unsafe_rollback_flags= save_unsafe_rollback_flags;
  DBUG_RETURN(error);
}


static int
copy_data_between_tables(THD *thd, TABLE *from, TABLE *to,
			 List<Create_field> &create, bool ignore,
			 uint order_num, ORDER *order,
			 ha_rows *copied, ha_rows *deleted,
                         Alter_info::enum_enable_or_disable keys_onoff,
                         Alter_table_ctx *alter_ctx)
{
  int error= 1;
  Copy_field *copy= NULL, *copy_end;
  ha_rows found_count= 0, delete_count= 0;
  SORT_INFO  *file_sort= 0;
  READ_RECORD info;
  TABLE_LIST   tables;
  List<Item>   fields;
  List<Item>   all_fields;
  bool auto_increment_field_copied= 0;
  bool cleanup_done= 0;
  bool init_read_record_done= 0;
  sql_mode_t save_sql_mode= thd->variables.sql_mode;
  ulonglong prev_insert_id, time_to_report_progress;
  Field **dfield_ptr= to->default_field;
  uint save_to_s_default_fields= to->s->default_fields;
  bool make_versioned= !from->versioned() && to->versioned();
  bool make_unversioned= from->versioned() && !to->versioned();
  bool keep_versioned= from->versioned() && to->versioned();
  bool bulk_insert_started= 0;
  Field *to_row_start= NULL, *to_row_end= NULL, *from_row_end= NULL;
  MYSQL_TIME query_start;
  DBUG_ENTER("copy_data_between_tables");

  /* Two or 3 stages; Sorting, copying data and update indexes */
  thd_progress_init(thd, 2 + MY_TEST(order));

  if (!(copy= new (thd->mem_root) Copy_field[to->s->fields]))
    DBUG_RETURN(-1);

  if (mysql_trans_prepare_alter_copy_data(thd))
  {
    delete [] copy;
    DBUG_RETURN(-1);
  }

  /* We need external lock before we can disable/enable keys */
  if (to->file->ha_external_lock(thd, F_WRLCK))
  {
    /* Undo call to mysql_trans_prepare_alter_copy_data() */
    ha_enable_transaction(thd, TRUE);
    delete [] copy;
    DBUG_RETURN(-1);
  }

  backup_set_alter_copy_lock(thd, from);

  alter_table_manage_keys(to, from->file->indexes_are_disabled(), keys_onoff);

  from->default_column_bitmaps();

  /* We can abort alter table for any table type */
  thd->abort_on_warning= !ignore && thd->is_strict_mode();

  from->file->info(HA_STATUS_VARIABLE);
  to->file->extra(HA_EXTRA_PREPARE_FOR_ALTER_TABLE);
  to->file->ha_start_bulk_insert(from->file->stats.records,
                                 ignore ? 0 : HA_CREATE_UNIQUE_INDEX_BY_SORT);
  bulk_insert_started= 1;
  List_iterator<Create_field> it(create);
  Create_field *def;
  copy_end=copy;
  to->s->default_fields= 0;
  for (Field **ptr=to->field ; *ptr ; ptr++)
  {
    def=it++;
    if (def->field)
    {
      if (*ptr == to->next_number_field)
      {
        auto_increment_field_copied= TRUE;
        /*
          If we are going to copy contents of one auto_increment column to
          another auto_increment column it is sensible to preserve zeroes.
          This condition also covers case when we are don't actually alter
          auto_increment column.
        */
        if (def->field == from->found_next_number_field)
          thd->variables.sql_mode|= MODE_NO_AUTO_VALUE_ON_ZERO;
      }
      if (!(*ptr)->vcol_info)
      {
        bitmap_set_bit(from->read_set, def->field->field_index);
        (copy_end++)->set(*ptr,def->field,0);
      }
    }
    else
    {
      /*
        Update the set of auto-update fields to contain only the new fields
        added to the table. Only these fields should be updated automatically.
        Old fields keep their current values, and therefore should not be
        present in the set of autoupdate fields.
      */
      if ((*ptr)->default_value)
      {
        *(dfield_ptr++)= *ptr;
        ++to->s->default_fields;
      }
    }
  }
  if (dfield_ptr)
    *dfield_ptr= NULL;

  if (order)
  {
    if (to->s->primary_key != MAX_KEY &&
        to->file->ha_table_flags() & HA_TABLE_SCAN_ON_INDEX)
    {
      char warn_buff[MYSQL_ERRMSG_SIZE];
      bool save_abort_on_warning= thd->abort_on_warning;
      thd->abort_on_warning= false;
      my_snprintf(warn_buff, sizeof(warn_buff),
                  "ORDER BY ignored as there is a user-defined clustered index"
                  " in the table '%-.192s'", from->s->table_name.str);
      push_warning(thd, Sql_condition::WARN_LEVEL_WARN, ER_UNKNOWN_ERROR,
                   warn_buff);
      thd->abort_on_warning= save_abort_on_warning;
    }
    else
    {
      bzero((char *) &tables, sizeof(tables));
      tables.table= from;
      tables.alias= tables.table_name= from->s->table_name;
      tables.db= from->s->db;

      THD_STAGE_INFO(thd, stage_sorting);
      Filesort_tracker dummy_tracker(false);
      Filesort fsort(order, HA_POS_ERROR, true, NULL);

      if (thd->lex->first_select_lex()->setup_ref_array(thd, order_num) ||
          setup_order(thd, thd->lex->first_select_lex()->ref_pointer_array,
                      &tables, fields, all_fields, order))
        goto err;

      if (!(file_sort= filesort(thd, from, &fsort, &dummy_tracker)))
        goto err;
    }
    thd_progress_next_stage(thd);
  }

  if (make_versioned)
  {
    query_start= thd->query_start_TIME();
    to_row_start= to->vers_start_field();
    to_row_end= to->vers_end_field();
  }
  else if (make_unversioned)
  {
    from_row_end= from->vers_end_field();
  }

  if (from_row_end)
    bitmap_set_bit(from->read_set, from_row_end->field_index);

  from->file->column_bitmaps_signal();

  THD_STAGE_INFO(thd, stage_copy_to_tmp_table);
  /* Tell handler that we have values for all columns in the to table */
  to->use_all_columns();
  /* Add virtual columns to vcol_set to ensure they are updated */
  if (to->vfield)
    to->mark_virtual_columns_for_write(TRUE);
  if (init_read_record(&info, thd, from, (SQL_SELECT *) 0, file_sort, 1, 1,
                       FALSE))
    goto err;
  init_read_record_done= 1;

  if (ignore && !alter_ctx->fk_error_if_delete_row)
    to->file->extra(HA_EXTRA_IGNORE_DUP_KEY);
  thd->get_stmt_da()->reset_current_row_for_warning();
  restore_record(to, s->default_values);        // Create empty record
  to->reset_default_fields();

  thd->progress.max_counter= from->file->records();
  time_to_report_progress= MY_HOW_OFTEN_TO_WRITE/10;
  if (!ignore) /* for now, InnoDB needs the undo log for ALTER IGNORE */
    to->file->extra(HA_EXTRA_BEGIN_ALTER_COPY);

  while (likely(!(error= info.read_record())))
  {
    if (unlikely(thd->killed))
    {
      thd->send_kill_message();
      error= 1;
      break;
    }

    if (make_unversioned)
    {
      if (!from_row_end->is_max())
        continue; // Drop history rows.
    }

    if (unlikely(++thd->progress.counter >= time_to_report_progress))
    {
      time_to_report_progress+= MY_HOW_OFTEN_TO_WRITE/10;
      thd_progress_report(thd, thd->progress.counter,
                          thd->progress.max_counter);
    }

    /* Return error if source table isn't empty. */
    if (unlikely(alter_ctx->error_if_not_empty))
    {
      error= 1;
      break;
    }

    for (Copy_field *copy_ptr=copy ; copy_ptr != copy_end ; copy_ptr++)
    {
      copy_ptr->do_copy(copy_ptr);
    }

    if (make_versioned)
    {
      to_row_start->set_notnull();
      to_row_start->store_time(&query_start);
      to_row_end->set_max();
    }

    prev_insert_id= to->file->next_insert_id;
    if (to->default_field)
      to->update_default_fields(ignore);
    if (to->vfield)
      to->update_virtual_fields(to->file, VCOL_UPDATE_FOR_WRITE);

    /* This will set thd->is_error() if fatal failure */
    if (to->verify_constraints(ignore) == VIEW_CHECK_SKIP)
      continue;
    if (unlikely(thd->is_error()))
    {
      error= 1;
      break;
    }
    if (keep_versioned && to->versioned(VERS_TRX_ID))
      to->vers_write= false;

    if (to->next_number_field)
    {
      if (auto_increment_field_copied)
        to->auto_increment_field_not_null= TRUE;
      else
        to->next_number_field->reset();
    }
    error= to->file->ha_write_row(to->record[0]);
    to->auto_increment_field_not_null= FALSE;
    if (unlikely(error))
    {
      if (to->file->is_fatal_error(error, HA_CHECK_DUP))
      {
        /* Not a duplicate key error. */
	to->file->print_error(error, MYF(0));
        error= 1;
	break;
      }
      else
      {
        /* Duplicate key error. */
        if (unlikely(alter_ctx->fk_error_if_delete_row))
        {
          /*
            We are trying to omit a row from the table which serves as parent
            in a foreign key. This might have broken referential integrity so
            emit an error. Note that we can't ignore this error even if we are
            executing ALTER IGNORE TABLE. IGNORE allows to skip rows, but
            doesn't allow to break unique or foreign key constraints,
          */
          my_error(ER_FK_CANNOT_DELETE_PARENT, MYF(0),
                   alter_ctx->fk_error_id,
                   alter_ctx->fk_error_table);
          break;
        }

        if (ignore)
        {
          /* This ALTER IGNORE TABLE. Simply skip row and continue. */
          to->file->restore_auto_increment(prev_insert_id);
          delete_count++;
        }
        else
        {
          /* Ordinary ALTER TABLE. Report duplicate key error. */
          uint key_nr= to->file->get_dup_key(error);
          if ((int) key_nr >= 0)
          {
            const char *err_msg= ER_THD(thd, ER_DUP_ENTRY_WITH_KEY_NAME);
            if (key_nr == 0 && to->s->keys > 0 &&
                (to->key_info[0].key_part[0].field->flags &
                 AUTO_INCREMENT_FLAG))
              err_msg= ER_THD(thd, ER_DUP_ENTRY_AUTOINCREMENT_CASE);
            print_keydup_error(to,
                               key_nr >= to->s->keys ? NULL :
                                   &to->key_info[key_nr],
                               err_msg, MYF(0));
          }
          else
            to->file->print_error(error, MYF(0));
          break;
        }
      }
    }
    else
      found_count++;
    thd->get_stmt_da()->inc_current_row_for_warning();
  }

  THD_STAGE_INFO(thd, stage_enabling_keys);
  thd_progress_next_stage(thd);

  if (error > 0 && !from->s->tmp_table)
  {
    /* We are going to drop the temporary table */
    to->file->extra(HA_EXTRA_PREPARE_FOR_DROP);
  }
  if (unlikely(to->file->ha_end_bulk_insert()) && error <= 0)
  {
    /* Give error, if not already given */
    if (!thd->is_error())
      to->file->print_error(my_errno,MYF(0));
    error= 1;
  }
  bulk_insert_started= 0;
  if (!ignore)
    to->file->extra(HA_EXTRA_END_ALTER_COPY);

  cleanup_done= 1;
  to->file->extra(HA_EXTRA_NO_IGNORE_DUP_KEY);

  if (backup_reset_alter_copy_lock(thd))
    error= 1;

  if (unlikely(mysql_trans_commit_alter_copy_data(thd)))
    error= 1;

 err:
  if (bulk_insert_started)
    (void) to->file->ha_end_bulk_insert();

/* Free resources */
  if (init_read_record_done)
    end_read_record(&info);
  delete [] copy;
  delete file_sort;

  thd->variables.sql_mode= save_sql_mode;
  thd->abort_on_warning= 0;
  *copied= found_count;
  *deleted=delete_count;
  to->file->ha_release_auto_increment();
  to->s->default_fields= save_to_s_default_fields;

  if (!cleanup_done)
  {
    /* This happens if we get an error during initialization of data */
    DBUG_ASSERT(error);
    to->file->ha_end_bulk_insert();
    ha_enable_transaction(thd, TRUE);
  }

  if (to->file->ha_external_lock(thd,F_UNLCK))
    error=1;
  if (error < 0 && !from->s->tmp_table &&
      to->file->extra(HA_EXTRA_PREPARE_FOR_RENAME))
    error= 1;
  thd_progress_end(thd);
  DBUG_RETURN(error > 0 ? -1 : 0);
}


/*
  Recreates one table by calling mysql_alter_table().

  SYNOPSIS
    mysql_recreate_table()
    thd			Thread handler
    table_list          Table to recreate
    table_copy          Recreate the table by using
                        ALTER TABLE COPY algorithm

 RETURN
    Like mysql_alter_table().
*/

bool mysql_recreate_table(THD *thd, TABLE_LIST *table_list, bool table_copy)
{
  HA_CREATE_INFO create_info;
  Alter_info alter_info;
  TABLE_LIST *next_table= table_list->next_global;
  DBUG_ENTER("mysql_recreate_table");

  /* Set lock type which is appropriate for ALTER TABLE. */
  table_list->lock_type= TL_READ_NO_INSERT;
  /* Same applies to MDL request. */
  table_list->mdl_request.set_type(MDL_SHARED_NO_WRITE);
  /* hide following tables from open_tables() */
  table_list->next_global= NULL;

  bzero((char*) &create_info, sizeof(create_info));
  create_info.row_type=ROW_TYPE_NOT_USED;
  create_info.default_table_charset=default_charset_info;
  /* Force alter table to recreate table */
  alter_info.flags= (ALTER_CHANGE_COLUMN | ALTER_RECREATE);

  if (table_copy)
    alter_info.set_requested_algorithm(
      Alter_info::ALTER_TABLE_ALGORITHM_COPY);

  bool res= mysql_alter_table(thd, &null_clex_str, &null_clex_str, &create_info,
                                table_list, &alter_info, 0,
                                (ORDER *) 0, 0);
  table_list->next_global= next_table;
  DBUG_RETURN(res);
}


bool mysql_checksum_table(THD *thd, TABLE_LIST *tables,
                          HA_CHECK_OPT *check_opt)
{
  TABLE_LIST *table;
  List<Item> field_list;
  Item *item;
  Protocol *protocol= thd->protocol;
  DBUG_ENTER("mysql_checksum_table");

  /*
    CHECKSUM TABLE returns results and rollbacks statement transaction,
    so it should not be used in stored function or trigger.
  */
  DBUG_ASSERT(! thd->in_sub_stmt);

  field_list.push_back(item= new (thd->mem_root)
                       Item_empty_string(thd, "Table", NAME_LEN*2),
                       thd->mem_root);
  item->maybe_null= 1;
  field_list.push_back(item= new (thd->mem_root)
                       Item_int(thd, "Checksum", (longlong) 1,
                                MY_INT64_NUM_DECIMAL_DIGITS),
                       thd->mem_root);
  item->maybe_null= 1;
  if (protocol->send_result_set_metadata(&field_list,
                            Protocol::SEND_NUM_ROWS | Protocol::SEND_EOF))
    DBUG_RETURN(TRUE);

  /*
    Close all temporary tables which were pre-open to simplify
    privilege checking. Clear all references to closed tables.
  */
  close_thread_tables(thd);
  for (table= tables; table; table= table->next_local)
    table->table= NULL;

  /* Open one table after the other to keep lock time as short as possible. */
  for (table= tables; table; table= table->next_local)
  {
    char table_name[SAFE_NAME_LEN*2+2];
    TABLE *t;
    TABLE_LIST *save_next_global;

    strxmov(table_name, table->db.str ,".", table->table_name.str, NullS);

    /* Remember old 'next' pointer and break the list.  */
    save_next_global= table->next_global;
    table->next_global= NULL;
    table->lock_type= TL_READ;
    /* Allow to open real tables only. */
    table->required_type= TABLE_TYPE_NORMAL;

    if (thd->open_temporary_tables(table) ||
        open_and_lock_tables(thd, table, FALSE, 0))
    {
      t= NULL;
    }
    else
      t= table->table;

    table->next_global= save_next_global;

    protocol->prepare_for_resend();
    protocol->store(table_name, system_charset_info);

    if (!t)
    {
      /* Table didn't exist */
      protocol->store_null();
    }
    else
    {
      /* Call ->checksum() if the table checksum matches 'old_mode' settings */
      if (!(check_opt->flags & T_EXTEND) &&
          (((t->file->ha_table_flags() & HA_HAS_OLD_CHECKSUM) && thd->variables.old_mode) ||
           ((t->file->ha_table_flags() & HA_HAS_NEW_CHECKSUM) && !thd->variables.old_mode)))
      {
        if (t->file->info(HA_STATUS_VARIABLE) || t->file->stats.checksum_null)
          protocol->store_null();
        else
          protocol->store((longlong)t->file->stats.checksum);
      }
      else if (check_opt->flags & T_QUICK)
        protocol->store_null();
      else
      {
        int error= t->file->calculate_checksum();
        if (thd->killed)
        {
          /*
             we've been killed; let handler clean up, and remove the
             partial current row from the recordset (embedded lib)
          */
          t->file->ha_rnd_end();
          thd->protocol->remove_last_row();
          goto err;
        }
        if (error || t->file->stats.checksum_null)
          protocol->store_null();
        else
          protocol->store((longlong)t->file->stats.checksum);
      }
      trans_rollback_stmt(thd);
      close_thread_tables(thd);
    }

    if (thd->transaction_rollback_request)
    {
      /*
        If transaction rollback was requested we honor it. To do this we
        abort statement and return error as not only CHECKSUM TABLE is
        rolled back but the whole transaction in which it was used.
      */
      thd->protocol->remove_last_row();
      goto err;
    }

    /* Hide errors from client. Return NULL for problematic tables instead. */
    thd->clear_error();

    if (protocol->write())
      goto err;
  }

  my_eof(thd);
  DBUG_RETURN(FALSE);

err:
  DBUG_RETURN(TRUE);
}

/**
  @brief Check if the table can be created in the specified storage engine.

  Checks if the storage engine is enabled and supports the given table
  type (e.g. normal, temporary, system). May do engine substitution
  if the requested engine is disabled.

  @param thd          Thread descriptor.
  @param db_name      Database name.
  @param table_name   Name of table to be created.
  @param create_info  Create info from parser, including engine.

  @retval true  Engine not available/supported, error has been reported.
  @retval false Engine available/supported.
*/
bool check_engine(THD *thd, const char *db_name,
                  const char *table_name, HA_CREATE_INFO *create_info)
{
  DBUG_ENTER("check_engine");
  handlerton **new_engine= &create_info->db_type;
  handlerton *req_engine= *new_engine;
  handlerton *enf_engine= NULL;
  bool no_substitution= thd->variables.sql_mode & MODE_NO_ENGINE_SUBSTITUTION;
  *new_engine= ha_checktype(thd, req_engine, no_substitution);
  DBUG_ASSERT(*new_engine);
  if (!*new_engine)
    DBUG_RETURN(true);

  /* Enforced storage engine should not be used in
  ALTER TABLE that does not use explicit ENGINE = x to
  avoid unwanted unrelated changes.*/
  if (!(thd->lex->sql_command == SQLCOM_ALTER_TABLE &&
        !(create_info->used_fields & HA_CREATE_USED_ENGINE)))
    enf_engine= thd->variables.enforced_table_plugin ?
       plugin_hton(thd->variables.enforced_table_plugin) : NULL;

  if (enf_engine && enf_engine != *new_engine)
  {
    if (no_substitution)
    {
      const char *engine_name= ha_resolve_storage_engine_name(req_engine);
      my_error(ER_UNKNOWN_STORAGE_ENGINE, MYF(0), engine_name);
      DBUG_RETURN(TRUE);
    }
    *new_engine= enf_engine;
  }

  if (req_engine && req_engine != *new_engine)
  {
    push_warning_printf(thd, Sql_condition::WARN_LEVEL_NOTE,
                        ER_WARN_USING_OTHER_HANDLER,
                        ER_THD(thd, ER_WARN_USING_OTHER_HANDLER),
                        ha_resolve_storage_engine_name(*new_engine),
                        table_name);
  }
  if (create_info->tmp_table() &&
      ha_check_storage_engine_flag(*new_engine, HTON_TEMPORARY_NOT_SUPPORTED))
  {
    if (create_info->used_fields & HA_CREATE_USED_ENGINE)
    {
      my_error(ER_ILLEGAL_HA_CREATE_OPTION, MYF(0),
               hton_name(*new_engine)->str, "TEMPORARY");
      *new_engine= 0;
      DBUG_RETURN(true);
    }
    *new_engine= myisam_hton;
  }

  DBUG_RETURN(false);
}


bool Sql_cmd_create_table_like::execute(THD *thd)
{
  DBUG_ENTER("Sql_cmd_create_table::execute");
  LEX *lex= thd->lex;
  SELECT_LEX *select_lex= lex->first_select_lex();
  TABLE_LIST *first_table= select_lex->table_list.first;
  DBUG_ASSERT(first_table == lex->query_tables);
  DBUG_ASSERT(first_table != 0);
  bool link_to_local;
  TABLE_LIST *create_table= first_table;
  TABLE_LIST *select_tables= lex->create_last_non_select_table->next_global;
  /* most outer SELECT_LEX_UNIT of query */
  SELECT_LEX_UNIT *unit= &lex->unit;
  int res= 0;

  const bool used_engine= lex->create_info.used_fields & HA_CREATE_USED_ENGINE;
  DBUG_ASSERT((m_storage_engine_name.str != NULL) == used_engine);
  if (used_engine)
  {
    if (resolve_storage_engine_with_error(thd, &lex->create_info.db_type,
                                          lex->create_info.tmp_table()))
      DBUG_RETURN(true); // Engine not found, substitution is not allowed

    if (!lex->create_info.db_type) // Not found, but substitution is allowed
    {
      lex->create_info.use_default_db_type(thd);
      push_warning_printf(thd, Sql_condition::WARN_LEVEL_WARN,
                          ER_WARN_USING_OTHER_HANDLER,
                          ER_THD(thd, ER_WARN_USING_OTHER_HANDLER),
                          hton_name(lex->create_info.db_type)->str,
                          create_table->table_name.str);
    }
  }

  if (lex->tmp_table())
  {
    status_var_decrement(thd->status_var.com_stat[SQLCOM_CREATE_TABLE]);
    status_var_increment(thd->status_var.com_create_tmp_table);
  }

  /*
    Code below (especially in mysql_create_table() and select_create
    methods) may modify HA_CREATE_INFO structure in LEX, so we have to
    use a copy of this structure to make execution prepared statement-
    safe. A shallow copy is enough as this code won't modify any memory
    referenced from this structure.
  */
  Table_specification_st create_info(lex->create_info);
  /*
    We need to copy alter_info for the same reasons of re-execution
    safety, only in case of Alter_info we have to do (almost) a deep
    copy.
  */
  Alter_info alter_info(lex->alter_info, thd->mem_root);

  if (unlikely(thd->is_fatal_error))
  {
    /* If out of memory when creating a copy of alter_info. */
    res= 1;
    goto end_with_restore_list;
  }

  /* Check privileges */
  if ((res= create_table_precheck(thd, select_tables, create_table)))
    goto end_with_restore_list;

  /* Might have been updated in create_table_precheck */
  create_info.alias= create_table->alias;

  /* Fix names if symlinked or relocated tables */
  if (append_file_to_dir(thd, &create_info.data_file_name,
                         &create_table->table_name) ||
      append_file_to_dir(thd, &create_info.index_file_name,
                         &create_table->table_name))
    goto end_with_restore_list;

  /*
    If no engine type was given, work out the default now
    rather than at parse-time.
  */
  if (!(create_info.used_fields & HA_CREATE_USED_ENGINE))
    create_info.use_default_db_type(thd);
  /*
    If we are using SET CHARSET without DEFAULT, add an implicit
    DEFAULT to not confuse old users. (This may change).
  */
  if ((create_info.used_fields &
       (HA_CREATE_USED_DEFAULT_CHARSET | HA_CREATE_USED_CHARSET)) ==
      HA_CREATE_USED_CHARSET)
  {
    create_info.used_fields&= ~HA_CREATE_USED_CHARSET;
    create_info.used_fields|= HA_CREATE_USED_DEFAULT_CHARSET;
    create_info.default_table_charset= create_info.table_charset;
    create_info.table_charset= 0;
  }

  /*
    If we are a slave, we should add OR REPLACE if we don't have
    IF EXISTS. This will help a slave to recover from
    CREATE TABLE OR EXISTS failures by dropping the table and
    retrying the create.
  */
  if (thd->slave_thread &&
      slave_ddl_exec_mode_options == SLAVE_EXEC_MODE_IDEMPOTENT &&
      !lex->create_info.if_not_exists())
  {
    create_info.add(DDL_options_st::OPT_OR_REPLACE);
    create_info.add(DDL_options_st::OPT_OR_REPLACE_SLAVE_GENERATED);
  }

#ifdef WITH_PARTITION_STORAGE_ENGINE
  thd->work_part_info= 0;
  {
    partition_info *part_info= thd->lex->part_info;
    if (part_info && !(part_info= part_info->get_clone(thd)))
    {
      res= -1;
      goto end_with_restore_list;
    }
    thd->work_part_info= part_info;
  }
#endif

  if (select_lex->item_list.elements || select_lex->tvc) // With select or TVC
  {
    select_result *result;

    /*
      CREATE TABLE...IGNORE/REPLACE SELECT... can be unsafe, unless
      ORDER BY PRIMARY KEY clause is used in SELECT statement. We therefore
      use row based logging if mixed or row based logging is available.
      TODO: Check if the order of the output of the select statement is
      deterministic. Waiting for BUG#42415
    */
    if(lex->ignore)
      lex->set_stmt_unsafe(LEX::BINLOG_STMT_UNSAFE_CREATE_IGNORE_SELECT);

    if(lex->duplicates == DUP_REPLACE)
      lex->set_stmt_unsafe(LEX::BINLOG_STMT_UNSAFE_CREATE_REPLACE_SELECT);

    /*
      If:
      a) we inside an SP and there was NAME_CONST substitution,
      b) binlogging is on (STMT mode),
      c) we log the SP as separate statements
      raise a warning, as it may cause problems
      (see 'NAME_CONST issues' in 'Binary Logging of Stored Programs')
     */
    if (thd->query_name_consts && mysql_bin_log.is_open() &&
        thd->wsrep_binlog_format() == BINLOG_FORMAT_STMT &&
        !mysql_bin_log.is_query_in_union(thd, thd->query_id))
    {
      List_iterator_fast<Item> it(select_lex->item_list);
      Item *item;
      uint splocal_refs= 0;
      /* Count SP local vars in the top-level SELECT list */
      while ((item= it++))
      {
        if (item->get_item_splocal())
          splocal_refs++;
      }
      /*
        If it differs from number of NAME_CONST substitution applied,
        we may have a SOME_FUNC(NAME_CONST()) in the SELECT list,
        that may cause a problem with binary log (see BUG#35383),
        raise a warning.
      */
      if (splocal_refs != thd->query_name_consts)
        push_warning(thd,
                     Sql_condition::WARN_LEVEL_WARN,
                     ER_UNKNOWN_ERROR,
"Invoked routine ran a statement that may cause problems with "
"binary log, see 'NAME_CONST issues' in 'Binary Logging of Stored Programs' "
"section of the manual.");
    }

    select_lex->options|= SELECT_NO_UNLOCK;
    unit->set_limit(select_lex);

    /*
      Disable non-empty MERGE tables with CREATE...SELECT. Too
      complicated. See Bug #26379. Empty MERGE tables are read-only
      and don't allow CREATE...SELECT anyway.
    */
    if (create_info.used_fields & HA_CREATE_USED_UNION)
    {
      my_error(ER_WRONG_OBJECT, MYF(0), create_table->db.str,
               create_table->table_name.str, "BASE TABLE");
      res= 1;
      goto end_with_restore_list;
    }

    res= open_and_lock_tables(thd, create_info, lex->query_tables, TRUE, 0);
    if (unlikely(res))
    {
      /* Got error or warning. Set res to 1 if error */
      if (!(res= thd->is_error()))
        my_ok(thd);                           // CREATE ... IF NOT EXISTS
      goto end_with_restore_list;
    }

    /* Ensure we don't try to create something from which we select from */
    if (create_info.or_replace() && !create_info.tmp_table())
    {
      if (TABLE_LIST *duplicate= unique_table(thd, lex->query_tables,
                                              lex->query_tables->next_global,
                                              CHECK_DUP_FOR_CREATE |
                                              CHECK_DUP_SKIP_TEMP_TABLE))
      {
        update_non_unique_table_error(lex->query_tables, "CREATE",
                                      duplicate);
        res= TRUE;
        goto end_with_restore_list;
      }
    }
    {
      /*
        Remove target table from main select and name resolution
        context. This can't be done earlier as it will break view merging in
        statements like "CREATE TABLE IF NOT EXISTS existing_view SELECT".
      */
      lex->unlink_first_table(&link_to_local);

      /* Store reference to table in case of LOCK TABLES */
      create_info.table= create_table->table;

      /*
        select_create is currently not re-execution friendly and
        needs to be created for every execution of a PS/SP.
        Note: In wsrep-patch, CTAS is handled like a regular transaction.
      */
      if ((result= new (thd->mem_root) select_create(thd, create_table,
                                                     &create_info,
                                                     &alter_info,
                                                     select_lex->item_list,
                                                     lex->duplicates,
                                                     lex->ignore,
                                                     select_tables)))
      {
        /*
          CREATE from SELECT give its SELECT_LEX for SELECT,
          and item_list belong to SELECT
        */
        if (!(res= handle_select(thd, lex, result, 0)))
        {
          if (create_info.tmp_table())
            thd->variables.option_bits|= OPTION_KEEP_LOG;
        }
        delete result;
      }
      lex->link_first_table_back(create_table, link_to_local);
    }
  }
  else
  {
    /* regular create */
    if (create_info.like())
    {
      /* CREATE TABLE ... LIKE ... */
      res= mysql_create_like_table(thd, create_table, select_tables,
                                   &create_info);
    }
    else
    {
      if (create_info.fix_create_fields(thd, &alter_info, *create_table) ||
          create_info.check_fields(thd, &alter_info,
                                   create_table->table_name, create_table->db))
	goto end_with_restore_list;

      /*
        In STATEMENT format, we probably have to replicate also temporary
        tables, like mysql replication does. Also check if the requested
        engine is allowed/supported.
      */
      if (WSREP(thd) &&
          !check_engine(thd, create_table->db.str, create_table->table_name.str,
                        &create_info) &&
          (!thd->is_current_stmt_binlog_format_row() ||
           !create_info.tmp_table()))
      {
        WSREP_TO_ISOLATION_BEGIN(create_table->db.str, create_table->table_name.str, NULL);
      }
      /* Regular CREATE TABLE */
      res= mysql_create_table(thd, create_table, &create_info, &alter_info);
    }
    if (!res)
    {
      /* So that CREATE TEMPORARY TABLE gets to binlog at commit/rollback */
      if (create_info.tmp_table())
        thd->variables.option_bits|= OPTION_KEEP_LOG;
      /* in case of create temp tables if @@session_track_state_change is
         ON then send session state notification in OK packet */
      if (create_info.options & HA_LEX_CREATE_TMP_TABLE)
      {
        SESSION_TRACKER_CHANGED(thd, SESSION_STATE_CHANGE_TRACKER, NULL);
      }
      my_ok(thd);
    }
  }

end_with_restore_list:
  DBUG_RETURN(res);

#ifdef WITH_WSREP
wsrep_error_label:
  DBUG_RETURN(true);
#endif
}<|MERGE_RESOLUTION|>--- conflicted
+++ resolved
@@ -10063,15 +10063,9 @@
 
   tmp_disable_binlog(thd);
   create_info->options|=HA_CREATE_TMP_ALTER;
-<<<<<<< HEAD
+  create_info->alias= alter_ctx.table_name;
   error= create_table_impl(thd, alter_ctx.db, alter_ctx.table_name,
                            alter_ctx.new_db, alter_ctx.tmp_name,
-=======
-  create_info->alias= alter_ctx.table_name;
-  error= create_table_impl(thd,
-                           &alter_ctx.db, &alter_ctx.table_name,
-                           &alter_ctx.new_db, &alter_ctx.tmp_name,
->>>>>>> fa1aef39
                            alter_ctx.get_tmp_path(),
                            thd->lex->create_info, create_info, alter_info,
                            C_ALTER_TABLE_FRM_ONLY, NULL,
