--- conflicted
+++ resolved
@@ -856,15 +856,11 @@
   Item_func_from_unixtime(THD *thd, Item *a): Item_datetimefunc(thd, a) {}
   const char *func_name() const { return "from_unixtime"; }
   bool fix_length_and_dec();
-<<<<<<< HEAD
   bool get_date(THD *thd, MYSQL_TIME *res, date_mode_t fuzzydate);
-=======
-  bool get_date(MYSQL_TIME *res, ulonglong fuzzy_date);
   bool check_vcol_func_processor(void *arg)
   {
     return mark_unsupported_function(func_name(), "()", arg, VCOL_SESSION_FUNC);
   }
->>>>>>> ceda5f72
   Item *get_copy(THD *thd)
   { return get_item_copy<Item_func_from_unixtime>(thd, this); }
 };
