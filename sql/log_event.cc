--- conflicted
+++ resolved
@@ -1,10 +1,6 @@
 /*
-<<<<<<< HEAD
-   Copyright (c) 2000, 2016, Oracle and/or its affiliates.
-   Copyright (c) 2009, 2016, MariaDB
-=======
-   Copyright (c) 2000, 2018, Oracle and/or its affiliates. All rights reserved.
->>>>>>> c0b4d74b
+   Copyright (c) 2000, 2018, Oracle and/or its affiliates.
+   Copyright (c) 2009, 2018, MariaDB
 
    This program is free software; you can redistribute it and/or modify
    it under the terms of the GNU General Public License as published by
@@ -3637,17 +3633,11 @@
   */
   thd->catalog= catalog_len ? (char *) catalog : (char *)"";
 
-  size_t valid_len;
-  bool len_error;
-  bool is_invalid_db_name= validate_string(system_charset_info, db, db_len,
-                                           &valid_len, &len_error);
-
-  DBUG_PRINT("debug",("is_invalid_db_name= %s, valid_len=%zu, len_error=%s",
-                      is_invalid_db_name ? "true" : "false",
-                      valid_len,
-                      len_error ? "true" : "false"));
-
-  if (is_invalid_db_name || len_error)
+  int len_error;
+  size_t valid_len= system_charset_info->cset->well_formed_len(system_charset_info,
+                       db, db + db_len, db_len, &len_error);
+
+  if (valid_len != db_len)
   {
     rli->report(ERROR_LEVEL, ER_SLAVE_FATAL_ERROR,
                 ER_THD(thd, ER_SLAVE_FATAL_ERROR),
@@ -6512,14 +6502,11 @@
       we keep the flags set to UNDEF_F.
     */
     uint bytes_read= ((val + val_len) - start);
-<<<<<<< HEAD
-=======
     if (bytes_read > event_len)
     {
       error= true;
       goto err;
     }
->>>>>>> c0b4d74b
     if ((data_written - bytes_read) > 0)
     {
       flags= (uint) *(buf + UV_VAL_IS_NULL + UV_VAL_TYPE_SIZE +
@@ -6734,16 +6721,12 @@
   }
 
   if (!(charset= get_charset(charset_number, MYF(MY_WME))))
-<<<<<<< HEAD
-    DBUG_RETURN(1);
-=======
   {
     rli->report(ERROR_LEVEL, ER_SLAVE_FATAL_ERROR,
                 ER_THD(thd, ER_SLAVE_FATAL_ERROR),
                 "Invalid character set for User var event");
-    return 1;
-  }
->>>>>>> c0b4d74b
+    DBUG_RETURN(1);
+  }
   LEX_STRING user_var_name;
   user_var_name.str= name;
   user_var_name.length= name_len;
