/* Copyright (C) 2010 Monty Program Ab

   This program is free software; you can redistribute it and/or modify
   it under the terms of the GNU General Public License as published by
   the Free Software Foundation; version 2 of the License.

   This program is distributed in the hope that it will be useful,
   but WITHOUT ANY WARRANTY; without even the implied warranty of
   MERCHANTABILITY or FITNESS FOR A PARTICULAR PURPOSE.  See the
   GNU General Public License for more details.

   You should have received a copy of the GNU General Public License
   along with this program; if not, write to the Free Software
   Foundation, Inc., 59 Temple Place, Suite 330, Boston, MA  02111-1307  USA */

/**
  @file

  Engine defined options of tables/fields/keys in CREATE/ALTER TABLE.
*/

#ifndef SQL_CREATE_OPTIONS_INCLUDED
#define SQL_CREATE_OPTIONS_INCLUDED

#include "sql_class.h"
//#include "handler.h"

class engine_option_value: public Sql_alloc
{
 public:
  LEX_STRING name;
  LEX_STRING value;
  engine_option_value *next;    ///< parser puts them in a FIFO linked list
  bool parsed;                  ///< to detect unrecognized options
  bool quoted_value;            ///< option=VAL vs. option='VAL'

  engine_option_value(engine_option_value *src,
                      engine_option_value **start, engine_option_value **end) :
    name(src->name), value(src->value),
    next(NULL), parsed(src->parsed), quoted_value(src->quoted_value)
  {
    link(start, end);
  }
  engine_option_value(LEX_STRING &name_arg, LEX_STRING &value_arg, bool quoted,
                      engine_option_value **start, engine_option_value **end) :
    name(name_arg), value(value_arg),
    next(NULL), parsed(false), quoted_value(quoted)
  {
    link(start, end);
  }
  engine_option_value(LEX_STRING &name_arg,
                      engine_option_value **start, engine_option_value **end) :
    name(name_arg), value(null_lex_str),
    next(NULL), parsed(false), quoted_value(false)
  {
    link(start, end);
  }
  engine_option_value(LEX_STRING &name_arg, ulonglong value_arg,
                      engine_option_value **start, engine_option_value **end,
                      MEM_ROOT *root) :
    name(name_arg), next(NULL), parsed(false), quoted_value(false)
  {
    if ((value.str= (char *)alloc_root(root, 22)))
    {
      value.length= longlong10_to_str(value_arg, value.str, 10) - value.str;
      link(start, end);
    }
  }
  static uchar *frm_read(const uchar *buff, engine_option_value **start,
                         engine_option_value **end, MEM_ROOT *root);
  void link(engine_option_value **start, engine_option_value **end);
  uint frm_length();
  uchar *frm_image(uchar *buff);
};

typedef struct st_key KEY;
class Create_field;

bool resolve_sysvar_table_options(handlerton *hton);
void free_sysvar_table_options(handlerton *hton);
bool parse_engine_table_options(THD *thd, handlerton *ht, TABLE_SHARE *share);
bool parse_option_list(THD* thd, handlerton *hton, void *option_struct,
                       engine_option_value **option_list,
                       ha_create_table_option *rules,
                       bool suppress_warning, MEM_ROOT *root);
bool engine_table_options_frm_read(const uchar *buff, uint length,
                                   TABLE_SHARE *share);
<<<<<<< HEAD
my_bool parse_option_list(THD* thd, void *option_struct,
                          engine_option_value *option_list,
                          const ha_create_table_option *rules,
                          my_bool suppress_warning,
                          MEM_ROOT *root);
my_bool engine_table_options_frm_read(const uchar *buff,
                                      uint length,
                                      TABLE_SHARE *share);
=======
>>>>>>> cf89072d
engine_option_value *merge_engine_table_options(engine_option_value *source,
                                                engine_option_value *changes,
                                                MEM_ROOT *root);

uint engine_table_options_frm_length(engine_option_value *table_option_list,
                                     List<Create_field> &create_fields,
                                     uint keys, KEY *key_info);
uchar *engine_table_options_frm_image(uchar *buff,
                                      engine_option_value *table_option_list,
                                      List<Create_field> &create_fields,
                                      uint keys, KEY *key_info);
#endif<|MERGE_RESOLUTION|>--- conflicted
+++ resolved
@@ -85,17 +85,6 @@
                        bool suppress_warning, MEM_ROOT *root);
 bool engine_table_options_frm_read(const uchar *buff, uint length,
                                    TABLE_SHARE *share);
-<<<<<<< HEAD
-my_bool parse_option_list(THD* thd, void *option_struct,
-                          engine_option_value *option_list,
-                          const ha_create_table_option *rules,
-                          my_bool suppress_warning,
-                          MEM_ROOT *root);
-my_bool engine_table_options_frm_read(const uchar *buff,
-                                      uint length,
-                                      TABLE_SHARE *share);
-=======
->>>>>>> cf89072d
 engine_option_value *merge_engine_table_options(engine_option_value *source,
                                                 engine_option_value *changes,
                                                 MEM_ROOT *root);
