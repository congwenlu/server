/* Copyright (c) 2000, 2010, Oracle and/or its affiliates.
   Copyright (c) 2009, 2020, MariaDB Corporation.

   This program is free software; you can redistribute it and/or modify
   it under the terms of the GNU General Public License as published by
   the Free Software Foundation; version 2 of the License.

   This program is distributed in the hope that it will be useful,
   but WITHOUT ANY WARRANTY; without even the implied warranty of
   MERCHANTABILITY or FITNESS FOR A PARTICULAR PURPOSE.  See the
   GNU General Public License for more details.

   You should have received a copy of the GNU General Public License
   along with this program; if not, write to the Free Software
   Foundation, Inc., 51 Franklin St, Fifth Floor, Boston, MA 02110-1335  USA */


/* Functions to handle date and time */

#include "mariadb.h"
#include "sql_time.h"
#include "tztime.h"                      // struct Time_zone
#include "sql_class.h"                   // THD
#include <m_ctype.h>


#define MAX_DAY_NUMBER 3652424L

	/* Some functions to calculate dates */

/*
  Name description of interval names used in statements.

  'interval_type_to_name' is ordered and sorted on interval size and
  interval complexity.
  Order of elements in 'interval_type_to_name' should correspond to 
  the order of elements in 'interval_type' enum
  
  See also interval_type, interval_names, append_interval
*/

LEX_CSTRING interval_type_to_name[INTERVAL_LAST] = {
  { STRING_WITH_LEN("YEAR")},
  { STRING_WITH_LEN("QUARTER")},
  { STRING_WITH_LEN("MONTH")},
  { STRING_WITH_LEN("WEEK")},
  { STRING_WITH_LEN("DAY")},
  { STRING_WITH_LEN("HOUR")},
  { STRING_WITH_LEN("MINUTE")},
  { STRING_WITH_LEN("SECOND")},
  { STRING_WITH_LEN("MICROSECOND")},
  { STRING_WITH_LEN("YEAR_MONTH")},
  { STRING_WITH_LEN("DAY_HOUR")},
  { STRING_WITH_LEN("DAY_MINUTE")},
  { STRING_WITH_LEN("DAY_SECOND")},
  { STRING_WITH_LEN("HOUR_MINUTE")},
  { STRING_WITH_LEN("HOUR_SECOND")},
  { STRING_WITH_LEN("MINUTE_SECOND")},
  { STRING_WITH_LEN("DAY_MICROSECOND")},
  { STRING_WITH_LEN("HOUR_MICROSECOND")},
  { STRING_WITH_LEN("MINUTE_MICROSECOND")},
  { STRING_WITH_LEN("SECOND_MICROSECOND")}
};

int append_interval(String *str, interval_type int_type, const INTERVAL &interval)
{
  char buf[64];
  size_t len;
  switch (int_type) {
  case INTERVAL_YEAR:
    len= my_snprintf(buf,sizeof(buf),"%u", interval.year);
    break;
  case INTERVAL_QUARTER:
  case INTERVAL_MONTH:
    len= my_snprintf(buf,sizeof(buf),"%u", interval.month);
    int_type=INTERVAL_MONTH;
    break;
  case INTERVAL_WEEK:
  case INTERVAL_DAY:
    len= my_snprintf(buf,sizeof(buf),"%u", interval.day);
    int_type=INTERVAL_DAY;
    break;
  case INTERVAL_HOUR:
    len= my_snprintf(buf,sizeof(buf),"%u", interval.hour);
    break;
  case INTERVAL_MINUTE:
    len= my_snprintf(buf,sizeof(buf),"%u", interval.minute);
    break;
  case INTERVAL_SECOND:
    len= my_snprintf(buf,sizeof(buf),"%u", interval.second);
    break;
  case INTERVAL_MICROSECOND:
    len= my_snprintf(buf,sizeof(buf),"%u", interval.second_part);
    break;
  case INTERVAL_YEAR_MONTH:
    len= my_snprintf(buf,sizeof(buf),"%u-%02u", interval.day, interval.month);
    break;
  case INTERVAL_DAY_HOUR:
    len= my_snprintf(buf,sizeof(buf),"%u %u", interval.day, interval.hour);
    break;
  case INTERVAL_DAY_MINUTE:
    len= my_snprintf(buf,sizeof(buf),"%u %u:%02u", interval.day, interval.hour, interval.minute);
    break;
  case INTERVAL_DAY_SECOND:
    len= my_snprintf(buf,sizeof(buf),"%u %u:%02u:%02u", interval.day, interval.hour, interval.minute, interval.second);
    break;
  case INTERVAL_HOUR_MINUTE:
    len= my_snprintf(buf,sizeof(buf),"%u:%02u", interval.hour, interval.minute);
    break;
  case INTERVAL_HOUR_SECOND:
    len= my_snprintf(buf,sizeof(buf),"%u:%02u:%02u", interval.hour, interval.minute, interval.second);
    break;
  case INTERVAL_MINUTE_SECOND:
    len= my_snprintf(buf,sizeof(buf),"%u:%02u", interval.minute, interval.second);
    break;
  case INTERVAL_DAY_MICROSECOND:
    len= my_snprintf(buf,sizeof(buf),"%u %u:%02u:%02u.%06u", interval.day, interval.hour, interval.minute, interval.second, interval.second_part);
    break;
  case INTERVAL_HOUR_MICROSECOND:
    len= my_snprintf(buf,sizeof(buf),"%u:%02u:%02u.%06u", interval.hour, interval.minute, interval.second, interval.second_part);
    break;
  case INTERVAL_MINUTE_MICROSECOND:
    len= my_snprintf(buf,sizeof(buf),"%u:%02u.%06u", interval.minute, interval.second, interval.second_part);
    break;
  case INTERVAL_SECOND_MICROSECOND:
    len= my_snprintf(buf,sizeof(buf),"%u.%06u", interval.second, interval.second_part);
    break;
  default:
    DBUG_ASSERT(0);
    len= 0;
  }
  return str->append(buf, len) || str->append(' ') ||
         str->append(interval_type_to_name + int_type);
}


/*
  Calc weekday from daynr
  Returns 0 for monday, 1 for tuesday ...
*/

int calc_weekday(long daynr,bool sunday_first_day_of_week)
{
  DBUG_ENTER("calc_weekday");
  DBUG_RETURN ((int) ((daynr + 5L + (sunday_first_day_of_week ? 1L : 0L)) % 7));
}

/*
  The bits in week_format has the following meaning:
   WEEK_MONDAY_FIRST (0)  If not set	Sunday is first day of week
      		   	  If set	Monday is first day of week
   WEEK_YEAR (1)	  If not set	Week is in range 0-53

   	Week 0 is returned for the the last week of the previous year (for
	a date at start of january) In this case one can get 53 for the
	first week of next year.  This flag ensures that the week is
	relevant for the given year. Note that this flag is only
	releveant if WEEK_JANUARY is not set.

			  If set	 Week is in range 1-53.

	In this case one may get week 53 for a date in January (when
	the week is that last week of previous year) and week 1 for a
	date in December.

  WEEK_FIRST_WEEKDAY (2)  If not set	Weeks are numbered according
			   		to ISO 8601:1988
			  If set	The week that contains the first
					'first-day-of-week' is week 1.
	
	ISO 8601:1988 means that if the week containing January 1 has
	four or more days in the new year, then it is week 1;
	Otherwise it is the last week of the previous year, and the
	next week is week 1.
*/

uint calc_week(MYSQL_TIME *l_time, uint week_behaviour, uint *year)
{
  uint days;
  ulong daynr=calc_daynr(l_time->year,l_time->month,l_time->day);
  ulong first_daynr=calc_daynr(l_time->year,1,1);
  bool monday_first= MY_TEST(week_behaviour & WEEK_MONDAY_FIRST);
  bool week_year= MY_TEST(week_behaviour & WEEK_YEAR);
  bool first_weekday= MY_TEST(week_behaviour & WEEK_FIRST_WEEKDAY);

  uint weekday=calc_weekday(first_daynr, !monday_first);
  *year=l_time->year;

  if (l_time->month == 1 && l_time->day <= 7-weekday)
  {
    if (!week_year && 
	((first_weekday && weekday != 0) ||
	 (!first_weekday && weekday >= 4)))
      return 0;
    week_year= 1;
    (*year)--;
    first_daynr-= (days=calc_days_in_year(*year));
    weekday= (weekday + 53*7- days) % 7;
  }

  if ((first_weekday && weekday != 0) ||
      (!first_weekday && weekday >= 4))
    days= daynr - (first_daynr+ (7-weekday));
  else
    days= daynr - (first_daynr - weekday);

  if (week_year && days >= 52*7)
  {
    weekday= (weekday + calc_days_in_year(*year)) % 7;
    if ((!first_weekday && weekday < 4) ||
	(first_weekday && weekday == 0))
    {
      (*year)++;
      return 1;
    }
  }
  return days/7+1;
}

	/* Change a daynr to year, month and day */
	/* Daynr 0 is returned as date 00.00.00 */

bool get_date_from_daynr(long daynr,uint *ret_year,uint *ret_month,
			 uint *ret_day)
{
  uint year,temp,leap_day,day_of_year,days_in_year;
  uchar *month_pos;
  DBUG_ENTER("get_date_from_daynr");

  if (daynr < 366 || daynr > MAX_DAY_NUMBER)
    DBUG_RETURN(1);

  year= (uint) (daynr*100 / 36525L);
  temp=(((year-1)/100+1)*3)/4;
  day_of_year=(uint) (daynr - (long) year * 365L) - (year-1)/4 +temp;
  while (day_of_year > (days_in_year= calc_days_in_year(year)))
  {
    day_of_year-=days_in_year;
    (year)++;
  }
  leap_day=0;
  if (days_in_year == 366)
  {
    if (day_of_year > 31+28)
    {
      day_of_year--;
      if (day_of_year == 31+28)
        leap_day=1;		/* Handle leapyears leapday */
    }
  }
  *ret_month=1;
  for (month_pos= days_in_month ;
       day_of_year > (uint) *month_pos ;
       day_of_year-= *(month_pos++), (*ret_month)++)
    ;
  *ret_year=year;
  *ret_day=day_of_year+leap_day;
  DBUG_RETURN(0);
}

	/* Functions to handle periods */

ulong convert_period_to_month(ulong period)
{
  ulong a,b;
  if (period == 0 || period > 999912)
    return 0L;
  if ((a=period/100) < YY_PART_YEAR)
    a+=2000;
  else if (a < 100)
    a+=1900;
  b=period%100;
  return a*12+b-1;
}


ulong convert_month_to_period(ulong month)
{
  ulong year;
  if (month == 0L)
    return 0L;
  if ((year=month/12) < 100)
  {
    year+=(year < YY_PART_YEAR) ? 2000 : 1900;
  }
  return year*100+month%12+1;
}


bool
check_date_with_warn(const MYSQL_TIME *ltime, ulonglong fuzzy_date,
                     timestamp_type ts_type)
{
  int unused;
  if (check_date(ltime, fuzzy_date, &unused))
  {
    ErrConvTime str(ltime);
    make_truncated_value_warning(current_thd, Sql_condition::WARN_LEVEL_WARN,
                                 &str, ts_type, NULL, NULL, NULL);
    return true;
  }
  return false;
}


bool
adjust_time_range_with_warn(MYSQL_TIME *ltime, uint dec)
{
  MYSQL_TIME copy= *ltime;
  ErrConvTime str(&copy);
  int warnings= 0;
  if (check_time_range(ltime, dec, &warnings))
    return true;
  if (warnings)
    make_truncated_value_warning(current_thd, Sql_condition::WARN_LEVEL_WARN,
                                 &str, MYSQL_TIMESTAMP_TIME, NULL, NULL, NULL);
  return false;
}

/*
  Convert a string to 8-bit representation,
  for use in str_to_time/str_to_date/str_to_date.
  
  In the future to_ascii() can be extended to convert
  non-ASCII digits to ASCII digits
  (for example, ARABIC-INDIC, DEVANAGARI, BENGALI, and so on)
  so DATE/TIME/DATETIME values understand digits in the
  respected scripts.
*/
static uint
to_ascii(CHARSET_INFO *cs,
         const char *src, size_t src_length,
         char *dst, size_t dst_length)
                     
{
  int cnvres;
  my_wc_t wc;
  const char *srcend= src + src_length;
  char *dst0= dst, *dstend= dst + dst_length - 1;
  while (dst < dstend &&
         (cnvres= (cs->cset->mb_wc)(cs, &wc,
                                    (const uchar*) src,
                                    (const uchar*) srcend)) > 0 &&
         wc < 128)
  {
    src+= cnvres;
    *dst++= static_cast<char>(wc);
  }
  *dst= '\0';
  return (uint)(dst - dst0);
}


/* Character set-aware version of str_to_time() */
bool
str_to_time(CHARSET_INFO *cs, const char *str, size_t length,
            MYSQL_TIME *l_time, ulonglong fuzzydate, MYSQL_TIME_STATUS *status)
{
  char cnv[32];
  if ((cs->state & MY_CS_NONASCII) != 0)
  {
    length= to_ascii(cs, str, length, cnv, sizeof(cnv));
    str= cnv;
  }
  return str_to_time(str, length, l_time, fuzzydate, status);
}


/* Character set-aware version of str_to_datetime() */
bool str_to_datetime(CHARSET_INFO *cs, const char *str, size_t length,
                     MYSQL_TIME *l_time, ulonglong flags,
                     MYSQL_TIME_STATUS *status)
{
  char cnv[32];
  if ((cs->state & MY_CS_NONASCII) != 0)
  {
    length= to_ascii(cs, str, length, cnv, sizeof(cnv));
    str= cnv;
  }
  return str_to_datetime(str, length, l_time, flags, status);
}


/*
  Convert a timestamp string to a MYSQL_TIME value and produce a warning 
  if string was truncated during conversion.

  NOTE
    See description of str_to_datetime() for more information.
*/

bool
str_to_datetime_with_warn(CHARSET_INFO *cs,
                          const char *str, size_t length, MYSQL_TIME *l_time,
                          ulonglong flags)
{
  MYSQL_TIME_STATUS status;
  THD *thd= current_thd;
  bool ret_val= str_to_datetime(cs, str, length, l_time, flags, &status);
  if (ret_val || status.warnings)
    make_truncated_value_warning(thd,
                                 ret_val ? Sql_condition::WARN_LEVEL_WARN :
                                 Sql_condition::time_warn_level(status.warnings),
                                 str, length, flags & TIME_TIME_ONLY ?
                                 MYSQL_TIMESTAMP_TIME : l_time->time_type, 
                                 NULL, NULL, NULL);
  DBUG_EXECUTE_IF("str_to_datetime_warn",
                  push_warning(thd, Sql_condition::WARN_LEVEL_NOTE,
                               ER_YES, str););
  return ret_val;
}


/**
  converts a pair of numbers (integer part, microseconds) to MYSQL_TIME

  @param neg           sign of the time value
  @param nr            integer part of the number to convert
  @param sec_part      microsecond part of the number
  @param ltime         converted value will be written here
  @param fuzzydate     conversion flags (TIME_INVALID_DATE, etc)
  @param str           original number, as an ErrConv. For the warning
  @param field_name    field name or NULL if not a field. For the warning
  
  @returns 0 for success, 1 for a failure
*/
static bool number_to_time_with_warn(bool neg, ulonglong nr, ulong sec_part,
                                     MYSQL_TIME *ltime, ulonglong fuzzydate,
                                     const ErrConv *str,
                                     const TABLE_SHARE *s, const char *field_name)
{
  int was_cut;
  longlong res;
<<<<<<< HEAD
  enum_mysql_timestamp_type ts_type;
  bool have_warnings;
=======
  enum_field_types f_type;
  bool have_warnings= false;
>>>>>>> 3e617b8b

  if (fuzzydate & TIME_TIME_ONLY)
  {
    fuzzydate= TIME_TIME_ONLY; // clear other flags
    ts_type= MYSQL_TIMESTAMP_TIME;
    res= number_to_time(neg, nr, sec_part, ltime, &was_cut);
    have_warnings= MYSQL_TIME_WARN_HAVE_WARNINGS(was_cut);
  }
  else
  {
    ts_type= MYSQL_TIMESTAMP_DATETIME;
    if (neg)
    {
      res= -1;
    }
    else
    {
      res= number_to_datetime(nr, sec_part, ltime, fuzzydate, &was_cut);
      have_warnings= was_cut && (fuzzydate & TIME_NO_ZERO_IN_DATE);
    }
  }

  if (res < 0 || have_warnings)
  {
    make_truncated_value_warning(current_thd,
                                 Sql_condition::WARN_LEVEL_WARN, str,
                                 res < 0 ? MYSQL_TIMESTAMP_ERROR : ts_type,
                                 s ? s->db.str : NULL,
                                 s ? s->table_name.str : NULL, field_name);
  }
  return res < 0;
}


bool double_to_datetime_with_warn(double value, MYSQL_TIME *ltime,
                                  ulonglong fuzzydate,
                                  const TABLE_SHARE *s, const char *field_name)
{
  const ErrConvDouble str(value);
  bool neg= value < 0;

  if (neg)
    value= -value;

  if (value > static_cast<double>(LONGLONG_MAX))
    value= static_cast<double>(LONGLONG_MAX);

  longlong nr= static_cast<ulonglong>(floor(value));
  uint sec_part= static_cast<ulong>((value - floor(value))*TIME_SECOND_PART_FACTOR);
  return number_to_time_with_warn(neg, nr, sec_part, ltime, fuzzydate, &str,
                                  s, field_name);
}


bool decimal_to_datetime_with_warn(const my_decimal *value, MYSQL_TIME *ltime,
                                   ulonglong fuzzydate,
                                   const TABLE_SHARE *s, const char *field_name)
{
  const ErrConvDecimal str(value);
  ulonglong nr;
  ulong sec_part;
  bool neg= my_decimal2seconds(value, &nr, &sec_part);
  return number_to_time_with_warn(neg, nr, sec_part, ltime, fuzzydate, &str,
                                  s, field_name);
}


bool int_to_datetime_with_warn(bool neg, ulonglong value, MYSQL_TIME *ltime,
                               ulonglong fuzzydate,
                               const TABLE_SHARE *s, const char *field_name)
{
  const ErrConvInteger str(neg ? - (longlong) value : (longlong) value, !neg);
  return number_to_time_with_warn(neg, value, 0, ltime,
                                  fuzzydate, &str, s, field_name);
}


/*
  Convert a datetime from broken-down MYSQL_TIME representation to
  corresponding TIMESTAMP value.

  SYNOPSIS
    TIME_to_timestamp()
      thd             - current thread
      t               - datetime in broken-down representation, 
      error_code      - 0, if the conversion was successful;
                        ER_WARN_DATA_OUT_OF_RANGE, if t contains datetime value
                           which is out of TIMESTAMP range;
                        ER_WARN_INVALID_TIMESTAMP, if t represents value which
                           doesn't exists (falls into the spring time-gap).
   
  RETURN
     Number seconds in UTC since start of Unix Epoch corresponding to t.
     0 - in case of ER_WARN_DATA_OUT_OF_RANGE
*/

my_time_t TIME_to_timestamp(THD *thd, const MYSQL_TIME *t, uint *error_code)
{
  thd->time_zone_used= 1;
  return thd->variables.time_zone->TIME_to_gmt_sec(t, error_code);
}


/*
  Convert a system time structure to TIME
*/

void localtime_to_TIME(MYSQL_TIME *to, struct tm *from)
{
  to->neg=0;
  to->second_part=0;
  to->year=	(int) ((from->tm_year+1900) % 10000);
  to->month=	(int) from->tm_mon+1;
  to->day=	(int) from->tm_mday;
  to->hour=	(int) from->tm_hour;
  to->minute=	(int) from->tm_min;
  to->second=   (int) from->tm_sec;
}


void calc_time_from_sec(MYSQL_TIME *to, long seconds, long microseconds)
{
  long t_seconds;
  // to->neg is not cleared, it may already be set to a useful value
  to->time_type= MYSQL_TIMESTAMP_TIME;
  to->year= 0;
  to->month= 0;
  to->day= 0;
  to->hour= seconds/3600L;
  t_seconds= seconds%3600L;
  to->minute= t_seconds/60L;
  to->second= t_seconds%60L;
  to->second_part= microseconds;
}


/*
  Parse a format string specification

  SYNOPSIS
    parse_date_time_format()
    format_type		Format of string (time, date or datetime)
    format_str		String to parse
    format_length	Length of string
    date_time_format	Format to fill in

  NOTES
    Fills in date_time_format->positions for all date time parts.

    positions marks the position for a datetime element in the format string.
    The position array elements are in the following order:
    YYYY-DD-MM HH-MM-DD.FFFFFF AM
    0    1  2  3  4  5  6      7

    If positions[0]= 5, it means that year will be the forth element to
    read from the parsed date string.

  RETURN
    0	ok
    1	error
*/

bool parse_date_time_format(timestamp_type format_type, 
			    const char *format, uint format_length,
			    DATE_TIME_FORMAT *date_time_format)
{
  uint offset= 0, separators= 0;
  const char *ptr= format, *format_str;
  const char *end= ptr+format_length;
  uchar *dt_pos= date_time_format->positions;
  /* need_p is set if we are using AM/PM format */
  bool need_p= 0, allow_separator= 0;
  ulong part_map= 0, separator_map= 0;
  const char *parts[16];

  date_time_format->time_separator= 0;
  date_time_format->flag= 0;			// For future

  /*
    Fill position with 'dummy' arguments to found out if a format tag is
    used twice (This limit's the format to 255 characters, but this is ok)
  */
  dt_pos[0]= dt_pos[1]= dt_pos[2]= dt_pos[3]=
    dt_pos[4]= dt_pos[5]= dt_pos[6]= dt_pos[7]= 255;

  for (; ptr != end; ptr++)
  {
    if (*ptr == '%' && ptr+1 != end)
    {
      uint UNINIT_VAR(position);
      switch (*++ptr) {
      case 'y':					// Year
      case 'Y':
	position= 0;
	break;
      case 'c':					// Month
      case 'm':
	position= 1;
	break;
      case 'd':
      case 'e':
	position= 2;
	break;
      case 'h':
      case 'I':
      case 'l':
	need_p= 1;				// Need AM/PM
	/* Fall through */
      case 'k':
      case 'H':
	position= 3;
	break;
      case 'i':
	position= 4;
	break;
      case 's':
      case 'S':
	position= 5;
	break;
      case 'f':
	position= 6;
	if (dt_pos[5] != offset-1 || ptr[-2] != '.')
	  return 1;				// Wrong usage of %f
	break;
      case 'p':					// AM/PM
	if (offset == 0)			// Can't be first
	  return 0;
	position= 7;
	break;
      default:
	return 1;				// Unknown controll char
      }
      if (dt_pos[position] != 255)		// Don't allow same tag twice
	return 1;
      parts[position]= ptr-1;

      /*
	If switching from time to date, ensure that all time parts
	are used
      */
      if (part_map && position <= 2 && !(part_map & (1 | 2 | 4)))
	offset=5;
      part_map|= (ulong) 1 << position;
      dt_pos[position]= offset++;
      allow_separator= 1;
    }
    else
    {
      /*
	Don't allow any characters in format as this could easily confuse
	the date reader
      */
      if (!allow_separator)
	return 1;				// No separator here
      allow_separator= 0;			// Don't allow two separators
      separators++;
      /* Store in separator_map which parts are punct characters */
      if (my_ispunct(&my_charset_latin1, *ptr))
	separator_map|= (ulong) 1 << (offset-1);
      else if (!my_isspace(&my_charset_latin1, *ptr))
	return 1;
    }
  }

  /* If no %f, specify it after seconds.  Move %p up, if necessary */
  if ((part_map & 32) && !(part_map & 64))
  {
    dt_pos[6]= dt_pos[5] +1;
    parts[6]= parts[5];				// For later test in (need_p)
    if (dt_pos[6] == dt_pos[7])			// Move %p one step up if used
      dt_pos[7]++;
  }

  /*
    Check that we have not used a non legal format specifier and that all
    format specifiers have been used

    The last test is to ensure that %p is used if and only if
    it's needed.
  */
  if ((format_type == MYSQL_TIMESTAMP_DATETIME &&
       !test_all_bits(part_map, (1 | 2 | 4 | 8 | 16 | 32))) ||
      (format_type == MYSQL_TIMESTAMP_DATE && part_map != (1 | 2 | 4)) ||
      (format_type == MYSQL_TIMESTAMP_TIME &&
       !test_all_bits(part_map, 8 | 16 | 32)) ||
      !allow_separator ||			// %option should be last
      (need_p && dt_pos[6] +1 != dt_pos[7]) ||
      (need_p ^ (dt_pos[7] != 255)))
    return 1;

  if (dt_pos[6] != 255)				// If fractional seconds
  {
    /* remove fractional seconds from later tests */
    uint pos= dt_pos[6] -1;
    /* Remove separator before %f from sep map */
    separator_map= ((separator_map & ((ulong) (1 << pos)-1)) |
		    ((separator_map & ~((ulong) (1 << pos)-1)) >> 1));
    if (part_map & 64)			      
    {
      separators--;				// There is always a separator
      need_p= 1;				// force use of separators
    }
  }

  /*
    Remove possible separator before %p from sep_map
    (This can either be at position 3, 4, 6 or 7) h.m.d.%f %p
  */
  if (dt_pos[7] != 255)
  {
    if (need_p && parts[7] != parts[6]+2)
      separators--;
  }     
  /*
    Calculate if %p is in first or last part of the datetime field

    At this point we have either %H-%i-%s %p 'year parts' or
    'year parts' &H-%i-%s %p" as %f was removed above
  */
  offset= dt_pos[6] <= 3 ? 3 : 6;
  /* Remove separator before %p from sep map */
  separator_map= ((separator_map & ((ulong) (1 << offset)-1)) |
		  ((separator_map & ~((ulong) (1 << offset)-1)) >> 1));

  format_str= 0;
  switch (format_type) {
  case MYSQL_TIMESTAMP_DATE:
    format_str= known_date_time_formats[INTERNAL_FORMAT].date_format;
    /* fall through */
  case MYSQL_TIMESTAMP_TIME:
    if (!format_str)
      format_str=known_date_time_formats[INTERNAL_FORMAT].time_format;

    /*
      If there is no separators, allow the internal format as we can read
      this.  If separators are used, they must be between each part
    */
    if (format_length == 6 && !need_p &&
	!my_strnncoll(&my_charset_bin,
		      (const uchar *) format, 6, 
		      (const uchar *) format_str, 6))
      return 0;
    if (separator_map == (1 | 2))
    {
      if (format_type == MYSQL_TIMESTAMP_TIME)
      {
	if (*(format+2) != *(format+5))
	  break;				// Error
	/* Store the character used for time formats */
	date_time_format->time_separator= *(format+2);
      }
      return 0;
    }
    break;
  case MYSQL_TIMESTAMP_DATETIME:
    /*
      If there is no separators, allow the internal format as we can read
      this.  If separators are used, they must be between each part.
      Between DATE and TIME we also allow space as separator
    */
    if ((format_length == 12 && !need_p &&
	 !my_strnncoll(&my_charset_bin, 
		       (const uchar *) format, 12,
		       (const uchar*) known_date_time_formats[INTERNAL_FORMAT].datetime_format,
		       12)) ||
	(separators == 5 && separator_map == (1 | 2 | 8 | 16)))
      return 0;
    break;
  default:
    DBUG_ASSERT(0);
    break;
  }
  return 1;					// Error
}


/*
  Create a DATE_TIME_FORMAT object from a format string specification

  SYNOPSIS
    date_time_format_make()
    format_type		Format to parse (time, date or datetime)
    format_str		String to parse
    format_length	Length of string

  NOTES
    The returned object should be freed with my_free()

  RETURN
    NULL ponter:	Error
    new object
*/

DATE_TIME_FORMAT
*date_time_format_make(timestamp_type format_type,
		       const char *format_str, uint format_length)
{
  DATE_TIME_FORMAT tmp;

  if (format_length && format_length < 255 &&
      !parse_date_time_format(format_type, format_str,
			      format_length, &tmp))
  {
    tmp.format.str=    format_str;
    tmp.format.length= format_length;
    return date_time_format_copy((THD *)0, &tmp);
  }
  return 0;
}


/*
  Create a copy of a DATE_TIME_FORMAT object

  SYNOPSIS
    date_and_time_format_copy()
    thd			Set if variable should be allocated in thread mem
    format		format to copy

  NOTES
    The returned object should be freed with my_free()

  RETURN
    NULL ponter:	Error
    new object
*/

DATE_TIME_FORMAT *date_time_format_copy(THD *thd, DATE_TIME_FORMAT *format)
{
  DATE_TIME_FORMAT *new_format;
  size_t length= sizeof(*format) + format->format.length + 1;
  char *format_pos;

  if (thd)
    new_format= (DATE_TIME_FORMAT *) thd->alloc(length);
  else
    new_format=  (DATE_TIME_FORMAT *) my_malloc(length, MYF(MY_WME));
  if (new_format)
  {
    /* Put format string after current pos */
    new_format->format.str= format_pos= (char*) (new_format+1);
    memcpy((char*) new_format->positions, (char*) format->positions,
	   sizeof(format->positions));
    new_format->time_separator= format->time_separator;
    /* We make the string null terminated for easy printf in SHOW VARIABLES */
    memcpy(format_pos, format->format.str, format->format.length);
    format_pos[format->format.length]= 0;
    new_format->format.length= format->format.length;
  }
  return new_format;
}


KNOWN_DATE_TIME_FORMAT known_date_time_formats[6]=
{
  {"USA", "%m.%d.%Y", "%Y-%m-%d %H.%i.%s", "%h:%i:%s %p" },
  {"JIS", "%Y-%m-%d", "%Y-%m-%d %H:%i:%s", "%H:%i:%s" },
  {"ISO", "%Y-%m-%d", "%Y-%m-%d %H:%i:%s", "%H:%i:%s" },
  {"EUR", "%d.%m.%Y", "%Y-%m-%d %H.%i.%s", "%H.%i.%s" },
  {"INTERNAL", "%Y%m%d",   "%Y%m%d%H%i%s", "%H%i%s" },
  { 0, 0, 0, 0 }
};


const char *get_date_time_format_str(KNOWN_DATE_TIME_FORMAT *format,
				     timestamp_type type)
{
  switch (type) {
  case MYSQL_TIMESTAMP_DATE:
    return format->date_format;
  case MYSQL_TIMESTAMP_DATETIME:
    return format->datetime_format;
  case MYSQL_TIMESTAMP_TIME:
    return format->time_format;
  default:
    DBUG_ASSERT(0);				// Impossible
    return 0;
  }
}


/**
  Convert TIME/DATE/DATETIME value to String.
  @param l_time   DATE value
  @param OUT str  String to convert to
  @param dec      Number of fractional digits.
*/
bool my_TIME_to_str(const MYSQL_TIME *ltime, String *str, uint dec)
{
  if (str->alloc(MAX_DATE_STRING_REP_LENGTH))
    return true;
  str->set_charset(&my_charset_numeric);
  str->length(my_TIME_to_str(ltime, const_cast<char*>(str->ptr()), dec));
  return false;
}


void make_truncated_value_warning(THD *thd,
                                  Sql_condition::enum_warning_level level,
                                  const ErrConv *sval,
				  timestamp_type time_type,
                                  const char *db_name, const char *table_name,
                                  const char *field_name)
{
  char warn_buff[MYSQL_ERRMSG_SIZE];
  const char *type_str;
  CHARSET_INFO *cs= &my_charset_latin1;

  switch (time_type) {
    case MYSQL_TIMESTAMP_DATE: 
      type_str= "date";
      break;
    case MYSQL_TIMESTAMP_TIME:
      type_str= "time";
      break;
    case MYSQL_TIMESTAMP_DATETIME:  // FALLTHROUGH
    default:
      type_str= "datetime";
      break;
  }
  if (field_name)
  {
    if (!db_name)
      db_name= "";
    if (!table_name)
      table_name= "";

    cs->cset->snprintf(cs, warn_buff, sizeof(warn_buff),
                       ER_THD(thd, ER_TRUNCATED_WRONG_VALUE_FOR_FIELD),
                       type_str, sval->ptr(),
                       db_name, table_name, field_name,
                       (ulong) thd->get_stmt_da()->current_row_for_warning());
  }
  else
  {
    if (time_type > MYSQL_TIMESTAMP_ERROR)
      cs->cset->snprintf(cs, warn_buff, sizeof(warn_buff),
                         ER_THD(thd, ER_TRUNCATED_WRONG_VALUE),
                         type_str, sval->ptr());
    else
      cs->cset->snprintf(cs, warn_buff, sizeof(warn_buff),
                         ER_THD(thd, ER_WRONG_VALUE), type_str, sval->ptr());
  }
  push_warning(thd, level,
               ER_TRUNCATED_WRONG_VALUE, warn_buff);
}


/* Daynumber from year 0 to 9999-12-31 */
#define COMBINE(X)                                                      \
               (((((X)->day * 24LL + (X)->hour) * 60LL +                \
                   (X)->minute) * 60LL + (X)->second)*1000000LL +       \
                   (X)->second_part)
#define GET_PART(X, N) X % N ## LL; X/= N ## LL

bool date_add_interval(MYSQL_TIME *ltime, interval_type int_type,
                       const INTERVAL &interval)
{
  long period, sign;

  sign= (interval.neg == (bool)ltime->neg ? 1 : -1);

  switch (int_type) {
  case INTERVAL_SECOND:
  case INTERVAL_SECOND_MICROSECOND:
  case INTERVAL_MICROSECOND:
  case INTERVAL_MINUTE:
  case INTERVAL_HOUR:
  case INTERVAL_MINUTE_MICROSECOND:
  case INTERVAL_MINUTE_SECOND:
  case INTERVAL_HOUR_MICROSECOND:
  case INTERVAL_HOUR_SECOND:
  case INTERVAL_HOUR_MINUTE:
  case INTERVAL_DAY_MICROSECOND:
  case INTERVAL_DAY_SECOND:
  case INTERVAL_DAY_MINUTE:
  case INTERVAL_DAY_HOUR:
  case INTERVAL_DAY:
  {
    longlong usec, daynr;
    my_bool neg= 0;
    enum enum_mysql_timestamp_type time_type= ltime->time_type;

    if (((ulonglong) interval.day +
         (ulonglong) interval.hour / 24 +
         (ulonglong) interval.minute / 24 / 60 +
         (ulonglong) interval.second / 24 / 60 / 60) > MAX_DAY_NUMBER)
      goto invalid_date;

    if (time_type != MYSQL_TIMESTAMP_TIME)
      ltime->day+= calc_daynr(ltime->year, ltime->month, 1) - 1;

    usec= COMBINE(ltime) + sign*COMBINE(&interval);

    if (usec < 0)
    {
      neg= 1;
      usec= -usec;
    }

    ltime->second_part= GET_PART(usec, 1000000);
    ltime->second= GET_PART(usec, 60);
    ltime->minute= GET_PART(usec, 60);
    ltime->neg^= neg;

    if (time_type == MYSQL_TIMESTAMP_TIME)
    {
      if (usec > TIME_MAX_HOUR)
        goto invalid_date;
      ltime->hour= static_cast<uint>(usec);
      ltime->day= 0;
      return 0;
    }
    else if (ltime->neg)
      goto invalid_date;

    if (int_type != INTERVAL_DAY)
      ltime->time_type= MYSQL_TIMESTAMP_DATETIME; // Return full date

    ltime->hour= GET_PART(usec, 24);
    daynr= usec;

    /* Day number from year 0 to 9999-12-31 */
    if (get_date_from_daynr((long) daynr, &ltime->year, &ltime->month,
                            &ltime->day))
      goto invalid_date;
    break;
  }
  case INTERVAL_WEEK:
    period= (calc_daynr(ltime->year,ltime->month,ltime->day) +
             sign * (long) interval.day);
    /* Daynumber from year 0 to 9999-12-31 */
    if (get_date_from_daynr((long) period,&ltime->year,&ltime->month,
                            &ltime->day))
      goto invalid_date;
    break;
  case INTERVAL_YEAR:
    ltime->year+= sign * (long) interval.year;
    if ((ulong) ltime->year >= 10000L)
      goto invalid_date;
    if (ltime->month == 2 && ltime->day == 29 &&
	calc_days_in_year(ltime->year) != 366)
      ltime->day=28;				// Was leap-year
    break;
  case INTERVAL_YEAR_MONTH:
  case INTERVAL_QUARTER:
  case INTERVAL_MONTH:
    period= (ltime->year*12 + sign * (long) interval.year*12 +
	     ltime->month-1 + sign * (long) interval.month);
    if ((ulong) period >= 120000L)
      goto invalid_date;
    ltime->year= (uint) (period / 12);
    ltime->month= (uint) (period % 12L)+1;
    /* Adjust day if the new month doesn't have enough days */
    if (ltime->day > days_in_month[ltime->month-1])
    {
      ltime->day = days_in_month[ltime->month-1];
      if (ltime->month == 2 && calc_days_in_year(ltime->year) == 366)
	ltime->day++;				// Leap-year
    }
    break;
  default:
    goto null_date;
  }

  if (ltime->time_type != MYSQL_TIMESTAMP_TIME)
    return 0;                                   // Ok

invalid_date:
  {
    THD *thd= current_thd;
    push_warning_printf(thd, Sql_condition::WARN_LEVEL_WARN,
                        ER_DATETIME_FUNCTION_OVERFLOW,
                        ER_THD(thd, ER_DATETIME_FUNCTION_OVERFLOW),
                        ltime->time_type == MYSQL_TIMESTAMP_TIME ?
                        "time" : "datetime");
  }
null_date:
  return 1;
}


/*
  Calculate difference between two datetime values as seconds + microseconds.

  SYNOPSIS
    calc_time_diff()
      l_time1         - TIME/DATE/DATETIME value
      l_time2         - TIME/DATE/DATETIME value
      l_sign          - 1 absolute values are substracted,
                        -1 absolute values are added.
      seconds_out     - Out parameter where difference between
                        l_time1 and l_time2 in seconds is stored.
      microseconds_out- Out parameter where microsecond part of difference
                        between l_time1 and l_time2 is stored.

  NOTE
    This function calculates difference between l_time1 and l_time2 absolute
    values. So one should set l_sign and correct result if he want to take
    signs into account (i.e. for MYSQL_TIME values).

  RETURN VALUES
    Returns sign of difference.
    1 means negative result
    0 means positive result

*/

bool
calc_time_diff(const MYSQL_TIME *l_time1, const MYSQL_TIME *l_time2,
               int l_sign, longlong *seconds_out, long *microseconds_out)
{
  long days;
  bool neg;
  longlong microseconds;

  /*
    We suppose that if first argument is MYSQL_TIMESTAMP_TIME
    the second argument should be TIMESTAMP_TIME also.
    We should check it before calc_time_diff call.
  */
  if (l_time1->time_type == MYSQL_TIMESTAMP_TIME)  // Time value
    days= (long)l_time1->day - l_sign * (long)l_time2->day;
  else
  {
    days= calc_daynr((uint) l_time1->year,
		     (uint) l_time1->month,
		     (uint) l_time1->day);
    if (l_time2->time_type == MYSQL_TIMESTAMP_TIME)
      days-= l_sign * (long)l_time2->day;
    else
      days-= l_sign*calc_daynr((uint) l_time2->year,
			       (uint) l_time2->month,
			       (uint) l_time2->day);
  }

  microseconds= ((longlong)days * SECONDS_IN_24H +
                 (longlong)(l_time1->hour*3600L +
                            l_time1->minute*60L +
                            l_time1->second) -
                 l_sign*(longlong)(l_time2->hour*3600L +
                                   l_time2->minute*60L +
                                   l_time2->second)) * 1000000LL +
                (longlong)l_time1->second_part -
                l_sign*(longlong)l_time2->second_part;

  neg= 0;
  if (microseconds < 0)
  {
    microseconds= -microseconds;
    neg= 1;
  }
  *seconds_out= microseconds/1000000L;
  *microseconds_out= (long) (microseconds%1000000L);
  return neg;
}


bool calc_time_diff(const MYSQL_TIME *l_time1, const MYSQL_TIME *l_time2,
                    int l_sign, MYSQL_TIME *l_time3, ulonglong fuzzydate)
{
  longlong seconds;
  long microseconds;
  bzero((char *) l_time3, sizeof(*l_time3));
  l_time3->neg= calc_time_diff(l_time1, l_time2, l_sign,
			       &seconds, &microseconds);
  /*
    For MYSQL_TIMESTAMP_TIME only:
      If first argument was negative and diff between arguments
      is non-zero we need to swap sign to get proper result.
  */
  if (l_time1->neg && (seconds || microseconds))
    l_time3->neg= 1 - l_time3->neg;         // Swap sign of result

  /*
    seconds is longlong, when casted to long it may become a small number
    even if the original seconds value was too large and invalid.
    as a workaround we limit seconds by a large invalid long number
    ("invalid" means > TIME_MAX_SECOND)
  */
  set_if_smaller(seconds, INT_MAX32);
  calc_time_from_sec(l_time3, (long) seconds, microseconds);
  return ((fuzzydate & TIME_NO_ZERO_DATE) && (seconds == 0) &&
          (microseconds == 0));
}


/*
  Compares 2 MYSQL_TIME structures

  SYNOPSIS
    my_time_compare()

      a - first time
      b - second time

  RETURN VALUE
   -1   - a < b
    0   - a == b
    1   - a > b

*/

int my_time_compare(const MYSQL_TIME *a, const MYSQL_TIME *b)
{
  ulonglong a_t= pack_time(a);
  ulonglong b_t= pack_time(b);

  if (a_t < b_t)
    return -1;
  if (a_t > b_t)
    return 1;

  return 0;
}


/**
  Convert TIME to DATETIME.
  @param   ltime    The value to convert.
  @return  false on success, true of error (negative time).
*/
bool time_to_datetime(MYSQL_TIME *ltime)
{
  DBUG_ASSERT(ltime->time_type == MYSQL_TIMESTAMP_TIME);
  DBUG_ASSERT(ltime->year == 0);
  DBUG_ASSERT(ltime->month == 0);
  DBUG_ASSERT(ltime->day == 0);
  if (ltime->neg)
    return true;
  uint day= ltime->hour / 24;
  ltime->hour%= 24;
  ltime->month= day / 31;
  ltime->day= day % 31;  
  return false;
}


/**
  Return a valid DATE or DATETIME value from an arbitrary MYSQL_TIME.
  If ltime is TIME, it's first converted to DATETIME.
  If ts_type is DATE, hhmmss is set to zero.
  The date part of the result is checked against fuzzy_date.

  @param   ltime       The value to convert.
  @param   fuzzy_date  Flags to check date.
  @param   ts_type     The type to convert to.
  @return  false on success, true of error (negative time).*/
bool
make_date_with_warn(MYSQL_TIME *ltime, ulonglong fuzzy_date,
                    timestamp_type ts_type)
{
  DBUG_ASSERT(ts_type == MYSQL_TIMESTAMP_DATE ||
              ts_type == MYSQL_TIMESTAMP_DATETIME);
  if (ltime->time_type == MYSQL_TIMESTAMP_TIME && time_to_datetime(ltime))
  {
    /* e.g. negative time */
    ErrConvTime str(ltime);
    make_truncated_value_warning(current_thd, Sql_condition::WARN_LEVEL_WARN,
                                 &str, ts_type, NULL, NULL, NULL);
    return true;
  }
  if ((ltime->time_type= ts_type) == MYSQL_TIMESTAMP_DATE)
    ltime->hour= ltime->minute= ltime->second= ltime->second_part= 0;
  return check_date_with_warn(ltime, fuzzy_date, ts_type);
}


/*
  Convert a TIME value to DAY-TIME interval, e.g. for extraction:
    EXTRACT(DAY FROM x), EXTRACT(HOUR FROM x), etc.
  Moves full days from ltime->hour to ltime->day.
  Note, time_type is set to MYSQL_TIMESTAMP_NONE, to make sure that
  the structure is not used for anything else other than extraction:
  non-extraction TIME functions expect zero day value!
*/
void time_to_daytime_interval(MYSQL_TIME *ltime)
{
  DBUG_ASSERT(ltime->time_type == MYSQL_TIMESTAMP_TIME);
  DBUG_ASSERT(ltime->year == 0);
  DBUG_ASSERT(ltime->month == 0);
  DBUG_ASSERT(ltime->day == 0);
  ltime->day= ltime->hour / 24;
  ltime->hour%= 24;
  ltime->time_type= MYSQL_TIMESTAMP_NONE;
}


/*** Conversion from TIME to DATETIME ***/

/*
  Simple case: TIME is within normal 24 hours internal.
  Mix DATE part of ldate and TIME part of ltime together.
*/
static void
mix_date_and_time_simple(MYSQL_TIME *ldate, const MYSQL_TIME *ltime)
{
  DBUG_ASSERT(ldate->time_type == MYSQL_TIMESTAMP_DATE ||
              ldate->time_type == MYSQL_TIMESTAMP_DATETIME);
  ldate->hour= ltime->hour;
  ldate->minute= ltime->minute;
  ldate->second= ltime->second;
  ldate->second_part= ltime->second_part;
  ldate->time_type= MYSQL_TIMESTAMP_DATETIME;
}


/*
  Complex case: TIME is negative or outside of the 24 hour interval.
*/
static void
mix_date_and_time_complex(MYSQL_TIME *ldate, const MYSQL_TIME *ltime)
{
  DBUG_ASSERT(ldate->time_type == MYSQL_TIMESTAMP_DATE ||
              ldate->time_type == MYSQL_TIMESTAMP_DATETIME);
  longlong seconds;
  long days, useconds;
  int sign= ltime->neg ? 1 : -1;
  ldate->neg= calc_time_diff(ldate, ltime, sign, &seconds, &useconds);

  DBUG_ASSERT(!ldate->neg);
  DBUG_ASSERT(ldate->year > 0);

  days= (long) (seconds / SECONDS_IN_24H);
  calc_time_from_sec(ldate, seconds % SECONDS_IN_24H, useconds);
  get_date_from_daynr(days, &ldate->year, &ldate->month, &ldate->day);
  ldate->time_type= MYSQL_TIMESTAMP_DATETIME;
}


/**
  Mix a date value and a time value.

  @param  IN/OUT  ldate  Date value.
  @param          ltime  Time value.
*/
static void
mix_date_and_time(MYSQL_TIME *to, const MYSQL_TIME *from)
{
  if (!from->neg && from->hour < 24)
    mix_date_and_time_simple(to, from);
  else
    mix_date_and_time_complex(to, from);
}


/**
  Get current date in DATE format
*/
void set_current_date(THD *thd, MYSQL_TIME *to)
{
  thd->variables.time_zone->gmt_sec_to_TIME(to, thd->query_start());
  thd->time_zone_used= 1;
  datetime_to_date(to);
}


/**
  5.5 compatible conversion from TIME to DATETIME
*/
static bool
time_to_datetime_old(THD *thd, const MYSQL_TIME *from, MYSQL_TIME *to)
{
  DBUG_ASSERT(from->time_type == MYSQL_TIMESTAMP_TIME);

  if (from->neg)
    return true;

  /* Set the date part */
  uint day= from->hour / 24;
  to->day= day % 31;
  to->month= day / 31;
  to->year= 0;
  /* Set the time part */
  to->hour= from->hour % 24;
  to->minute= from->minute;
  to->second= from->second;
  to->second_part= from->second_part;
  /* set sign and type */
  to->neg= 0;
  to->time_type= MYSQL_TIMESTAMP_DATETIME;
  return false;
}


/**
  Convert time to datetime.

  The time value is added to the current datetime value.
  @param  IN  ltime    Time value to convert from.
  @param  OUT ltime2   Datetime value to convert to.
*/
bool
time_to_datetime(THD *thd, const MYSQL_TIME *from, MYSQL_TIME *to)
{
  if (thd->variables.old_behavior & OLD_MODE_ZERO_DATE_TIME_CAST)
    return time_to_datetime_old(thd, from, to);
  set_current_date(thd, to);
  mix_date_and_time(to, from);
  return false;
}


bool
time_to_datetime_with_warn(THD *thd,
                           const MYSQL_TIME *from, MYSQL_TIME *to,
                           ulonglong fuzzydate)
{
  int warn= 0;
  DBUG_ASSERT(from->time_type == MYSQL_TIMESTAMP_TIME);
  /*
    After time_to_datetime() we need to do check_date(), as
    the caller may want TIME_NO_ZERO_DATE or TIME_NO_ZERO_IN_DATE.
    Note, the SQL standard time->datetime conversion mode always returns
    a valid date based on CURRENT_DATE. So we need to do check_date()
    only in the old mode.
  */
  if (time_to_datetime(thd, from, to) ||
      ((thd->variables.old_behavior & OLD_MODE_ZERO_DATE_TIME_CAST) &&
        check_date(to, fuzzydate, &warn)))
  {
    ErrConvTime str(from);
    make_truncated_value_warning(thd, Sql_condition::WARN_LEVEL_WARN,
                                 &str, MYSQL_TIMESTAMP_DATETIME, NULL, NULL, NULL); 
    return true;
  }
  return false;
}


bool datetime_to_time_with_warn(THD *thd, const MYSQL_TIME *dt,
                                MYSQL_TIME *tm, uint dec)
{
  if (thd->variables.old_behavior & OLD_MODE_ZERO_DATE_TIME_CAST)
  {
    *tm= *dt;
    datetime_to_time(tm);
    return false;
  }
  else /* new mode */
  {
    MYSQL_TIME current_date;
    set_current_date(thd, &current_date);
    calc_time_diff(dt, &current_date, 1, tm, 0);
  }
  int warnings= 0;
  return check_time_range(tm, dec, &warnings);
}


longlong pack_time(const MYSQL_TIME *my_time)
{
  return  ((((((my_time->year     * 13ULL +
               my_time->month)    * 32ULL +
               my_time->day)      * 24ULL +
               my_time->hour)     * 60ULL +
               my_time->minute)   * 60ULL +
               my_time->second)   * 1000000ULL +
               my_time->second_part) * (my_time->neg ? -1 : 1);
}

#define get_one(WHERE, FACTOR) WHERE= (ulong)(packed % FACTOR); packed/= FACTOR

void unpack_time(longlong packed, MYSQL_TIME *my_time,
                     enum_mysql_timestamp_type ts_type)
{
  if ((my_time->neg= packed < 0))
    packed= -packed;
  get_one(my_time->second_part, 1000000ULL);
  get_one(my_time->second,           60U);
  get_one(my_time->minute,           60U);
  get_one(my_time->hour,             24U);
  get_one(my_time->day,              32U);
  get_one(my_time->month,            13U);
  my_time->year= (uint)packed;
  my_time->time_type= ts_type;
  switch (ts_type) {
  case MYSQL_TIMESTAMP_TIME:
    my_time->hour+= (my_time->month * 32 + my_time->day) * 24;
    my_time->month= my_time->day= 0;
    break;
  case MYSQL_TIMESTAMP_DATE:
    my_time->hour= my_time->minute= my_time->second= my_time->second_part= 0;
    break;
  case MYSQL_TIMESTAMP_NONE:
  case MYSQL_TIMESTAMP_ERROR:
    DBUG_ASSERT(0);
  case MYSQL_TIMESTAMP_DATETIME:
    break;
  }
}<|MERGE_RESOLUTION|>--- conflicted
+++ resolved
@@ -431,13 +431,8 @@
 {
   int was_cut;
   longlong res;
-<<<<<<< HEAD
   enum_mysql_timestamp_type ts_type;
-  bool have_warnings;
-=======
-  enum_field_types f_type;
   bool have_warnings= false;
->>>>>>> 3e617b8b
 
   if (fuzzydate & TIME_TIME_ONLY)
   {
