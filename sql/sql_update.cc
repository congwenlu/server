/* Copyright 2000-2008 MySQL AB, 2008 Sun Microsystems, Inc.

   This program is free software; you can redistribute it and/or modify
   it under the terms of the GNU General Public License as published by
   the Free Software Foundation; version 2 of the License.

   This program is distributed in the hope that it will be useful,
   but WITHOUT ANY WARRANTY; without even the implied warranty of
   MERCHANTABILITY or FITNESS FOR A PARTICULAR PURPOSE.  See the
   GNU General Public License for more details.

   You should have received a copy of the GNU General Public License
   along with this program; if not, write to the Free Software
   Foundation, Inc., 59 Temple Place, Suite 330, Boston, MA  02111-1307  USA */


/*
  Single table and multi table updates of tables.
  Multi-table updates were introduced by Sinisa & Monty
*/

#include "mysql_priv.h"
#include "sql_select.h"
#include "sp_head.h"
#include "sql_trigger.h"

/* Return 0 if row hasn't changed */

bool compare_record(TABLE *table)
{
  if (table->s->blob_fields + table->s->varchar_fields == 0)
    return cmp_record(table,record[1]);
  /* Compare null bits */
  if (memcmp(table->null_flags,
	     table->null_flags+table->s->rec_buff_length,
	     table->s->null_bytes))
    return TRUE;				// Diff in NULL value
  /* Compare updated fields */
  for (Field **ptr= table->field ; *ptr ; ptr++)
  {
    if (bitmap_is_set(table->write_set, (*ptr)->field_index) &&
	(*ptr)->cmp_binary_offset(table->s->rec_buff_length))
      return TRUE;
  }
  return FALSE;
}


/*
  check that all fields are real fields

  SYNOPSIS
    check_fields()
    thd             thread handler
    items           Items for check

  RETURN
    TRUE  Items can't be used in UPDATE
    FALSE Items are OK
*/

static bool check_fields(THD *thd, List<Item> &items)
{
  List_iterator<Item> it(items);
  Item *item;
  Item_field *field;

  while ((item= it++))
  {
    if (!(field= item->filed_for_view_update()))
    {
      /* item has name, because it comes from VIEW SELECT list */
      my_error(ER_NONUPDATEABLE_COLUMN, MYF(0), item->name);
      return TRUE;
    }
    /*
      we make temporary copy of Item_field, to avoid influence of changing
      result_field on Item_ref which refer on this field
    */
    thd->change_item_tree(it.ref(), new Item_field(thd, field));
  }
  return FALSE;
}


/**
  Re-read record if more columns are needed for error message.

  If we got a duplicate key error, we want to write an error
  message containing the value of the duplicate key. If we do not have
  all fields of the key value in record[0], we need to re-read the
  record with a proper read_set.

  @param[in] error   error number
  @param[in] table   table
*/

static void prepare_record_for_error_message(int error, TABLE *table)
{
  Field **field_p;
  Field *field;
  uint keynr;
  MY_BITMAP unique_map; /* Fields in offended unique. */
  my_bitmap_map unique_map_buf[bitmap_buffer_size(MAX_FIELDS)];
  DBUG_ENTER("prepare_record_for_error_message");

  /*
    Only duplicate key errors print the key value.
    If storage engine does always read all columns, we have the value alraedy.
  */
  if ((error != HA_ERR_FOUND_DUPP_KEY) ||
      !(table->file->ha_table_flags() & HA_PARTIAL_COLUMN_READ))
    DBUG_VOID_RETURN;

  /*
    Get the number of the offended index.
    We will see MAX_KEY if the engine cannot determine the affected index.
  */
  if ((keynr= table->file->get_dup_key(error)) >= MAX_KEY)
    DBUG_VOID_RETURN;

  /* Create unique_map with all fields used by that index. */
  bitmap_init(&unique_map, unique_map_buf, table->s->fields, FALSE);
  table->mark_columns_used_by_index_no_reset(keynr, &unique_map);

  /* Subtract read_set and write_set. */
  bitmap_subtract(&unique_map, table->read_set);
  bitmap_subtract(&unique_map, table->write_set);

  /*
    If the unique index uses columns that are neither in read_set
    nor in write_set, we must re-read the record.
    Otherwise no need to do anything.
  */
  if (bitmap_is_clear_all(&unique_map))
    DBUG_VOID_RETURN;

  /* Get identifier of last read record into table->file->ref. */
  table->file->position(table->record[0]);
  /* Add all fields used by unique index to read_set. */
  bitmap_union(table->read_set, &unique_map);
  /* Tell the engine about the new set. */
  table->file->column_bitmaps_signal();
  /* Read record that is identified by table->file->ref. */
  (void) table->file->rnd_pos(table->record[1], table->file->ref);
  /* Copy the newly read columns into the new record. */
  for (field_p= table->field; (field= *field_p); field_p++)
    if (bitmap_is_set(&unique_map, field->field_index))
      field->copy_from_tmp(table->s->rec_buff_length);

  DBUG_VOID_RETURN;
}


/*
  Process usual UPDATE

  SYNOPSIS
    mysql_update()
    thd			thread handler
    fields		fields for update
    values		values of fields for update
    conds		WHERE clause expression
    order_num		number of elemen in ORDER BY clause
    order		ORDER BY clause list
    limit		limit clause
    handle_duplicates	how to handle duplicates

  RETURN
    0  - OK
    2  - privilege check and openning table passed, but we need to convert to
         multi-update because of view substitution
    1  - error
*/

int mysql_update(THD *thd,
                 TABLE_LIST *table_list,
                 List<Item> &fields,
		 List<Item> &values,
                 COND *conds,
                 uint order_num, ORDER *order,
		 ha_rows limit,
		 enum enum_duplicates handle_duplicates, bool ignore)
{
  bool		using_limit= limit != HA_POS_ERROR;
  bool		safe_update= test(thd->options & OPTION_SAFE_UPDATES);
  bool		used_key_is_modified, transactional_table, will_batch;
  bool		can_compare_record;
  int           res;
  int		error, loc_error;
  uint		used_index= MAX_KEY, dup_key_found;
  bool          need_sort= TRUE;
#ifndef NO_EMBEDDED_ACCESS_CHECKS
  uint		want_privilege;
#endif
  uint          table_count= 0;
  ha_rows	updated, found;
  key_map	old_covering_keys;
  TABLE		*table;
  SQL_SELECT	*select;
  READ_RECORD	info;
  SELECT_LEX    *select_lex= &thd->lex->select_lex;
  bool          need_reopen;
  ulonglong     id;
  List<Item> all_fields;
  THD::killed_state killed_status= THD::NOT_KILLED;
  DBUG_ENTER("mysql_update");

  for ( ; ; )
  {
    if (open_tables(thd, &table_list, &table_count, 0))
      DBUG_RETURN(1);

    if (table_list->multitable_view)
    {
      DBUG_ASSERT(table_list->view != 0);
      DBUG_PRINT("info", ("Switch to multi-update"));
      /* pass counter value */
      thd->lex->table_count= table_count;
      /* convert to multiupdate */
      DBUG_RETURN(2);
    }
    if (!lock_tables(thd, table_list, table_count, &need_reopen))
      break;
    if (!need_reopen)
      DBUG_RETURN(1);
    close_tables_for_reopen(thd, &table_list);
  }

  if (mysql_handle_derived(thd->lex, &mysql_derived_prepare) ||
      (thd->fill_derived_tables() &&
       mysql_handle_derived(thd->lex, &mysql_derived_filling)))
    DBUG_RETURN(1);

  thd_proc_info(thd, "init");
  table= table_list->table;

  /* Calculate "table->covering_keys" based on the WHERE */
  table->covering_keys= table->s->keys_in_use;
  table->quick_keys.clear_all();

#ifndef NO_EMBEDDED_ACCESS_CHECKS
  /* Force privilege re-checking for views after they have been opened. */
  want_privilege= (table_list->view ? UPDATE_ACL :
                   table_list->grant.want_privilege);
#endif
  if (mysql_prepare_update(thd, table_list, &conds, order_num, order))
    DBUG_RETURN(1);

  old_covering_keys= table->covering_keys;		// Keys used in WHERE
  /* Check the fields we are going to modify */
#ifndef NO_EMBEDDED_ACCESS_CHECKS
  table_list->grant.want_privilege= table->grant.want_privilege= want_privilege;
  table_list->register_want_access(want_privilege);
#endif
  if (setup_fields_with_no_wrap(thd, 0, fields, MARK_COLUMNS_WRITE, 0, 0))
    DBUG_RETURN(1);                     /* purecov: inspected */
  if (table_list->view && check_fields(thd, fields))
  {
    DBUG_RETURN(1);
  }
  if (!table_list->updatable || check_key_in_view(thd, table_list))
  {
    my_error(ER_NON_UPDATABLE_TABLE, MYF(0), table_list->alias, "UPDATE");
    DBUG_RETURN(1);
  }
  if (table->timestamp_field)
  {
    // Don't set timestamp column if this is modified
    if (bitmap_is_set(table->write_set,
                      table->timestamp_field->field_index))
      table->timestamp_field_type= TIMESTAMP_NO_AUTO_SET;
    else
    {
      if (table->timestamp_field_type == TIMESTAMP_AUTO_SET_ON_UPDATE ||
          table->timestamp_field_type == TIMESTAMP_AUTO_SET_ON_BOTH)
        bitmap_set_bit(table->write_set,
                       table->timestamp_field->field_index);
    }
  }

#ifndef NO_EMBEDDED_ACCESS_CHECKS
  /* Check values */
  table_list->grant.want_privilege= table->grant.want_privilege=
    (SELECT_ACL & ~table->grant.privilege);
#endif
  if (setup_fields(thd, 0, values, MARK_COLUMNS_READ, 0, 0))
  {
    free_underlaid_joins(thd, select_lex);
    DBUG_RETURN(1);				/* purecov: inspected */
  }

  if (select_lex->inner_refs_list.elements &&
    fix_inner_refs(thd, all_fields, select_lex, select_lex->ref_pointer_array))
    DBUG_RETURN(1);

  if (conds)
  {
    Item::cond_result cond_value;
    conds= remove_eq_conds(thd, conds, &cond_value);
    if (cond_value == Item::COND_FALSE)
      limit= 0;                                   // Impossible WHERE
  }

  /*
    If a timestamp field settable on UPDATE is present then to avoid wrong
    update force the table handler to retrieve write-only fields to be able
    to compare records and detect data change.
  */
  if (table->file->ha_table_flags() & HA_PARTIAL_COLUMN_READ &&
      table->timestamp_field &&
      (table->timestamp_field_type == TIMESTAMP_AUTO_SET_ON_UPDATE ||
       table->timestamp_field_type == TIMESTAMP_AUTO_SET_ON_BOTH))
    bitmap_union(table->read_set, table->write_set);
  // Don't count on usage of 'only index' when calculating which key to use
  table->covering_keys.clear_all();

#ifdef WITH_PARTITION_STORAGE_ENGINE
  if (prune_partitions(thd, table, conds))
  {
    free_underlaid_joins(thd, select_lex);
    my_ok(thd);				// No matching records
    DBUG_RETURN(0);
  }
#endif
  /* Update the table->file->stats.records number */
  table->file->info(HA_STATUS_VARIABLE | HA_STATUS_NO_LOCK);

  select= make_select(table, 0, 0, conds, 0, &error);
  if (error || !limit ||
      (select && select->check_quick(thd, safe_update, limit)))
  {
    delete select;
    free_underlaid_joins(thd, select_lex);
    /*
      There was an error or the error was already sent by
      the quick select evaluation.
      TODO: Add error code output parameter to Item::val_xxx() methods.
      Currently they rely on the user checking DA for
      errors when unwinding the stack after calling Item::val_xxx().
    */
    if (error || thd->is_error())
    {
      DBUG_RETURN(1);				// Error in where
    }
    my_ok(thd);				// No matching records
    DBUG_RETURN(0);
  }
  if (!select && limit != HA_POS_ERROR)
  {
    if ((used_index= get_index_for_order(table, order, limit)) != MAX_KEY)
      need_sort= FALSE;
  }
  /* If running in safe sql mode, don't allow updates without keys */
  if (table->quick_keys.is_clear_all())
  {
    thd->server_status|=SERVER_QUERY_NO_INDEX_USED;
    if (safe_update && !using_limit)
    {
      my_message(ER_UPDATE_WITHOUT_KEY_IN_SAFE_MODE,
		 ER(ER_UPDATE_WITHOUT_KEY_IN_SAFE_MODE), MYF(0));
      goto err;
    }
  }
  init_ftfuncs(thd, select_lex, 1);

  table->mark_columns_needed_for_update();

  /* Check if we are modifying a key that we are used to search with */
  
  if (select && select->quick)
  {
    used_index= select->quick->index;
    used_key_is_modified= (!select->quick->unique_key_range() &&
                          select->quick->is_keys_used(table->write_set));
  }
  else
  {
    used_key_is_modified= 0;
    if (used_index == MAX_KEY)                  // no index for sort order
      used_index= table->file->key_used_on_scan;
    if (used_index != MAX_KEY)
      used_key_is_modified= is_key_used(table, used_index, table->write_set);
  }


#ifdef WITH_PARTITION_STORAGE_ENGINE
  if (used_key_is_modified || order ||
      partition_key_modified(table, table->write_set))
#else
  if (used_key_is_modified || order)
#endif
  {
    /*
      We can't update table directly;  We must first search after all
      matching rows before updating the table!
    */
    if (used_index < MAX_KEY && old_covering_keys.is_set(used_index))
    {
      table->key_read=1;
      table->mark_columns_used_by_index(used_index);
    }
    else
    {
      table->use_all_columns();
    }

    /* note: We avoid sorting avoid if we sort on the used index */
    if (order && (need_sort || used_key_is_modified))
    {
      /*
	Doing an ORDER BY;  Let filesort find and sort the rows we are going
	to update
        NOTE: filesort will call table->prepare_for_position()
      */
      uint         length= 0;
      SORT_FIELD  *sortorder;
      ha_rows examined_rows;

      table->sort.io_cache = (IO_CACHE *) my_malloc(sizeof(IO_CACHE),
						    MYF(MY_FAE | MY_ZEROFILL));
      if (!(sortorder=make_unireg_sortorder(order, &length, NULL)) ||
          (table->sort.found_records= filesort(thd, table, sortorder, length,
                                               select, limit, 1,
                                               &examined_rows))
          == HA_POS_ERROR)
      {
	goto err;
      }
      /*
	Filesort has already found and selected the rows we want to update,
	so we don't need the where clause
      */
      delete select;
      select= 0;
    }
    else
    {
      /*
	We are doing a search on a key that is updated. In this case
	we go trough the matching rows, save a pointer to them and
	update these in a separate loop based on the pointer.
      */

      IO_CACHE tempfile;
      if (open_cached_file(&tempfile, mysql_tmpdir,TEMP_PREFIX,
			   DISK_BUFFER_SIZE, MYF(MY_WME)))
	goto err;

      /* If quick select is used, initialize it before retrieving rows. */
      if (select && select->quick && select->quick->reset())
        goto err;
      table->file->try_semi_consistent_read(1);

      /*
        When we get here, we have one of the following options:
        A. used_index == MAX_KEY
           This means we should use full table scan, and start it with
           init_read_record call
        B. used_index != MAX_KEY
           B.1 quick select is used, start the scan with init_read_record
           B.2 quick select is not used, this is full index scan (with LIMIT)
               Full index scan must be started with init_read_record_idx
      */

      if (used_index == MAX_KEY || (select && select->quick))
        init_read_record(&info, thd, table, select, 0, 1, FALSE);
      else
        init_read_record_idx(&info, thd, table, 1, used_index);

      thd_proc_info(thd, "Searching rows for update");
      ha_rows tmp_limit= limit;

      while (!(error=info.read_record(&info)) && !thd->killed)
      {
	if (!(select && select->skip_record()))
	{
          if (table->file->was_semi_consistent_read())
	    continue;  /* repeat the read of the same row if it still exists */

	  table->file->position(table->record[0]);
	  if (my_b_write(&tempfile,table->file->ref,
			 table->file->ref_length))
	  {
	    error=1; /* purecov: inspected */
	    break; /* purecov: inspected */
	  }
	  if (!--limit && using_limit)
	  {
	    error= -1;
	    break;
	  }
	}
	else
	  table->file->unlock_row();
      }
      if (thd->killed && !error)
	error= 1;				// Aborted
      limit= tmp_limit;
      table->file->try_semi_consistent_read(0);
      end_read_record(&info);
     
      /* Change select to use tempfile */
      if (select)
      {
	delete select->quick;
	if (select->free_cond)
	  delete select->cond;
	select->quick=0;
	select->cond=0;
      }
      else
      {
	select= new SQL_SELECT;
	select->head=table;
      }
      if (reinit_io_cache(&tempfile,READ_CACHE,0L,0,0))
	error=1; /* purecov: inspected */
      select->file=tempfile;			// Read row ptrs from this file
      if (error >= 0)
	goto err;
    }
    if (table->key_read)
      table->restore_column_maps_after_mark_index();
  }

  if (ignore)
    table->file->extra(HA_EXTRA_IGNORE_DUP_KEY);
  
  if (select && select->quick && select->quick->reset())
    goto err;
  table->file->try_semi_consistent_read(1);
  init_read_record(&info, thd, table, select, 0, 1, FALSE);

  updated= found= 0;
  /*
    Generate an error (in TRADITIONAL mode) or warning
    when trying to set a NOT NULL field to NULL.
  */
  thd->count_cuted_fields= CHECK_FIELD_WARN;
  thd->cuted_fields=0L;
  thd_proc_info(thd, "Updating");

  transactional_table= table->file->has_transactions();
  thd->abort_on_warning= test(!ignore &&
                              (thd->variables.sql_mode &
                               (MODE_STRICT_TRANS_TABLES |
                                MODE_STRICT_ALL_TABLES)));
  if (table->triggers &&
      table->triggers->has_triggers(TRG_EVENT_UPDATE,
                                    TRG_ACTION_AFTER))
  {
    /*
      The table has AFTER UPDATE triggers that might access to subject 
      table and therefore might need update to be done immediately. 
      So we turn-off the batching.
    */ 
    (void) table->file->extra(HA_EXTRA_UPDATE_CANNOT_BATCH);
    will_batch= FALSE;
  }
  else
    will_batch= !table->file->start_bulk_update();

  /*
    Assure that we can use position()
    if we need to create an error message.
  */
  if (table->file->ha_table_flags() & HA_PARTIAL_COLUMN_READ)
    table->prepare_for_position();

  /*
    We can use compare_record() to optimize away updates if
    the table handler is returning all columns OR if
    if all updated columns are read
  */
  can_compare_record= (!(table->file->ha_table_flags() &
                         HA_PARTIAL_COLUMN_READ) ||
                       bitmap_is_subset(table->write_set, table->read_set));

  while (!(error=info.read_record(&info)) && !thd->killed)
  {
    if (!(select && select->skip_record()))
    {
      if (table->file->was_semi_consistent_read())
        continue;  /* repeat the read of the same row if it still exists */

      store_record(table,record[1]);
      if (fill_record_n_invoke_before_triggers(thd, fields, values, 0,
                                               table->triggers,
                                               TRG_EVENT_UPDATE))
        break; /* purecov: inspected */

      found++;

      if (!can_compare_record || compare_record(table))
      {
        if ((res= table_list->view_check_option(thd, ignore)) !=
            VIEW_CHECK_OK)
        {
          found--;
          if (res == VIEW_CHECK_SKIP)
            continue;
          else if (res == VIEW_CHECK_ERROR)
          {
            error= 1;
            break;
          }
        }
        if (will_batch)
        {
          /*
            Typically a batched handler can execute the batched jobs when:
            1) When specifically told to do so
            2) When it is not a good idea to batch anymore
            3) When it is necessary to send batch for other reasons
               (One such reason is when READ's must be performed)

            1) is covered by exec_bulk_update calls.
            2) and 3) is handled by the bulk_update_row method.
            
            bulk_update_row can execute the updates including the one
            defined in the bulk_update_row or not including the row
            in the call. This is up to the handler implementation and can
            vary from call to call.

            The dup_key_found reports the number of duplicate keys found
            in those updates actually executed. It only reports those if
            the extra call with HA_EXTRA_IGNORE_DUP_KEY have been issued.
            If this hasn't been issued it returns an error code and can
            ignore this number. Thus any handler that implements batching
            for UPDATE IGNORE must also handle this extra call properly.

            If a duplicate key is found on the record included in this
            call then it should be included in the count of dup_key_found
            and error should be set to 0 (only if these errors are ignored).
          */
          error= table->file->ha_bulk_update_row(table->record[1],
                                                 table->record[0],
                                                 &dup_key_found);
          limit+= dup_key_found;
          updated-= dup_key_found;
        }
        else
        {
          /* Non-batched update */
	  error= table->file->ha_update_row(table->record[1],
                                            table->record[0]);
        }
        if (!error || error == HA_ERR_RECORD_IS_THE_SAME)
	{
          if (error != HA_ERR_RECORD_IS_THE_SAME)
            updated++;
          else
            error= 0;
	}
 	else if (!ignore ||
                 table->file->is_fatal_error(error, HA_CHECK_DUP_KEY))
	{
          /*
            If (ignore && error is ignorable) we don't have to
            do anything; otherwise...
          */
          if (table->file->is_fatal_error(error, HA_CHECK_DUP_KEY))
            thd->fatal_error(); /* Other handler errors are fatal */

          prepare_record_for_error_message(error, table);
	  table->file->print_error(error,MYF(0));
	  error= 1;
	  break;
	}
      }

      if (table->triggers &&
          table->triggers->process_triggers(thd, TRG_EVENT_UPDATE,
                                            TRG_ACTION_AFTER, TRUE))
      {
        error= 1;
        break;
      }

      if (!--limit && using_limit)
      {
        /*
          We have reached end-of-file in most common situations where no
          batching has occurred and if batching was supposed to occur but
          no updates were made and finally when the batch execution was
          performed without error and without finding any duplicate keys.
          If the batched updates were performed with errors we need to
          check and if no error but duplicate key's found we need to
          continue since those are not counted for in limit.
        */
        if (will_batch &&
            ((error= table->file->exec_bulk_update(&dup_key_found)) ||
             dup_key_found))
        {
 	  if (error)
          {
            /* purecov: begin inspected */
            /*
              The handler should not report error of duplicate keys if they
              are ignored. This is a requirement on batching handlers.
            */
            prepare_record_for_error_message(error, table);
            table->file->print_error(error,MYF(0));
            error= 1;
            break;
            /* purecov: end */
          }
          /*
            Either an error was found and we are ignoring errors or there
            were duplicate keys found. In both cases we need to correct
            the counters and continue the loop.
          */
          limit= dup_key_found; //limit is 0 when we get here so need to +
          updated-= dup_key_found;
        }
        else
        {
	  error= -1;				// Simulate end of file
	  break;
        }
      }
    }
    else
      table->file->unlock_row();
    thd->row_count++;
    if (thd->is_error())
    {
      error= 1;
      break;
    }
  }
<<<<<<< HEAD
  dup_key_found= 0;
=======
  table->auto_increment_field_not_null= FALSE;
>>>>>>> fa0f3de5
  /*
    Caching the killed status to pass as the arg to query event constuctor;
    The cached value can not change whereas the killed status can
    (externally) since this point and change of the latter won't affect
    binlogging.
    It's assumed that if an error was set in combination with an effective 
    killed status then the error is due to killing.
  */
  killed_status= thd->killed; // get the status of the volatile 
  // simulated killing after the loop must be ineffective for binlogging
  DBUG_EXECUTE_IF("simulate_kill_bug27571",
                  {
                    thd->killed= THD::KILL_QUERY;
                  };);
  error= (killed_status == THD::NOT_KILLED)?  error : 1;
  
  if (error &&
      will_batch &&
      (loc_error= table->file->exec_bulk_update(&dup_key_found)))
    /*
      An error has occurred when a batched update was performed and returned
      an error indication. It cannot be an allowed duplicate key error since
      we require the batching handler to treat this as a normal behavior.

      Otherwise we simply remove the number of duplicate keys records found
      in the batched update.
    */
  {
    /* purecov: begin inspected */
    thd->fatal_error();
    prepare_record_for_error_message(loc_error, table);
    table->file->print_error(loc_error,MYF(0));
    error= 1;
    /* purecov: end */
  }
  else
    updated-= dup_key_found;
  if (will_batch)
    table->file->end_bulk_update();
  table->file->try_semi_consistent_read(0);

  if (!transactional_table && updated > 0)
    thd->transaction.stmt.modified_non_trans_table= TRUE;

  end_read_record(&info);
  delete select;
  thd_proc_info(thd, "end");
  VOID(table->file->extra(HA_EXTRA_NO_IGNORE_DUP_KEY));

  /*
    Invalidate the table in the query cache if something changed.
    This must be before binlog writing and ha_autocommit_...
  */
  if (updated)
  {
    query_cache_invalidate3(thd, table_list, 1);
  }

  /*
    error < 0 means really no error at all: we processed all rows until the
    last one without error. error > 0 means an error (e.g. unique key
    violation and no IGNORE or REPLACE). error == 0 is also an error (if
    preparing the record or invoking before triggers fails). See
    ha_autocommit_or_rollback(error>=0) and DBUG_RETURN(error>=0) below.
    Sometimes we want to binlog even if we updated no rows, in case user used
    it to be sure master and slave are in same state.
  */
  if ((error < 0) || thd->transaction.stmt.modified_non_trans_table)
  {
    if (mysql_bin_log.is_open())
    {
      int errcode= 0;
      if (error < 0)
        thd->clear_error();
      else
        errcode= query_error_code(thd, killed_status == THD::NOT_KILLED);

      if (thd->binlog_query(THD::ROW_QUERY_TYPE,
                            thd->query, thd->query_length,
                            transactional_table, FALSE, errcode))
      {
        error=1;				// Rollback update
      }
    }
    if (thd->transaction.stmt.modified_non_trans_table)
      thd->transaction.all.modified_non_trans_table= TRUE;
  }
  DBUG_ASSERT(transactional_table || !updated || thd->transaction.stmt.modified_non_trans_table);
  free_underlaid_joins(thd, select_lex);

  /* If LAST_INSERT_ID(X) was used, report X */
  id= thd->arg_of_last_insert_id_function ?
    thd->first_successful_insert_id_in_prev_stmt : 0;

  if (error < 0)
  {
    char buff[STRING_BUFFER_USUAL_SIZE];
    my_snprintf(buff, sizeof(buff), ER(ER_UPDATE_INFO), (ulong) found, (ulong) updated,
	    (ulong) thd->cuted_fields);
    thd->row_count_func=
      (thd->client_capabilities & CLIENT_FOUND_ROWS) ? found : updated;
    my_ok(thd, (ulong) thd->row_count_func, id, buff);
    DBUG_PRINT("info",("%ld records updated", (long) updated));
  }
  thd->count_cuted_fields= CHECK_FIELD_IGNORE;		/* calc cuted fields */
  thd->abort_on_warning= 0;
  DBUG_RETURN((error >= 0 || thd->is_error()) ? 1 : 0);

err:
  delete select;
  free_underlaid_joins(thd, select_lex);
  if (table->key_read)
  {
    table->key_read=0;
    table->file->extra(HA_EXTRA_NO_KEYREAD);
  }
  thd->abort_on_warning= 0;
  DBUG_RETURN(1);
}

/*
  Prepare items in UPDATE statement

  SYNOPSIS
    mysql_prepare_update()
    thd			- thread handler
    table_list		- global/local table list
    conds		- conditions
    order_num		- number of ORDER BY list entries
    order		- ORDER BY clause list

  RETURN VALUE
    FALSE OK
    TRUE  error
*/
bool mysql_prepare_update(THD *thd, TABLE_LIST *table_list,
			 Item **conds, uint order_num, ORDER *order)
{
  Item *fake_conds= 0;
#ifndef NO_EMBEDDED_ACCESS_CHECKS
  TABLE *table= table_list->table;
#endif
  List<Item> all_fields;
  SELECT_LEX *select_lex= &thd->lex->select_lex;
  DBUG_ENTER("mysql_prepare_update");

  /*
    Statement-based replication of UPDATE ... LIMIT is not safe as order of
    rows is not defined, so in mixed mode we go to row-based.

    Note that we may consider a statement as safe if ORDER BY primary_key
    is present. However it may confuse users to see very similiar statements
    replicated differently.
  */
  if (thd->lex->current_select->select_limit)
  {
    thd->lex->set_stmt_unsafe();
    thd->set_current_stmt_binlog_row_based_if_mixed();
  }
#ifndef NO_EMBEDDED_ACCESS_CHECKS
  table_list->grant.want_privilege= table->grant.want_privilege= 
    (SELECT_ACL & ~table->grant.privilege);
  table_list->register_want_access(SELECT_ACL);
#endif

  thd->lex->allow_sum_func= 0;

  if (setup_tables_and_check_access(thd, &select_lex->context, 
                                    &select_lex->top_join_list,
                                    table_list,
                                    &select_lex->leaf_tables,
                                    FALSE, UPDATE_ACL, SELECT_ACL) ||
      setup_conds(thd, table_list, select_lex->leaf_tables, conds) ||
      select_lex->setup_ref_array(thd, order_num) ||
      setup_order(thd, select_lex->ref_pointer_array,
		  table_list, all_fields, all_fields, order) ||
      setup_ftfuncs(select_lex))
    DBUG_RETURN(TRUE);

  /* Check that we are not using table that we are updating in a sub select */
  {
    TABLE_LIST *duplicate;
    if ((duplicate= unique_table(thd, table_list, table_list->next_global, 0)))
    {
      update_non_unique_table_error(table_list, "UPDATE", duplicate);
      my_error(ER_UPDATE_TABLE_USED, MYF(0), table_list->table_name);
      DBUG_RETURN(TRUE);
    }
  }
  select_lex->fix_prepare_information(thd, conds, &fake_conds);
  DBUG_RETURN(FALSE);
}


/***************************************************************************
  Update multiple tables from join 
***************************************************************************/

/*
  Get table map for list of Item_field
*/

static table_map get_table_map(List<Item> *items)
{
  List_iterator_fast<Item> item_it(*items);
  Item_field *item;
  table_map map= 0;

  while ((item= (Item_field *) item_it++)) 
    map|= item->used_tables();
  DBUG_PRINT("info", ("table_map: 0x%08lx", (long) map));
  return map;
}


/*
  make update specific preparation and checks after opening tables

  SYNOPSIS
    mysql_multi_update_prepare()
    thd         thread handler

  RETURN
    FALSE OK
    TRUE  Error
*/

int mysql_multi_update_prepare(THD *thd)
{
  LEX *lex= thd->lex;
  TABLE_LIST *table_list= lex->query_tables;
  TABLE_LIST *tl, *leaves;
  List<Item> *fields= &lex->select_lex.item_list;
  table_map tables_for_update;
  bool update_view= 0;
  /*
    if this multi-update was converted from usual update, here is table
    counter else junk will be assigned here, but then replaced with real
    count in open_tables()
  */
  uint  table_count= lex->table_count;
  const bool using_lock_tables= thd->locked_tables != 0;
  bool original_multiupdate= (thd->lex->sql_command == SQLCOM_UPDATE_MULTI);
  bool need_reopen= FALSE;
  DBUG_ENTER("mysql_multi_update_prepare");

  /* following need for prepared statements, to run next time multi-update */
  thd->lex->sql_command= SQLCOM_UPDATE_MULTI;

reopen_tables:

  /* open tables and create derived ones, but do not lock and fill them */
  if (((original_multiupdate || need_reopen) &&
       open_tables(thd, &table_list, &table_count, 0)) ||
      mysql_handle_derived(lex, &mysql_derived_prepare))
    DBUG_RETURN(TRUE);
  /*
    setup_tables() need for VIEWs. JOIN::prepare() will call setup_tables()
    second time, but this call will do nothing (there are check for second
    call in setup_tables()).
  */

  if (setup_tables_and_check_access(thd, &lex->select_lex.context,
                                    &lex->select_lex.top_join_list,
                                    table_list,
                                    &lex->select_lex.leaf_tables, FALSE,
                                    UPDATE_ACL, SELECT_ACL))
    DBUG_RETURN(TRUE);

  if (setup_fields_with_no_wrap(thd, 0, *fields, MARK_COLUMNS_WRITE, 0, 0))
    DBUG_RETURN(TRUE);

  for (tl= table_list; tl ; tl= tl->next_local)
  {
    if (tl->view)
    {
      update_view= 1;
      break;
    }
  }

  if (update_view && check_fields(thd, *fields))
  {
    DBUG_RETURN(TRUE);
  }

  thd->table_map_for_update= tables_for_update= get_table_map(fields);

  /*
    Setup timestamp handling and locking mode
  */
  leaves= lex->select_lex.leaf_tables;
  for (tl= leaves; tl; tl= tl->next_leaf)
  {
    TABLE *table= tl->table;
    /* Only set timestamp column if this is not modified */
    if (table->timestamp_field &&
        bitmap_is_set(table->write_set,
                      table->timestamp_field->field_index))
      table->timestamp_field_type= TIMESTAMP_NO_AUTO_SET;

    /* if table will be updated then check that it is unique */
    if (table->map & tables_for_update)
    {
      if (!tl->updatable || check_key_in_view(thd, tl))
      {
        my_error(ER_NON_UPDATABLE_TABLE, MYF(0), tl->alias, "UPDATE");
        DBUG_RETURN(TRUE);
      }

      DBUG_PRINT("info",("setting table `%s` for update", tl->alias));
      /*
        If table will be updated we should not downgrade lock for it and
        leave it as is.
      */
    }
    else
    {
      DBUG_PRINT("info",("setting table `%s` for read-only", tl->alias));
      /*
        If we are using the binary log, we need TL_READ_NO_INSERT to get
        correct order of statements. Otherwise, we use a TL_READ lock to
        improve performance.
      */
      tl->lock_type= read_lock_type_for_table(thd, table);
      tl->updating= 0;
      /* Update TABLE::lock_type accordingly. */
      if (!tl->placeholder() && !using_lock_tables)
        tl->table->reginfo.lock_type= tl->lock_type;
    }
  }
  for (tl= table_list; tl; tl= tl->next_local)
  {
    /* Check access privileges for table */
    if (!tl->derived)
    {
      uint want_privilege= tl->updating ? UPDATE_ACL : SELECT_ACL;
      if (check_access(thd, want_privilege,
                       tl->db, &tl->grant.privilege, 0, 0, 
                       test(tl->schema_table)) ||
          check_grant(thd, want_privilege, tl, 0, 1, 0))
        DBUG_RETURN(TRUE);
    }
  }

  /* check single table update for view compound from several tables */
  for (tl= table_list; tl; tl= tl->next_local)
  {
    if (tl->effective_algorithm == VIEW_ALGORITHM_MERGE)
    {
      TABLE_LIST *for_update= 0;
      if (tl->check_single_table(&for_update, tables_for_update, tl))
      {
	my_error(ER_VIEW_MULTIUPDATE, MYF(0),
		 tl->view_db.str, tl->view_name.str);
	DBUG_RETURN(-1);
      }
    }
  }

  /* now lock and fill tables */
  if (!thd->stmt_arena->is_stmt_prepare() &&
      lock_tables(thd, table_list, table_count, &need_reopen))
  {
    if (!need_reopen)
      DBUG_RETURN(TRUE);

    DBUG_PRINT("info", ("lock_tables failed, reopening"));

    /*
      We have to reopen tables since some of them were altered or dropped
      during lock_tables() or something was done with their triggers.
      Let us do some cleanups to be able do setup_table() and setup_fields()
      once again.
    */
    List_iterator_fast<Item> it(*fields);
    Item *item;
    while ((item= it++))
      item->cleanup();

    /* We have to cleanup translation tables of views. */
    for (TABLE_LIST *tbl= table_list; tbl; tbl= tbl->next_global)
      tbl->cleanup_items();

    /*
      To not to hog memory (as a result of the 
      unit->reinit_exec_mechanism() call below):
    */
    lex->unit.cleanup();

    for (SELECT_LEX *sl= lex->all_selects_list;
        sl;
        sl= sl->next_select_in_list())
    {
      SELECT_LEX_UNIT *unit= sl->master_unit();
      unit->reinit_exec_mechanism(); // reset unit->prepared flags
      /*
        Reset 'clean' flag back to force normal execution of
        unit->cleanup() in Prepared_statement::cleanup_stmt()
        (call to lex->unit.cleanup() above sets this flag to TRUE).
      */
      unit->unclean();
    }

    /*
      Also we need to cleanup Natural_join_column::table_field items.
      To not to traverse a join tree we will cleanup whole
      thd->free_list (in PS execution mode that list may not contain
      items from 'fields' list, so the cleanup above is necessary to.
    */
    cleanup_items(thd->free_list);

    close_tables_for_reopen(thd, &table_list);
    goto reopen_tables;
  }

  /*
    Check that we are not using table that we are updating, but we should
    skip all tables of UPDATE SELECT itself
  */
  lex->select_lex.exclude_from_table_unique_test= TRUE;
  /* We only need SELECT privilege for columns in the values list */
  for (tl= leaves; tl; tl= tl->next_leaf)
  {
    TABLE *table= tl->table;
    TABLE_LIST *tlist;
    if (!(tlist= tl->top_table())->derived)
    {
      tlist->grant.want_privilege=
        (SELECT_ACL & ~tlist->grant.privilege);
      table->grant.want_privilege= (SELECT_ACL & ~table->grant.privilege);
    }
    DBUG_PRINT("info", ("table: %s  want_privilege: %u", tl->alias,
                        (uint) table->grant.want_privilege));
    if (tl->lock_type != TL_READ &&
        tl->lock_type != TL_READ_NO_INSERT)
    {
      TABLE_LIST *duplicate;
      if ((duplicate= unique_table(thd, tl, table_list, 0)))
      {
        update_non_unique_table_error(table_list, "UPDATE", duplicate);
        DBUG_RETURN(TRUE);
      }
    }
  }
  /*
    Set exclude_from_table_unique_test value back to FALSE. It is needed for
    further check in multi_update::prepare whether to use record cache.
  */
  lex->select_lex.exclude_from_table_unique_test= FALSE;
 
  if (thd->fill_derived_tables() &&
      mysql_handle_derived(lex, &mysql_derived_filling))
    DBUG_RETURN(TRUE);

  DBUG_RETURN (FALSE);
}


/*
  Setup multi-update handling and call SELECT to do the join
*/

bool mysql_multi_update(THD *thd,
                        TABLE_LIST *table_list,
                        List<Item> *fields,
                        List<Item> *values,
                        COND *conds,
                        ulonglong options,
                        enum enum_duplicates handle_duplicates, bool ignore,
                        SELECT_LEX_UNIT *unit, SELECT_LEX *select_lex)
{
  multi_update *result;
  bool res;
  DBUG_ENTER("mysql_multi_update");

  if (!(result= new multi_update(table_list,
				 thd->lex->select_lex.leaf_tables,
				 fields, values,
				 handle_duplicates, ignore)))
    DBUG_RETURN(TRUE);

  thd->abort_on_warning= test(thd->variables.sql_mode &
                              (MODE_STRICT_TRANS_TABLES |
                               MODE_STRICT_ALL_TABLES));

  List<Item> total_list;
  res= mysql_select(thd, &select_lex->ref_pointer_array,
                      table_list, select_lex->with_wild,
                      total_list,
                      conds, 0, (ORDER *) NULL, (ORDER *)NULL, (Item *) NULL,
                      (ORDER *)NULL,
                      options | SELECT_NO_JOIN_CACHE | SELECT_NO_UNLOCK |
                      OPTION_SETUP_TABLES_DONE,
                      result, unit, select_lex);
  DBUG_PRINT("info",("res: %d  report_error: %d", res,
                     (int) thd->is_error()));
  res|= thd->is_error();
  if (unlikely(res))
  {
    /* If we had a another error reported earlier then this will be ignored */
    result->send_error(ER_UNKNOWN_ERROR, ER(ER_UNKNOWN_ERROR));
    result->abort();
  }
  delete result;
  thd->abort_on_warning= 0;
  DBUG_RETURN(FALSE);
}


multi_update::multi_update(TABLE_LIST *table_list,
			   TABLE_LIST *leaves_list,
			   List<Item> *field_list, List<Item> *value_list,
			   enum enum_duplicates handle_duplicates_arg,
                           bool ignore_arg)
  :all_tables(table_list), leaves(leaves_list), update_tables(0),
   tmp_tables(0), updated(0), found(0), fields(field_list),
   values(value_list), table_count(0), copy_field(0),
   handle_duplicates(handle_duplicates_arg), do_update(1), trans_safe(1),
   transactional_tables(0), ignore(ignore_arg), error_handled(0)
{}


/*
  Connect fields with tables and create list of tables that are updated
*/

int multi_update::prepare(List<Item> &not_used_values,
			  SELECT_LEX_UNIT *lex_unit)
{
  TABLE_LIST *table_ref;
  SQL_LIST update;
  table_map tables_to_update;
  Item_field *item;
  List_iterator_fast<Item> field_it(*fields);
  List_iterator_fast<Item> value_it(*values);
  uint i, max_fields;
  uint leaf_table_count= 0;
  DBUG_ENTER("multi_update::prepare");

  thd->count_cuted_fields= CHECK_FIELD_WARN;
  thd->cuted_fields=0L;
  thd_proc_info(thd, "updating main table");

  tables_to_update= get_table_map(fields);

  if (!tables_to_update)
  {
    my_message(ER_NO_TABLES_USED, ER(ER_NO_TABLES_USED), MYF(0));
    DBUG_RETURN(1);
  }

  /*
    We gather the set of columns read during evaluation of SET expression in
    TABLE::tmp_set by pointing TABLE::read_set to it and then restore it after
    setup_fields().
  */
  for (table_ref= leaves; table_ref; table_ref= table_ref->next_leaf)
  {
    TABLE *table= table_ref->table;
    if (tables_to_update & table->map)
    {
      DBUG_ASSERT(table->read_set == &table->def_read_set);
      table->read_set= &table->tmp_set;
      bitmap_clear_all(table->read_set);
    }
  }

  /*
    We have to check values after setup_tables to get covering_keys right in
    reference tables
  */

  int error= setup_fields(thd, 0, *values, MARK_COLUMNS_READ, 0, 0);

  for (table_ref= leaves; table_ref; table_ref= table_ref->next_leaf)
  {
    TABLE *table= table_ref->table;
    if (tables_to_update & table->map)
    {
      table->read_set= &table->def_read_set;
      bitmap_union(table->read_set, &table->tmp_set);
    }
  }
  
  if (error)
    DBUG_RETURN(1);    

  /*
    Save tables beeing updated in update_tables
    update_table->shared is position for table
    Don't use key read on tables that are updated
  */

  update.empty();
  for (table_ref= leaves; table_ref; table_ref= table_ref->next_leaf)
  {
    /* TODO: add support of view of join support */
    TABLE *table=table_ref->table;
    leaf_table_count++;
    if (tables_to_update & table->map)
    {
      TABLE_LIST *tl= (TABLE_LIST*) thd->memdup((char*) table_ref,
						sizeof(*tl));
      if (!tl)
	DBUG_RETURN(1);
      update.link_in_list((uchar*) tl, (uchar**) &tl->next_local);
      tl->shared= table_count++;
      table->no_keyread=1;
      table->covering_keys.clear_all();
      table->pos_in_table_list= tl;
      if (table->triggers &&
          table->triggers->has_triggers(TRG_EVENT_UPDATE,
                                        TRG_ACTION_AFTER))
      {
	/*
           The table has AFTER UPDATE triggers that might access to subject 
           table and therefore might need update to be done immediately. 
           So we turn-off the batching.
	*/ 
	(void) table->file->extra(HA_EXTRA_UPDATE_CANNOT_BATCH);
      }
    }
  }


  table_count=  update.elements;
  update_tables= (TABLE_LIST*) update.first;

  tmp_tables = (TABLE**) thd->calloc(sizeof(TABLE *) * table_count);
  tmp_table_param = (TMP_TABLE_PARAM*) thd->calloc(sizeof(TMP_TABLE_PARAM) *
						   table_count);
  fields_for_table= (List_item **) thd->alloc(sizeof(List_item *) *
					      table_count);
  values_for_table= (List_item **) thd->alloc(sizeof(List_item *) *
					      table_count);
  if (thd->is_fatal_error)
    DBUG_RETURN(1);
  for (i=0 ; i < table_count ; i++)
  {
    fields_for_table[i]= new List_item;
    values_for_table[i]= new List_item;
  }
  if (thd->is_fatal_error)
    DBUG_RETURN(1);

  /* Split fields into fields_for_table[] and values_by_table[] */

  while ((item= (Item_field *) field_it++))
  {
    Item *value= value_it++;
    uint offset= item->field->table->pos_in_table_list->shared;
    fields_for_table[offset]->push_back(item);
    values_for_table[offset]->push_back(value);
  }
  if (thd->is_fatal_error)
    DBUG_RETURN(1);

  /* Allocate copy fields */
  max_fields=0;
  for (i=0 ; i < table_count ; i++)
    set_if_bigger(max_fields, fields_for_table[i]->elements + leaf_table_count);
  copy_field= new Copy_field[max_fields];
  DBUG_RETURN(thd->is_fatal_error != 0);
}


/*
  Check if table is safe to update on fly

  SYNOPSIS
    safe_update_on_fly()
    thd                 Thread handler
    join_tab            How table is used in join
    all_tables          List of tables

  NOTES
    We can update the first table in join on the fly if we know that
    a row in this table will never be read twice. This is true under
    the following conditions:

    - No column is both written to and read in SET expressions.

    - We are doing a table scan and the data is in a separate file (MyISAM) or
      if we don't update a clustered key.

    - We are doing a range scan and we don't update the scan key or
      the primary key for a clustered table handler.

    - Table is not joined to itself.

    This function gets information about fields to be updated from
    the TABLE::write_set bitmap.

  WARNING
    This code is a bit dependent of how make_join_readinfo() works.

    The field table->tmp_set is used for keeping track of which fields are
    read during evaluation of the SET expression. See multi_update::prepare.

  RETURN
    0		Not safe to update
    1		Safe to update
*/

static bool safe_update_on_fly(THD *thd, JOIN_TAB *join_tab,
                               TABLE_LIST *table_ref, TABLE_LIST *all_tables)
{
  TABLE *table= join_tab->table;
  if (unique_table(thd, table_ref, all_tables, 0))
    return 0;
  switch (join_tab->type) {
  case JT_SYSTEM:
  case JT_CONST:
  case JT_EQ_REF:
    return TRUE;				// At most one matching row
  case JT_REF:
  case JT_REF_OR_NULL:
    return !is_key_used(table, join_tab->ref.key, table->write_set);
  case JT_ALL:
    if (bitmap_is_overlapping(&table->tmp_set, table->write_set))
      return FALSE;
    /* If range search on index */
    if (join_tab->quick)
      return !join_tab->quick->is_keys_used(table->write_set);
    /* If scanning in clustered key */
    if ((table->file->ha_table_flags() & HA_PRIMARY_KEY_IN_READ_INDEX) &&
	table->s->primary_key < MAX_KEY)
      return !is_key_used(table, table->s->primary_key, table->write_set);
    return TRUE;
  default:
    break;					// Avoid compler warning
  }
  return FALSE;

}


/*
  Initialize table for multi table

  IMPLEMENTATION
    - Update first table in join on the fly, if possible
    - Create temporary tables to store changed values for all other tables
      that are updated (and main_table if the above doesn't hold).
*/

bool
multi_update::initialize_tables(JOIN *join)
{
  TABLE_LIST *table_ref;
  DBUG_ENTER("initialize_tables");

  if ((thd->options & OPTION_SAFE_UPDATES) && error_if_full_join(join))
    DBUG_RETURN(1);
  main_table=join->join_tab->table;
  table_to_update= 0;

  /* Any update has at least one pair (field, value) */
  DBUG_ASSERT(fields->elements);
  /*
   Only one table may be modified by UPDATE of an updatable view.
   For an updatable view first_table_for_update indicates this
   table.
   For a regular multi-update it refers to some updated table.
  */ 
  TABLE *first_table_for_update= ((Item_field *) fields->head())->field->table;

  /* Create a temporary table for keys to all tables, except main table */
  for (table_ref= update_tables; table_ref; table_ref= table_ref->next_local)
  {
    TABLE *table=table_ref->table;
    uint cnt= table_ref->shared;
    List<Item> temp_fields;
    ORDER     group;
    TMP_TABLE_PARAM *tmp_param;

    if (ignore)
      table->file->extra(HA_EXTRA_IGNORE_DUP_KEY);
    if (table == main_table)			// First table in join
    {
      if (safe_update_on_fly(thd, join->join_tab, table_ref, all_tables))
      {
        table->mark_columns_needed_for_update();
	table_to_update= table;			// Update table on the fly
	continue;
      }
    }
    table->mark_columns_needed_for_update();
    table->prepare_for_position();

    /*
      enable uncacheable flag if we update a view with check option
      and check option has a subselect, otherwise, the check option
      can be evaluated after the subselect was freed as independent
      (See full_local in JOIN::join_free()).
    */
    if (table_ref->check_option && !join->select_lex->uncacheable)
    {
      SELECT_LEX_UNIT *tmp_unit;
      SELECT_LEX *sl;
      for (tmp_unit= join->select_lex->first_inner_unit();
           tmp_unit;
           tmp_unit= tmp_unit->next_unit())
      {
        for (sl= tmp_unit->first_select(); sl; sl= sl->next_select())
        {
          if (sl->master_unit()->item)
          {
            join->select_lex->uncacheable|= UNCACHEABLE_CHECKOPTION;
            goto loop_end;
          }
        }
      }
    }
loop_end:

    if (table == first_table_for_update && table_ref->check_option)
    {
      table_map unupdated_tables= table_ref->check_option->used_tables() &
                                  ~first_table_for_update->map;
      for (TABLE_LIST *tbl_ref =leaves;
           unupdated_tables && tbl_ref;
           tbl_ref= tbl_ref->next_leaf)
      {
        if (unupdated_tables & tbl_ref->table->map)
          unupdated_tables&= ~tbl_ref->table->map;
        else
          continue;
        if (unupdated_check_opt_tables.push_back(tbl_ref->table))
          DBUG_RETURN(1);
      }
    }

    tmp_param= tmp_table_param+cnt;

    /*
      Create a temporary table to store all fields that are changed for this
      table. The first field in the temporary table is a pointer to the
      original row so that we can find and update it. For the updatable
      VIEW a few following fields are rowids of tables used in the CHECK
      OPTION condition.
    */

    List_iterator_fast<TABLE> tbl_it(unupdated_check_opt_tables);
    TABLE *tbl= table;
    do
    {
      Field_string *field= new Field_string(tbl->file->ref_length, 0,
                                            tbl->alias, &my_charset_bin);
      if (!field)
        DBUG_RETURN(1);
      field->init(tbl);
      /*
        The field will be converted to varstring when creating tmp table if
        table to be updated was created by mysql 4.1. Deny this.
      */
      field->can_alter_field_type= 0;
      Item_field *ifield= new Item_field((Field *) field);
      if (!ifield)
         DBUG_RETURN(1);
      ifield->maybe_null= 0;
      if (temp_fields.push_back(ifield))
        DBUG_RETURN(1);
    } while ((tbl= tbl_it++));

    temp_fields.concat(fields_for_table[cnt]);

    /* Make an unique key over the first field to avoid duplicated updates */
    bzero((char*) &group, sizeof(group));
    group.asc= 1;
    group.item= (Item**) temp_fields.head_ref();

    tmp_param->quick_group=1;
    tmp_param->field_count=temp_fields.elements;
    tmp_param->group_parts=1;
    tmp_param->group_length= table->file->ref_length;
    if (!(tmp_tables[cnt]=create_tmp_table(thd,
					   tmp_param,
					   temp_fields,
					   (ORDER*) &group, 0, 0,
					   TMP_TABLE_ALL_COLUMNS,
					   HA_POS_ERROR,
					   (char *) "")))
      DBUG_RETURN(1);
    tmp_tables[cnt]->file->extra(HA_EXTRA_WRITE_CACHE);
  }
  DBUG_RETURN(0);
}


multi_update::~multi_update()
{
  TABLE_LIST *table;
  for (table= update_tables ; table; table= table->next_local)
  {
    table->table->no_keyread= table->table->no_cache= 0;
    if (ignore)
      table->table->file->extra(HA_EXTRA_NO_IGNORE_DUP_KEY);
  }

  if (tmp_tables)
  {
    for (uint cnt = 0; cnt < table_count; cnt++)
    {
      if (tmp_tables[cnt])
      {
	free_tmp_table(thd, tmp_tables[cnt]);
	tmp_table_param[cnt].cleanup();
      }
    }
  }
  if (copy_field)
    delete [] copy_field;
  thd->count_cuted_fields= CHECK_FIELD_IGNORE;		// Restore this setting
  DBUG_ASSERT(trans_safe || !updated || 
              thd->transaction.all.modified_non_trans_table);
}


bool multi_update::send_data(List<Item> &not_used_values)
{
  TABLE_LIST *cur_table;
  DBUG_ENTER("multi_update::send_data");

  for (cur_table= update_tables; cur_table; cur_table= cur_table->next_local)
  {
    TABLE *table= cur_table->table;
    uint offset= cur_table->shared;
    /*
      Check if we are using outer join and we didn't find the row
      or if we have already updated this row in the previous call to this
      function.

      The same row may be presented here several times in a join of type
      UPDATE t1 FROM t1,t2 SET t1.a=t2.a

      In this case we will do the update for the first found row combination.
      The join algorithm guarantees that we will not find the a row in
      t1 several times.
    */
    if (table->status & (STATUS_NULL_ROW | STATUS_UPDATED))
      continue;

    /*
      We can use compare_record() to optimize away updates if
      the table handler is returning all columns OR if
      if all updated columns are read
    */
    if (table == table_to_update)
    {
      bool can_compare_record;
      can_compare_record= (!(table->file->ha_table_flags() &
                             HA_PARTIAL_COLUMN_READ) ||
                           bitmap_is_subset(table->write_set,
                                            table->read_set));
      table->status|= STATUS_UPDATED;
      store_record(table,record[1]);
      if (fill_record_n_invoke_before_triggers(thd, *fields_for_table[offset],
                                               *values_for_table[offset], 0,
                                               table->triggers,
                                               TRG_EVENT_UPDATE))
	DBUG_RETURN(1);

      found++;
      if (!can_compare_record || compare_record(table))
      {
	int error;
        if ((error= cur_table->view_check_option(thd, ignore)) !=
            VIEW_CHECK_OK)
        {
          found--;
          if (error == VIEW_CHECK_SKIP)
            continue;
          else if (error == VIEW_CHECK_ERROR)
            DBUG_RETURN(1);
        }
        if (!updated++)
        {
          /*
            Inform the main table that we are going to update the table even
            while we may be scanning it.  This will flush the read cache
            if it's used.
          */
          main_table->file->extra(HA_EXTRA_PREPARE_FOR_UPDATE);
        }
        if ((error=table->file->ha_update_row(table->record[1],
                                              table->record[0])) &&
            error != HA_ERR_RECORD_IS_THE_SAME)
        {
          updated--;
          if (!ignore ||
              table->file->is_fatal_error(error, HA_CHECK_DUP_KEY))
          {
            /*
              If (ignore && error == is ignorable) we don't have to
              do anything; otherwise...
            */
            if (table->file->is_fatal_error(error, HA_CHECK_DUP_KEY))
              thd->fatal_error(); /* Other handler errors are fatal */

            prepare_record_for_error_message(error, table);
            table->file->print_error(error,MYF(0));
            DBUG_RETURN(1);
          }
        }
        else
        {
          if (error == HA_ERR_RECORD_IS_THE_SAME)
          {
            error= 0;
            updated--;
          }
          /* non-transactional or transactional table got modified   */
          /* either multi_update class' flag is raised in its branch */
          if (table->file->has_transactions())
            transactional_tables= 1;
          else
          {
            trans_safe= 0;
            thd->transaction.stmt.modified_non_trans_table= TRUE;
          }
        }
      }
      if (table->triggers &&
          table->triggers->process_triggers(thd, TRG_EVENT_UPDATE,
                                            TRG_ACTION_AFTER, TRUE))
        DBUG_RETURN(1);
    }
    else
    {
      int error;
      TABLE *tmp_table= tmp_tables[offset];
      /*
       For updatable VIEW store rowid of the updated table and
       rowids of tables used in the CHECK OPTION condition.
      */
      uint field_num= 0;
      List_iterator_fast<TABLE> tbl_it(unupdated_check_opt_tables);
      TABLE *tbl= table;
      do
      {
        tbl->file->position(tbl->record[0]);
        memcpy((char*) tmp_table->field[field_num]->ptr,
               (char*) tbl->file->ref, tbl->file->ref_length);
        /*
         For outer joins a rowid field may have no NOT_NULL_FLAG,
         so we have to reset NULL bit for this field.
         (set_notnull() resets NULL bit only if available).
        */
        tmp_table->field[field_num]->set_notnull();
        field_num++;
      } while ((tbl= tbl_it++));

      /* Store regular updated fields in the row. */
      fill_record(thd,
                  tmp_table->field + 1 + unupdated_check_opt_tables.elements,
                  *values_for_table[offset], 1);

      /* Write row, ignoring duplicated updates to a row */
      error= tmp_table->file->ha_write_row(tmp_table->record[0]);
      if (error != HA_ERR_FOUND_DUPP_KEY && error != HA_ERR_FOUND_DUPP_UNIQUE)
      {
        if (error &&
            create_myisam_from_heap(thd, tmp_table,
                                    tmp_table_param + offset, error, 1))
        {
          do_update= 0;
          DBUG_RETURN(1);			// Not a table_is_full error
        }
        found++;
      }
    }
  }
  DBUG_RETURN(0);
}


void multi_update::send_error(uint errcode,const char *err)
{
  /* First send error what ever it is ... */
  my_error(errcode, MYF(0), err);
}


void multi_update::abort()
{
  /* the error was handled or nothing deleted and no side effects return */
  if (error_handled ||
      (!thd->transaction.stmt.modified_non_trans_table && !updated))
    return;

  /* Something already updated so we have to invalidate cache */
  if (updated)
    query_cache_invalidate3(thd, update_tables, 1);
  /*
    If all tables that has been updated are trans safe then just do rollback.
    If not attempt to do remaining updates.
  */

  if (! trans_safe)
  {
    DBUG_ASSERT(thd->transaction.stmt.modified_non_trans_table);
    if (do_update && table_count > 1)
    {
      /* Add warning here */
      /* 
         todo/fixme: do_update() is never called with the arg 1.
         should it change the signature to become argless?
      */
      VOID(do_updates());
    }
  }
  if (thd->transaction.stmt.modified_non_trans_table)
  {
    /*
      The query has to binlog because there's a modified non-transactional table
      either from the query's list or via a stored routine: bug#13270,23333
    */
    if (mysql_bin_log.is_open())
    {
      /*
        THD::killed status might not have been set ON at time of an error
        got caught and if happens later the killed error is written
        into repl event.
      */
      int errcode= query_error_code(thd, thd->killed == THD::NOT_KILLED);
      thd->binlog_query(THD::ROW_QUERY_TYPE,
                        thd->query, thd->query_length,
                        transactional_tables, FALSE, errcode);
    }
    thd->transaction.all.modified_non_trans_table= TRUE;
  }
  DBUG_ASSERT(trans_safe || !updated || thd->transaction.stmt.modified_non_trans_table);
}


int multi_update::do_updates()
{
  TABLE_LIST *cur_table;
  int local_error= 0;
  ha_rows org_updated;
  TABLE *table, *tmp_table;
  List_iterator_fast<TABLE> check_opt_it(unupdated_check_opt_tables);
  DBUG_ENTER("multi_update::do_updates");

  do_update= 0;					// Don't retry this function
  if (!found)
    DBUG_RETURN(0);
  for (cur_table= update_tables; cur_table; cur_table= cur_table->next_local)
  {
    bool can_compare_record;
    uint offset= cur_table->shared;

    table = cur_table->table;
    if (table == table_to_update)
      continue;					// Already updated
    org_updated= updated;
    tmp_table= tmp_tables[cur_table->shared];
    tmp_table->file->extra(HA_EXTRA_CACHE);	// Change to read cache
    (void) table->file->ha_rnd_init(0);
    table->file->extra(HA_EXTRA_NO_CACHE);

    check_opt_it.rewind();
    while(TABLE *tbl= check_opt_it++)
    {
      if (tbl->file->ha_rnd_init(1))
        goto err;
      tbl->file->extra(HA_EXTRA_CACHE);
    }

    /*
      Setup copy functions to copy fields from temporary table
    */
    List_iterator_fast<Item> field_it(*fields_for_table[offset]);
    Field **field= tmp_table->field + 
                   1 + unupdated_check_opt_tables.elements; // Skip row pointers
    Copy_field *copy_field_ptr= copy_field, *copy_field_end;
    for ( ; *field ; field++)
    {
      Item_field *item= (Item_field* ) field_it++;
      (copy_field_ptr++)->set(item->field, *field, 0);
    }
    copy_field_end=copy_field_ptr;

    if ((local_error = tmp_table->file->ha_rnd_init(1)))
      goto err;

    can_compare_record= (!(table->file->ha_table_flags() &
                           HA_PARTIAL_COLUMN_READ) ||
                         bitmap_is_subset(table->write_set,
                                          table->read_set));

    for (;;)
    {
      if (thd->killed && trans_safe)
	goto err;
      if ((local_error=tmp_table->file->rnd_next(tmp_table->record[0])))
      {
	if (local_error == HA_ERR_END_OF_FILE)
	  break;
	if (local_error == HA_ERR_RECORD_DELETED)
	  continue;				// May happen on dup key
	goto err;
      }

      /* call rnd_pos() using rowids from temporary table */
      check_opt_it.rewind();
      TABLE *tbl= table;
      uint field_num= 0;
      do
      {
        if((local_error=
              tbl->file->rnd_pos(tbl->record[0],
                                (uchar *) tmp_table->field[field_num]->ptr)))
          goto err;
        field_num++;
      } while((tbl= check_opt_it++));

      table->status|= STATUS_UPDATED;
      store_record(table,record[1]);

      /* Copy data from temporary table to current table */
      for (copy_field_ptr=copy_field;
	   copy_field_ptr != copy_field_end;
	   copy_field_ptr++)
	(*copy_field_ptr->do_copy)(copy_field_ptr);

      if (table->triggers &&
          table->triggers->process_triggers(thd, TRG_EVENT_UPDATE,
                                            TRG_ACTION_BEFORE, TRUE))
        goto err2;

      if (!can_compare_record || compare_record(table))
      {
        int error;
        if ((error= cur_table->view_check_option(thd, ignore)) !=
            VIEW_CHECK_OK)
        {
          if (error == VIEW_CHECK_SKIP)
            continue;
          else if (error == VIEW_CHECK_ERROR)
            goto err;
        }
	if ((local_error=table->file->ha_update_row(table->record[1],
						    table->record[0])) &&
            local_error != HA_ERR_RECORD_IS_THE_SAME)
	{
	  if (!ignore ||
              table->file->is_fatal_error(local_error, HA_CHECK_DUP_KEY))
	    goto err;
	}
        if (local_error != HA_ERR_RECORD_IS_THE_SAME)
          updated++;
        else
          local_error= 0;
      }

      if (table->triggers &&
          table->triggers->process_triggers(thd, TRG_EVENT_UPDATE,
                                            TRG_ACTION_AFTER, TRUE))
        goto err2;
    }

    if (updated != org_updated)
    {
      if (table->file->has_transactions())
        transactional_tables= 1;
      else
      {
        trans_safe= 0;				// Can't do safe rollback
        thd->transaction.stmt.modified_non_trans_table= TRUE;
      }
    }
    (void) table->file->ha_rnd_end();
    (void) tmp_table->file->ha_rnd_end();
    check_opt_it.rewind();
    while (TABLE *tbl= check_opt_it++)
        tbl->file->ha_rnd_end();

  }
  DBUG_RETURN(0);

err:
  {
    thd->fatal_error();
    prepare_record_for_error_message(local_error, table);
    table->file->print_error(local_error,MYF(0));
  }

err2:
  (void) table->file->ha_rnd_end();
  (void) tmp_table->file->ha_rnd_end();
  check_opt_it.rewind();
  while (TABLE *tbl= check_opt_it++)
      tbl->file->ha_rnd_end();

  if (updated != org_updated)
  {
    if (table->file->has_transactions())
      transactional_tables= 1;
    else
    {
      trans_safe= 0;
      thd->transaction.stmt.modified_non_trans_table= TRUE;
    }
  }
  DBUG_RETURN(1);
}


/* out: 1 if error, 0 if success */

bool multi_update::send_eof()
{
  char buff[STRING_BUFFER_USUAL_SIZE];
  ulonglong id;
  THD::killed_state killed_status= THD::NOT_KILLED;
  DBUG_ENTER("multi_update::send_eof");
  thd_proc_info(thd, "updating reference tables");

  /* 
     Does updates for the last n - 1 tables, returns 0 if ok;
     error takes into account killed status gained in do_updates()
  */
  int local_error = (table_count) ? do_updates() : 0;
  /*
    if local_error is not set ON until after do_updates() then
    later carried out killing should not affect binlogging.
  */
  killed_status= (local_error == 0)? THD::NOT_KILLED : thd->killed;
  thd_proc_info(thd, "end");

  /* We must invalidate the query cache before binlog writing and
  ha_autocommit_... */

  if (updated)
  {
    query_cache_invalidate3(thd, update_tables, 1);
  }
  /*
    Write the SQL statement to the binlog if we updated
    rows and we succeeded or if we updated some non
    transactional tables.
    
    The query has to binlog because there's a modified non-transactional table
    either from the query's list or via a stored routine: bug#13270,23333
  */

  DBUG_ASSERT(trans_safe || !updated || 
              thd->transaction.stmt.modified_non_trans_table);
  if (local_error == 0 || thd->transaction.stmt.modified_non_trans_table)
  {
    if (mysql_bin_log.is_open())
    {
      int errcode= 0;
      if (local_error == 0)
        thd->clear_error();
      else
        errcode= query_error_code(thd, killed_status == THD::NOT_KILLED);
      if (thd->binlog_query(THD::ROW_QUERY_TYPE,
                            thd->query, thd->query_length,
                            transactional_tables, FALSE, errcode))
      {
	local_error= 1;				// Rollback update
      }
    }
    if (thd->transaction.stmt.modified_non_trans_table)
      thd->transaction.all.modified_non_trans_table= TRUE;
  }
  if (local_error != 0)
    error_handled= TRUE; // to force early leave from ::send_error()

  if (local_error > 0) // if the above log write did not fail ...
  {
    /* Safety: If we haven't got an error before (can happen in do_updates) */
    my_message(ER_UNKNOWN_ERROR, "An error occured in multi-table update",
	       MYF(0));
    DBUG_RETURN(TRUE);
  }

  id= thd->arg_of_last_insert_id_function ?
    thd->first_successful_insert_id_in_prev_stmt : 0;
  my_snprintf(buff, sizeof(buff), ER(ER_UPDATE_INFO),
              (ulong) found, (ulong) updated, (ulong) thd->cuted_fields);
  thd->row_count_func=
    (thd->client_capabilities & CLIENT_FOUND_ROWS) ? found : updated;
  ::my_ok(thd, (ulong) thd->row_count_func, id, buff);
  DBUG_RETURN(FALSE);
}<|MERGE_RESOLUTION|>--- conflicted
+++ resolved
@@ -730,11 +730,8 @@
       break;
     }
   }
-<<<<<<< HEAD
+  table->auto_increment_field_not_null= FALSE;
   dup_key_found= 0;
-=======
-  table->auto_increment_field_not_null= FALSE;
->>>>>>> fa0f3de5
   /*
     Caching the killed status to pass as the arg to query event constuctor;
     The cached value can not change whereas the killed status can
