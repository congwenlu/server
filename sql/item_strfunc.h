--- conflicted
+++ resolved
@@ -195,42 +195,25 @@
 
 #include <my_crypt.h>
 
-<<<<<<< HEAD
 class Item_aes_crypt :public Item_str_binary_checksum_func
-=======
-class Item_aes_crypt :public Item_str_func
-{
-protected:
-  String tmp_value;
-public:
-  Item_aes_crypt(Item *a, Item *b)
-   :Item_str_func(a, b) {}
-};
-
-class Item_func_aes_encrypt :public Item_aes_crypt
->>>>>>> 400a8eb6
 {
   enum { AES_KEY_LENGTH = 128 };
   void create_key(String *user_key, uchar* key);
 
 protected:
   int what;
-public:
-<<<<<<< HEAD
+  String tmp_value;
+public:
   Item_aes_crypt(THD *thd, Item *a, Item *b)
    :Item_str_binary_checksum_func(thd, a, b) {}
-=======
-  Item_func_aes_encrypt(Item *a, Item *b):
-    Item_aes_crypt(a, b) {}
->>>>>>> 400a8eb6
   String *val_str(String *);
 };
 
 class Item_func_aes_encrypt :public Item_aes_crypt
 {
 public:
-  Item_func_aes_encrypt(THD *thd, Item *a, Item *b):
-    Item_aes_crypt(thd, a, b) {}
+  Item_func_aes_encrypt(THD *thd, Item *a, Item *b)
+   :Item_aes_crypt(thd, a, b) {}
   void fix_length_and_dec();
   const char *func_name() const { return "aes_encrypt"; }
 };
@@ -238,14 +221,8 @@
 class Item_func_aes_decrypt :public Item_aes_crypt
 {
 public:
-<<<<<<< HEAD
   Item_func_aes_decrypt(THD *thd, Item *a, Item *b):
     Item_aes_crypt(thd, a, b) {}
-=======
-  Item_func_aes_decrypt(Item *a, Item *b):
-    Item_aes_crypt(a,b) {}
-  String *val_str(String *);
->>>>>>> 400a8eb6
   void fix_length_and_dec();
   const char *func_name() const { return "aes_decrypt"; }
 };
