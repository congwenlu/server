/* Copyright (C) 2000-2004 MySQL AB

   This program is free software; you can redistribute it and/or modify
   it under the terms of the GNU General Public License as published by
   the Free Software Foundation; version 2 of the License.

   This program is distributed in the hope that it will be useful,
   but WITHOUT ANY WARRANTY; without even the implied warranty of
   MERCHANTABILITY or FITNESS FOR A PARTICULAR PURPOSE.  See the
   GNU General Public License for more details.

   You should have received a copy of the GNU General Public License
   along with this program; if not, write to the Free Software
   Foundation, Inc., 59 Temple Place, Suite 330, Boston, MA  02111-1307  USA */


/* Function with list databases, tables or fields */

#include "mysql_priv.h"
#include "sql_select.h"                         // For select_describe
#include "sql_show.h"
#include "repl_failsafe.h"
#include "sp.h"
#include "sp_head.h"
#include "sql_trigger.h"
#include "authors.h"
#include "contributors.h"
#include "events.h"
#include "event_data_objects.h"
#include <my_dir.h>

#ifdef WITH_PARTITION_STORAGE_ENGINE
#include "ha_partition.h"
#endif
enum enum_i_s_events_fields
{
  ISE_EVENT_CATALOG= 0,
  ISE_EVENT_SCHEMA,
  ISE_EVENT_NAME,
  ISE_DEFINER,
  ISE_TIME_ZONE,
  ISE_EVENT_BODY,
  ISE_EVENT_DEFINITION,
  ISE_EVENT_TYPE,
  ISE_EXECUTE_AT,
  ISE_INTERVAL_VALUE,
  ISE_INTERVAL_FIELD,
  ISE_SQL_MODE,
  ISE_STARTS,
  ISE_ENDS,
  ISE_STATUS,
  ISE_ON_COMPLETION,
  ISE_CREATED,
  ISE_LAST_ALTERED,
  ISE_LAST_EXECUTED,
  ISE_EVENT_COMMENT
};

<<<<<<< HEAD

=======
>>>>>>> 8c5be6a2
#ifndef NO_EMBEDDED_ACCESS_CHECKS
static const char *grant_names[]={
  "select","insert","update","delete","create","drop","reload","shutdown",
  "process","file","grant","references","index","alter"};

static TYPELIB grant_types = { sizeof(grant_names)/sizeof(char **),
                               "grant_types",
                               grant_names, NULL};
#endif

static void store_key_options(THD *thd, String *packet, TABLE *table,
                              KEY *key_info);

static void
append_algorithm(TABLE_LIST *table, String *buff);


/***************************************************************************
** List all table types supported
***************************************************************************/

static my_bool show_handlerton(THD *thd, st_plugin_int *plugin,
                               void *arg)
{
  handlerton *default_type= (handlerton *) arg;
  Protocol *protocol= thd->protocol;
  handlerton *hton= (handlerton *)plugin->data;

  if (!(hton->flags & HTON_HIDDEN))
  {
    protocol->prepare_for_resend();
    protocol->store(plugin->name.str, plugin->name.length,
                    system_charset_info);
    const char *option_name= show_comp_option_name[(int) hton->state];

    if (hton->state == SHOW_OPTION_YES && default_type == hton)
      option_name= "DEFAULT";
    protocol->store(option_name, system_charset_info);
    protocol->store(plugin->plugin->descr, system_charset_info);
    protocol->store(hton->commit ? "YES" : "NO", system_charset_info);
    protocol->store(hton->prepare ? "YES" : "NO", system_charset_info);
    protocol->store(hton->savepoint_set ? "YES" : "NO", system_charset_info);

    return protocol->write() ? 1 : 0;
  }
  return 0;
}

bool mysqld_show_storage_engines(THD *thd)
{
  List<Item> field_list;
  Protocol *protocol= thd->protocol;
  DBUG_ENTER("mysqld_show_storage_engines");

  field_list.push_back(new Item_empty_string("Engine",10));
  field_list.push_back(new Item_empty_string("Support",10));
  field_list.push_back(new Item_empty_string("Comment",80));
  field_list.push_back(new Item_empty_string("Transactions",3));
  field_list.push_back(new Item_empty_string("XA",3));
  field_list.push_back(new Item_empty_string("Savepoints",3));

  if (protocol->send_fields(&field_list,
                            Protocol::SEND_NUM_ROWS | Protocol::SEND_EOF))
    DBUG_RETURN(TRUE);

  if (plugin_foreach(thd, show_handlerton,
                     MYSQL_STORAGE_ENGINE_PLUGIN, thd->variables.table_type))
    DBUG_RETURN(TRUE);

  send_eof(thd);
  DBUG_RETURN(FALSE);
}

static int make_version_string(char *buf, int buf_length, uint version)
{
  return my_snprintf(buf, buf_length, "%d.%d", version>>8,version&0xff);
}

static my_bool show_plugins(THD *thd, st_plugin_int *plugin,
                            void *arg)
{
  TABLE *table= (TABLE*) arg;
  struct st_mysql_plugin *plug= plugin->plugin;
  CHARSET_INFO *cs= system_charset_info;
  char version_buf[20];

  restore_record(table, s->default_values);

  table->field[0]->store(plugin->name.str, plugin->name.length, cs);

  table->field[1]->store(version_buf,
        make_version_string(version_buf, sizeof(version_buf), plug->version),
        cs);


  switch (plugin->state) {
  /* case PLUGIN_IS_FREED: does not happen */
  case PLUGIN_IS_DELETED:
    table->field[2]->store(STRING_WITH_LEN("DELETED"), cs);
    break;
  case PLUGIN_IS_UNINITIALIZED:
    table->field[2]->store(STRING_WITH_LEN("INACTIVE"), cs);
    break;
  case PLUGIN_IS_READY:
    table->field[2]->store(STRING_WITH_LEN("ACTIVE"), cs);
    break;
  default:
    DBUG_ASSERT(0);
  }

  table->field[3]->store(plugin_type_names[plug->type].str,
                         plugin_type_names[plug->type].length,
                         cs);
  table->field[4]->store(version_buf,
        make_version_string(version_buf, sizeof(version_buf),
                            *(uint *)plug->info), cs);

  if (plugin->plugin_dl)
  {
    table->field[5]->store(plugin->plugin_dl->dl.str,
                           plugin->plugin_dl->dl.length, cs);
    table->field[5]->set_notnull();
    table->field[6]->store(version_buf,
          make_version_string(version_buf, sizeof(version_buf),
                              plugin->plugin_dl->version),
          cs);
    table->field[6]->set_notnull();
  }
  else
  {
    table->field[5]->set_null();
    table->field[6]->set_null();
  }


  if (plug->author)
  {
    table->field[7]->store(plug->author, strlen(plug->author), cs);
    table->field[7]->set_notnull();
  }
  else
    table->field[7]->set_null();

  if (plug->descr)
  {
    table->field[8]->store(plug->descr, strlen(plug->descr), cs);
    table->field[8]->set_notnull();
  }
  else
    table->field[8]->set_null();

  switch (plug->license) {
  case PLUGIN_LICENSE_GPL:
    table->field[9]->store(PLUGIN_LICENSE_GPL_STRING, 
                           strlen(PLUGIN_LICENSE_GPL_STRING), cs);
    break;
  case PLUGIN_LICENSE_BSD:
    table->field[9]->store(PLUGIN_LICENSE_BSD_STRING, 
                           strlen(PLUGIN_LICENSE_BSD_STRING), cs);
    break;
  default:
    table->field[9]->store(PLUGIN_LICENSE_PROPRIETARY_STRING, 
                           strlen(PLUGIN_LICENSE_PROPRIETARY_STRING), cs);
    break;
  }
  table->field[9]->set_notnull();

  return schema_table_store_record(thd, table);
}


int fill_plugins(THD *thd, TABLE_LIST *tables, COND *cond)
{
  DBUG_ENTER("fill_plugins");
  TABLE *table= tables->table;

  if (plugin_foreach_with_mask(thd, show_plugins, MYSQL_ANY_PLUGIN,
                               ~PLUGIN_IS_FREED, table))
    DBUG_RETURN(1);

  DBUG_RETURN(0);
}


/***************************************************************************
** List all Authors.
** If you can update it, you get to be in it :)
***************************************************************************/

bool mysqld_show_authors(THD *thd)
{
  List<Item> field_list;
  Protocol *protocol= thd->protocol;
  DBUG_ENTER("mysqld_show_authors");

  field_list.push_back(new Item_empty_string("Name",40));
  field_list.push_back(new Item_empty_string("Location",40));
  field_list.push_back(new Item_empty_string("Comment",80));

  if (protocol->send_fields(&field_list,
                            Protocol::SEND_NUM_ROWS | Protocol::SEND_EOF))
    DBUG_RETURN(TRUE);

  show_table_authors_st *authors;
  for (authors= show_table_authors; authors->name; authors++)
  {
    protocol->prepare_for_resend();
    protocol->store(authors->name, system_charset_info);
    protocol->store(authors->location, system_charset_info);
    protocol->store(authors->comment, system_charset_info);
    if (protocol->write())
      DBUG_RETURN(TRUE);
  }
  send_eof(thd);
  DBUG_RETURN(FALSE);
}


/***************************************************************************
** List all Contributors.
** Please get permission before updating
***************************************************************************/

bool mysqld_show_contributors(THD *thd)
{
  List<Item> field_list;
  Protocol *protocol= thd->protocol;
  DBUG_ENTER("mysqld_show_contributors");

  field_list.push_back(new Item_empty_string("Name",40));
  field_list.push_back(new Item_empty_string("Location",40));
  field_list.push_back(new Item_empty_string("Comment",80));

  if (protocol->send_fields(&field_list,
                            Protocol::SEND_NUM_ROWS | Protocol::SEND_EOF))
    DBUG_RETURN(TRUE);

  show_table_contributors_st *contributors;
  for (contributors= show_table_contributors; contributors->name; contributors++)
  {
    protocol->prepare_for_resend();
    protocol->store(contributors->name, system_charset_info);
    protocol->store(contributors->location, system_charset_info);
    protocol->store(contributors->comment, system_charset_info);
    if (protocol->write())
      DBUG_RETURN(TRUE);
  }
  send_eof(thd);
  DBUG_RETURN(FALSE);
}


/***************************************************************************
 List all privileges supported
***************************************************************************/

struct show_privileges_st {
  const char *privilege;
  const char *context;
  const char *comment;
};

static struct show_privileges_st sys_privileges[]=
{
  {"Alter", "Tables",  "To alter the table"},
  {"Alter routine", "Functions,Procedures",  "To alter or drop stored functions/procedures"},
  {"Create", "Databases,Tables,Indexes",  "To create new databases and tables"},
  {"Create routine","Functions,Procedures","To use CREATE FUNCTION/PROCEDURE"},
  {"Create temporary tables","Databases","To use CREATE TEMPORARY TABLE"},
  {"Create view", "Tables",  "To create new views"},
  {"Create user", "Server Admin",  "To create new users"},
  {"Delete", "Tables",  "To delete existing rows"},
  {"Drop", "Databases,Tables", "To drop databases, tables, and views"},
  {"Event","Server Admin","To create, alter, drop and execute events"},
  {"Execute", "Functions,Procedures", "To execute stored routines"},
  {"File", "File access on server",   "To read and write files on the server"},
  {"Grant option",  "Databases,Tables,Functions,Procedures", "To give to other users those privileges you possess"},
  {"Index", "Tables",  "To create or drop indexes"},
  {"Insert", "Tables",  "To insert data into tables"},
  {"Lock tables","Databases","To use LOCK TABLES (together with SELECT privilege)"},
  {"Process", "Server Admin", "To view the plain text of currently executing queries"},
  {"References", "Databases,Tables", "To have references on tables"},
  {"Reload", "Server Admin", "To reload or refresh tables, logs and privileges"},
  {"Replication client","Server Admin","To ask where the slave or master servers are"},
  {"Replication slave","Server Admin","To read binary log events from the master"},
  {"Select", "Tables",  "To retrieve rows from table"},
  {"Show databases","Server Admin","To see all databases with SHOW DATABASES"},
  {"Show view","Tables","To see views with SHOW CREATE VIEW"},
  {"Shutdown","Server Admin", "To shut down the server"},
  {"Super","Server Admin","To use KILL thread, SET GLOBAL, CHANGE MASTER, etc."},
  {"Trigger","Tables", "To use triggers"},
  {"Update", "Tables",  "To update existing rows"},
  {"Usage","Server Admin","No privileges - allow connect only"},
  {NullS, NullS, NullS}
};

bool mysqld_show_privileges(THD *thd)
{
  List<Item> field_list;
  Protocol *protocol= thd->protocol;
  DBUG_ENTER("mysqld_show_privileges");

  field_list.push_back(new Item_empty_string("Privilege",10));
  field_list.push_back(new Item_empty_string("Context",15));
  field_list.push_back(new Item_empty_string("Comment",NAME_LEN));

  if (protocol->send_fields(&field_list,
                            Protocol::SEND_NUM_ROWS | Protocol::SEND_EOF))
    DBUG_RETURN(TRUE);

  show_privileges_st *privilege= sys_privileges;
  for (privilege= sys_privileges; privilege->privilege ; privilege++)
  {
    protocol->prepare_for_resend();
    protocol->store(privilege->privilege, system_charset_info);
    protocol->store(privilege->context, system_charset_info);
    protocol->store(privilege->comment, system_charset_info);
    if (protocol->write())
      DBUG_RETURN(TRUE);
  }
  send_eof(thd);
  DBUG_RETURN(FALSE);
}


/***************************************************************************
  List all column types
***************************************************************************/

struct show_column_type_st
{
  const char *type;
  uint size;
  const char *min_value;
  const char *max_value;
  uint precision;
  uint scale;
  const char *nullable;
  const char *auto_increment;
  const char *unsigned_attr;
  const char *zerofill;
  const char *searchable;
  const char *case_sensitivity;
  const char *default_value;
  const char *comment;
};

/* TODO: Add remaning types */

static struct show_column_type_st sys_column_types[]=
{
  {"tinyint",
    1,  "-128",  "127",  0,  0,  "YES",  "YES",
    "NO",   "YES", "YES",  "NO",  "NULL,0",
    "A very small integer"},
  {"tinyint unsigned",
    1,  "0"   ,  "255",  0,  0,  "YES",  "YES",
    "YES",  "YES",  "YES",  "NO",  "NULL,0",
    "A very small integer"},
};

bool mysqld_show_column_types(THD *thd)
{
  List<Item> field_list;
  Protocol *protocol= thd->protocol;
  DBUG_ENTER("mysqld_show_column_types");

  field_list.push_back(new Item_empty_string("Type",30));
  field_list.push_back(new Item_int("Size",(longlong) 1,
                                    MY_INT64_NUM_DECIMAL_DIGITS));
  field_list.push_back(new Item_empty_string("Min_Value",20));
  field_list.push_back(new Item_empty_string("Max_Value",20));
  field_list.push_back(new Item_return_int("Prec", 4, MYSQL_TYPE_SHORT));
  field_list.push_back(new Item_return_int("Scale", 4, MYSQL_TYPE_SHORT));
  field_list.push_back(new Item_empty_string("Nullable",4));
  field_list.push_back(new Item_empty_string("Auto_Increment",4));
  field_list.push_back(new Item_empty_string("Unsigned",4));
  field_list.push_back(new Item_empty_string("Zerofill",4));
  field_list.push_back(new Item_empty_string("Searchable",4));
  field_list.push_back(new Item_empty_string("Case_Sensitive",4));
  field_list.push_back(new Item_empty_string("Default",NAME_LEN));
  field_list.push_back(new Item_empty_string("Comment",NAME_LEN));

  if (protocol->send_fields(&field_list,
                            Protocol::SEND_NUM_ROWS | Protocol::SEND_EOF))
    DBUG_RETURN(TRUE);

  /* TODO: Change the loop to not use 'i' */
  for (uint i=0; i < sizeof(sys_column_types)/sizeof(sys_column_types[0]); i++)
  {
    protocol->prepare_for_resend();
    protocol->store(sys_column_types[i].type, system_charset_info);
    protocol->store((ulonglong) sys_column_types[i].size);
    protocol->store(sys_column_types[i].min_value, system_charset_info);
    protocol->store(sys_column_types[i].max_value, system_charset_info);
    protocol->store_short((longlong) sys_column_types[i].precision);
    protocol->store_short((longlong) sys_column_types[i].scale);
    protocol->store(sys_column_types[i].nullable, system_charset_info);
    protocol->store(sys_column_types[i].auto_increment, system_charset_info);
    protocol->store(sys_column_types[i].unsigned_attr, system_charset_info);
    protocol->store(sys_column_types[i].zerofill, system_charset_info);
    protocol->store(sys_column_types[i].searchable, system_charset_info);
    protocol->store(sys_column_types[i].case_sensitivity, system_charset_info);
    protocol->store(sys_column_types[i].default_value, system_charset_info);
    protocol->store(sys_column_types[i].comment, system_charset_info);
    if (protocol->write())
      DBUG_RETURN(TRUE);
  }
  send_eof(thd);
  DBUG_RETURN(FALSE);
}


/*
  find_files() - find files in a given directory.

  SYNOPSIS
    find_files()
    thd                 thread handler
    files               put found files in this list
    db                  database name to set in TABLE_LIST structure
    path                path to database
    wild                filter for found files
    dir                 read databases in path if TRUE, read .frm files in
                        database otherwise

  RETURN
    FIND_FILES_OK       success
    FIND_FILES_OOM      out of memory error
    FIND_FILES_DIR      no such directory, or directory can't be read
*/


find_files_result
find_files(THD *thd, List<char> *files, const char *db,
           const char *path, const char *wild, bool dir)
{
  uint i;
  char *ext;
  MY_DIR *dirp;
  FILEINFO *file;
#ifndef NO_EMBEDDED_ACCESS_CHECKS
  uint col_access=thd->col_access;
#endif
  TABLE_LIST table_list;
  DBUG_ENTER("find_files");

  if (wild && !wild[0])
    wild=0;

  bzero((char*) &table_list,sizeof(table_list));

  if (!(dirp = my_dir(path,MYF(dir ? MY_WANT_STAT : 0))))
  {
    if (my_errno == ENOENT)
      my_error(ER_BAD_DB_ERROR, MYF(ME_BELL+ME_WAITTANG), db);
    else
      my_error(ER_CANT_READ_DIR, MYF(ME_BELL+ME_WAITTANG), path, my_errno);
    DBUG_RETURN(FIND_FILES_DIR);
  }

  for (i=0 ; i < (uint) dirp->number_off_files  ; i++)
  {
    char uname[NAME_LEN*3+1];                   /* Unencoded name */
    file=dirp->dir_entry+i;
    if (dir)
    {                                           /* Return databases */
      if ((file->name[0] == '.' && 
          ((file->name[1] == '.' && file->name[2] == '\0') ||
            file->name[1] == '\0')))
        continue;                               /* . or .. */
#ifdef USE_SYMDIR
      char *ext;
      char buff[FN_REFLEN];
      if (my_use_symdir && !strcmp(ext=fn_ext(file->name), ".sym"))
      {
	/* Only show the sym file if it points to a directory */
	char *end;
        *ext=0;                                 /* Remove extension */
	unpack_dirname(buff, file->name);
	end= strend(buff);
	if (end != buff && end[-1] == FN_LIBCHAR)
	  end[-1]= 0;				// Remove end FN_LIBCHAR
        if (!my_stat(buff, file->mystat, MYF(0)))
               continue;
       }
#endif
      if (!MY_S_ISDIR(file->mystat->st_mode))
        continue;
      VOID(filename_to_tablename(file->name, uname, sizeof(uname)));
      if (wild && wild_compare(uname, wild, 0))
        continue;
      file->name= uname;
    }
    else
    {
        // Return only .frm files which aren't temp files.
      if (my_strcasecmp(system_charset_info, ext=fn_rext(file->name),reg_ext) ||
          is_prefix(file->name, tmp_file_prefix))
        continue;
      *ext=0;
      VOID(filename_to_tablename(file->name, uname, sizeof(uname)));
      file->name= uname;
      if (wild)
      {
	if (lower_case_table_names)
	{
	  if (wild_case_compare(files_charset_info, file->name, wild))
	    continue;
	}
	else if (wild_compare(file->name,wild,0))
	  continue;
      }
    }
#ifndef NO_EMBEDDED_ACCESS_CHECKS
    /* Don't show tables where we don't have any privileges */
    if (db && !(col_access & TABLE_ACLS))
    {
      table_list.db= (char*) db;
      table_list.db_length= strlen(db);
      table_list.table_name= file->name;
      table_list.table_name_length= strlen(file->name);
      table_list.grant.privilege=col_access;
      if (check_grant(thd, TABLE_ACLS, &table_list, 1, 1, 1))
        continue;
    }
#endif
    if (files->push_back(thd->strdup(file->name)))
    {
      my_dirend(dirp);
      DBUG_RETURN(FIND_FILES_OOM);
    }
  }
  DBUG_PRINT("info",("found: %d files", files->elements));
  my_dirend(dirp);

  VOID(ha_find_files(thd,db,path,wild,dir,files));

  DBUG_RETURN(FIND_FILES_OK);
}


bool
mysqld_show_create(THD *thd, TABLE_LIST *table_list)
{
  Protocol *protocol= thd->protocol;
  char buff[2048];
  String buffer(buff, sizeof(buff), system_charset_info);
  DBUG_ENTER("mysqld_show_create");
  DBUG_PRINT("enter",("db: %s  table: %s",table_list->db,
                      table_list->table_name));

  /* We want to preserve the tree for views. */
  thd->lex->view_prepare_mode= TRUE;

  /* Only one table for now, but VIEW can involve several tables */
  if (open_normal_and_derived_tables(thd, table_list, 0))
  {
    if (!table_list->view || thd->net.last_errno != ER_VIEW_INVALID)
      DBUG_RETURN(TRUE);

    /*
      Clear all messages with 'error' level status and
      issue a warning with 'warning' level status in 
      case of invalid view and last error is ER_VIEW_INVALID
    */
    mysql_reset_errors(thd, true);
    thd->clear_error();

    push_warning_printf(thd,MYSQL_ERROR::WARN_LEVEL_WARN,
                        ER_VIEW_INVALID,
                        ER(ER_VIEW_INVALID),
                        table_list->view_db.str,
                        table_list->view_name.str);
  }

  /* TODO: add environment variables show when it become possible */
  if (thd->lex->only_view && !table_list->view)
  {
    my_error(ER_WRONG_OBJECT, MYF(0),
             table_list->db, table_list->table_name, "VIEW");
    DBUG_RETURN(TRUE);
  }

  buffer.length(0);
  if ((table_list->view ?
       view_store_create_info(thd, table_list, &buffer) :
       store_create_info(thd, table_list, &buffer, NULL)))
    DBUG_RETURN(TRUE);

  List<Item> field_list;
  if (table_list->view)
  {
    field_list.push_back(new Item_empty_string("View",NAME_LEN));
    field_list.push_back(new Item_empty_string("Create View",
                                               max(buffer.length(),1024)));
  }
  else
  {
    field_list.push_back(new Item_empty_string("Table",NAME_LEN));
    // 1024 is for not to confuse old clients
    field_list.push_back(new Item_empty_string("Create Table",
                                               max(buffer.length(),1024)));
  }

  if (protocol->send_fields(&field_list,
                            Protocol::SEND_NUM_ROWS | Protocol::SEND_EOF))
    DBUG_RETURN(TRUE);
  protocol->prepare_for_resend();
  if (table_list->view)
    protocol->store(table_list->view_name.str, system_charset_info);
  else
  {
    if (table_list->schema_table)
      protocol->store(table_list->schema_table->table_name,
                      system_charset_info);
    else
      protocol->store(table_list->table->alias, system_charset_info);
  }
  protocol->store(buffer.ptr(), buffer.length(), buffer.charset());

  if (protocol->write())
    DBUG_RETURN(TRUE);
  send_eof(thd);
  DBUG_RETURN(FALSE);
}

bool mysqld_show_create_db(THD *thd, char *dbname,
                           HA_CREATE_INFO *create_info)
{
  char buff[2048];
  String buffer(buff, sizeof(buff), system_charset_info);
#ifndef NO_EMBEDDED_ACCESS_CHECKS
  Security_context *sctx= thd->security_ctx;
  uint db_access;
#endif
  HA_CREATE_INFO create;
  uint create_options = create_info ? create_info->options : 0;
  Protocol *protocol=thd->protocol;
  DBUG_ENTER("mysql_show_create_db");

#ifndef NO_EMBEDDED_ACCESS_CHECKS
  if (test_all_bits(sctx->master_access, DB_ACLS))
    db_access=DB_ACLS;
  else
    db_access= (acl_get(sctx->host, sctx->ip, sctx->priv_user, dbname, 0) |
		sctx->master_access);
  if (!(db_access & DB_ACLS) && (!grant_option || check_grant_db(thd,dbname)))
  {
    my_error(ER_DBACCESS_DENIED_ERROR, MYF(0),
             sctx->priv_user, sctx->host_or_ip, dbname);
    general_log_print(thd,COM_INIT_DB,ER(ER_DBACCESS_DENIED_ERROR),
                      sctx->priv_user, sctx->host_or_ip, dbname);
    DBUG_RETURN(TRUE);
  }
#endif
  if (!my_strcasecmp(system_charset_info, dbname,
                     information_schema_name.str))
  {
    dbname= information_schema_name.str;
    create.default_table_charset= system_charset_info;
  }
  else
  {
    if (check_db_dir_existence(dbname))
    {
      my_error(ER_BAD_DB_ERROR, MYF(0), dbname);
      DBUG_RETURN(TRUE);
    }

    load_db_opt_by_name(thd, dbname, &create);
  }
  List<Item> field_list;
  field_list.push_back(new Item_empty_string("Database",NAME_LEN));
  field_list.push_back(new Item_empty_string("Create Database",1024));

  if (protocol->send_fields(&field_list,
                            Protocol::SEND_NUM_ROWS | Protocol::SEND_EOF))
    DBUG_RETURN(TRUE);

  protocol->prepare_for_resend();
  protocol->store(dbname, strlen(dbname), system_charset_info);
  buffer.length(0);
  buffer.append(STRING_WITH_LEN("CREATE DATABASE "));
  if (create_options & HA_LEX_CREATE_IF_NOT_EXISTS)
    buffer.append(STRING_WITH_LEN("/*!32312 IF NOT EXISTS*/ "));
  append_identifier(thd, &buffer, dbname, strlen(dbname));

  if (create.default_table_charset)
  {
    buffer.append(STRING_WITH_LEN(" /*!40100"));
    buffer.append(STRING_WITH_LEN(" DEFAULT CHARACTER SET "));
    buffer.append(create.default_table_charset->csname);
    if (!(create.default_table_charset->state & MY_CS_PRIMARY))
    {
      buffer.append(STRING_WITH_LEN(" COLLATE "));
      buffer.append(create.default_table_charset->name);
    }
    buffer.append(STRING_WITH_LEN(" */"));
  }
  protocol->store(buffer.ptr(), buffer.length(), buffer.charset());

  if (protocol->write())
    DBUG_RETURN(TRUE);
  send_eof(thd);
  DBUG_RETURN(FALSE);
}



/****************************************************************************
  Return only fields for API mysql_list_fields
  Use "show table wildcard" in mysql instead of this
****************************************************************************/

void
mysqld_list_fields(THD *thd, TABLE_LIST *table_list, const char *wild)
{
  TABLE *table;
  DBUG_ENTER("mysqld_list_fields");
  DBUG_PRINT("enter",("table: %s",table_list->table_name));

  if (open_normal_and_derived_tables(thd, table_list, 0))
    DBUG_VOID_RETURN;
  table= table_list->table;

  List<Item> field_list;

  Field **ptr,*field;
  for (ptr=table->field ; (field= *ptr); ptr++)
  {
    if (!wild || !wild[0] || 
        !wild_case_compare(system_charset_info, field->field_name,wild))
    {
      if (table_list->view)
        field_list.push_back(new Item_ident_for_show(field,
                                                     table_list->view_db.str,
                                                     table_list->view_name.str));
      else
        field_list.push_back(new Item_field(field));
    }
  }
  restore_record(table, s->default_values);              // Get empty record
  table->use_all_columns();
  if (thd->protocol->send_fields(&field_list, Protocol::SEND_DEFAULTS |
                                              Protocol::SEND_EOF))
    DBUG_VOID_RETURN;
  thd->protocol->flush();
  DBUG_VOID_RETURN;
}


int
mysqld_dump_create_info(THD *thd, TABLE_LIST *table_list, int fd)
{
  Protocol *protocol= thd->protocol;
  String *packet= protocol->storage_packet();
  DBUG_ENTER("mysqld_dump_create_info");
  DBUG_PRINT("enter",("table: %s",table_list->table->s->table_name.str));

  protocol->prepare_for_resend();
  if (store_create_info(thd, table_list, packet, NULL))
    DBUG_RETURN(-1);

  if (fd < 0)
  {
    if (protocol->write())
      DBUG_RETURN(-1);
    protocol->flush();
  }
  else
  {
    if (my_write(fd, (const byte*) packet->ptr(), packet->length(),
		 MYF(MY_WME)))
      DBUG_RETURN(-1);
  }
  DBUG_RETURN(0);
}

/*
  Go through all character combinations and ensure that sql_lex.cc can
  parse it as an identifier.

  SYNOPSIS
  require_quotes()
  name			attribute name
  name_length		length of name

  RETURN
    #	Pointer to conflicting character
    0	No conflicting character
*/

static const char *require_quotes(const char *name, uint name_length)
{
  uint length;
  bool pure_digit= TRUE;
  const char *end= name + name_length;

  for (; name < end ; name++)
  {
    uchar chr= (uchar) *name;
    length= my_mbcharlen(system_charset_info, chr);
    if (length == 1 && !system_charset_info->ident_map[chr])
      return name;
    if (length == 1 && (chr < '0' || chr > '9'))
      pure_digit= FALSE;
  }
  if (pure_digit)
    return name;
  return 0;
}


/*
  Quote the given identifier if needed and append it to the target string.
  If the given identifier is empty, it will be quoted.

  SYNOPSIS
  append_identifier()
  thd                   thread handler
  packet                target string
  name                  the identifier to be appended
  name_length           length of the appending identifier
*/

void
append_identifier(THD *thd, String *packet, const char *name, uint length)
{
  const char *name_end;
  char quote_char;
  int q= get_quote_char_for_identifier(thd, name, length);

  if (q == EOF)
  {
    packet->append(name, length, system_charset_info);
    return;
  }

  /*
    The identifier must be quoted as it includes a quote character or
   it's a keyword
  */

  VOID(packet->reserve(length*2 + 2));
  quote_char= (char) q;
  packet->append(&quote_char, 1, system_charset_info);

  for (name_end= name+length ; name < name_end ; name+= length)
  {
    uchar chr= (uchar) *name;
    length= my_mbcharlen(system_charset_info, chr);
    /*
      my_mbcharlen can retur 0 on a wrong multibyte
      sequence. It is possible when upgrading from 4.0,
      and identifier contains some accented characters.
      The manual says it does not work. So we'll just
      change length to 1 not to hang in the endless loop.
    */
    if (!length)
      length= 1;
    if (length == 1 && chr == (uchar) quote_char)
      packet->append(&quote_char, 1, system_charset_info);
    packet->append(name, length, packet->charset());
  }
  packet->append(&quote_char, 1, system_charset_info);
}


/*
  Get the quote character for displaying an identifier.

  SYNOPSIS
    get_quote_char_for_identifier()
    thd		Thread handler
    name	name to quote
    length	length of name

  IMPLEMENTATION
    Force quoting in the following cases:
      - name is empty (for one, it is possible when we use this function for
        quoting user and host names for DEFINER clause);
      - name is a keyword;
      - name includes a special character;
    Otherwise identifier is quoted only if the option OPTION_QUOTE_SHOW_CREATE
    is set.

  RETURN
    EOF	  No quote character is needed
    #	  Quote character
*/

int get_quote_char_for_identifier(THD *thd, const char *name, uint length)
{
  if (length &&
      !is_keyword(name,length) &&
      !require_quotes(name, length) &&
      !(thd->options & OPTION_QUOTE_SHOW_CREATE))
    return EOF;
  if (thd->variables.sql_mode & MODE_ANSI_QUOTES)
    return '"';
  return '`';
}


/* Append directory name (if exists) to CREATE INFO */

static void append_directory(THD *thd, String *packet, const char *dir_type,
			     const char *filename)
{
  if (filename && !(thd->variables.sql_mode & MODE_NO_DIR_IN_CREATE))
  {
    uint length= dirname_length(filename);
    packet->append(' ');
    packet->append(dir_type);
    packet->append(STRING_WITH_LEN(" DIRECTORY='"));
#ifdef __WIN__
    /* Convert \ to / to be able to create table on unix */
    char *winfilename= (char*) thd->memdup(filename, length);
    char *pos, *end;
    for (pos= winfilename, end= pos+length ; pos < end ; pos++)
    {
      if (*pos == '\\')
        *pos = '/';
    }
    filename= winfilename;
#endif
    packet->append(filename, length);
    packet->append('\'');
  }
}


#define LIST_PROCESS_HOST_LEN 64

/*
  Build a CREATE TABLE statement for a table.

  SYNOPSIS
    store_create_info()
    thd               The thread
    table_list        A list containing one table to write statement
                      for.
    packet            Pointer to a string where statement will be
                      written.
    create_info_arg   Pointer to create information that can be used
                      to tailor the format of the statement.  Can be
                      NULL, in which case only SQL_MODE is considered
                      when building the statement.

  NOTE
    Currently always return 0, but might return error code in the
    future.

  RETURN
    0       OK
 */

int store_create_info(THD *thd, TABLE_LIST *table_list, String *packet,
                      HA_CREATE_INFO *create_info_arg)
{
  List<Item> field_list;
  char tmp[MAX_FIELD_WIDTH], *for_str, buff[128];
  const char *alias;
  String type(tmp, sizeof(tmp), system_charset_info);
  Field **ptr,*field;
  uint primary_key;
  KEY *key_info;
  TABLE *table= table_list->table;
  handler *file= table->file;
  TABLE_SHARE *share= table->s;
  HA_CREATE_INFO create_info;
  bool show_table_options= FALSE;
  bool foreign_db_mode=  (thd->variables.sql_mode & (MODE_POSTGRESQL |
                                                     MODE_ORACLE |
                                                     MODE_MSSQL |
                                                     MODE_DB2 |
                                                     MODE_MAXDB |
                                                     MODE_ANSI)) != 0;
  bool limited_mysql_mode= (thd->variables.sql_mode & (MODE_NO_FIELD_OPTIONS |
                                                       MODE_MYSQL323 |
                                                       MODE_MYSQL40)) != 0;
  my_bitmap_map *old_map;
  DBUG_ENTER("store_create_info");
  DBUG_PRINT("enter",("table: %s", table->s->table_name.str));

  restore_record(table, s->default_values); // Get empty record

  if (share->tmp_table)
    packet->append(STRING_WITH_LEN("CREATE TEMPORARY TABLE "));
  else
    packet->append(STRING_WITH_LEN("CREATE TABLE "));
  if (create_info_arg &&
      (create_info_arg->options & HA_LEX_CREATE_IF_NOT_EXISTS))
    packet->append(STRING_WITH_LEN("IF NOT EXISTS "));
  if (table_list->schema_table)
    alias= table_list->schema_table->table_name;
  else
  {
    if (lower_case_table_names == 2)
      alias= table->alias;
    else
    {
      alias= share->table_name.str;
    }
  }
  append_identifier(thd, packet, alias, strlen(alias));
  packet->append(STRING_WITH_LEN(" (\n"));
  /*
    We need this to get default values from the table
    We have to restore the read_set if we are called from insert in case
    of row based replication.
  */
  old_map= tmp_use_all_columns(table, table->read_set);

  for (ptr=table->field ; (field= *ptr); ptr++)
  {
    bool has_default;
    bool has_now_default;
    uint flags = field->flags;

    if (ptr != table->field)
      packet->append(STRING_WITH_LEN(",\n"));

    packet->append(STRING_WITH_LEN("  "));
    append_identifier(thd,packet,field->field_name, strlen(field->field_name));
    packet->append(' ');
    // check for surprises from the previous call to Field::sql_type()
    if (type.ptr() != tmp)
      type.set(tmp, sizeof(tmp), system_charset_info);
    else
      type.set_charset(system_charset_info);

    field->sql_type(type);
    packet->append(type.ptr(), type.length(), system_charset_info);

    if (field->has_charset() && 
        !(thd->variables.sql_mode & (MODE_MYSQL323 | MODE_MYSQL40)))
    {
      if (field->charset() != share->table_charset)
      {
	packet->append(STRING_WITH_LEN(" CHARACTER SET "));
	packet->append(field->charset()->csname);
      }
      /* 
	For string types dump collation name only if 
	collation is not primary for the given charset
      */
      if (!(field->charset()->state & MY_CS_PRIMARY))
      {
	packet->append(STRING_WITH_LEN(" COLLATE "));
	packet->append(field->charset()->name);
      }
    }

    if (flags & NOT_NULL_FLAG)
      packet->append(STRING_WITH_LEN(" NOT NULL"));
    else if (field->type() == MYSQL_TYPE_TIMESTAMP)
    {
      /*
        TIMESTAMP field require explicit NULL flag, because unlike
        all other fields they are treated as NOT NULL by default.
      */
      packet->append(STRING_WITH_LEN(" NULL"));
    }

    /* 
      Again we are using CURRENT_TIMESTAMP instead of NOW because it is
      more standard 
    */
    has_now_default= table->timestamp_field == field && 
                     field->unireg_check != Field::TIMESTAMP_UN_FIELD;
    
    has_default= (field->type() != MYSQL_TYPE_BLOB &&
                  !(field->flags & NO_DEFAULT_VALUE_FLAG) &&
		  field->unireg_check != Field::NEXT_NUMBER &&
                  !((thd->variables.sql_mode & (MODE_MYSQL323 | MODE_MYSQL40))
		    && has_now_default));

    if (has_default)
    {
      packet->append(STRING_WITH_LEN(" DEFAULT "));
      if (has_now_default)
        packet->append(STRING_WITH_LEN("CURRENT_TIMESTAMP"));
      else if (!field->is_null())
      {                                             // Not null by default
        type.set(tmp, sizeof(tmp), field->charset());
        field->val_str(&type);
	if (type.length())
	{
	  String def_val;
          uint dummy_errors;
	  /* convert to system_charset_info == utf8 */
	  def_val.copy(type.ptr(), type.length(), field->charset(),
		       system_charset_info, &dummy_errors);
          append_unescaped(packet, def_val.ptr(), def_val.length());
	}
        else
	  packet->append(STRING_WITH_LEN("''"));
      }
      else if (field->maybe_null())
        packet->append(STRING_WITH_LEN("NULL"));    // Null as default
      else
        packet->append(tmp);
    }

    if (!limited_mysql_mode && table->timestamp_field == field && 
        field->unireg_check != Field::TIMESTAMP_DN_FIELD)
      packet->append(STRING_WITH_LEN(" ON UPDATE CURRENT_TIMESTAMP"));

    if (field->unireg_check == Field::NEXT_NUMBER && 
        !(thd->variables.sql_mode & MODE_NO_FIELD_OPTIONS))
      packet->append(STRING_WITH_LEN(" AUTO_INCREMENT"));

    if (field->comment.length)
    {
      packet->append(STRING_WITH_LEN(" COMMENT "));
      append_unescaped(packet, field->comment.str, field->comment.length);
    }
  }

  key_info= table->key_info;
  bzero((char*) &create_info, sizeof(create_info));
  file->update_create_info(&create_info);
  primary_key= share->primary_key;

  for (uint i=0 ; i < share->keys ; i++,key_info++)
  {
    KEY_PART_INFO *key_part= key_info->key_part;
    bool found_primary=0;
    packet->append(STRING_WITH_LEN(",\n  "));

    if (i == primary_key && !strcmp(key_info->name, primary_key_name))
    {
      found_primary=1;
      /*
        No space at end, because a space will be added after where the
        identifier would go, but that is not added for primary key.
      */
      packet->append(STRING_WITH_LEN("PRIMARY KEY"));
    }
    else if (key_info->flags & HA_NOSAME)
      packet->append(STRING_WITH_LEN("UNIQUE KEY "));
    else if (key_info->flags & HA_FULLTEXT)
      packet->append(STRING_WITH_LEN("FULLTEXT KEY "));
    else if (key_info->flags & HA_SPATIAL)
      packet->append(STRING_WITH_LEN("SPATIAL KEY "));
    else
      packet->append(STRING_WITH_LEN("KEY "));

    if (!found_primary)
     append_identifier(thd, packet, key_info->name, strlen(key_info->name));

    packet->append(STRING_WITH_LEN(" ("));

    for (uint j=0 ; j < key_info->key_parts ; j++,key_part++)
    {
      if (j)
        packet->append(',');

      if (key_part->field)
        append_identifier(thd,packet,key_part->field->field_name,
			  strlen(key_part->field->field_name));
      if (key_part->field &&
          (key_part->length !=
           table->field[key_part->fieldnr-1]->key_length() &&
           !(key_info->flags & (HA_FULLTEXT | HA_SPATIAL))))
      {
        char *end;
        buff[0] = '(';
        end= int10_to_str((long) key_part->length /
                          key_part->field->charset()->mbmaxlen,
                          buff + 1,10);
        *end++ = ')';
        packet->append(buff,(uint) (end-buff));
      }
    }
    packet->append(')');
    store_key_options(thd, packet, table, key_info);
    if (key_info->parser)
    {
      packet->append(STRING_WITH_LEN(" /*!50100 WITH PARSER "));
      append_identifier(thd, packet, key_info->parser->name.str,
                        key_info->parser->name.length);
      packet->append(STRING_WITH_LEN(" */ "));
    }
  }

  /*
    Get possible foreign key definitions stored in InnoDB and append them
    to the CREATE TABLE statement
  */

  if ((for_str= file->get_foreign_key_create_info()))
  {
    packet->append(for_str, strlen(for_str));
    file->free_foreign_key_create_info(for_str);
  }

  packet->append(STRING_WITH_LEN("\n)"));
  if (!(thd->variables.sql_mode & MODE_NO_TABLE_OPTIONS) && !foreign_db_mode)
  {
    show_table_options= TRUE;
    /*
      Get possible table space definitions and append them
      to the CREATE TABLE statement
    */

    if ((for_str= file->get_tablespace_name(thd,0,0)))
    {
      packet->append(STRING_WITH_LEN(" /*!50100 TABLESPACE "));
      packet->append(for_str, strlen(for_str));
      packet->append(STRING_WITH_LEN(" STORAGE DISK */"));
      my_free(for_str, MYF(0));
    }

    /*
      IF   check_create_info
      THEN add ENGINE only if it was used when creating the table
    */
    if (!create_info_arg ||
        (create_info_arg->used_fields & HA_CREATE_USED_ENGINE))
    {
      if (thd->variables.sql_mode & (MODE_MYSQL323 | MODE_MYSQL40))
        packet->append(STRING_WITH_LEN(" TYPE="));
      else
        packet->append(STRING_WITH_LEN(" ENGINE="));
#ifdef WITH_PARTITION_STORAGE_ENGINE
    if (table->part_info)
      packet->append(ha_resolve_storage_engine_name(
                        table->part_info->default_engine_type));
    else
      packet->append(file->table_type());
#else
      packet->append(file->table_type());
#endif
    }

    /*
      Add AUTO_INCREMENT=... if there is an AUTO_INCREMENT column,
      and NEXT_ID > 1 (the default).  We must not print the clause
      for engines that do not support this as it would break the
      import of dumps, but as of this writing, the test for whether
      AUTO_INCREMENT columns are allowed and wether AUTO_INCREMENT=...
      is supported is identical, !(file->table_flags() & HA_NO_AUTO_INCREMENT))
      Because of that, we do not explicitly test for the feature,
      but may extrapolate its existence from that of an AUTO_INCREMENT column.
    */

    if (create_info.auto_increment_value > 1)
    {
      char *end;
<<<<<<< HEAD
      packet->append(STRING_WITH_LEN(" AUTO_INCREMENT="));
=======
      packet->append(" AUTO_INCREMENT=", 16);
>>>>>>> 8c5be6a2
      end= longlong10_to_str(create_info.auto_increment_value, buff,10);
      packet->append(buff, (uint) (end - buff));
    }

    
    if (share->table_charset &&
	!(thd->variables.sql_mode & MODE_MYSQL323) &&
	!(thd->variables.sql_mode & MODE_MYSQL40))
    {
      /*
        IF   check_create_info
        THEN add DEFAULT CHARSET only if it was used when creating the table
      */
      if (!create_info_arg ||
          (create_info_arg->used_fields & HA_CREATE_USED_DEFAULT_CHARSET))
      {
        packet->append(STRING_WITH_LEN(" DEFAULT CHARSET="));
        packet->append(share->table_charset->csname);
        if (!(share->table_charset->state & MY_CS_PRIMARY))
        {
          packet->append(STRING_WITH_LEN(" COLLATE="));
          packet->append(table->s->table_charset->name);
        }
      }
    }

    if (share->min_rows)
    {
      char *end;
      packet->append(STRING_WITH_LEN(" MIN_ROWS="));
      end= longlong10_to_str(share->min_rows, buff, 10);
      packet->append(buff, (uint) (end- buff));
    }

    if (share->max_rows && !table_list->schema_table)
    {
      char *end;
      packet->append(STRING_WITH_LEN(" MAX_ROWS="));
      end= longlong10_to_str(share->max_rows, buff, 10);
      packet->append(buff, (uint) (end - buff));
    }

    if (share->avg_row_length)
    {
      char *end;
      packet->append(STRING_WITH_LEN(" AVG_ROW_LENGTH="));
      end= longlong10_to_str(share->avg_row_length, buff,10);
      packet->append(buff, (uint) (end - buff));
    }

    if (share->db_create_options & HA_OPTION_PACK_KEYS)
      packet->append(STRING_WITH_LEN(" PACK_KEYS=1"));
    if (share->db_create_options & HA_OPTION_NO_PACK_KEYS)
      packet->append(STRING_WITH_LEN(" PACK_KEYS=0"));
    if (share->db_create_options & HA_OPTION_CHECKSUM)
      packet->append(STRING_WITH_LEN(" CHECKSUM=1"));
    if (share->db_create_options & HA_OPTION_DELAY_KEY_WRITE)
      packet->append(STRING_WITH_LEN(" DELAY_KEY_WRITE=1"));
    if (share->row_type != ROW_TYPE_DEFAULT)
    {
      packet->append(STRING_WITH_LEN(" ROW_FORMAT="));
      packet->append(ha_row_type[(uint) share->row_type]);
    }
    if (table->s->key_block_size)
    {
      char *end;
      packet->append(STRING_WITH_LEN(" KEY_BLOCK_SIZE="));
      end= longlong10_to_str(table->s->key_block_size, buff, 10);
      packet->append(buff, (uint) (end - buff));
    }
    table->file->append_create_info(packet);
    if (share->comment.length)
    {
      packet->append(STRING_WITH_LEN(" COMMENT="));
      append_unescaped(packet, share->comment.str, share->comment.length);
    }
    if (share->connect_string.length)
    {
      packet->append(STRING_WITH_LEN(" CONNECTION="));
      append_unescaped(packet, share->connect_string.str, share->connect_string.length);
    }
    append_directory(thd, packet, "DATA",  create_info.data_file_name);
    append_directory(thd, packet, "INDEX", create_info.index_file_name);
  }
#ifdef WITH_PARTITION_STORAGE_ENGINE
  {
    /*
      Partition syntax for CREATE TABLE is at the end of the syntax.
    */
    uint part_syntax_len;
    char *part_syntax;
    if (table->part_info &&
        (!table->part_info->is_auto_partitioned) &&
        ((part_syntax= generate_partition_syntax(table->part_info,
                                                  &part_syntax_len,
                                                  FALSE,
                                                  show_table_options))))
    {
       packet->append(STRING_WITH_LEN(" /*!50100"));
       packet->append(part_syntax, part_syntax_len);
       packet->append(STRING_WITH_LEN(" */"));
       my_free(part_syntax, MYF(0));
    }
  }
#endif
  tmp_restore_column_map(table->read_set, old_map);
  DBUG_RETURN(0);
}


static void store_key_options(THD *thd, String *packet, TABLE *table,
                              KEY *key_info)
{
  bool limited_mysql_mode= (thd->variables.sql_mode &
                            (MODE_NO_FIELD_OPTIONS | MODE_MYSQL323 |
                             MODE_MYSQL40)) != 0;
  bool foreign_db_mode=  (thd->variables.sql_mode & (MODE_POSTGRESQL |
                                                     MODE_ORACLE |
                                                     MODE_MSSQL |
                                                     MODE_DB2 |
                                                     MODE_MAXDB |
                                                     MODE_ANSI)) != 0;
  char *end, buff[32];

  if (!(thd->variables.sql_mode & MODE_NO_KEY_OPTIONS) &&
      !limited_mysql_mode && !foreign_db_mode)
  {

    if (key_info->algorithm == HA_KEY_ALG_BTREE)
      packet->append(STRING_WITH_LEN(" USING BTREE"));

    if (key_info->algorithm == HA_KEY_ALG_HASH)
      packet->append(STRING_WITH_LEN(" USING HASH"));

    /* send USING only in non-default case: non-spatial rtree */
    if ((key_info->algorithm == HA_KEY_ALG_RTREE) &&
        !(key_info->flags & HA_SPATIAL))
      packet->append(STRING_WITH_LEN(" USING RTREE"));

    if ((key_info->flags & HA_USES_BLOCK_SIZE) &&
        table->s->key_block_size != key_info->block_size)
    {
      packet->append(STRING_WITH_LEN(" KEY_BLOCK_SIZE="));
      end= longlong10_to_str(key_info->block_size, buff, 10);
      packet->append(buff, (uint) (end - buff));
    }
  }
}


void
view_store_options(THD *thd, TABLE_LIST *table, String *buff)
{
  append_algorithm(table, buff);
  append_definer(thd, buff, &table->definer.user, &table->definer.host);
  if (table->view_suid)
    buff->append(STRING_WITH_LEN("SQL SECURITY DEFINER "));
  else
    buff->append(STRING_WITH_LEN("SQL SECURITY INVOKER "));
}


/*
  Append DEFINER clause to the given buffer.
  
  SYNOPSIS
    append_definer()
    thd           [in] thread handle
    buffer        [inout] buffer to hold DEFINER clause
    definer_user  [in] user name part of definer
    definer_host  [in] host name part of definer
*/

static void append_algorithm(TABLE_LIST *table, String *buff)
{
  buff->append(STRING_WITH_LEN("ALGORITHM="));
  switch ((int8)table->algorithm) {
  case VIEW_ALGORITHM_UNDEFINED:
    buff->append(STRING_WITH_LEN("UNDEFINED "));
    break;
  case VIEW_ALGORITHM_TMPTABLE:
    buff->append(STRING_WITH_LEN("TEMPTABLE "));
    break;
  case VIEW_ALGORITHM_MERGE:
    buff->append(STRING_WITH_LEN("MERGE "));
    break;
  default:
    DBUG_ASSERT(0); // never should happen
  }
}

/*
  Append DEFINER clause to the given buffer.
  
  SYNOPSIS
    append_definer()
    thd           [in] thread handle
    buffer        [inout] buffer to hold DEFINER clause
    definer_user  [in] user name part of definer
    definer_host  [in] host name part of definer
*/

void append_definer(THD *thd, String *buffer, const LEX_STRING *definer_user,
                    const LEX_STRING *definer_host)
{
  buffer->append(STRING_WITH_LEN("DEFINER="));
  append_identifier(thd, buffer, definer_user->str, definer_user->length);
  buffer->append('@');
  append_identifier(thd, buffer, definer_host->str, definer_host->length);
  buffer->append(' ');
}


int
view_store_create_info(THD *thd, TABLE_LIST *table, String *buff)
{
  my_bool foreign_db_mode= (thd->variables.sql_mode & (MODE_POSTGRESQL |
                                                       MODE_ORACLE |
                                                       MODE_MSSQL |
                                                       MODE_DB2 |
                                                       MODE_MAXDB |
                                                       MODE_ANSI)) != 0;
  /*
     Compact output format for view can be used
     - if user has db of this view as current db
     - if this view only references table inside it's own db
  */
  if (!thd->db || strcmp(thd->db, table->view_db.str))
    table->compact_view_format= FALSE;
  else
  {
    TABLE_LIST *tbl;
    table->compact_view_format= TRUE;
    for (tbl= thd->lex->query_tables;
         tbl;
         tbl= tbl->next_global)
    {
      if (strcmp(table->view_db.str, tbl->view ? tbl->view_db.str :tbl->db)!= 0)
      {
        table->compact_view_format= FALSE;
        break;
      }
    }
  }

  buff->append(STRING_WITH_LEN("CREATE "));
  if (!foreign_db_mode)
  {
    view_store_options(thd, table, buff);
  }
  buff->append(STRING_WITH_LEN("VIEW "));
  if (!table->compact_view_format)
  {
    append_identifier(thd, buff, table->view_db.str, table->view_db.length);
    buff->append('.');
  }
  append_identifier(thd, buff, table->view_name.str, table->view_name.length);
  buff->append(STRING_WITH_LEN(" AS "));

  /*
    We can't just use table->query, because our SQL_MODE may trigger
    a different syntax, like when ANSI_QUOTES is defined.
  */
  table->view->unit.print(buff);

  if (table->with_check != VIEW_CHECK_NONE)
  {
    if (table->with_check == VIEW_CHECK_LOCAL)
      buff->append(STRING_WITH_LEN(" WITH LOCAL CHECK OPTION"));
    else
      buff->append(STRING_WITH_LEN(" WITH CASCADED CHECK OPTION"));
  }
  return 0;
}


/****************************************************************************
  Return info about all processes
  returns for each thread: thread id, user, host, db, command, info
****************************************************************************/

class thread_info :public ilink {
public:
  static void *operator new(size_t size)
  {
    return (void*) sql_alloc((uint) size);
  }
  static void operator delete(void *ptr __attribute__((unused)),
                              size_t size __attribute__((unused)))
  { TRASH(ptr, size); }

  ulong thread_id;
  time_t start_time;
  uint   command;
  const char *user,*host,*db,*proc_info,*state_info;
  char *query;
};

#ifdef HAVE_EXPLICIT_TEMPLATE_INSTANTIATION
template class I_List<thread_info>;
#endif

void mysqld_list_processes(THD *thd,const char *user, bool verbose)
{
  Item *field;
  List<Item> field_list;
  I_List<thread_info> thread_infos;
  ulong max_query_length= (verbose ? thd->variables.max_allowed_packet :
			   PROCESS_LIST_WIDTH);
  Protocol *protocol= thd->protocol;
  DBUG_ENTER("mysqld_list_processes");

  field_list.push_back(new Item_int("Id", 0, MY_INT32_NUM_DECIMAL_DIGITS));
  field_list.push_back(new Item_empty_string("User",16));
  field_list.push_back(new Item_empty_string("Host",LIST_PROCESS_HOST_LEN));
  field_list.push_back(field=new Item_empty_string("db",NAME_LEN));
  field->maybe_null=1;
  field_list.push_back(new Item_empty_string("Command",16));
  field_list.push_back(new Item_return_int("Time",7, MYSQL_TYPE_LONG));
  field_list.push_back(field=new Item_empty_string("State",30));
  field->maybe_null=1;
  field_list.push_back(field=new Item_empty_string("Info",max_query_length));
  field->maybe_null=1;
  if (protocol->send_fields(&field_list,
                            Protocol::SEND_NUM_ROWS | Protocol::SEND_EOF))
    DBUG_VOID_RETURN;

  VOID(pthread_mutex_lock(&LOCK_thread_count)); // For unlink from list
  if (!thd->killed)
  {
    I_List_iterator<THD> it(threads);
    THD *tmp;
    while ((tmp=it++))
    {
      Security_context *tmp_sctx= tmp->security_ctx;
      struct st_my_thread_var *mysys_var;
      if ((tmp->vio_ok() || tmp->system_thread) &&
          (!user || (tmp_sctx->user && !strcmp(tmp_sctx->user, user))))
      {
        thread_info *thd_info= new thread_info;

        thd_info->thread_id=tmp->thread_id;
        thd_info->user= thd->strdup(tmp_sctx->user ? tmp_sctx->user :
                                    (tmp->system_thread ?
                                     "system user" : "unauthenticated user"));
	if (tmp->peer_port && (tmp_sctx->host || tmp_sctx->ip) &&
            thd->security_ctx->host_or_ip[0])
	{
	  if ((thd_info->host= thd->alloc(LIST_PROCESS_HOST_LEN+1)))
	    my_snprintf((char *) thd_info->host, LIST_PROCESS_HOST_LEN,
			"%s:%u", tmp_sctx->host_or_ip, tmp->peer_port);
	}
	else
	  thd_info->host= thd->strdup(tmp_sctx->host_or_ip[0] ? 
                                      tmp_sctx->host_or_ip : 
                                      tmp_sctx->host ? tmp_sctx->host : "");
        if ((thd_info->db=tmp->db))             // Safe test
          thd_info->db=thd->strdup(thd_info->db);
        thd_info->command=(int) tmp->command;
        if ((mysys_var= tmp->mysys_var))
          pthread_mutex_lock(&mysys_var->mutex);
        thd_info->proc_info= (char*) (tmp->killed == THD::KILL_CONNECTION? "Killed" : 0);
#ifndef EMBEDDED_LIBRARY
        thd_info->state_info= (char*) (tmp->locked ? "Locked" :
                                       tmp->net.reading_or_writing ?
                                       (tmp->net.reading_or_writing == 2 ?
                                        "Writing to net" :
                                        thd_info->command == COM_SLEEP ? "" :
                                        "Reading from net") :
                                       tmp->proc_info ? tmp->proc_info :
                                       tmp->mysys_var &&
                                       tmp->mysys_var->current_cond ?
                                       "Waiting on cond" : NullS);
#else
        thd_info->state_info= (char*)"Writing to net";
#endif
        if (mysys_var)
          pthread_mutex_unlock(&mysys_var->mutex);

#ifdef EXTRA_DEBUG
        thd_info->start_time= tmp->time_after_lock;
#else
        thd_info->start_time= tmp->start_time;
#endif
        thd_info->query=0;
        if (tmp->query)
        {
	  /* 
            query_length is always set to 0 when we set query = NULL; see
	    the comment in sql_class.h why this prevents crashes in possible
            races with query_length
          */
          uint length= min(max_query_length, tmp->query_length);
          thd_info->query=(char*) thd->strmake(tmp->query,length);
        }
        thread_infos.append(thd_info);
      }
    }
  }
  VOID(pthread_mutex_unlock(&LOCK_thread_count));

  thread_info *thd_info;
  time_t now= time(0);
  while ((thd_info=thread_infos.get()))
  {
    protocol->prepare_for_resend();
    protocol->store((ulonglong) thd_info->thread_id);
    protocol->store(thd_info->user, system_charset_info);
    protocol->store(thd_info->host, system_charset_info);
    protocol->store(thd_info->db, system_charset_info);
    if (thd_info->proc_info)
      protocol->store(thd_info->proc_info, system_charset_info);
    else
      protocol->store(command_name[thd_info->command].str, system_charset_info);
    if (thd_info->start_time)
      protocol->store((uint32) (now - thd_info->start_time));
    else
      protocol->store_null();
    protocol->store(thd_info->state_info, system_charset_info);
    protocol->store(thd_info->query, system_charset_info);
    if (protocol->write())
      break; /* purecov: inspected */
  }
  send_eof(thd);
  DBUG_VOID_RETURN;
}

int fill_schema_processlist(THD* thd, TABLE_LIST* tables, COND* cond)
{
  TABLE *table= tables->table;
  CHARSET_INFO *cs= system_charset_info;
  char *user;
  time_t now= time(0);
  DBUG_ENTER("fill_process_list");

  user= thd->security_ctx->master_access & PROCESS_ACL ?
        NullS : thd->security_ctx->priv_user;

  VOID(pthread_mutex_lock(&LOCK_thread_count));

  if (!thd->killed)
  {
    I_List_iterator<THD> it(threads);
    THD* tmp;

    while ((tmp= it++))
    {
<<<<<<< HEAD
      Security_context *tmp_sctx= tmp->security_ctx;
      struct st_my_thread_var *mysys_var;
      const char *val;
=======
      if (!(wild && wild[0] && wild_case_compare(system_charset_info,
                                                 name_buffer, wild)))
      {
        char *value=variables->value;
        const char *pos, *end;                  // We assign a lot of const's
        long nr;
        if (show_type == SHOW_SYS)
        {
          show_type= ((sys_var*) value)->show_type();
          value=     (char*) ((sys_var*) value)->value_ptr(thd, value_type,
                                                           &null_lex_str);
        }
>>>>>>> 8c5be6a2

      if ((!tmp->vio_ok() && !tmp->system_thread) ||
          (user && (!tmp_sctx->user || strcmp(tmp_sctx->user, user))))
        continue;

      restore_record(table, s->default_values);
      /* ID */
      table->field[0]->store((longlong) tmp->thread_id, TRUE);
      /* USER */
      val= tmp_sctx->user ? tmp_sctx->user :
            (tmp->system_thread ? "system user" : "unauthenticated user");
      table->field[1]->store(val, strlen(val), cs);
      /* HOST */
      if (tmp->peer_port && (tmp_sctx->host || tmp_sctx->ip) &&
          thd->security_ctx->host_or_ip[0])
      {
        char host[LIST_PROCESS_HOST_LEN + 1];
        my_snprintf(host, LIST_PROCESS_HOST_LEN, "%s:%u",
                    tmp_sctx->host_or_ip, tmp->peer_port);
        table->field[2]->store(host, strlen(host), cs);
      }
      else
        table->field[2]->store(tmp_sctx->host_or_ip,
                               strlen(tmp_sctx->host_or_ip), cs);
      /* DB */
      if (tmp->db)
      {
        table->field[3]->store(tmp->db, strlen(tmp->db), cs);
        table->field[3]->set_notnull();
      }

      if ((mysys_var= tmp->mysys_var))
        pthread_mutex_lock(&mysys_var->mutex);
      /* COMMAND */
      if ((val= (char *) (tmp->killed == THD::KILL_CONNECTION? "Killed" : 0)))
        table->field[4]->store(val, strlen(val), cs);
      else
        table->field[4]->store(command_name[tmp->command].str,
                               command_name[tmp->command].length, cs);
      /* TIME */
      table->field[5]->store((uint32)(tmp->start_time ?
                                      now - tmp->start_time : 0), TRUE);
      /* STATE */
#ifndef EMBEDDED_LIBRARY
      val= (char*) (tmp->locked ? "Locked" :
                    tmp->net.reading_or_writing ?
                    (tmp->net.reading_or_writing == 2 ?
                     "Writing to net" :
                     tmp->command == COM_SLEEP ? "" :
                     "Reading from net") :
                    tmp->proc_info ? tmp->proc_info :
                    tmp->mysys_var &&
                    tmp->mysys_var->current_cond ?
                    "Waiting on cond" : NullS);
#else
      val= (char *) "Writing to net";
#endif
      if (val)
      {
        table->field[6]->store(val, strlen(val), cs);
        table->field[6]->set_notnull();
      }

      if (mysys_var)
        pthread_mutex_unlock(&mysys_var->mutex);

      /* INFO */
      if (tmp->query)
      {
        table->field[7]->store(tmp->query,
                               min(PROCESS_LIST_INFO_WIDTH,
                                   tmp->query_length), cs);
        table->field[7]->set_notnull();
      }

      if (schema_table_store_record(thd, table))
      {
        VOID(pthread_mutex_unlock(&LOCK_thread_count));
        DBUG_RETURN(1);
      }
    }
  }

  VOID(pthread_mutex_unlock(&LOCK_thread_count));
  DBUG_RETURN(0);
}

/*****************************************************************************
  Status functions
*****************************************************************************/

static DYNAMIC_ARRAY all_status_vars;
static bool status_vars_inited= 0;
static int show_var_cmp(const void *var1, const void *var2)
{
  return strcmp(((SHOW_VAR*)var1)->name, ((SHOW_VAR*)var2)->name);
}

/*
  deletes all the SHOW_UNDEF elements from the array and calls
  delete_dynamic() if it's completely empty.
*/
static void shrink_var_array(DYNAMIC_ARRAY *array)
{
  uint a,b;
  SHOW_VAR *all= dynamic_element(array, 0, SHOW_VAR *);

  for (a= b= 0; b < array->elements; b++)
    if (all[b].type != SHOW_UNDEF)
      all[a++]= all[b];
  if (a)
  {
    bzero(all+a, sizeof(SHOW_VAR)); // writing NULL-element to the end
    array->elements= a;
  }
  else // array is completely empty - delete it
    delete_dynamic(array);
}

/*
  Adds an array of SHOW_VAR entries to the output of SHOW STATUS

  SYNOPSIS
    add_status_vars(SHOW_VAR *list)
    list - an array of SHOW_VAR entries to add to all_status_vars
           the last entry must be {0,0,SHOW_UNDEF}

  NOTE
    The handling of all_status_vars[] is completely internal, it's allocated
    automatically when something is added to it, and deleted completely when
    the last entry is removed.

    As a special optimization, if add_status_vars() is called before
    init_status_vars(), it assumes "startup mode" - neither concurrent access
    to the array nor SHOW STATUS are possible (thus it skips locks and qsort)

    The last entry of the all_status_vars[] should always be {0,0,SHOW_UNDEF}
*/
int add_status_vars(SHOW_VAR *list)
{
  int res= 0;
  if (status_vars_inited)
    pthread_mutex_lock(&LOCK_status);
  if (!all_status_vars.buffer && // array is not allocated yet - do it now
      my_init_dynamic_array(&all_status_vars, sizeof(SHOW_VAR), 200, 20))
  {
    res= 1;
    goto err;
  }
  while (list->name)
    res|= insert_dynamic(&all_status_vars, (gptr)list++);
  res|= insert_dynamic(&all_status_vars, (gptr)list); // appending NULL-element
  all_status_vars.elements--; // but next insert_dynamic should overwite it
  if (status_vars_inited)
    sort_dynamic(&all_status_vars, show_var_cmp);
err:
  if (status_vars_inited)
    pthread_mutex_unlock(&LOCK_status);
  return res;
}

/*
  Make all_status_vars[] usable for SHOW STATUS

  NOTE
    See add_status_vars(). Before init_status_vars() call, add_status_vars()
    works in a special fast "startup" mode. Thus init_status_vars()
    should be called as late as possible but before enabling multi-threading.
*/
void init_status_vars()
{
  status_vars_inited=1;
  sort_dynamic(&all_status_vars, show_var_cmp);
}

/*
  catch-all cleanup function, cleans up everything no matter what

  DESCRIPTION
    This function is not strictly required if all add_to_status/
    remove_status_vars are properly paired, but it's a safety measure that
    deletes everything from the all_status_vars[] even if some
    remove_status_vars were forgotten
*/
void free_status_vars()
{
  delete_dynamic(&all_status_vars);
}

/*
  Removes an array of SHOW_VAR entries from the output of SHOW STATUS

  SYNOPSIS
    remove_status_vars(SHOW_VAR *list)
    list - an array of SHOW_VAR entries to remove to all_status_vars
           the last entry must be {0,0,SHOW_UNDEF}

  NOTE
    there's lots of room for optimizing this, especially in non-sorted mode,
    but nobody cares - it may be called only in case of failed plugin
    initialization in the mysqld startup.
*/

void remove_status_vars(SHOW_VAR *list)
{
  if (status_vars_inited)
  {
    pthread_mutex_lock(&LOCK_status);
    SHOW_VAR *all= dynamic_element(&all_status_vars, 0, SHOW_VAR *);
    int a= 0, b= all_status_vars.elements, c= (a+b)/2;

    for (; list->name; list++)
    {
      int res= 0;
      for (a= 0, b= all_status_vars.elements; b-a > 1; c= (a+b)/2)
      {
        res= show_var_cmp(list, all+c);
        if (res < 0)
          b= c;
        else if (res > 0)
          a= c;
        else
          break;
      }
      if (res == 0)
        all[c].type= SHOW_UNDEF;
    }
    shrink_var_array(&all_status_vars);
    pthread_mutex_unlock(&LOCK_status);
  }
  else
  {
    SHOW_VAR *all= dynamic_element(&all_status_vars, 0, SHOW_VAR *);
    uint i;
    for (; list->name; list++)
    {
      for (i= 0; i < all_status_vars.elements; i++)
      {
        if (show_var_cmp(list, all+i))
          continue;
        all[i].type= SHOW_UNDEF;
        break;
      }
    }
    shrink_var_array(&all_status_vars);
  }
}

inline void make_upper(char *buf)
{
  for (; *buf; buf++)
    *buf= my_toupper(system_charset_info, *buf);
}

static bool show_status_array(THD *thd, const char *wild,
                              SHOW_VAR *variables,
                              enum enum_var_type value_type,
                              struct system_status_var *status_var,
                              const char *prefix, TABLE *table,
                              bool ucase_names)
{
  char buff[SHOW_VAR_FUNC_BUFF_SIZE], *prefix_end;
  /* the variable name should not be longer than 64 characters */
  char name_buffer[64];
  int len;
  LEX_STRING null_lex_str;
  SHOW_VAR tmp, *var;
  DBUG_ENTER("show_status_array");

  null_lex_str.str= 0;				// For sys_var->value_ptr()
  null_lex_str.length= 0;

  prefix_end=strnmov(name_buffer, prefix, sizeof(name_buffer)-1);
  if (*prefix)
    *prefix_end++= '_';
  len=name_buffer + sizeof(name_buffer) - prefix_end;

  for (; variables->name; variables++)
  {
    strnmov(prefix_end, variables->name, len);
    name_buffer[sizeof(name_buffer)-1]=0;       /* Safety */
    if (ucase_names)
      make_upper(name_buffer);

    /*
      if var->type is SHOW_FUNC, call the function.
      Repeat as necessary, if new var is again SHOW_FUNC
    */
    for (var=variables; var->type == SHOW_FUNC; var= &tmp)
      ((mysql_show_var_func)(var->value))(thd, &tmp, buff);

    SHOW_TYPE show_type=var->type;
    if (show_type == SHOW_ARRAY)
    {
      show_status_array(thd, wild, (SHOW_VAR *) var->value, value_type,
                        status_var, name_buffer, table, ucase_names);
    }
    else
    {
      if (!(wild && wild[0] && wild_case_compare(system_charset_info,
                                                 name_buffer, wild)))
      {
        char *value=var->value;
        const char *pos, *end;                  // We assign a lot of const's

        if (show_type == SHOW_SYS)
        {
          show_type= ((sys_var*) value)->show_type();
          value=     (char*) ((sys_var*) value)->value_ptr(thd, value_type,
                                                           &null_lex_str);
        }

        pos= end= buff;
        /*
          note that value may be == buff. All SHOW_xxx code below
          should still work in this case
        */
        switch (show_type) {
        case SHOW_DOUBLE_STATUS:
        {
          value= ((char *) status_var + (ulong) value);
          end= buff + sprintf(buff, "%f", *(double*) value);
          break;
        }
        case SHOW_LONG_STATUS:
          value= ((char *) status_var + (ulong) value);
          /* fall through */
        case SHOW_LONG:
        case SHOW_LONG_NOFLUSH: // the difference lies in refresh_status()
          end= int10_to_str(*(long*) value, buff, 10);
          break;
        case SHOW_LONGLONG:
          end= longlong10_to_str(*(longlong*) value, buff, 10);
          break;
        case SHOW_HA_ROWS:
          end= longlong10_to_str((longlong) *(ha_rows*) value, buff, 10);
          break;
        case SHOW_BOOL:
          end= strmov(buff, *(bool*) value ? "ON" : "OFF");
          break;
        case SHOW_MY_BOOL:
          end= strmov(buff, *(my_bool*) value ? "ON" : "OFF");
          break;
        case SHOW_INT:
          end= int10_to_str((long) *(uint32*) value, buff, 10);
          break;
        case SHOW_HAVE:
        {
          SHOW_COMP_OPTION tmp= *(SHOW_COMP_OPTION*) value;
          pos= show_comp_option_name[(int) tmp];
          end= strend(pos);
          break;
        }
        case SHOW_CHAR:
        {
          if (!(pos= value))
            pos= "";
          end= strend(pos);
          break;
        }
<<<<<<< HEAD
       case SHOW_CHAR_PTR:
=======
        case SHOW_STARTTIME:
          nr= (long) (thd->query_start() - server_start_time);
          end= int10_to_str(nr, buff, 10);
          break;
        case SHOW_QUESTION:
          end= int10_to_str((long) thd->query_id, buff, 10);
          break;
#ifdef HAVE_REPLICATION
        case SHOW_RPL_STATUS:
          end= strmov(buff, rpl_status_type[(int)rpl_status]);
          break;
        case SHOW_SLAVE_RUNNING:
        {
          pthread_mutex_lock(&LOCK_active_mi);
          end= strmov(buff, (active_mi && active_mi->slave_running &&
                             active_mi->rli.slave_running) ? "ON" : "OFF");
          pthread_mutex_unlock(&LOCK_active_mi);
          break;
        }
        case SHOW_SLAVE_RETRIED_TRANS:
        {
          /*
            TODO: in 5.1 with multimaster, have one such counter per line in
            SHOW SLAVE STATUS, and have the sum over all lines here.
          */
          pthread_mutex_lock(&LOCK_active_mi);
          if (active_mi)
          {
            pthread_mutex_lock(&active_mi->rli.data_lock);
            end= int10_to_str(active_mi->rli.retried_trans, buff, 10);
            pthread_mutex_unlock(&active_mi->rli.data_lock);
          }
          pthread_mutex_unlock(&LOCK_active_mi);
          break;
        }
        case SHOW_SLAVE_SKIP_ERRORS:
        {
          MY_BITMAP *bitmap= (MY_BITMAP *)value;
          if (!use_slave_mask || bitmap_is_clear_all(bitmap))
          {
            end= strmov(buff, "OFF");
          }
          else if (bitmap_is_set_all(bitmap))
          {
            end= strmov(buff, "ALL");
          }
          else
          {
            /* 10 is enough assuming errors are max 4 digits */
            int i;
            for (i= 1;
                 i < MAX_SLAVE_ERROR && (uint) (end-buff) < sizeof(buff)-10;
                 i++)
            {
              if (bitmap_is_set(bitmap, i))
              {
                end= int10_to_str(i, (char*) end, 10);
                *(char*) end++= ',';
              }
            }
            if (end != buff)
              end--;				// Remove last ','
            if (i < MAX_SLAVE_ERROR)
              end= strmov((char*) end, "...");  // Couldn't show all errors
          }
          break;
        }
#endif /* HAVE_REPLICATION */
        case SHOW_OPENTABLES:
          end= int10_to_str((long) cached_tables(), buff, 10);
          break;
        case SHOW_CHAR_PTR:
>>>>>>> 8c5be6a2
        {
          if (!(pos= *(char**) value))
            pos= "";
          end= strend(pos);
          break;
        }
        case SHOW_KEY_CACHE_LONG:
          value= (char*) dflt_key_cache + (ulong)value;
          end= int10_to_str(*(long*) value, buff, 10);
          break;
        case SHOW_KEY_CACHE_LONGLONG:
          value= (char*) dflt_key_cache + (ulong)value;
	  end= longlong10_to_str(*(longlong*) value, buff, 10);
	  break;
        case SHOW_UNDEF:
          break;                                        // Return empty string
        case SHOW_SYS:                                  // Cannot happen
        default:
          DBUG_ASSERT(0);
          break;
        }
        restore_record(table, s->default_values);
        table->field[0]->store(name_buffer, strlen(name_buffer),
                               system_charset_info);
        table->field[1]->store(pos, (uint32) (end - pos), system_charset_info);
        table->field[1]->set_notnull();
        if (schema_table_store_record(thd, table))
          DBUG_RETURN(TRUE);
      }
    }
  }

  DBUG_RETURN(FALSE);
}


/* collect status for all running threads */

void calc_sum_of_all_status(STATUS_VAR *to)
{
  DBUG_ENTER("calc_sum_of_all_status");

  /* Ensure that thread id not killed during loop */
  VOID(pthread_mutex_lock(&LOCK_thread_count)); // For unlink from list

  I_List_iterator<THD> it(threads);
  THD *tmp;
  
  /* Get global values as base */
  *to= global_status_var;
  
  /* Add to this status from existing threads */
  while ((tmp= it++))
    add_to_status(to, &tmp->status_var);
  
  VOID(pthread_mutex_unlock(&LOCK_thread_count));
  DBUG_VOID_RETURN;
}


LEX_STRING *make_lex_string(THD *thd, LEX_STRING *lex_str,
                            const char* str, uint length,
                            bool allocate_lex_string)
{
  MEM_ROOT *mem= thd->mem_root;
  if (allocate_lex_string)
    if (!(lex_str= (LEX_STRING *)thd->alloc(sizeof(LEX_STRING))))
      return 0;
  lex_str->str= strmake_root(mem, str, length);
  lex_str->length= length;
  return lex_str;
}


/* INFORMATION_SCHEMA name */
LEX_STRING information_schema_name= { C_STRING_WITH_LEN("information_schema")};

/* This is only used internally, but we need it here as a forward reference */
extern ST_SCHEMA_TABLE schema_tables[];

typedef struct st_index_field_values
{
  const char *db_value, *table_value;
} INDEX_FIELD_VALUES;


/*
  Store record to I_S table, convert HEAP table
  to MyISAM if necessary

  SYNOPSIS
    schema_table_store_record()
    thd                   thread handler
    table                 Information schema table to be updated

  RETURN
    0	                  success
    1	                  error
*/

bool schema_table_store_record(THD *thd, TABLE *table)
{
  int error;
  if ((error= table->file->ha_write_row(table->record[0])))
  {
    if (create_myisam_from_heap(thd, table, 
                                table->pos_in_table_list->schema_table_param,
                                error, 0))
      return 1;
  }
  return 0;
}


void get_index_field_values(LEX *lex, INDEX_FIELD_VALUES *index_field_values)
{
  const char *wild= lex->wild ? lex->wild->ptr() : NullS;
  switch (lex->sql_command) {
  case SQLCOM_SHOW_DATABASES:
    index_field_values->db_value= wild;
    break;
  case SQLCOM_SHOW_TABLES:
  case SQLCOM_SHOW_TABLE_STATUS:
  case SQLCOM_SHOW_TRIGGERS:
  case SQLCOM_SHOW_EVENTS:
    index_field_values->db_value= lex->select_lex.db;
    index_field_values->table_value= wild;
    break;
  default:
    index_field_values->db_value= NullS;
    index_field_values->table_value= NullS;
    break;
  }
}


int make_table_list(THD *thd, SELECT_LEX *sel,
                    char *db, char *table)
{
  Table_ident *table_ident;
  LEX_STRING ident_db, ident_table;
  ident_db.str= db; 
  ident_db.length= strlen(db);
  ident_table.str= table;
  ident_table.length= strlen(table);
  table_ident= new Table_ident(thd, ident_db, ident_table, 1);
  sel->init_query();
  if (!sel->add_table_to_list(thd, table_ident, 0, 0, TL_READ))
    return 1;
  return 0;
}


bool uses_only_table_name_fields(Item *item, TABLE_LIST *table)
{
  if (item->type() == Item::FUNC_ITEM)
  {
    Item_func *item_func= (Item_func*)item;
    Item **child;
    Item **item_end= (item_func->arguments()) + item_func->argument_count();
    for (child= item_func->arguments(); child != item_end; child++)
    {
      if (!uses_only_table_name_fields(*child, table))
        return 0;
    }
  }
  else if (item->type() == Item::FIELD_ITEM)
  {
    Item_field *item_field= (Item_field*)item;
    CHARSET_INFO *cs= system_charset_info;
    ST_SCHEMA_TABLE *schema_table= table->schema_table;
    ST_FIELD_INFO *field_info= schema_table->fields_info;
    const char *field_name1= schema_table->idx_field1 >= 0 ? field_info[schema_table->idx_field1].field_name : "";
    const char *field_name2= schema_table->idx_field2 >= 0 ? field_info[schema_table->idx_field2].field_name : "";
    if (table->table != item_field->field->table ||
        (cs->coll->strnncollsp(cs, (uchar *) field_name1, strlen(field_name1),
                               (uchar *) item_field->field_name, 
                               strlen(item_field->field_name), 0) &&
         cs->coll->strnncollsp(cs, (uchar *) field_name2, strlen(field_name2),
                               (uchar *) item_field->field_name, 
                               strlen(item_field->field_name), 0)))
      return 0;
  }
  else if (item->type() == Item::REF_ITEM)
    return uses_only_table_name_fields(item->real_item(), table);
  if (item->type() == Item::SUBSELECT_ITEM &&
      !item->const_item())
    return 0;

  return 1;
}


static COND * make_cond_for_info_schema(COND *cond, TABLE_LIST *table)
{
  if (!cond)
    return (COND*) 0;
  if (cond->type() == Item::COND_ITEM)
  {
    if (((Item_cond*) cond)->functype() == Item_func::COND_AND_FUNC)
    {
      /* Create new top level AND item */
      Item_cond_and *new_cond=new Item_cond_and;
      if (!new_cond)
	return (COND*) 0;
      List_iterator<Item> li(*((Item_cond*) cond)->argument_list());
      Item *item;
      while ((item=li++))
      {
	Item *fix= make_cond_for_info_schema(item, table);
	if (fix)
	  new_cond->argument_list()->push_back(fix);
      }
      switch (new_cond->argument_list()->elements) {
      case 0:
	return (COND*) 0;
      case 1:
	return new_cond->argument_list()->head();
      default:
	new_cond->quick_fix_field();
	return new_cond;
      }
    }
    else
    {						// Or list
      Item_cond_or *new_cond=new Item_cond_or;
      if (!new_cond)
	return (COND*) 0;
      List_iterator<Item> li(*((Item_cond*) cond)->argument_list());
      Item *item;
      while ((item=li++))
      {
	Item *fix=make_cond_for_info_schema(item, table);
	if (!fix)
	  return (COND*) 0;
	new_cond->argument_list()->push_back(fix);
      }
      new_cond->quick_fix_field();
      new_cond->top_level_item();
      return new_cond;
    }
  }

  if (!uses_only_table_name_fields(cond, table))
    return (COND*) 0;
  return cond;
}


enum enum_schema_tables get_schema_table_idx(ST_SCHEMA_TABLE *schema_table)
{
  return (enum enum_schema_tables) (schema_table - &schema_tables[0]);
}


/*
  Create db names list. Information schema name always is first in list

  SYNOPSIS
    make_db_list()
    thd                   thread handler
    files                 list of db names
    wild                  wild string
    idx_field_vals        idx_field_vals->db_name contains db name or
                          wild string
    with_i_schema         returns 1 if we added 'IS' name to list
                          otherwise returns 0
    is_wild_value         if value is 1 then idx_field_vals->db_name is
                          wild string otherwise it's db name; 

  RETURN
    zero                  success
    non-zero              error
*/

int make_db_list(THD *thd, List<char> *files,
                 INDEX_FIELD_VALUES *idx_field_vals,
                 bool *with_i_schema, bool is_wild_value)
{
  LEX *lex= thd->lex;
  *with_i_schema= 0;
  get_index_field_values(lex, idx_field_vals);
  if (is_wild_value)
  {
    /*
      This part of code is only for SHOW DATABASES command.
      idx_field_vals->db_value can be 0 when we don't use
      LIKE clause (see also get_index_field_values() function)
    */
    if (!idx_field_vals->db_value ||
        !wild_case_compare(system_charset_info, 
                           information_schema_name.str,
                           idx_field_vals->db_value))
    {
      *with_i_schema= 1;
      if (files->push_back(thd->strdup(information_schema_name.str)))
        return 1;
    }
    return (find_files(thd, files, NullS, mysql_data_home,
                       idx_field_vals->db_value, 1) != FIND_FILES_OK);
  }

  /*
    This part of code is for SHOW TABLES, SHOW TABLE STATUS commands.
    idx_field_vals->db_value can't be 0 (see get_index_field_values()
    function).
  */
  if (sql_command_flags[lex->sql_command] & CF_STATUS_COMMAND)
  {
    if (!my_strcasecmp(system_charset_info, information_schema_name.str,
                       idx_field_vals->db_value))
    {
      *with_i_schema= 1;
      return files->push_back(thd->strdup(information_schema_name.str));
    }
    return files->push_back(thd->strdup(idx_field_vals->db_value));
  }

  /*
    Create list of existing databases. It is used in case
    of select from information schema table
  */
  if (files->push_back(thd->strdup(information_schema_name.str)))
    return 1;
  *with_i_schema= 1;
  return (find_files(thd, files, NullS,
                     mysql_data_home, NullS, 1) != FIND_FILES_OK);
}

struct st_add_schema_table 
{
  List<char> *files;
  const char *wild;
};

static my_bool add_schema_table(THD *thd, st_plugin_int *plugin,
                                void* p_data)
{
  st_add_schema_table *data= (st_add_schema_table *)p_data;
  List<char> *file_list= data->files;
  const char *wild= data->wild;
  ST_SCHEMA_TABLE *schema_table= (ST_SCHEMA_TABLE *)plugin->data;
  DBUG_ENTER("add_schema_table");

  if (schema_table->hidden)
      DBUG_RETURN(0);
  if (wild)
  {
    if (lower_case_table_names)
    {
      if (wild_case_compare(files_charset_info,
                            schema_table->table_name,
                            wild))
        DBUG_RETURN(0);
    }
    else if (wild_compare(schema_table->table_name, wild, 0))
      DBUG_RETURN(0);
  }

  if (file_list->push_back(thd->strdup(schema_table->table_name)))
    DBUG_RETURN(1);

  DBUG_RETURN(0);
}

int schema_tables_add(THD *thd, List<char> *files, const char *wild)
{
  ST_SCHEMA_TABLE *tmp_schema_table= schema_tables;
  st_add_schema_table add_data;
  DBUG_ENTER("schema_tables_add");

  for (; tmp_schema_table->table_name; tmp_schema_table++)
  {
    if (tmp_schema_table->hidden)
      continue;
    if (wild)
    {
      if (lower_case_table_names)
      {
        if (wild_case_compare(files_charset_info,
                              tmp_schema_table->table_name,
                              wild))
          continue;
      }
      else if (wild_compare(tmp_schema_table->table_name, wild, 0))
        continue;
    }
    if (files->push_back(thd->strdup(tmp_schema_table->table_name)))
      DBUG_RETURN(1);
  }

  add_data.files= files;
  add_data.wild= wild;
  if (plugin_foreach(thd, add_schema_table,
                     MYSQL_INFORMATION_SCHEMA_PLUGIN, &add_data))
      DBUG_RETURN(1);

  DBUG_RETURN(0);
}


int get_all_tables(THD *thd, TABLE_LIST *tables, COND *cond)
{
  LEX *lex= thd->lex;
  TABLE *table= tables->table;
  SELECT_LEX *select_lex= &lex->select_lex;
  SELECT_LEX *old_all_select_lex= lex->all_selects_list;
  enum_sql_command save_sql_command= lex->sql_command;
  SELECT_LEX *lsel= tables->schema_select_lex;
  ST_SCHEMA_TABLE *schema_table= tables->schema_table;
  SELECT_LEX sel;
  INDEX_FIELD_VALUES idx_field_vals;
  char path[FN_REFLEN], *base_name, *orig_base_name, *file_name;
  uint len;
  bool with_i_schema;
  enum enum_schema_tables schema_table_idx;
  List<char> bases;
  List_iterator_fast<char> it(bases);
  COND *partial_cond;
  uint derived_tables= lex->derived_tables; 
  int error= 1;
  enum legacy_db_type not_used;
  Open_tables_state open_tables_state_backup;
  bool save_view_prepare_mode= lex->view_prepare_mode;
  Query_tables_list query_tables_list_backup;
#ifndef NO_EMBEDDED_ACCESS_CHECKS
  Security_context *sctx= thd->security_ctx;
#endif
  DBUG_ENTER("get_all_tables");

  LINT_INIT(len);

  lex->view_prepare_mode= TRUE;
  lex->reset_n_backup_query_tables_list(&query_tables_list_backup);

  /*
    We should not introduce deadlocks even if we already have some
    tables open and locked, since we won't lock tables which we will
    open and will ignore possible name-locks for these tables.
  */
  thd->reset_n_backup_open_tables_state(&open_tables_state_backup);

  if (lsel)
  {
    TABLE_LIST *show_table_list= (TABLE_LIST*) lsel->table_list.first;
    bool res;

    lex->all_selects_list= lsel;
    /*
      Restore thd->temporary_tables to be able to process
      temporary tables(only for 'show index' & 'show columns').
      This should be changed when processing of temporary tables for
      I_S tables will be done.
    */
    thd->temporary_tables= open_tables_state_backup.temporary_tables;
    /*
      Let us set fake sql_command so views won't try to merge
      themselves into main statement. If we don't do this,
      SELECT * from information_schema.xxxx will cause problems.
      SQLCOM_SHOW_FIELDS is used because it satisfies 'only_view_structure()' 
    */
    lex->sql_command= SQLCOM_SHOW_FIELDS;
    res= open_normal_and_derived_tables(thd, show_table_list,
                                        MYSQL_LOCK_IGNORE_FLUSH);
    lex->sql_command= save_sql_command;
    /*
      get_all_tables() returns 1 on failure and 0 on success thus
      return only these and not the result code of ::process_table()

      We should use show_table_list->alias instead of 
      show_table_list->table_name because table_name
      could be changed during opening of I_S tables. It's safe
      to use alias because alias contains original table name 
      in this case(this part of code is used only for 
      'show columns' & 'show statistics' commands).
    */
    error= test(schema_table->process_table(thd, show_table_list,
                                            table, res, 
                                            (show_table_list->view ?
                                             show_table_list->view_db.str :
                                             show_table_list->db),
                                            show_table_list->alias));
    thd->temporary_tables= 0;
    close_tables_for_reopen(thd, &show_table_list);
    goto err;
  }

  schema_table_idx= get_schema_table_idx(schema_table);

  if (make_db_list(thd, &bases, &idx_field_vals,
                   &with_i_schema, 0))
    goto err;

  partial_cond= make_cond_for_info_schema(cond, tables);
  it.rewind(); /* To get access to new elements in basis list */

  /*
    Below we generate error for non existing database.
    (to save old behaviour for SHOW TABLES FROM db)
  */
  while ((orig_base_name= base_name= it++) ||
         ((sql_command_flags[save_sql_command] & CF_SHOW_TABLE_COMMAND) &&
	  (base_name= select_lex->db) && !bases.elements))
  {
#ifndef NO_EMBEDDED_ACCESS_CHECKS
    if (!check_access(thd,SELECT_ACL, base_name, 
                      &thd->col_access, 0, 1, with_i_schema) ||
        sctx->master_access & (DB_ACLS | SHOW_DB_ACL) ||
	acl_get(sctx->host, sctx->ip, sctx->priv_user, base_name,0) ||
	(grant_option && !check_grant_db(thd, base_name)))
#endif
    {
      List<char> files;
      if (with_i_schema)                      // information schema table names
      {
        if (schema_tables_add(thd, &files, idx_field_vals.table_value))
          goto err;
      }
      else
      {
        len= build_table_filename(path, sizeof(path), base_name, "", "", 0);
        len= FN_LEN - len;
        find_files_result res= find_files(thd, &files, base_name, 
                                          path, idx_field_vals.table_value, 0);
        if (res != FIND_FILES_OK)
        {
          /*
            Downgrade errors about problems with database directory to
            warnings if this is not a 'SHOW' command.  Another thread
            may have dropped database, and we may still have a name
            for that directory.
          */
          if (res == FIND_FILES_DIR && lex->sql_command == SQLCOM_END)
          {
            push_warning(thd, MYSQL_ERROR::WARN_LEVEL_WARN,
                         thd->net.last_errno, thd->net.last_error);
            thd->clear_error();
            continue;
          }
          else
          {
            goto err;
          }
        }
        if (lower_case_table_names)
          orig_base_name= thd->strdup(base_name);
      }

      List_iterator_fast<char> it_files(files);
      while ((file_name= it_files++))
      {
	restore_record(table, s->default_values);
        table->field[schema_table->idx_field1]->
          store(base_name, strlen(base_name), system_charset_info);
        table->field[schema_table->idx_field2]->
          store(file_name, strlen(file_name),system_charset_info);
        if (!partial_cond || partial_cond->val_int())
        {
          if (schema_table_idx == SCH_TABLE_NAMES)
          {
            if (lex->verbose ||
                (sql_command_flags[save_sql_command] & CF_STATUS_COMMAND) == 0)
            {
              if (with_i_schema)
              {
                table->field[3]->store(STRING_WITH_LEN("SYSTEM VIEW"),
                                       system_charset_info);
              }
              else
              {
                build_table_filename(path, sizeof(path),
                                     base_name, file_name, reg_ext, 0);

                switch (mysql_frm_type(thd, path, &not_used)) {
                case FRMTYPE_ERROR:
                  table->field[3]->store(STRING_WITH_LEN("ERROR"),
                                         system_charset_info);
                  break;
                case FRMTYPE_TABLE:
                  table->field[3]->store(STRING_WITH_LEN("BASE TABLE"),
                                         system_charset_info);
                  break;
                case FRMTYPE_VIEW:
                  table->field[3]->store(STRING_WITH_LEN("VIEW"),
                                         system_charset_info);
                  break;
                default:
                  DBUG_ASSERT(0);
                }
              }
            }
            if (schema_table_store_record(thd, table))
              goto err;
          }
          else
          {
            int res;
            /*
              Set the parent lex of 'sel' because it is needed by
              sel.init_query() which is called inside make_table_list.
            */
            sel.parent_lex= lex;
            if (make_table_list(thd, &sel, base_name, file_name))
              goto err;
            TABLE_LIST *show_table_list= (TABLE_LIST*) sel.table_list.first;
            lex->all_selects_list= &sel;
            lex->derived_tables= 0;
            lex->sql_command= SQLCOM_SHOW_FIELDS;
            res= open_normal_and_derived_tables(thd, show_table_list,
                                                MYSQL_LOCK_IGNORE_FLUSH);
            lex->sql_command= save_sql_command;
            /*
              We should use show_table_list->alias instead of 
              show_table_list->table_name because table_name
              could be changed during opening of I_S tables. It's safe
              to use alias because alias contains original table name 
              in this case.
            */
            res= schema_table->process_table(thd, show_table_list, table,
                                             res, orig_base_name,
                                             show_table_list->alias);
            close_tables_for_reopen(thd, &show_table_list);
            DBUG_ASSERT(!lex->query_tables_own_last);
            if (res)
              goto err;
          }
        }
      }
      /*
        If we have information schema its always the first table and only
        the first table. Reset for other tables.
      */
      with_i_schema= 0;
    }
  }

  error= 0;
err:
  thd->restore_backup_open_tables_state(&open_tables_state_backup);
  lex->restore_backup_query_tables_list(&query_tables_list_backup);
  lex->derived_tables= derived_tables;
  lex->all_selects_list= old_all_select_lex;
  lex->view_prepare_mode= save_view_prepare_mode;
  lex->sql_command= save_sql_command;
  DBUG_RETURN(error);
}


bool store_schema_shemata(THD* thd, TABLE *table, const char *db_name,
                          CHARSET_INFO *cs)
{
  restore_record(table, s->default_values);
  table->field[1]->store(db_name, strlen(db_name), system_charset_info);
  table->field[2]->store(cs->csname, strlen(cs->csname), system_charset_info);
  table->field[3]->store(cs->name, strlen(cs->name), system_charset_info);
  return schema_table_store_record(thd, table);
}


int fill_schema_shemata(THD *thd, TABLE_LIST *tables, COND *cond)
{
  /*
    TODO: fill_schema_shemata() is called when new client is connected.
    Returning error status in this case leads to client hangup.
  */

  INDEX_FIELD_VALUES idx_field_vals;
  List<char> files;
  char *file_name;
  bool with_i_schema;
  HA_CREATE_INFO create;
  TABLE *table= tables->table;
#ifndef NO_EMBEDDED_ACCESS_CHECKS
  Security_context *sctx= thd->security_ctx;
#endif
  DBUG_ENTER("fill_schema_shemata");

  if (make_db_list(thd, &files, &idx_field_vals,
                   &with_i_schema, 1))
    DBUG_RETURN(1);

  List_iterator_fast<char> it(files);
  while ((file_name=it++))
  {
    if (with_i_schema)       // information schema name is always first in list
    {
      if (store_schema_shemata(thd, table, file_name,
                               system_charset_info))
        DBUG_RETURN(1);
      with_i_schema= 0;
      continue;
    }
#ifndef NO_EMBEDDED_ACCESS_CHECKS
    if (sctx->master_access & (DB_ACLS | SHOW_DB_ACL) ||
	acl_get(sctx->host, sctx->ip, sctx->priv_user, file_name,0) ||
	(grant_option && !check_grant_db(thd, file_name)))
#endif
    {
      load_db_opt_by_name(thd, file_name, &create);

      if (store_schema_shemata(thd, table, file_name,
                               create.default_table_charset))
        DBUG_RETURN(1);
    }
  }
  DBUG_RETURN(0);
}


static int get_schema_tables_record(THD *thd, struct st_table_list *tables,
				    TABLE *table, bool res,
				    const char *base_name,
				    const char *file_name)
{
  const char *tmp_buff;
  TIME time;
  CHARSET_INFO *cs= system_charset_info;
  DBUG_ENTER("get_schema_tables_record");

  restore_record(table, s->default_values);
  table->field[1]->store(base_name, strlen(base_name), cs);
  table->field[2]->store(file_name, strlen(file_name), cs);
  if (res)
  {
    /*
      there was errors during opening tables
    */
    const char *error= thd->net.last_error;
    if (tables->view)
      table->field[3]->store(STRING_WITH_LEN("VIEW"), cs);
    else if (tables->schema_table)
      table->field[3]->store(STRING_WITH_LEN("SYSTEM VIEW"), cs);
    else
      table->field[3]->store(STRING_WITH_LEN("BASE TABLE"), cs);
    table->field[20]->store(error, strlen(error), cs);
    thd->clear_error();
  }
  else if (tables->view)
  {
    table->field[3]->store(STRING_WITH_LEN("VIEW"), cs);
    table->field[20]->store(STRING_WITH_LEN("VIEW"), cs);
  }
  else
  {
    TABLE *show_table= tables->table;
    TABLE_SHARE *share= show_table->s;
    handler *file= show_table->file;

    file->info(HA_STATUS_VARIABLE | HA_STATUS_TIME | HA_STATUS_AUTO |
               HA_STATUS_NO_LOCK);
    if (share->tmp_table == SYSTEM_TMP_TABLE)
      table->field[3]->store(STRING_WITH_LEN("SYSTEM VIEW"), cs);
    else if (share->tmp_table)
      table->field[3]->store(STRING_WITH_LEN("LOCAL TEMPORARY"), cs);
    else
      table->field[3]->store(STRING_WITH_LEN("BASE TABLE"), cs);

    for (int i= 4; i < 20; i++)
    {
      if (i == 7 || (i > 12 && i < 17) || i == 18)
        continue;
      table->field[i]->set_notnull();
    }
    tmp_buff= file->table_type();
    table->field[4]->store(tmp_buff, strlen(tmp_buff), cs);
    table->field[5]->store((longlong) share->frm_version, TRUE);
    enum row_type row_type = file->get_row_type();
    switch (row_type) {
    case ROW_TYPE_NOT_USED:
    case ROW_TYPE_DEFAULT:
      tmp_buff= ((share->db_options_in_use &
		  HA_OPTION_COMPRESS_RECORD) ? "Compressed" :
		 (share->db_options_in_use & HA_OPTION_PACK_RECORD) ?
		 "Dynamic" : "Fixed");
      break;
    case ROW_TYPE_FIXED:
      tmp_buff= "Fixed";
      break;
    case ROW_TYPE_DYNAMIC:
      tmp_buff= "Dynamic";
      break;
    case ROW_TYPE_COMPRESSED:
      tmp_buff= "Compressed";
      break;
    case ROW_TYPE_REDUNDANT:
      tmp_buff= "Redundant";
      break;
    case ROW_TYPE_COMPACT:
      tmp_buff= "Compact";
      break;
    case ROW_TYPE_PAGES:
      tmp_buff= "Paged";
      break;
    }
    table->field[6]->store(tmp_buff, strlen(tmp_buff), cs);
    if (!tables->schema_table)
    {
      table->field[7]->store((longlong) file->stats.records, TRUE);
      table->field[7]->set_notnull();
    }
    table->field[8]->store((longlong) file->stats.mean_rec_length, TRUE);
    table->field[9]->store((longlong) file->stats.data_file_length, TRUE);
    if (file->stats.max_data_file_length)
    {
      table->field[10]->store((longlong) file->stats.max_data_file_length,
                              TRUE);
    }
    table->field[11]->store((longlong) file->stats.index_file_length, TRUE);
    table->field[12]->store((longlong) file->stats.delete_length, TRUE);
    if (show_table->found_next_number_field)
    {
      table->field[13]->store((longlong) file->stats.auto_increment_value,
                              TRUE);
      table->field[13]->set_notnull();
    }
    if (file->stats.create_time)
    {
      thd->variables.time_zone->gmt_sec_to_TIME(&time,
<<<<<<< HEAD
                                                (my_time_t) file->stats.create_time);
=======
                                                (my_time_t) file->create_time);
>>>>>>> 8c5be6a2
      table->field[14]->store_time(&time, MYSQL_TIMESTAMP_DATETIME);
      table->field[14]->set_notnull();
    }
    if (file->stats.update_time)
    {
      thd->variables.time_zone->gmt_sec_to_TIME(&time,
<<<<<<< HEAD
                                                (my_time_t) file->stats.update_time);
=======
                                                (my_time_t) file->update_time);
>>>>>>> 8c5be6a2
      table->field[15]->store_time(&time, MYSQL_TIMESTAMP_DATETIME);
      table->field[15]->set_notnull();
    }
    if (file->stats.check_time)
    {
      thd->variables.time_zone->gmt_sec_to_TIME(&time,
<<<<<<< HEAD
                                                (my_time_t) file->stats.check_time);
=======
                                                (my_time_t) file->check_time);
>>>>>>> 8c5be6a2
      table->field[16]->store_time(&time, MYSQL_TIMESTAMP_DATETIME);
      table->field[16]->set_notnull();
    }
    tmp_buff= (share->table_charset ?
               share->table_charset->name : "default");
    table->field[17]->store(tmp_buff, strlen(tmp_buff), cs);
    if (file->ha_table_flags() & (ulong) HA_HAS_CHECKSUM)
    {
      table->field[18]->store((longlong) file->checksum(), TRUE);
      table->field[18]->set_notnull();
    }

    char option_buff[350],*ptr;
    ptr=option_buff;
    if (share->min_rows)
    {
      ptr=strmov(ptr," min_rows=");
      ptr=longlong10_to_str(share->min_rows,ptr,10);
    }
    if (share->max_rows)
    {
      ptr=strmov(ptr," max_rows=");
      ptr=longlong10_to_str(share->max_rows,ptr,10);
    }
    if (share->avg_row_length)
    {
      ptr=strmov(ptr," avg_row_length=");
      ptr=longlong10_to_str(share->avg_row_length,ptr,10);
    }
    if (share->db_create_options & HA_OPTION_PACK_KEYS)
      ptr=strmov(ptr," pack_keys=1");
    if (share->db_create_options & HA_OPTION_NO_PACK_KEYS)
      ptr=strmov(ptr," pack_keys=0");
    if (share->db_create_options & HA_OPTION_CHECKSUM)
      ptr=strmov(ptr," checksum=1");
    if (share->db_create_options & HA_OPTION_DELAY_KEY_WRITE)
      ptr=strmov(ptr," delay_key_write=1");
    if (share->row_type != ROW_TYPE_DEFAULT)
      ptr=strxmov(ptr, " row_format=", 
                  ha_row_type[(uint) share->row_type],
                  NullS);
#ifdef WITH_PARTITION_STORAGE_ENGINE
    if (show_table->s->db_type == partition_hton && 
        show_table->part_info != NULL && 
        show_table->part_info->no_parts > 0)
      ptr= strmov(ptr, " partitioned");
#endif
    table->field[19]->store(option_buff+1,
                            (ptr == option_buff ? 0 : 
                             (uint) (ptr-option_buff)-1), cs);
    {
      char *comment;
      comment= show_table->file->update_table_comment(share->comment.str);
      if (comment)
      {
        table->field[20]->store(comment,
                                (comment == share->comment.str ?
                                 share->comment.length : 
                                 strlen(comment)), cs);
        if (comment != share->comment.str)
          my_free(comment, MYF(0));
      }
    }
  }
  DBUG_RETURN(schema_table_store_record(thd, table));
}


static int get_schema_column_record(THD *thd, struct st_table_list *tables,
				    TABLE *table, bool res,
				    const char *base_name,
				    const char *file_name)
{
  LEX *lex= thd->lex;
  const char *wild= lex->wild ? lex->wild->ptr() : NullS;
  CHARSET_INFO *cs= system_charset_info;
  TABLE *show_table;
  handler *file;
  Field **ptr,*field;
  int count;
  uint base_name_length, file_name_length;
  DBUG_ENTER("get_schema_column_record");

  if (res)
  {
    if (lex->sql_command != SQLCOM_SHOW_FIELDS)
    {
      /*
        I.e. we are in SELECT FROM INFORMATION_SCHEMA.COLUMS
        rather than in SHOW COLUMNS
      */ 
      push_warning(thd, MYSQL_ERROR::WARN_LEVEL_WARN,
                   thd->net.last_errno, thd->net.last_error);
      thd->clear_error();
      res= 0;
    }
    DBUG_RETURN(res);
  }

  show_table= tables->table;
  file= show_table->file;
  count= 0;
  file->info(HA_STATUS_VARIABLE | HA_STATUS_NO_LOCK);
  restore_record(show_table, s->default_values);
  base_name_length= strlen(base_name);
  file_name_length= strlen(file_name);
  show_table->use_all_columns();               // Required for default

  for (ptr=show_table->field; (field= *ptr) ; ptr++)
  {
    const char *tmp_buff;
    byte *pos;
    bool is_blob;
    uint flags=field->flags;
    char tmp[MAX_FIELD_WIDTH];
    char tmp1[MAX_FIELD_WIDTH];
    String type(tmp,sizeof(tmp), system_charset_info);
    char *end;
    int decimals, field_length;

    if (wild && wild[0] &&
        wild_case_compare(system_charset_info, field->field_name,wild))
      continue;

    flags= field->flags;
    count++;
    /* Get default row, with all NULL fields set to NULL */
    restore_record(table, s->default_values);

#ifndef NO_EMBEDDED_ACCESS_CHECKS
    uint col_access;
    check_access(thd,SELECT_ACL | EXTRA_ACL, base_name,
                 &tables->grant.privilege, 0, 0, test(tables->schema_table));
    col_access= get_column_grant(thd, &tables->grant, 
                                 base_name, file_name,
                                 field->field_name) & COL_ACLS;
    if (lex->sql_command != SQLCOM_SHOW_FIELDS  &&
        !tables->schema_table && !col_access)
      continue;
    end= tmp;
    for (uint bitnr=0; col_access ; col_access>>=1,bitnr++)
    {
      if (col_access & 1)
      {
        *end++=',';
        end=strmov(end,grant_types.type_names[bitnr]);
      }
    }
    table->field[17]->store(tmp+1,end == tmp ? 0 : (uint) (end-tmp-1), cs);

#endif
    table->field[1]->store(base_name, base_name_length, cs);
    table->field[2]->store(file_name, file_name_length, cs);
    table->field[3]->store(field->field_name, strlen(field->field_name),
                           cs);
    table->field[4]->store((longlong) count, TRUE);
    field->sql_type(type);
    table->field[14]->store(type.ptr(), type.length(), cs);		
    tmp_buff= strchr(type.ptr(), '(');
    table->field[7]->store(type.ptr(),
                           (tmp_buff ? tmp_buff - type.ptr() :
                            type.length()), cs);
    if (show_table->timestamp_field == field &&
        field->unireg_check != Field::TIMESTAMP_UN_FIELD)
    {
      table->field[5]->store(STRING_WITH_LEN("CURRENT_TIMESTAMP"), cs);
      table->field[5]->set_notnull();
    }
    else if (field->unireg_check != Field::NEXT_NUMBER &&
             !field->is_null() &&
             !(field->flags & NO_DEFAULT_VALUE_FLAG))
    {
      String def(tmp1,sizeof(tmp1), cs);
      type.set(tmp, sizeof(tmp), field->charset());
      field->val_str(&type);
      uint dummy_errors;
      def.copy(type.ptr(), type.length(), type.charset(), cs, &dummy_errors);
      table->field[5]->store(def.ptr(), def.length(), def.charset());
      table->field[5]->set_notnull();
    }
    else if (field->unireg_check == Field::NEXT_NUMBER ||
             lex->sql_command != SQLCOM_SHOW_FIELDS ||
             field->maybe_null())
      table->field[5]->set_null();                // Null as default
    else
    {
      table->field[5]->store("",0, cs);
      table->field[5]->set_notnull();
    }
    pos=(byte*) ((flags & NOT_NULL_FLAG) ?  "NO" : "YES");
    table->field[6]->store((const char*) pos,
                           strlen((const char*) pos), cs);
    is_blob= (field->type() == MYSQL_TYPE_BLOB);
    if (field->has_charset() || is_blob ||
        field->real_type() == MYSQL_TYPE_VARCHAR ||  // For varbinary type
        field->real_type() == MYSQL_TYPE_STRING)     // For binary type
    {
      uint32 octet_max_length= field->max_display_length();
      if (is_blob && octet_max_length != (uint32) 4294967295U)
        octet_max_length /= field->charset()->mbmaxlen;
      longlong char_max_len= is_blob ? 
        (longlong) octet_max_length / field->charset()->mbminlen :
        (longlong) octet_max_length / field->charset()->mbmaxlen;
      table->field[8]->store(char_max_len, TRUE);
      table->field[8]->set_notnull();
      table->field[9]->store((longlong) octet_max_length, TRUE);
      table->field[9]->set_notnull();
    }

    /*
      Calculate field_length and decimals.
      They are set to -1 if they should not be set (we should return NULL)
    */

    decimals= field->decimals();
    switch (field->type()) {
    case MYSQL_TYPE_NEWDECIMAL:
      field_length= ((Field_new_decimal*) field)->precision;
      break;
    case MYSQL_TYPE_DECIMAL:
      field_length= field->field_length - (decimals  ? 2 : 1);
      break;
<<<<<<< HEAD
    case MYSQL_TYPE_TINY:
    case MYSQL_TYPE_SHORT:
    case MYSQL_TYPE_LONG:
    case MYSQL_TYPE_LONGLONG:
    case MYSQL_TYPE_INT24:
      field_length= field->max_display_length() - 1;
      break;
    case MYSQL_TYPE_BIT:
=======
    case FIELD_TYPE_TINY:
    case FIELD_TYPE_SHORT:
    case FIELD_TYPE_LONG:
    case FIELD_TYPE_LONGLONG:
    case FIELD_TYPE_INT24:
      field_length= field->max_display_length() - 1;
      break;
    case FIELD_TYPE_BIT:
>>>>>>> 8c5be6a2
      field_length= field->max_display_length();
      decimals= -1;                             // return NULL
      break;
    case MYSQL_TYPE_FLOAT:  
    case MYSQL_TYPE_DOUBLE:
      field_length= field->field_length;
      if (decimals == NOT_FIXED_DEC)
        decimals= -1;                           // return NULL
    break;
    default:
      field_length= decimals= -1;
      break;
    }

    if (field_length >= 0)
    {
      table->field[10]->store((longlong) field_length, TRUE);
      table->field[10]->set_notnull();
    }
    if (decimals >= 0)
    {
      table->field[11]->store((longlong) decimals, TRUE);
      table->field[11]->set_notnull();
    }

    if (field->has_charset())
    {
      pos=(byte*) field->charset()->csname;
      table->field[12]->store((const char*) pos,
                              strlen((const char*) pos), cs);
      table->field[12]->set_notnull();
      pos=(byte*) field->charset()->name;
      table->field[13]->store((const char*) pos,
                              strlen((const char*) pos), cs);
      table->field[13]->set_notnull();
    }
    pos=(byte*) ((field->flags & PRI_KEY_FLAG) ? "PRI" :
                 (field->flags & UNIQUE_KEY_FLAG) ? "UNI" :
                 (field->flags & MULTIPLE_KEY_FLAG) ? "MUL":"");
    table->field[15]->store((const char*) pos,
                            strlen((const char*) pos), cs);

    end= tmp;
    if (field->unireg_check == Field::NEXT_NUMBER)
      end=strmov(tmp,"auto_increment");
    table->field[16]->store(tmp, (uint) (end-tmp), cs);

    table->field[18]->store(field->comment.str, field->comment.length, cs);
    if (schema_table_store_record(thd, table))
      DBUG_RETURN(1);
  }
  DBUG_RETURN(0);
}



int fill_schema_charsets(THD *thd, TABLE_LIST *tables, COND *cond)
{
  CHARSET_INFO **cs;
  const char *wild= thd->lex->wild ? thd->lex->wild->ptr() : NullS;
  TABLE *table= tables->table;
  CHARSET_INFO *scs= system_charset_info;

  for (cs= all_charsets ; cs < all_charsets+255 ; cs++)
  {
    CHARSET_INFO *tmp_cs= cs[0];
    if (tmp_cs && (tmp_cs->state & MY_CS_PRIMARY) && 
        (tmp_cs->state & MY_CS_AVAILABLE) &&
        !(tmp_cs->state & MY_CS_HIDDEN) &&
        !(wild && wild[0] &&
	  wild_case_compare(scs, tmp_cs->csname,wild)))
    {
      const char *comment;
      restore_record(table, s->default_values);
      table->field[0]->store(tmp_cs->csname, strlen(tmp_cs->csname), scs);
      table->field[1]->store(tmp_cs->name, strlen(tmp_cs->name), scs);
      comment= tmp_cs->comment ? tmp_cs->comment : "";
      table->field[2]->store(comment, strlen(comment), scs);
      table->field[3]->store((longlong) tmp_cs->mbmaxlen, TRUE);
      if (schema_table_store_record(thd, table))
        return 1;
    }
  }
  return 0;
}


static my_bool iter_schema_engines(THD *thd, st_plugin_int *plugin,
                                   void *ptable)
{
  TABLE *table= (TABLE *) ptable;
  handlerton *hton= (handlerton *)plugin->data;
  const char *wild= thd->lex->wild ? thd->lex->wild->ptr() : NullS;
  CHARSET_INFO *scs= system_charset_info;
  DBUG_ENTER("iter_schema_engines");

  if (!(hton->flags & HTON_HIDDEN))
  {
    if (!(wild && wild[0] &&
          wild_case_compare(scs, plugin->name.str,wild)))
    {
      LEX_STRING state[2]= {{ C_STRING_WITH_LEN("ENABLED") },
                            { C_STRING_WITH_LEN("DISABLED") }};
      LEX_STRING yesno[2]= {{ C_STRING_WITH_LEN("NO") },
                            { C_STRING_WITH_LEN("YES") }};
      LEX_STRING *tmp;
      restore_record(table, s->default_values);

      table->field[0]->store(plugin->name.str, plugin->name.length, scs);
      tmp= &state[test(hton->state)];
      table->field[1]->store(tmp->str, tmp->length, scs);
      table->field[2]->store(plugin->plugin->descr,
                             strlen(plugin->plugin->descr), scs);
      tmp= &yesno[test(hton->commit)];
      table->field[3]->store(tmp->str, tmp->length, scs);
      tmp= &yesno[test(hton->prepare)];
      table->field[4]->store(tmp->str, tmp->length, scs);
      tmp= &yesno[test(hton->savepoint_set)];
      table->field[5]->store(tmp->str, tmp->length, scs);

      if (schema_table_store_record(thd, table))
        DBUG_RETURN(1);
    }
  }
  DBUG_RETURN(0);
}


int fill_schema_engines(THD *thd, TABLE_LIST *tables, COND *cond)
{
  return plugin_foreach(thd, iter_schema_engines,
                        MYSQL_STORAGE_ENGINE_PLUGIN, tables->table);
}


int fill_schema_collation(THD *thd, TABLE_LIST *tables, COND *cond)
{
  CHARSET_INFO **cs;
  const char *wild= thd->lex->wild ? thd->lex->wild->ptr() : NullS;
  TABLE *table= tables->table;
  CHARSET_INFO *scs= system_charset_info;
  for (cs= all_charsets ; cs < all_charsets+255 ; cs++ )
  {
    CHARSET_INFO **cl;
    CHARSET_INFO *tmp_cs= cs[0];
    if (!tmp_cs || !(tmp_cs->state & MY_CS_AVAILABLE) ||
         (tmp_cs->state & MY_CS_HIDDEN) ||
        !(tmp_cs->state & MY_CS_PRIMARY))
      continue;
    for (cl= all_charsets; cl < all_charsets+255 ;cl ++)
    {
      CHARSET_INFO *tmp_cl= cl[0];
      if (!tmp_cl || !(tmp_cl->state & MY_CS_AVAILABLE) || 
          !my_charset_same(tmp_cs, tmp_cl))
	continue;
      if (!(wild && wild[0] &&
	  wild_case_compare(scs, tmp_cl->name,wild)))
      {
	const char *tmp_buff;
	restore_record(table, s->default_values);
	table->field[0]->store(tmp_cl->name, strlen(tmp_cl->name), scs);
        table->field[1]->store(tmp_cl->csname , strlen(tmp_cl->csname), scs);
        table->field[2]->store((longlong) tmp_cl->number, TRUE);
        tmp_buff= (tmp_cl->state & MY_CS_PRIMARY) ? "Yes" : "";
	table->field[3]->store(tmp_buff, strlen(tmp_buff), scs);
        tmp_buff= (tmp_cl->state & MY_CS_COMPILED)? "Yes" : "";
	table->field[4]->store(tmp_buff, strlen(tmp_buff), scs);
        table->field[5]->store((longlong) tmp_cl->strxfrm_multiply, TRUE);
        if (schema_table_store_record(thd, table))
          return 1;
      }
    }
  }
  return 0;
}


int fill_schema_coll_charset_app(THD *thd, TABLE_LIST *tables, COND *cond)
{
  CHARSET_INFO **cs;
  TABLE *table= tables->table;
  CHARSET_INFO *scs= system_charset_info;
  for (cs= all_charsets ; cs < all_charsets+255 ; cs++ )
  {
    CHARSET_INFO **cl;
    CHARSET_INFO *tmp_cs= cs[0];
    if (!tmp_cs || !(tmp_cs->state & MY_CS_AVAILABLE) || 
        !(tmp_cs->state & MY_CS_PRIMARY))
      continue;
    for (cl= all_charsets; cl < all_charsets+255 ;cl ++)
    {
      CHARSET_INFO *tmp_cl= cl[0];
      if (!tmp_cl || !(tmp_cl->state & MY_CS_AVAILABLE) || 
          !my_charset_same(tmp_cs,tmp_cl))
	continue;
      restore_record(table, s->default_values);
      table->field[0]->store(tmp_cl->name, strlen(tmp_cl->name), scs);
      table->field[1]->store(tmp_cl->csname , strlen(tmp_cl->csname), scs);
      if (schema_table_store_record(thd, table))
        return 1;
    }
  }
  return 0;
}


bool store_schema_proc(THD *thd, TABLE *table, TABLE *proc_table,
                       const char *wild, bool full_access, const char *sp_user)
{
  String tmp_string;
  String sp_db, sp_name, definer;
  TIME time;
  LEX *lex= thd->lex;
  CHARSET_INFO *cs= system_charset_info;
  get_field(thd->mem_root, proc_table->field[0], &sp_db);
  get_field(thd->mem_root, proc_table->field[1], &sp_name);
  get_field(thd->mem_root, proc_table->field[11], &definer);
  if (!full_access)
    full_access= !strcmp(sp_user, definer.ptr());
  if (!full_access && check_some_routine_access(thd, sp_db.ptr(),
                                                sp_name.ptr(),
                                                proc_table->field[2]->
                                                val_int() ==
                                                TYPE_ENUM_PROCEDURE))
    return 0;

  if (lex->sql_command == SQLCOM_SHOW_STATUS_PROC &&
      proc_table->field[2]->val_int() == TYPE_ENUM_PROCEDURE ||
      lex->sql_command == SQLCOM_SHOW_STATUS_FUNC &&
      proc_table->field[2]->val_int() == TYPE_ENUM_FUNCTION ||
      (sql_command_flags[lex->sql_command] & CF_STATUS_COMMAND) == 0)
  {
    restore_record(table, s->default_values);
    if (!wild || !wild[0] || !wild_compare(sp_name.ptr(), wild, 0))
    {
      int enum_idx= (int) proc_table->field[5]->val_int();
      table->field[3]->store(sp_name.ptr(), sp_name.length(), cs);
      get_field(thd->mem_root, proc_table->field[3], &tmp_string);
      table->field[0]->store(tmp_string.ptr(), tmp_string.length(), cs);
      table->field[2]->store(sp_db.ptr(), sp_db.length(), cs);
      get_field(thd->mem_root, proc_table->field[2], &tmp_string);
      table->field[4]->store(tmp_string.ptr(), tmp_string.length(), cs);
      if (proc_table->field[2]->val_int() == TYPE_ENUM_FUNCTION)
      {
        get_field(thd->mem_root, proc_table->field[9], &tmp_string);
        table->field[5]->store(tmp_string.ptr(), tmp_string.length(), cs);
        table->field[5]->set_notnull();
      }
      if (full_access)
      {
        get_field(thd->mem_root, proc_table->field[10], &tmp_string);
        table->field[7]->store(tmp_string.ptr(), tmp_string.length(), cs);
        table->field[7]->set_notnull();
      }
      table->field[6]->store(STRING_WITH_LEN("SQL"), cs);
      table->field[10]->store(STRING_WITH_LEN("SQL"), cs);
      get_field(thd->mem_root, proc_table->field[6], &tmp_string);
      table->field[11]->store(tmp_string.ptr(), tmp_string.length(), cs);
      table->field[12]->store(sp_data_access_name[enum_idx].str, 
                              sp_data_access_name[enum_idx].length , cs);
      get_field(thd->mem_root, proc_table->field[7], &tmp_string);
      table->field[14]->store(tmp_string.ptr(), tmp_string.length(), cs);
      bzero((char *)&time, sizeof(time));
      ((Field_timestamp *) proc_table->field[12])->get_time(&time);
      table->field[15]->store_time(&time, MYSQL_TIMESTAMP_DATETIME);
      bzero((char *)&time, sizeof(time));
      ((Field_timestamp *) proc_table->field[13])->get_time(&time);
      table->field[16]->store_time(&time, MYSQL_TIMESTAMP_DATETIME);
      get_field(thd->mem_root, proc_table->field[14], &tmp_string);
      table->field[17]->store(tmp_string.ptr(), tmp_string.length(), cs);
      get_field(thd->mem_root, proc_table->field[15], &tmp_string);
      table->field[18]->store(tmp_string.ptr(), tmp_string.length(), cs);
      table->field[19]->store(definer.ptr(), definer.length(), cs);
      return schema_table_store_record(thd, table);
    }
  }
  return 0;
}


int fill_schema_proc(THD *thd, TABLE_LIST *tables, COND *cond)
{
  TABLE *proc_table;
  TABLE_LIST proc_tables;
  const char *wild= thd->lex->wild ? thd->lex->wild->ptr() : NullS;
  int res= 0;
  TABLE *table= tables->table;
  bool full_access;
  char definer[USER_HOST_BUFF_SIZE];
  Open_tables_state open_tables_state_backup;
  DBUG_ENTER("fill_schema_proc");

  strxmov(definer, thd->security_ctx->priv_user, "@",
          thd->security_ctx->priv_host, NullS);
  /* We use this TABLE_LIST instance only for checking of privileges. */
  bzero((char*) &proc_tables,sizeof(proc_tables));
  proc_tables.db= (char*) "mysql";
  proc_tables.db_length= 5;
  proc_tables.table_name= proc_tables.alias= (char*) "proc";
  proc_tables.table_name_length= 4;
  proc_tables.lock_type= TL_READ;
  full_access= !check_table_access(thd, SELECT_ACL, &proc_tables, 1);
  if (!(proc_table= open_proc_table_for_read(thd, &open_tables_state_backup)))
  {
    DBUG_RETURN(1);
  }
  proc_table->file->ha_index_init(0, 1);
  if ((res= proc_table->file->index_first(proc_table->record[0])))
  {
    res= (res == HA_ERR_END_OF_FILE) ? 0 : 1;
    goto err;
  }
  if (store_schema_proc(thd, table, proc_table, wild, full_access, definer))
  {
    res= 1;
    goto err;
  }
  while (!proc_table->file->index_next(proc_table->record[0]))
  {
    if (store_schema_proc(thd, table, proc_table, wild, full_access, definer))
    {
      res= 1;
      goto err;
    }
  }

err:
  proc_table->file->ha_index_end();
  close_system_tables(thd, &open_tables_state_backup);
  DBUG_RETURN(res);
}


static int get_schema_stat_record(THD *thd, struct st_table_list *tables,
				  TABLE *table, bool res,
				  const char *base_name,
				  const char *file_name)
{
  CHARSET_INFO *cs= system_charset_info;
  DBUG_ENTER("get_schema_stat_record");
  if (res)
  {
    if (thd->lex->sql_command != SQLCOM_SHOW_KEYS)
    {
      /*
        I.e. we are in SELECT FROM INFORMATION_SCHEMA.STATISTICS
        rather than in SHOW KEYS
      */
      if (!tables->view)
        push_warning(thd, MYSQL_ERROR::WARN_LEVEL_WARN,
                     thd->net.last_errno, thd->net.last_error);
      thd->clear_error();
      res= 0;
    }
    DBUG_RETURN(res);
  }
  else if (!tables->view)
  {
    TABLE *show_table= tables->table;
    KEY *key_info=show_table->key_info;
    show_table->file->info(HA_STATUS_VARIABLE |
                           HA_STATUS_NO_LOCK |
                           HA_STATUS_TIME);
    for (uint i=0 ; i < show_table->s->keys ; i++,key_info++)
    {
      KEY_PART_INFO *key_part= key_info->key_part;
      const char *str;
      for (uint j=0 ; j < key_info->key_parts ; j++,key_part++)
      {
        restore_record(table, s->default_values);
        table->field[1]->store(base_name, strlen(base_name), cs);
        table->field[2]->store(file_name, strlen(file_name), cs);
        table->field[3]->store((longlong) ((key_info->flags &
                                            HA_NOSAME) ? 0 : 1), TRUE);
        table->field[4]->store(base_name, strlen(base_name), cs);
        table->field[5]->store(key_info->name, strlen(key_info->name), cs);
        table->field[6]->store((longlong) (j+1), TRUE);
        str=(key_part->field ? key_part->field->field_name :
             "?unknown field?");
        table->field[7]->store(str, strlen(str), cs);
        if (show_table->file->index_flags(i, j, 0) & HA_READ_ORDER)
        {
          table->field[8]->store(((key_part->key_part_flag &
                                   HA_REVERSE_SORT) ?
                                  "D" : "A"), 1, cs);
          table->field[8]->set_notnull();
        }
        KEY *key=show_table->key_info+i;
        if (key->rec_per_key[j])
        {
          ha_rows records=(show_table->file->stats.records /
                           key->rec_per_key[j]);
          table->field[9]->store((longlong) records, TRUE);
          table->field[9]->set_notnull();
        }
        if (!(key_info->flags & HA_FULLTEXT) &&
            (key_part->field &&
             key_part->length !=
             show_table->field[key_part->fieldnr-1]->key_length()))
        {
          table->field[10]->store((longlong) key_part->length /
                                  key_part->field->charset()->mbmaxlen, TRUE);
          table->field[10]->set_notnull();
        }
        uint flags= key_part->field ? key_part->field->flags : 0;
        const char *pos=(char*) ((flags & NOT_NULL_FLAG) ? "" : "YES");
        table->field[12]->store(pos, strlen(pos), cs);
        pos= show_table->file->index_type(i);
        table->field[13]->store(pos, strlen(pos), cs);
        if (!show_table->s->keys_in_use.is_set(i))
          table->field[14]->store(STRING_WITH_LEN("disabled"), cs);
        else
          table->field[14]->store("", 0, cs);
        table->field[14]->set_notnull();
        if (schema_table_store_record(thd, table))
          DBUG_RETURN(1);
      }
    }
  }
  DBUG_RETURN(res);
}


static int get_schema_views_record(THD *thd, struct st_table_list *tables,
				   TABLE *table, bool res,
				   const char *base_name,
				   const char *file_name)
{
  CHARSET_INFO *cs= system_charset_info;
  DBUG_ENTER("get_schema_views_record");
  char definer[USER_HOST_BUFF_SIZE];
  uint definer_len;

  if (tables->view)
  {
    Security_context *sctx= thd->security_ctx;
    if (!tables->allowed_show)
    {
      if (!my_strcasecmp(system_charset_info, tables->definer.user.str,
                         sctx->priv_user) &&
          !my_strcasecmp(system_charset_info, tables->definer.host.str,
                         sctx->priv_host))
        tables->allowed_show= TRUE;
    }
    restore_record(table, s->default_values);
    table->field[1]->store(tables->view_db.str, tables->view_db.length, cs);
    table->field[2]->store(tables->view_name.str, tables->view_name.length, cs);
    if (tables->allowed_show)
    {
      char buff[2048];
      String qwe_str(buff, sizeof(buff), cs);
      qwe_str.length(0);
      qwe_str.append(STRING_WITH_LEN("/* "));
      append_algorithm(tables, &qwe_str);
      qwe_str.append(STRING_WITH_LEN("*/ "));
      qwe_str.append(tables->query.str, tables->query.length);
      table->field[3]->store(qwe_str.ptr(), qwe_str.length(), cs);
    }

    if (tables->with_check != VIEW_CHECK_NONE)
    {
      if (tables->with_check == VIEW_CHECK_LOCAL)
        table->field[4]->store(STRING_WITH_LEN("LOCAL"), cs);
      else
        table->field[4]->store(STRING_WITH_LEN("CASCADED"), cs);
    }
    else
      table->field[4]->store(STRING_WITH_LEN("NONE"), cs);

    if (tables->updatable_view)
      table->field[5]->store(STRING_WITH_LEN("YES"), cs);
    else
      table->field[5]->store(STRING_WITH_LEN("NO"), cs);
    definer_len= (strxmov(definer, tables->definer.user.str, "@",
                          tables->definer.host.str, NullS) - definer);
    table->field[6]->store(definer, definer_len, cs);
    if (tables->view_suid)
      table->field[7]->store(STRING_WITH_LEN("DEFINER"), cs);
    else
      table->field[7]->store(STRING_WITH_LEN("INVOKER"), cs);
    if (schema_table_store_record(thd, table))
      DBUG_RETURN(1);
    if (res)
      push_warning(thd, MYSQL_ERROR::WARN_LEVEL_WARN, 
                   thd->net.last_errno, thd->net.last_error);
  }
  if (res) 
    thd->clear_error();
  DBUG_RETURN(0);
}


bool store_constraints(THD *thd, TABLE *table, const char *db,
                       const char *tname, const char *key_name,
                       uint key_len, const char *con_type, uint con_len)
{
  CHARSET_INFO *cs= system_charset_info;
  restore_record(table, s->default_values);
  table->field[1]->store(db, strlen(db), cs);
  table->field[2]->store(key_name, key_len, cs);
  table->field[3]->store(db, strlen(db), cs);
  table->field[4]->store(tname, strlen(tname), cs);
  table->field[5]->store(con_type, con_len, cs);
  return schema_table_store_record(thd, table);
}


static int get_schema_constraints_record(THD *thd, struct st_table_list *tables,
					 TABLE *table, bool res,
					 const char *base_name,
					 const char *file_name)
{
  DBUG_ENTER("get_schema_constraints_record");
  if (res)
  {
    if (!tables->view)
      push_warning(thd, MYSQL_ERROR::WARN_LEVEL_WARN,
                   thd->net.last_errno, thd->net.last_error);
    thd->clear_error();
    DBUG_RETURN(0);
  }
  else if (!tables->view)
  {
    List<FOREIGN_KEY_INFO> f_key_list;
    TABLE *show_table= tables->table;
    KEY *key_info=show_table->key_info;
    uint primary_key= show_table->s->primary_key;
    show_table->file->info(HA_STATUS_VARIABLE | 
                           HA_STATUS_NO_LOCK |
                           HA_STATUS_TIME);
    for (uint i=0 ; i < show_table->s->keys ; i++, key_info++)
    {
      if (i != primary_key && !(key_info->flags & HA_NOSAME))
        continue;

      if (i == primary_key && !strcmp(key_info->name, primary_key_name))
      {
        if (store_constraints(thd, table, base_name, file_name, key_info->name,
                              strlen(key_info->name),
                              STRING_WITH_LEN("PRIMARY KEY")))
          DBUG_RETURN(1);
      }
      else if (key_info->flags & HA_NOSAME)
      {
        if (store_constraints(thd, table, base_name, file_name, key_info->name,
                              strlen(key_info->name),
                              STRING_WITH_LEN("UNIQUE")))
          DBUG_RETURN(1);
      }
    }

    show_table->file->get_foreign_key_list(thd, &f_key_list);
    FOREIGN_KEY_INFO *f_key_info;
    List_iterator_fast<FOREIGN_KEY_INFO> it(f_key_list);
    while ((f_key_info=it++))
    {
      if (store_constraints(thd, table, base_name, file_name, 
                            f_key_info->forein_id->str,
                            strlen(f_key_info->forein_id->str),
                            "FOREIGN KEY", 11))
        DBUG_RETURN(1);
    }
  }
  DBUG_RETURN(res);
}


static bool store_trigger(THD *thd, TABLE *table, const char *db,
                          const char *tname, LEX_STRING *trigger_name,
                          enum trg_event_type event,
                          enum trg_action_time_type timing,
                          LEX_STRING *trigger_stmt,
                          ulong sql_mode,
                          LEX_STRING *definer_buffer)
{
  CHARSET_INFO *cs= system_charset_info;
  byte *sql_mode_str;
  ulong sql_mode_len;

  restore_record(table, s->default_values);
  table->field[1]->store(db, strlen(db), cs);
  table->field[2]->store(trigger_name->str, trigger_name->length, cs);
  table->field[3]->store(trg_event_type_names[event].str,
                         trg_event_type_names[event].length, cs);
  table->field[5]->store(db, strlen(db), cs);
  table->field[6]->store(tname, strlen(tname), cs);
  table->field[9]->store(trigger_stmt->str, trigger_stmt->length, cs);
  table->field[10]->store(STRING_WITH_LEN("ROW"), cs);
  table->field[11]->store(trg_action_time_type_names[timing].str,
                          trg_action_time_type_names[timing].length, cs);
  table->field[14]->store(STRING_WITH_LEN("OLD"), cs);
  table->field[15]->store(STRING_WITH_LEN("NEW"), cs);

  sql_mode_str=
    sys_var_thd_sql_mode::symbolic_mode_representation(thd,
                                                       sql_mode,
                                                       &sql_mode_len);
  table->field[17]->store((const char*)sql_mode_str, sql_mode_len, cs);
  table->field[18]->store((const char *)definer_buffer->str, definer_buffer->length, cs);
  return schema_table_store_record(thd, table);
}


static int get_schema_triggers_record(THD *thd, struct st_table_list *tables,
				      TABLE *table, bool res,
				      const char *base_name,
				      const char *file_name)
{
  DBUG_ENTER("get_schema_triggers_record");
  /*
    res can be non zero value when processed table is a view or
    error happened during opening of processed table.
  */
  if (res)
  {
    if (!tables->view)
      push_warning(thd, MYSQL_ERROR::WARN_LEVEL_WARN,
                   thd->net.last_errno, thd->net.last_error);
    thd->clear_error();
    DBUG_RETURN(0);
  }
  if (!tables->view && tables->table->triggers)
  {
    Table_triggers_list *triggers= tables->table->triggers;
    int event, timing;
    for (event= 0; event < (int)TRG_EVENT_MAX; event++)
    {
      for (timing= 0; timing < (int)TRG_ACTION_MAX; timing++)
      {
        LEX_STRING trigger_name;
        LEX_STRING trigger_stmt;
        ulong sql_mode;
        char definer_holder[USER_HOST_BUFF_SIZE];
        LEX_STRING definer_buffer;
        definer_buffer.str= definer_holder;
        if (triggers->get_trigger_info(thd, (enum trg_event_type) event,
                                       (enum trg_action_time_type)timing,
                                       &trigger_name, &trigger_stmt,
                                       &sql_mode,
                                       &definer_buffer))
          continue;

        if (store_trigger(thd, table, base_name, file_name, &trigger_name,
                         (enum trg_event_type) event,
                         (enum trg_action_time_type) timing, &trigger_stmt,
                         sql_mode,
                         &definer_buffer))
          DBUG_RETURN(1);
      }
    }
  }
  DBUG_RETURN(0);
}


void store_key_column_usage(TABLE *table, const char*db, const char *tname,
                            const char *key_name, uint key_len, 
                            const char *con_type, uint con_len, longlong idx)
{
  CHARSET_INFO *cs= system_charset_info;
  table->field[1]->store(db, strlen(db), cs);
  table->field[2]->store(key_name, key_len, cs);
  table->field[4]->store(db, strlen(db), cs);
  table->field[5]->store(tname, strlen(tname), cs);
  table->field[6]->store(con_type, con_len, cs);
  table->field[7]->store((longlong) idx, TRUE);
}


static int get_schema_key_column_usage_record(THD *thd,
					      struct st_table_list *tables,
					      TABLE *table, bool res,
					      const char *base_name,
					      const char *file_name)
{
  DBUG_ENTER("get_schema_key_column_usage_record");
  if (res)
  {
    if (!tables->view)
      push_warning(thd, MYSQL_ERROR::WARN_LEVEL_WARN,
                   thd->net.last_errno, thd->net.last_error);
    thd->clear_error();
    DBUG_RETURN(0);
  }
  else if (!tables->view)
  {
    List<FOREIGN_KEY_INFO> f_key_list;
    TABLE *show_table= tables->table;
    KEY *key_info=show_table->key_info;
    uint primary_key= show_table->s->primary_key;
    show_table->file->info(HA_STATUS_VARIABLE | 
                           HA_STATUS_NO_LOCK |
                           HA_STATUS_TIME);
    for (uint i=0 ; i < show_table->s->keys ; i++, key_info++)
    {
      if (i != primary_key && !(key_info->flags & HA_NOSAME))
        continue;
      uint f_idx= 0;
      KEY_PART_INFO *key_part= key_info->key_part;
      for (uint j=0 ; j < key_info->key_parts ; j++,key_part++)
      {
        if (key_part->field)
        {
          f_idx++;
          restore_record(table, s->default_values);
          store_key_column_usage(table, base_name, file_name,
                                 key_info->name,
                                 strlen(key_info->name), 
                                 key_part->field->field_name, 
                                 strlen(key_part->field->field_name),
                                 (longlong) f_idx);
          if (schema_table_store_record(thd, table))
            DBUG_RETURN(1);
        }
      }
    }

    show_table->file->get_foreign_key_list(thd, &f_key_list);
    FOREIGN_KEY_INFO *f_key_info;
    List_iterator_fast<FOREIGN_KEY_INFO> fkey_it(f_key_list);
    while ((f_key_info= fkey_it++))
    {
      LEX_STRING *f_info;
      LEX_STRING *r_info;
      List_iterator_fast<LEX_STRING> it(f_key_info->foreign_fields),
        it1(f_key_info->referenced_fields);
      uint f_idx= 0;
      while ((f_info= it++))
      {
        r_info= it1++;
        f_idx++;
        restore_record(table, s->default_values);
        store_key_column_usage(table, base_name, file_name,
                               f_key_info->forein_id->str,
                               f_key_info->forein_id->length,
                               f_info->str, f_info->length,
                               (longlong) f_idx);
        table->field[8]->store((longlong) f_idx, TRUE);
        table->field[8]->set_notnull();
        table->field[9]->store(f_key_info->referenced_db->str,
                               f_key_info->referenced_db->length,
                               system_charset_info);
        table->field[9]->set_notnull();
        table->field[10]->store(f_key_info->referenced_table->str,
                                f_key_info->referenced_table->length, 
                                system_charset_info);
        table->field[10]->set_notnull();
        table->field[11]->store(r_info->str, r_info->length,
                                system_charset_info);
        table->field[11]->set_notnull();
        if (schema_table_store_record(thd, table))
          DBUG_RETURN(1);
      }
    }
  }
  DBUG_RETURN(res);
}


static void collect_partition_expr(List<char> &field_list, String *str)
{
  List_iterator<char> part_it(field_list);
  ulong no_fields= field_list.elements;
  const char *field_str;
  str->length(0);
  while ((field_str= part_it++))
  {
    str->append(field_str);
    if (--no_fields != 0)
      str->append(",");
  }
  return;
}


static void store_schema_partitions_record(THD *thd, TABLE *schema_table,
                                           TABLE *showing_table,
                                           partition_element *part_elem,
                                           handler *file, uint part_id)
{
  TABLE* table= schema_table;
  CHARSET_INFO *cs= system_charset_info;
  PARTITION_INFO stat_info;
  TIME time;
  file->get_dynamic_partition_info(&stat_info, part_id);
  table->field[12]->store((longlong) stat_info.records, TRUE);
  table->field[13]->store((longlong) stat_info.mean_rec_length, TRUE);
  table->field[14]->store((longlong) stat_info.data_file_length, TRUE);
  if (stat_info.max_data_file_length)
  {
    table->field[15]->store((longlong) stat_info.max_data_file_length, TRUE);
    table->field[15]->set_notnull();
  }
  table->field[16]->store((longlong) stat_info.index_file_length, TRUE);
  table->field[17]->store((longlong) stat_info.delete_length, TRUE);
  if (stat_info.create_time)
  {
    thd->variables.time_zone->gmt_sec_to_TIME(&time,
                                              (my_time_t)stat_info.create_time);
    table->field[18]->store_time(&time, MYSQL_TIMESTAMP_DATETIME);
    table->field[18]->set_notnull();
  }
  if (stat_info.update_time)
  {
    thd->variables.time_zone->gmt_sec_to_TIME(&time,
                                              (my_time_t)stat_info.update_time);
    table->field[19]->store_time(&time, MYSQL_TIMESTAMP_DATETIME);
    table->field[19]->set_notnull();
  }
  if (stat_info.check_time)
  {
    thd->variables.time_zone->gmt_sec_to_TIME(&time,
                                              (my_time_t)stat_info.check_time);
    table->field[20]->store_time(&time, MYSQL_TIMESTAMP_DATETIME);
    table->field[20]->set_notnull();
  }
  if (file->ha_table_flags() & (ulong) HA_HAS_CHECKSUM)
  {
    table->field[21]->store((longlong) stat_info.check_sum, TRUE);
    table->field[21]->set_notnull();
  }
  if (part_elem)
  {
    if (part_elem->part_comment)
      table->field[22]->store(part_elem->part_comment,
                              strlen(part_elem->part_comment), cs);
    else
      table->field[22]->store(STRING_WITH_LEN("default"), cs);
    if (part_elem->nodegroup_id != UNDEF_NODEGROUP)
      table->field[23]->store((longlong) part_elem->nodegroup_id, TRUE);
    else
      table->field[23]->store(STRING_WITH_LEN("default"), cs);

    table->field[24]->set_notnull();
    if (part_elem->tablespace_name)
      table->field[24]->store(part_elem->tablespace_name,
                              strlen(part_elem->tablespace_name), cs);
    else
    {
      char *ts= showing_table->file->get_tablespace_name(thd,0,0);
      if(ts)
      {
        table->field[24]->store(ts, strlen(ts), cs);
        my_free(ts, MYF(0));
      }
      else
        table->field[24]->set_null();
    }
  }
  return;
}


static int get_schema_partitions_record(THD *thd, struct st_table_list *tables,
                                        TABLE *table, bool res,
                                        const char *base_name,
                                        const char *file_name)
{
  CHARSET_INFO *cs= system_charset_info;
  char buff[61];
  String tmp_res(buff, sizeof(buff), cs);
  String tmp_str;
  TABLE *show_table= tables->table;
  handler *file;
#ifdef WITH_PARTITION_STORAGE_ENGINE
  partition_info *part_info;
#endif
  DBUG_ENTER("get_schema_partitions_record");

  if (res)
  {
    if (!tables->view)
      push_warning(thd, MYSQL_ERROR::WARN_LEVEL_WARN,
                   thd->net.last_errno, thd->net.last_error);
    thd->clear_error();
    DBUG_RETURN(0);
  }
  file= show_table->file;
#ifdef WITH_PARTITION_STORAGE_ENGINE
  part_info= show_table->part_info;
  if (part_info)
  {
    partition_element *part_elem;
    List_iterator<partition_element> part_it(part_info->partitions);
    uint part_pos= 0, part_id= 0;

    restore_record(table, s->default_values);
    table->field[1]->store(base_name, strlen(base_name), cs);
    table->field[2]->store(file_name, strlen(file_name), cs);


    /* Partition method*/
    switch (part_info->part_type) {
    case RANGE_PARTITION:
      table->field[7]->store(partition_keywords[PKW_RANGE].str,
                             partition_keywords[PKW_RANGE].length, cs);
      break;
    case LIST_PARTITION:
      table->field[7]->store(partition_keywords[PKW_LIST].str,
                             partition_keywords[PKW_LIST].length, cs);
      break;
    case HASH_PARTITION:
      tmp_res.length(0);
      if (part_info->linear_hash_ind)
        tmp_res.append(partition_keywords[PKW_LINEAR].str,
                       partition_keywords[PKW_LINEAR].length);
      if (part_info->list_of_part_fields)
        tmp_res.append(partition_keywords[PKW_KEY].str,
                       partition_keywords[PKW_KEY].length);
      else
        tmp_res.append(partition_keywords[PKW_HASH].str, 
                       partition_keywords[PKW_HASH].length);
      table->field[7]->store(tmp_res.ptr(), tmp_res.length(), cs);
      break;
    default:
      DBUG_ASSERT(0);
      current_thd->fatal_error();
      DBUG_RETURN(1);
    }
    table->field[7]->set_notnull();

    /* Partition expression */
    if (part_info->part_expr)
    {
      table->field[9]->store(part_info->part_func_string,
                             part_info->part_func_len, cs);
    }
    else if (part_info->list_of_part_fields)
    {
      collect_partition_expr(part_info->part_field_list, &tmp_str);
      table->field[9]->store(tmp_str.ptr(), tmp_str.length(), cs);
    }
    table->field[9]->set_notnull();

    if (part_info->is_sub_partitioned())
    {
      /* Subpartition method */
      tmp_res.length(0);
      if (part_info->linear_hash_ind)
        tmp_res.append(partition_keywords[PKW_LINEAR].str,
                       partition_keywords[PKW_LINEAR].length);
      if (part_info->list_of_subpart_fields)
        tmp_res.append(partition_keywords[PKW_KEY].str,
                       partition_keywords[PKW_KEY].length);
      else
        tmp_res.append(partition_keywords[PKW_HASH].str, 
                       partition_keywords[PKW_HASH].length);
      table->field[8]->store(tmp_res.ptr(), tmp_res.length(), cs);
      table->field[8]->set_notnull();

      /* Subpartition expression */
      if (part_info->subpart_expr)
      {
        table->field[10]->store(part_info->subpart_func_string,
                                part_info->subpart_func_len, cs);
      }
      else if (part_info->list_of_subpart_fields)
      {
        collect_partition_expr(part_info->subpart_field_list, &tmp_str);
        table->field[10]->store(tmp_str.ptr(), tmp_str.length(), cs);
      }
      table->field[10]->set_notnull();
    }

    while ((part_elem= part_it++))
    {
      table->field[3]->store(part_elem->partition_name,
                             strlen(part_elem->partition_name), cs);
      table->field[3]->set_notnull();
      /* PARTITION_ORDINAL_POSITION */
      table->field[5]->store((longlong) ++part_pos, TRUE);
      table->field[5]->set_notnull();

      /* Partition description */
      if (part_info->part_type == RANGE_PARTITION)
      {
        if (part_elem->range_value != LONGLONG_MAX)
          table->field[11]->store((longlong) part_elem->range_value, FALSE);
        else
          table->field[11]->store(partition_keywords[PKW_MAXVALUE].str,
                                 partition_keywords[PKW_MAXVALUE].length, cs);
        table->field[11]->set_notnull();
      }
      else if (part_info->part_type == LIST_PARTITION)
      {
        List_iterator<part_elem_value> list_val_it(part_elem->list_val_list);
        part_elem_value *list_value;
        uint no_items= part_elem->list_val_list.elements;
        tmp_str.length(0);
        tmp_res.length(0);
        if (part_elem->has_null_value)
        {
          tmp_str.append("NULL");
          if (no_items > 0)
            tmp_str.append(",");
        }
        while ((list_value= list_val_it++))
        {
          if (!list_value->unsigned_flag)
            tmp_res.set(list_value->value, cs);
          else
            tmp_res.set((ulonglong)list_value->value, cs);
          tmp_str.append(tmp_res);
          if (--no_items != 0)
            tmp_str.append(",");
        };
        table->field[11]->store(tmp_str.ptr(), tmp_str.length(), cs);
        table->field[11]->set_notnull();
      }

      if (part_elem->subpartitions.elements)
      {
        List_iterator<partition_element> sub_it(part_elem->subpartitions);
        partition_element *subpart_elem;
        uint subpart_pos= 0;

        while ((subpart_elem= sub_it++))
        {
          table->field[4]->store(subpart_elem->partition_name,
                                 strlen(subpart_elem->partition_name), cs);
          table->field[4]->set_notnull();
          /* SUBPARTITION_ORDINAL_POSITION */
          table->field[6]->store((longlong) ++subpart_pos, TRUE);
          table->field[6]->set_notnull();
          
          store_schema_partitions_record(thd, table, show_table, subpart_elem,
                                         file, part_id);
          part_id++;
          if(schema_table_store_record(thd, table))
            DBUG_RETURN(1);
        }
      }
      else
      {
        store_schema_partitions_record(thd, table, show_table, part_elem,
                                       file, part_id);
        part_id++;
        if(schema_table_store_record(thd, table))
          DBUG_RETURN(1);
      }
    }
    DBUG_RETURN(0);
  }
  else
#endif
  {
    store_schema_partitions_record(thd, table, show_table, 0, file, 0);
    if(schema_table_store_record(thd, table))
      DBUG_RETURN(1);
  }
  DBUG_RETURN(0);
}


#ifdef NOT_USED
static interval_type get_real_interval_type(interval_type i_type)
{
  switch (i_type) {
  case INTERVAL_YEAR:
    return INTERVAL_YEAR;

  case INTERVAL_QUARTER:
  case INTERVAL_YEAR_MONTH:
  case INTERVAL_MONTH:
    return INTERVAL_MONTH;

  case INTERVAL_WEEK:
  case INTERVAL_DAY:
    return INTERVAL_DAY;

  case INTERVAL_DAY_HOUR:
  case INTERVAL_HOUR:
    return INTERVAL_HOUR;

  case INTERVAL_DAY_MINUTE:
  case INTERVAL_HOUR_MINUTE:
  case INTERVAL_MINUTE:
    return INTERVAL_MINUTE;

  case INTERVAL_DAY_SECOND:
  case INTERVAL_HOUR_SECOND:
  case INTERVAL_MINUTE_SECOND:
  case INTERVAL_SECOND:
    return INTERVAL_SECOND;

  case INTERVAL_DAY_MICROSECOND:
  case INTERVAL_HOUR_MICROSECOND:
  case INTERVAL_MINUTE_MICROSECOND:
  case INTERVAL_SECOND_MICROSECOND:
  case INTERVAL_MICROSECOND:
    return INTERVAL_MICROSECOND;
  case INTERVAL_LAST:
    DBUG_ASSERT(0);
  }
  DBUG_ASSERT(0);
  return INTERVAL_SECOND;
}

#endif


/*
  Loads an event from mysql.event and copies it's data to a row of
  I_S.EVENTS

  Synopsis
    copy_event_to_schema_table()
      thd         Thread
      sch_table   The schema table (information_schema.event)
      event_table The event table to use for loading (mysql.event).

  Returns
    0  OK
    1  Error
*/

int
copy_event_to_schema_table(THD *thd, TABLE *sch_table, TABLE *event_table)
{
  const char *wild= thd->lex->wild ? thd->lex->wild->ptr() : NullS;
  CHARSET_INFO *scs= system_charset_info;
  TIME time;
  Event_timed et;    
  DBUG_ENTER("fill_events_copy_to_schema_tab");

  restore_record(sch_table, s->default_values);

  if (et.load_from_row(thd, event_table))
  {
    my_error(ER_CANNOT_LOAD_FROM_TABLE, MYF(0));
    DBUG_RETURN(1);
  }

  if (!(!wild || !wild[0] || !wild_compare(et.name.str, wild, 0)))
    DBUG_RETURN(0);

  /*
    Skip events in schemas one does not have access to. The check is
    optimized. It's guaranteed in case of SHOW EVENTS that the user
    has access.
  */
  if (thd->lex->sql_command != SQLCOM_SHOW_EVENTS &&
      check_access(thd, EVENT_ACL, et.dbname.str, 0, 0, 1,
                   is_schema_db(et.dbname.str)))
    DBUG_RETURN(0);

  /* ->field[0] is EVENT_CATALOG and is by default NULL */

  sch_table->field[ISE_EVENT_SCHEMA]->
                                store(et.dbname.str, et.dbname.length,scs);
  sch_table->field[ISE_EVENT_NAME]->
                                store(et.name.str, et.name.length, scs);
  sch_table->field[ISE_DEFINER]->
                                store(et.definer.str, et.definer.length, scs);
  const String *tz_name= et.time_zone->get_name();
  sch_table->field[ISE_TIME_ZONE]->
                                store(tz_name->ptr(), tz_name->length(), scs);
  sch_table->field[ISE_EVENT_BODY]->
                                store(STRING_WITH_LEN("SQL"), scs);
  sch_table->field[ISE_EVENT_DEFINITION]->
                                store(et.body.str, et.body.length, scs);

  /* SQL_MODE */
  {
    byte *sql_mode_str;
    ulong sql_mode_len= 0;
    sql_mode_str=
           sys_var_thd_sql_mode::symbolic_mode_representation(thd, et.sql_mode,
                                                              &sql_mode_len);
    sch_table->field[ISE_SQL_MODE]->
                                store((const char*)sql_mode_str, sql_mode_len, scs);
  }

  int not_used=0;

  if (et.expression)
  {
    String show_str;
    /* type */
    sch_table->field[ISE_EVENT_TYPE]->store(STRING_WITH_LEN("RECURRING"), scs);

    if (Events::reconstruct_interval_expression(&show_str, et.interval,
                                                et.expression))
      DBUG_RETURN(1);

    sch_table->field[ISE_INTERVAL_VALUE]->set_notnull();
    sch_table->field[ISE_INTERVAL_VALUE]->
                                store(show_str.ptr(), show_str.length(), scs);

    LEX_STRING *ival= &interval_type_to_name[et.interval];
    sch_table->field[ISE_INTERVAL_FIELD]->set_notnull();
    sch_table->field[ISE_INTERVAL_FIELD]->store(ival->str, ival->length, scs);

    /* starts & ends . STARTS is always set - see sql_yacc.yy */
    et.time_zone->gmt_sec_to_TIME(&time, et.starts);
    sch_table->field[ISE_STARTS]->set_notnull();
    sch_table->field[ISE_STARTS]->
                                store_time(&time, MYSQL_TIMESTAMP_DATETIME);

    if (!et.ends_null)
    {
      et.time_zone->gmt_sec_to_TIME(&time, et.ends);
      sch_table->field[ISE_ENDS]->set_notnull();
      sch_table->field[ISE_ENDS]->
                                store_time(&time, MYSQL_TIMESTAMP_DATETIME);
    }
  }
  else
  {
    /* type */
    sch_table->field[ISE_EVENT_TYPE]->store(STRING_WITH_LEN("ONE TIME"), scs);

    et.time_zone->gmt_sec_to_TIME(&time, et.execute_at);
    sch_table->field[ISE_EXECUTE_AT]->set_notnull();
    sch_table->field[ISE_EXECUTE_AT]->
                          store_time(&time, MYSQL_TIMESTAMP_DATETIME);
  }

  /* status */
  if (et.status == Event_timed::ENABLED)
    sch_table->field[ISE_STATUS]->store(STRING_WITH_LEN("ENABLED"), scs);
  else
    sch_table->field[ISE_STATUS]->store(STRING_WITH_LEN("DISABLED"), scs);

  /* on_completion */
  if (et.on_completion == Event_timed::ON_COMPLETION_DROP)
    sch_table->field[ISE_ON_COMPLETION]->
                                store(STRING_WITH_LEN("NOT PRESERVE"), scs);
  else
    sch_table->field[ISE_ON_COMPLETION]->
                                store(STRING_WITH_LEN("PRESERVE"), scs);
    
  number_to_datetime(et.created, &time, 0, &not_used);
  DBUG_ASSERT(not_used==0);
  sch_table->field[ISE_CREATED]->store_time(&time, MYSQL_TIMESTAMP_DATETIME);

  number_to_datetime(et.modified, &time, 0, &not_used);
  DBUG_ASSERT(not_used==0);
  sch_table->field[ISE_LAST_ALTERED]->
                                store_time(&time, MYSQL_TIMESTAMP_DATETIME);

  if (et.last_executed)
  {
    et.time_zone->gmt_sec_to_TIME(&time, et.last_executed);
    sch_table->field[ISE_LAST_EXECUTED]->set_notnull();
    sch_table->field[ISE_LAST_EXECUTED]->
                       store_time(&time, MYSQL_TIMESTAMP_DATETIME);
  }

  sch_table->field[ISE_EVENT_COMMENT]->
                      store(et.comment.str, et.comment.length, scs);

  if (schema_table_store_record(thd, sch_table))
    DBUG_RETURN(1);

  DBUG_RETURN(0);
}


int fill_open_tables(THD *thd, TABLE_LIST *tables, COND *cond)
{
  DBUG_ENTER("fill_open_tables");
  const char *wild= thd->lex->wild ? thd->lex->wild->ptr() : NullS;
  TABLE *table= tables->table;
  CHARSET_INFO *cs= system_charset_info;
  OPEN_TABLE_LIST *open_list;
  if (!(open_list=list_open_tables(thd,thd->lex->select_lex.db, wild))
            && thd->is_fatal_error)
    DBUG_RETURN(1);

  for (; open_list ; open_list=open_list->next)
  {
    restore_record(table, s->default_values);
    table->field[0]->store(open_list->db, strlen(open_list->db), cs);
    table->field[1]->store(open_list->table, strlen(open_list->table), cs);
    table->field[2]->store((longlong) open_list->in_use, TRUE);
    table->field[3]->store((longlong) open_list->locked, TRUE);
    if (schema_table_store_record(thd, table))
      DBUG_RETURN(1);
  }
  DBUG_RETURN(0);
}


int fill_variables(THD *thd, TABLE_LIST *tables, COND *cond)
{
  DBUG_ENTER("fill_variables");
  int res= 0;
  LEX *lex= thd->lex;
  const char *wild= lex->wild ? lex->wild->ptr() : NullS;
  pthread_mutex_lock(&LOCK_global_system_variables);
  res= show_status_array(thd, wild, init_vars,
                         lex->option_type, 0, "", tables->table, 0);
  pthread_mutex_unlock(&LOCK_global_system_variables);
  DBUG_RETURN(res);
}


int fill_status(THD *thd, TABLE_LIST *tables, COND *cond)
{
  DBUG_ENTER("fill_status");
  LEX *lex= thd->lex;
  const char *wild= lex->wild ? lex->wild->ptr() : NullS;
  int res= 0;
  STATUS_VAR tmp;
  pthread_mutex_lock(&LOCK_status);
  if (lex->option_type == OPT_GLOBAL)
    calc_sum_of_all_status(&tmp);
  res= show_status_array(thd, wild,
                         (SHOW_VAR *)all_status_vars.buffer,
                         OPT_GLOBAL,
                         (lex->option_type == OPT_GLOBAL ?
                          &tmp: thd->initial_status_var),
                         "", tables->table, 0);
  pthread_mutex_unlock(&LOCK_status);
  DBUG_RETURN(res);
}


/*
  Fill and store records into I_S.referential_constraints table

  SYNOPSIS
    get_referential_constraints_record()
    thd                 thread handle
    tables              table list struct(processed table)
    table               I_S table
    res                 1 means the error during opening of the processed table
                        0 means processed table is opened without error
    base_name           db name
    file_name           table name

  RETURN
    0	ok
    #   error
*/

static int
get_referential_constraints_record(THD *thd, struct st_table_list *tables,
                                   TABLE *table, bool res,
                                   const char *base_name, const char *file_name)
{
  CHARSET_INFO *cs= system_charset_info;
  DBUG_ENTER("get_referential_constraints_record");

  if (res)
  {
    if (!tables->view)
      push_warning(thd, MYSQL_ERROR::WARN_LEVEL_WARN,
                   thd->net.last_errno, thd->net.last_error);
    thd->clear_error();
    DBUG_RETURN(0);
  }
  if (!tables->view)
  {
    List<FOREIGN_KEY_INFO> f_key_list;
    TABLE *show_table= tables->table;
    show_table->file->info(HA_STATUS_VARIABLE | 
                           HA_STATUS_NO_LOCK |
                           HA_STATUS_TIME);

    show_table->file->get_foreign_key_list(thd, &f_key_list);
    FOREIGN_KEY_INFO *f_key_info;
    List_iterator_fast<FOREIGN_KEY_INFO> it(f_key_list);
    while ((f_key_info= it++))
    {
      restore_record(table, s->default_values);
      table->field[1]->store(base_name, strlen(base_name), cs);
      table->field[9]->store(file_name, strlen(file_name), cs);
      table->field[2]->store(f_key_info->forein_id->str,
                             f_key_info->forein_id->length, cs);
      table->field[4]->store(f_key_info->referenced_db->str, 
                             f_key_info->referenced_db->length, cs);
      table->field[10]->store(f_key_info->referenced_table->str, 
                             f_key_info->referenced_table->length, cs);
      table->field[5]->store(f_key_info->referenced_key_name->str, 
                             f_key_info->referenced_key_name->length, cs);
      table->field[6]->store(STRING_WITH_LEN("NONE"), cs);
      table->field[7]->store(f_key_info->update_method->str, 
                             f_key_info->update_method->length, cs);
      table->field[8]->store(f_key_info->delete_method->str, 
                             f_key_info->delete_method->length, cs);
      if (schema_table_store_record(thd, table))
        DBUG_RETURN(1);
    }
  }
  DBUG_RETURN(0);
}

struct schema_table_ref 
{
  const char *table_name;
  ST_SCHEMA_TABLE *schema_table;
};


/*
  Find schema_tables elment by name

  SYNOPSIS
    find_schema_table_in_plugin()
    thd                 thread handler
    plugin              plugin
    table_name          table name

  RETURN
    0	table not found
    1   found the schema table
*/
static my_bool find_schema_table_in_plugin(THD *thd, st_plugin_int *plugin,
                                           void* p_table)
{
  schema_table_ref *p_schema_table= (schema_table_ref *)p_table;
  const char* table_name= p_schema_table->table_name;
  ST_SCHEMA_TABLE *schema_table= (ST_SCHEMA_TABLE *)plugin->data;
  DBUG_ENTER("find_schema_table_in_plugin");

  if (!my_strcasecmp(system_charset_info,
                     schema_table->table_name,
                     table_name)) {
    p_schema_table->schema_table= schema_table;
    DBUG_RETURN(1);
  }

  DBUG_RETURN(0);
}


/*
  Find schema_tables elment by name

  SYNOPSIS
    find_schema_table()
    thd                 thread handler
    table_name          table name

  RETURN
    0	table not found
    #   pointer to 'shema_tables' element
*/

ST_SCHEMA_TABLE *find_schema_table(THD *thd, const char* table_name)
{
  schema_table_ref schema_table_a;
  ST_SCHEMA_TABLE *schema_table= schema_tables;
  DBUG_ENTER("find_schema_table");

  for (; schema_table->table_name; schema_table++)
  {
    if (!my_strcasecmp(system_charset_info,
                       schema_table->table_name,
                       table_name))
      DBUG_RETURN(schema_table);
  }

  schema_table_a.table_name= table_name;
  if (plugin_foreach(thd, find_schema_table_in_plugin, 
                     MYSQL_INFORMATION_SCHEMA_PLUGIN, &schema_table_a))
    DBUG_RETURN(schema_table_a.schema_table);

  DBUG_RETURN(NULL);
}


ST_SCHEMA_TABLE *get_schema_table(enum enum_schema_tables schema_table_idx)
{
  return &schema_tables[schema_table_idx];
}


/*
  Create information_schema table using schema_table data

  SYNOPSIS
    create_schema_table()
    thd	       	          thread handler
    schema_table          pointer to 'shema_tables' element

  RETURN
    #	                  Pointer to created table
    0	                  Can't create table
*/

TABLE *create_schema_table(THD *thd, TABLE_LIST *table_list)
{
  int field_count= 0;
  Item *item;
  TABLE *table;
  List<Item> field_list;
  ST_SCHEMA_TABLE *schema_table= table_list->schema_table;
  ST_FIELD_INFO *fields_info= schema_table->fields_info;
  CHARSET_INFO *cs= system_charset_info;
  DBUG_ENTER("create_schema_table");

  for (; fields_info->field_name; fields_info++)
  {
    switch (fields_info->field_type) {
    case MYSQL_TYPE_LONG:
      if (!(item= new Item_int(fields_info->field_name,
                               fields_info->value,
                               fields_info->field_length)))
      {
        DBUG_RETURN(0);
      }
      break;
    case MYSQL_TYPE_TIMESTAMP:
      if (!(item=new Item_datetime(fields_info->field_name)))
      {
        DBUG_RETURN(0);
      }
      break;
<<<<<<< HEAD
    case MYSQL_TYPE_DECIMAL:
      if (!(item= new Item_decimal((longlong) fields_info->value, false)))
      {
        DBUG_RETURN(0);
      }
      item->unsigned_flag= (fields_info->field_length/10000)%10;
      item->decimals= fields_info->field_length%10;
      item->max_length= (fields_info->field_length/100)%100;
      if (item->unsigned_flag == 0)
        item->max_length+= 1;
      if (item->decimals > 0)
        item->max_length+= 1;
      item->set_name(fields_info->field_name,
                     strlen(fields_info->field_name), cs);
=======
    case MYSQL_TYPE_FLOAT:
    case MYSQL_TYPE_DOUBLE:
      if ((item= new Item_float(fields_info->field_name, 0.0, NOT_FIXED_DEC, 
                           fields_info->field_length)) == NULL)
        DBUG_RETURN(NULL);
>>>>>>> 8c5be6a2
      break;
    default:
      /* Don't let unimplemented types pass through. Could be a grave error. */
      DBUG_ASSERT(fields_info->field_type == MYSQL_TYPE_STRING);

      /* this should be changed when Item_empty_string is fixed(in 4.1) */
      if (!(item= new Item_empty_string("", 0, cs)))
      {
        DBUG_RETURN(0);
      }
      item->max_length= fields_info->field_length * cs->mbmaxlen;
      item->set_name(fields_info->field_name,
                     strlen(fields_info->field_name), cs);
      break;
    }
    field_list.push_back(item);
    item->maybe_null= fields_info->maybe_null;
    field_count++;
  }
  TMP_TABLE_PARAM *tmp_table_param =
    (TMP_TABLE_PARAM*) (thd->alloc(sizeof(TMP_TABLE_PARAM)));
  tmp_table_param->init();
  tmp_table_param->table_charset= cs;
  tmp_table_param->field_count= field_count;
  tmp_table_param->schema_table= 1;
  SELECT_LEX *select_lex= thd->lex->current_select;
  if (!(table= create_tmp_table(thd, tmp_table_param,
                                field_list, (ORDER*) 0, 0, 0, 
                                (select_lex->options | thd->options |
                                 TMP_TABLE_ALL_COLUMNS),
                                HA_POS_ERROR, table_list->alias)))
    DBUG_RETURN(0);
  table_list->schema_table_param= tmp_table_param;
  DBUG_RETURN(table);
}


/*
  For old SHOW compatibility. It is used when
  old SHOW doesn't have generated column names
  Make list of fields for SHOW

  SYNOPSIS
    make_old_format()
    thd			thread handler
    schema_table        pointer to 'schema_tables' element

  RETURN
   1	error
   0	success
*/

int make_old_format(THD *thd, ST_SCHEMA_TABLE *schema_table)
{
  ST_FIELD_INFO *field_info= schema_table->fields_info;
  Name_resolution_context *context= &thd->lex->select_lex.context;
  for (; field_info->field_name; field_info++)
  {
    if (field_info->old_name)
    {
      Item_field *field= new Item_field(context,
                                        NullS, NullS, field_info->field_name);
      if (field)
      {
        field->set_name(field_info->old_name,
                        strlen(field_info->old_name),
                        system_charset_info);
        if (add_item_to_list(thd, field))
          return 1;
      }
    }
  }
  return 0;
}


int make_schemata_old_format(THD *thd, ST_SCHEMA_TABLE *schema_table)
{
  char tmp[128];
  LEX *lex= thd->lex;
  SELECT_LEX *sel= lex->current_select;
  Name_resolution_context *context= &sel->context;

  if (!sel->item_list.elements)
  {
    ST_FIELD_INFO *field_info= &schema_table->fields_info[1];
    String buffer(tmp,sizeof(tmp), system_charset_info);
    Item_field *field= new Item_field(context,
                                      NullS, NullS, field_info->field_name);
    if (!field || add_item_to_list(thd, field))
      return 1;
    buffer.length(0);
    buffer.append(field_info->old_name);
    if (lex->wild && lex->wild->ptr())
    {
      buffer.append(STRING_WITH_LEN(" ("));
      buffer.append(lex->wild->ptr());
      buffer.append(')');
    }
    field->set_name(buffer.ptr(), buffer.length(), system_charset_info);
  }
  return 0;
}


int make_table_names_old_format(THD *thd, ST_SCHEMA_TABLE *schema_table)
{
  char tmp[128];
  String buffer(tmp,sizeof(tmp), thd->charset());
  LEX *lex= thd->lex;
  Name_resolution_context *context= &lex->select_lex.context;

  ST_FIELD_INFO *field_info= &schema_table->fields_info[2];
  buffer.length(0);
  buffer.append(field_info->old_name);
  buffer.append(lex->select_lex.db);
  if (lex->wild && lex->wild->ptr())
  {
    buffer.append(STRING_WITH_LEN(" ("));
    buffer.append(lex->wild->ptr());
    buffer.append(')');
  }
  Item_field *field= new Item_field(context,
                                    NullS, NullS, field_info->field_name);
  if (add_item_to_list(thd, field))
    return 1;
  field->set_name(buffer.ptr(), buffer.length(), system_charset_info);
  if (thd->lex->verbose)
  {
    field->set_name(buffer.ptr(), buffer.length(), system_charset_info);
    field_info= &schema_table->fields_info[3];
    field= new Item_field(context, NullS, NullS, field_info->field_name);
    if (add_item_to_list(thd, field))
      return 1;
    field->set_name(field_info->old_name, strlen(field_info->old_name),
                    system_charset_info);
  }
  return 0;
}


int make_columns_old_format(THD *thd, ST_SCHEMA_TABLE *schema_table)
{
  int fields_arr[]= {3, 14, 13, 6, 15, 5, 16, 17, 18, -1};
  int *field_num= fields_arr;
  ST_FIELD_INFO *field_info;
  Name_resolution_context *context= &thd->lex->select_lex.context;

  for (; *field_num >= 0; field_num++)
  {
    field_info= &schema_table->fields_info[*field_num];
    if (!thd->lex->verbose && (*field_num == 13 ||
                               *field_num == 17 ||
                               *field_num == 18))
      continue;
    Item_field *field= new Item_field(context,
                                      NullS, NullS, field_info->field_name);
    if (field)
    {
      field->set_name(field_info->old_name,
                      strlen(field_info->old_name),
                      system_charset_info);
      if (add_item_to_list(thd, field))
        return 1;
    }
  }
  return 0;
}


int make_character_sets_old_format(THD *thd, ST_SCHEMA_TABLE *schema_table)
{
  int fields_arr[]= {0, 2, 1, 3, -1};
  int *field_num= fields_arr;
  ST_FIELD_INFO *field_info;
  Name_resolution_context *context= &thd->lex->select_lex.context;

  for (; *field_num >= 0; field_num++)
  {
    field_info= &schema_table->fields_info[*field_num];
    Item_field *field= new Item_field(context,
                                      NullS, NullS, field_info->field_name);
    if (field)
    {
      field->set_name(field_info->old_name,
                      strlen(field_info->old_name),
                      system_charset_info);
      if (add_item_to_list(thd, field))
        return 1;
    }
  }
  return 0;
}


int make_proc_old_format(THD *thd, ST_SCHEMA_TABLE *schema_table)
{
  int fields_arr[]= {2, 3, 4, 19, 16, 15, 14, 18, -1};
  int *field_num= fields_arr;
  ST_FIELD_INFO *field_info;
  Name_resolution_context *context= &thd->lex->select_lex.context;

  for (; *field_num >= 0; field_num++)
  {
    field_info= &schema_table->fields_info[*field_num];
    Item_field *field= new Item_field(context,
                                      NullS, NullS, field_info->field_name);
    if (field)
    {
      field->set_name(field_info->old_name,
                      strlen(field_info->old_name),
                      system_charset_info);
      if (add_item_to_list(thd, field))
        return 1;
    }
  }
  return 0;
}


/*
  Create information_schema table

  SYNOPSIS
  mysql_schema_table()
    thd                thread handler
    lex                pointer to LEX
    table_list         pointer to table_list

  RETURN
    0	success
    1   error
*/

int mysql_schema_table(THD *thd, LEX *lex, TABLE_LIST *table_list)
{
  TABLE *table;
  DBUG_ENTER("mysql_schema_table");
  if (!(table= table_list->schema_table->create_table(thd, table_list)))
  {
    DBUG_RETURN(1);
  }
  table->s->tmp_table= SYSTEM_TMP_TABLE;
  table->grant.privilege= SELECT_ACL;
  /*
    This test is necessary to make
    case insensitive file systems +
    upper case table names(information schema tables) +
    views
    working correctly
  */
  if (table_list->schema_table_name)
    table->alias_name_used= my_strcasecmp(table_alias_charset,
                                          table_list->schema_table_name,
                                          table_list->alias);
  table_list->table_name= table->s->table_name.str;
  table_list->table_name_length= table->s->table_name.length;
  table_list->table= table;
  table->next= thd->derived_tables;
  thd->derived_tables= table;
  table_list->select_lex->options |= OPTION_SCHEMA_TABLE;
  lex->safe_to_cache_query= 0;

  if (table_list->schema_table_reformed) // show command
  {
    SELECT_LEX *sel= lex->current_select;
    Item *item;
    Field_translator *transl, *org_transl;

    if (table_list->field_translation)
    {
      Field_translator *end= table_list->field_translation_end;
      for (transl= table_list->field_translation; transl < end; transl++)
      {
        if (!transl->item->fixed &&
            transl->item->fix_fields(thd, &transl->item))
          DBUG_RETURN(1);
      }
      DBUG_RETURN(0);
    }
    List_iterator_fast<Item> it(sel->item_list);
    if (!(transl=
          (Field_translator*)(thd->stmt_arena->
                              alloc(sel->item_list.elements *
                                    sizeof(Field_translator)))))
    {
      DBUG_RETURN(1);
    }
    for (org_transl= transl; (item= it++); transl++)
    {
      transl->item= item;
      transl->name= item->name;
      if (!item->fixed && item->fix_fields(thd, &transl->item))
      {
        DBUG_RETURN(1);
      }
    }
    table_list->field_translation= org_transl;
    table_list->field_translation_end= transl;
  }

  DBUG_RETURN(0);
}


/*
  Generate select from information_schema table

  SYNOPSIS
    make_schema_select()
    thd                  thread handler
    sel                  pointer to SELECT_LEX
    schema_table_idx     index of 'schema_tables' element

  RETURN
    0	success
    1   error
*/

int make_schema_select(THD *thd, SELECT_LEX *sel,
		       enum enum_schema_tables schema_table_idx)
{
  ST_SCHEMA_TABLE *schema_table= get_schema_table(schema_table_idx);
  LEX_STRING db, table;
  DBUG_ENTER("mysql_schema_select");
  DBUG_PRINT("enter", ("mysql_schema_select: %s", schema_table->table_name));
  /*
     We have to make non const db_name & table_name
     because of lower_case_table_names
  */
  make_lex_string(thd, &db, information_schema_name.str,
                  information_schema_name.length, 0);
  make_lex_string(thd, &table, schema_table->table_name,
                  strlen(schema_table->table_name), 0);
  if (schema_table->old_format(thd, schema_table) ||   /* Handle old syntax */
      !sel->add_table_to_list(thd, new Table_ident(thd, db, table, 0),
                              0, 0, TL_READ))
  {
    DBUG_RETURN(1);
  }
  DBUG_RETURN(0);
}


/*
  Fill temporary schema tables before SELECT

  SYNOPSIS
    get_schema_tables_result()
    join  join which use schema tables
    executed_place place where I_S table processed

  RETURN
    FALSE success
    TRUE  error
*/

bool get_schema_tables_result(JOIN *join,
                              enum enum_schema_table_state executed_place)
{
  JOIN_TAB *tmp_join_tab= join->join_tab+join->tables;
  THD *thd= join->thd;
  LEX *lex= thd->lex;
  bool result= 0;
  DBUG_ENTER("get_schema_tables_result");

  thd->no_warnings_for_error= 1;
  for (JOIN_TAB *tab= join->join_tab; tab < tmp_join_tab; tab++)
  {  
    if (!tab->table || !tab->table->pos_in_table_list)
      break;

    TABLE_LIST *table_list= tab->table->pos_in_table_list;
    if (table_list->schema_table && thd->fill_information_schema_tables())
    {
      bool is_subselect= (&lex->unit != lex->current_select->master_unit() &&
                          lex->current_select->master_unit()->item);
      /*
        If schema table is already processed and
        the statement is not a subselect then
        we don't need to fill this table again.
        If schema table is already processed and
        schema_table_state != executed_place then
        table is already processed and
        we should skip second data processing.
      */
      if (table_list->schema_table_state &&
          (!is_subselect || table_list->schema_table_state != executed_place))
        continue;

      /*
        if table is used in a subselect and
        table has been processed earlier with the same
        'executed_place' value then we should refresh the table.
      */
      if (table_list->schema_table_state && is_subselect)
      {
        table_list->table->file->extra(HA_EXTRA_NO_CACHE);
        table_list->table->file->extra(HA_EXTRA_RESET_STATE);
        table_list->table->file->delete_all_rows();
        free_io_cache(table_list->table);
        filesort_free_buffers(table_list->table,1);
        table_list->table->null_row= 0;
      }
      else
        table_list->table->file->stats.records= 0;

      if (table_list->schema_table->fill_table(thd, table_list,
                                               tab->select_cond))
      {
        result= 1;
        join->error= 1;
        table_list->schema_table_state= executed_place;
        break;
      }
      table_list->schema_table_state= executed_place;
    }
  }
  thd->no_warnings_for_error= 0;
  DBUG_RETURN(result);
}

struct run_hton_fill_schema_files_args
{
  TABLE_LIST *tables;
  COND *cond;
};

static my_bool run_hton_fill_schema_files(THD *thd, st_plugin_int *plugin,
                                          void *arg)
{
  struct run_hton_fill_schema_files_args *args=
    (run_hton_fill_schema_files_args *) arg;
  handlerton *hton= (handlerton *)plugin->data;
  if(hton->fill_files_table && hton->state == SHOW_OPTION_YES)
    hton->fill_files_table(hton, thd, args->tables, args->cond);
  return false;
}

int fill_schema_files(THD *thd, TABLE_LIST *tables, COND *cond)
{
  DBUG_ENTER("fill_schema_files");

  struct run_hton_fill_schema_files_args args;
  args.tables= tables;
  args.cond= cond;

  plugin_foreach(thd, run_hton_fill_schema_files,
                 MYSQL_STORAGE_ENGINE_PLUGIN, &args);

  DBUG_RETURN(0);
}

int fill_schema_status(THD *thd, SHOW_VAR *variables,
                       struct system_status_var *status_var,
                       const char *prefix, TABLE *table)
{
  SHOW_VAR tmp, *var;
  SHOW_TYPE show_type;
  LEX_STRING null_lex_str;
  char buff[SHOW_VAR_FUNC_BUFF_SIZE];
  char name_buf[64], *name_pos;
  int name_len;
  DBUG_ENTER("fill_schema_status");
  
  null_lex_str.str= 0;
  null_lex_str.length= 0;
  
  name_pos= strnmov(name_buf, prefix, sizeof(name_buf) - 1);
  if (*prefix)
    *name_pos++= '_';
  name_len= name_buf + sizeof(name_buf) - name_pos;
  
  for (; variables->name; variables++)
  {
    strnmov(name_pos, variables->name, name_len);
    name_buf[sizeof(name_buf) - 1]= 0;
    make_upper(name_buf);
    
    for (var= variables; var->type == SHOW_FUNC; var= &tmp)
      ((mysql_show_var_func)(var->value))(thd, &tmp, buff);
      
    show_type= var->type;
    
    if (show_type == SHOW_ARRAY)
    {
      fill_schema_status(thd, (SHOW_VAR*) var->value,
                         status_var, name_buf, table);
    }
    else
    {
      char *value= var->value;
      
      restore_record(table, s->default_values);
      table->field[0]->store(name_buf, strlen(name_buf), system_charset_info);
      
      if (show_type == SHOW_SYS)
      {
        show_type= ((sys_var*) value)->show_type();
        value= (char*) ((sys_var*) value)->value_ptr(thd, OPT_GLOBAL,
                                                     &null_lex_str);
      }
                                                     
      switch (show_type)
      {
      case SHOW_DOUBLE_STATUS:
        value= (char*) status_var + (ulong) value;
        table->field[1]->store(*(double*) value);
        break;
      case SHOW_LONG_STATUS:
        value= (char*) status_var + (ulong) value;
        /* fall through */
      case SHOW_LONG:
      case SHOW_LONG_NOFLUSH: /* the difference lies in refresh_status() */
        table->field[1]->store((longlong) *(long*) value, false);
        break;
      case SHOW_LONGLONG:
        table->field[1]->store(*(longlong*) value, false);
        break;
      case SHOW_HA_ROWS:
        table->field[1]->store((longlong) *(ha_rows*) value, false);
        break;
      case SHOW_BOOL:
        table->field[1]->store((longlong) *(bool*) value, false);
        break;
      case SHOW_MY_BOOL:
        table->field[1]->store((longlong) *(my_bool*) value, false);
        break;
      case SHOW_INT:
        table->field[1]->store((longlong) *(uint32*) value, false);
        break;
      case SHOW_HAVE: /* always displayed as 0 */
        table->field[1]->store((longlong) 0, false);
        break;
      case SHOW_CHAR_PTR:
        value= *(char**) value;
        /* fall through */
      case SHOW_CHAR: /* always displayed as 0 */
        table->field[1]->store((longlong) 0, false);
        break;
      case SHOW_KEY_CACHE_LONG:
        value= (char*) dflt_key_cache + (ulong) value;
        table->field[1]->store((longlong) *(long*) value, false);
        break;
      case SHOW_KEY_CACHE_LONGLONG:
        value= (char*) dflt_key_cache + (ulong) value;
        table->field[1]->store(*(longlong*) value, false);
        break;
      case SHOW_UNDEF: /* always displayed as 0 */
        table->field[1]->store((longlong) 0, false);
        break;
      case SHOW_SYS: /* cannot happen */
      default:
        DBUG_ASSERT(0);
        break;
      }
      
      table->field[1]->set_notnull();
      if (schema_table_store_record(thd, table))
        DBUG_RETURN(1);
    }
  }
  
  DBUG_RETURN(0);
}

int fill_schema_global_status(THD *thd, TABLE_LIST *tables, COND *cond)
{
  STATUS_VAR tmp;
  int res= 0;
  DBUG_ENTER("fill_schema_global_status");
  
  pthread_mutex_lock(&LOCK_status);
  calc_sum_of_all_status(&tmp);
  res= fill_schema_status(thd, (SHOW_VAR*) all_status_vars.buffer,
                          &tmp, "", tables->table);
  pthread_mutex_unlock(&LOCK_status);
  
  DBUG_RETURN(res);
}

int fill_schema_session_status(THD *thd, TABLE_LIST *tables, COND *cond)
{
  int res= 0;
  DBUG_ENTER("fill_schema_session_status");
  
  pthread_mutex_lock(&LOCK_status);
  res= fill_schema_status(thd, (SHOW_VAR*) all_status_vars.buffer,
                          &thd->status_var, "", tables->table);
  pthread_mutex_unlock(&LOCK_status);
  
  DBUG_RETURN(res);
}

int fill_schema_global_variables(THD *thd, TABLE_LIST *tables, COND *cond)
{
  int res= 0;
  DBUG_ENTER("fill_schema_global_variables");
  
  pthread_mutex_lock(&LOCK_global_system_variables);
  res= show_status_array(thd, "", init_vars, OPT_GLOBAL,
                         NULL, "", tables->table, 1);
  pthread_mutex_unlock(&LOCK_global_system_variables);
  
  DBUG_RETURN(res);
}

int fill_schema_session_variables(THD *thd, TABLE_LIST *tables, COND *cond)
{
  int res= 0;
  DBUG_ENTER("fill_schema_session_variables");
  
  pthread_mutex_lock(&LOCK_global_system_variables);
  res= show_status_array(thd, "", init_vars, OPT_SESSION,
                         NULL, "", tables->table, 1);
  pthread_mutex_unlock(&LOCK_global_system_variables);
  
  DBUG_RETURN(res);
}

ST_FIELD_INFO schema_fields_info[]=
{
  {"CATALOG_NAME", FN_REFLEN, MYSQL_TYPE_STRING, 0, 1, 0},
  {"SCHEMA_NAME", NAME_LEN, MYSQL_TYPE_STRING, 0, 0, "Database"},
  {"DEFAULT_CHARACTER_SET_NAME", 64, MYSQL_TYPE_STRING, 0, 0, 0},
  {"DEFAULT_COLLATION_NAME", 64, MYSQL_TYPE_STRING, 0, 0, 0},
  {"SQL_PATH", FN_REFLEN, MYSQL_TYPE_STRING, 0, 1, 0},
  {0, 0, MYSQL_TYPE_STRING, 0, 0, 0}
};


ST_FIELD_INFO tables_fields_info[]=
{
  {"TABLE_CATALOG", FN_REFLEN, MYSQL_TYPE_STRING, 0, 1, 0},
  {"TABLE_SCHEMA",NAME_LEN, MYSQL_TYPE_STRING, 0, 0, 0},
  {"TABLE_NAME", NAME_LEN, MYSQL_TYPE_STRING, 0, 0, "Name"},
  {"TABLE_TYPE", NAME_LEN, MYSQL_TYPE_STRING, 0, 0, 0},
  {"ENGINE", NAME_LEN, MYSQL_TYPE_STRING, 0, 1, "Engine"},
  {"VERSION", MY_INT64_NUM_DECIMAL_DIGITS , MYSQL_TYPE_LONG, 0, 1, "Version"},
  {"ROW_FORMAT", 10, MYSQL_TYPE_STRING, 0, 1, "Row_format"},
  {"TABLE_ROWS", MY_INT64_NUM_DECIMAL_DIGITS , MYSQL_TYPE_LONG, 0, 1, "Rows"},
  {"AVG_ROW_LENGTH", MY_INT64_NUM_DECIMAL_DIGITS , MYSQL_TYPE_LONG, 0, 1,
   "Avg_row_length"},
  {"DATA_LENGTH", MY_INT64_NUM_DECIMAL_DIGITS , MYSQL_TYPE_LONG, 0, 1,
   "Data_length"},
  {"MAX_DATA_LENGTH", MY_INT64_NUM_DECIMAL_DIGITS , MYSQL_TYPE_LONG, 0, 1,
   "Max_data_length"},
  {"INDEX_LENGTH", MY_INT64_NUM_DECIMAL_DIGITS , MYSQL_TYPE_LONG, 0, 1,
   "Index_length"},
  {"DATA_FREE", MY_INT64_NUM_DECIMAL_DIGITS , MYSQL_TYPE_LONG, 0, 1, "Data_free"},
  {"AUTO_INCREMENT", MY_INT64_NUM_DECIMAL_DIGITS , MYSQL_TYPE_LONG, 0, 1,
   "Auto_increment"},
  {"CREATE_TIME", 0, MYSQL_TYPE_TIMESTAMP, 0, 1, "Create_time"},
  {"UPDATE_TIME", 0, MYSQL_TYPE_TIMESTAMP, 0, 1, "Update_time"},
  {"CHECK_TIME", 0, MYSQL_TYPE_TIMESTAMP, 0, 1, "Check_time"},
  {"TABLE_COLLATION", 64, MYSQL_TYPE_STRING, 0, 1, "Collation"},
  {"CHECKSUM", MY_INT64_NUM_DECIMAL_DIGITS , MYSQL_TYPE_LONG, 0, 1, "Checksum"},
  {"CREATE_OPTIONS", 255, MYSQL_TYPE_STRING, 0, 1, "Create_options"},
  {"TABLE_COMMENT", 80, MYSQL_TYPE_STRING, 0, 0, "Comment"},
  {0, 0, MYSQL_TYPE_STRING, 0, 0, 0}
};


ST_FIELD_INFO columns_fields_info[]=
{
  {"TABLE_CATALOG", FN_REFLEN, MYSQL_TYPE_STRING, 0, 1, 0},
  {"TABLE_SCHEMA", NAME_LEN, MYSQL_TYPE_STRING, 0, 0, 0},
  {"TABLE_NAME", NAME_LEN, MYSQL_TYPE_STRING, 0, 0, 0},
  {"COLUMN_NAME", NAME_LEN, MYSQL_TYPE_STRING, 0, 0, "Field"},
  {"ORDINAL_POSITION", MY_INT64_NUM_DECIMAL_DIGITS , MYSQL_TYPE_LONG, 0, 0, 0},
  {"COLUMN_DEFAULT", MAX_FIELD_VARCHARLENGTH, MYSQL_TYPE_STRING, 0, 1, "Default"},
  {"IS_NULLABLE", 3, MYSQL_TYPE_STRING, 0, 0, "Null"},
  {"DATA_TYPE", NAME_LEN, MYSQL_TYPE_STRING, 0, 0, 0},
  {"CHARACTER_MAXIMUM_LENGTH", MY_INT64_NUM_DECIMAL_DIGITS , MYSQL_TYPE_LONG, 0, 1,
   0},
  {"CHARACTER_OCTET_LENGTH", MY_INT64_NUM_DECIMAL_DIGITS , MYSQL_TYPE_LONG, 0, 1, 0},
  {"NUMERIC_PRECISION", MY_INT64_NUM_DECIMAL_DIGITS , MYSQL_TYPE_LONG, 0, 1, 0},
  {"NUMERIC_SCALE", MY_INT64_NUM_DECIMAL_DIGITS , MYSQL_TYPE_LONG, 0, 1, 0},
  {"CHARACTER_SET_NAME", 64, MYSQL_TYPE_STRING, 0, 1, 0},
  {"COLLATION_NAME", 64, MYSQL_TYPE_STRING, 0, 1, "Collation"},
  {"COLUMN_TYPE", 65535, MYSQL_TYPE_STRING, 0, 0, "Type"},
  {"COLUMN_KEY", 3, MYSQL_TYPE_STRING, 0, 0, "Key"},
  {"EXTRA", 20, MYSQL_TYPE_STRING, 0, 0, "Extra"},
  {"PRIVILEGES", 80, MYSQL_TYPE_STRING, 0, 0, "Privileges"},
  {"COLUMN_COMMENT", 255, MYSQL_TYPE_STRING, 0, 0, "Comment"},
  {0, 0, MYSQL_TYPE_STRING, 0, 0, 0}
};


ST_FIELD_INFO charsets_fields_info[]=
{
  {"CHARACTER_SET_NAME", 64, MYSQL_TYPE_STRING, 0, 0, "Charset"},
  {"DEFAULT_COLLATE_NAME", 64, MYSQL_TYPE_STRING, 0, 0, "Default collation"},
  {"DESCRIPTION", 60, MYSQL_TYPE_STRING, 0, 0, "Description"},
  {"MAXLEN", 3 ,MYSQL_TYPE_LONG, 0, 0, "Maxlen"},
  {0, 0, MYSQL_TYPE_STRING, 0, 0, 0}
};


ST_FIELD_INFO collation_fields_info[]=
{
  {"COLLATION_NAME", 64, MYSQL_TYPE_STRING, 0, 0, "Collation"},
  {"CHARACTER_SET_NAME", 64, MYSQL_TYPE_STRING, 0, 0, "Charset"},
  {"ID", MY_INT32_NUM_DECIMAL_DIGITS, MYSQL_TYPE_LONG, 0, 0, "Id"},
  {"IS_DEFAULT", 3, MYSQL_TYPE_STRING, 0, 0, "Default"},
  {"IS_COMPILED", 3, MYSQL_TYPE_STRING, 0, 0, "Compiled"},
  {"SORTLEN", 3 ,MYSQL_TYPE_LONG, 0, 0, "Sortlen"},
  {0, 0, MYSQL_TYPE_STRING, 0, 0, 0}
};


ST_FIELD_INFO engines_fields_info[]=
{
  {"ENGINE", 64, MYSQL_TYPE_STRING, 0, 0, "Engine"},
  {"SUPPORT", 8, MYSQL_TYPE_STRING, 0, 0, "Support"},
  {"COMMENT", 80, MYSQL_TYPE_STRING, 0, 0, "Comment"},
  {"TRANSACTIONS", 3, MYSQL_TYPE_STRING, 0, 0, "Transactions"},
  {"XA", 3, MYSQL_TYPE_STRING, 0, 0, "XA"},
  {"SAVEPOINTS", 3 ,MYSQL_TYPE_STRING, 0, 0, "Savepoints"},
  {0, 0, MYSQL_TYPE_STRING, 0, 0, 0}
};


ST_FIELD_INFO events_fields_info[]=
{
  {"EVENT_CATALOG", NAME_LEN, MYSQL_TYPE_STRING, 0, 1, 0},
  {"EVENT_SCHEMA", NAME_LEN, MYSQL_TYPE_STRING, 0, 0, "Db"},
  {"EVENT_NAME", NAME_LEN, MYSQL_TYPE_STRING, 0, 0, "Name"},
  {"DEFINER", 77, MYSQL_TYPE_STRING, 0, 0, "Definer"},
  {"TIME_ZONE", 64, MYSQL_TYPE_STRING, 0, 0, "Time zone"},
  {"EVENT_BODY", 8, MYSQL_TYPE_STRING, 0, 0, 0},
  {"EVENT_DEFINITION", 65535, MYSQL_TYPE_STRING, 0, 0, 0},
  {"EVENT_TYPE", 9, MYSQL_TYPE_STRING, 0, 0, "Type"},
  {"EXECUTE_AT", 0, MYSQL_TYPE_TIMESTAMP, 0, 1, "Execute at"},
  {"INTERVAL_VALUE", 256, MYSQL_TYPE_STRING, 0, 1, "Interval value"},
  {"INTERVAL_FIELD", 18, MYSQL_TYPE_STRING, 0, 1, "Interval field"},
  {"SQL_MODE", 65535, MYSQL_TYPE_STRING, 0, 0, 0},
  {"STARTS", 0, MYSQL_TYPE_TIMESTAMP, 0, 1, "Starts"},
  {"ENDS", 0, MYSQL_TYPE_TIMESTAMP, 0, 1, "Ends"},
  {"STATUS", 8, MYSQL_TYPE_STRING, 0, 0, "Status"},
  {"ON_COMPLETION", 12, MYSQL_TYPE_STRING, 0, 0, 0},
  {"CREATED", 0, MYSQL_TYPE_TIMESTAMP, 0, 0, 0},
  {"LAST_ALTERED", 0, MYSQL_TYPE_TIMESTAMP, 0, 0, 0},
  {"LAST_EXECUTED", 0, MYSQL_TYPE_TIMESTAMP, 0, 1, 0},
  {"EVENT_COMMENT", NAME_LEN, MYSQL_TYPE_STRING, 0, 0, 0},
  {0, 0, MYSQL_TYPE_STRING, 0, 0, 0}
};



ST_FIELD_INFO coll_charset_app_fields_info[]=
{
  {"COLLATION_NAME", 64, MYSQL_TYPE_STRING, 0, 0, 0},
  {"CHARACTER_SET_NAME", 64, MYSQL_TYPE_STRING, 0, 0, 0},
  {0, 0, MYSQL_TYPE_STRING, 0, 0, 0}
};


ST_FIELD_INFO proc_fields_info[]=
{
  {"SPECIFIC_NAME", NAME_LEN, MYSQL_TYPE_STRING, 0, 0, 0},
  {"ROUTINE_CATALOG", FN_REFLEN, MYSQL_TYPE_STRING, 0, 1, 0},
  {"ROUTINE_SCHEMA", NAME_LEN, MYSQL_TYPE_STRING, 0, 0, "Db"},
  {"ROUTINE_NAME", NAME_LEN, MYSQL_TYPE_STRING, 0, 0, "Name"},
  {"ROUTINE_TYPE", 9, MYSQL_TYPE_STRING, 0, 0, "Type"},
  {"DTD_IDENTIFIER", NAME_LEN, MYSQL_TYPE_STRING, 0, 1, 0},
  {"ROUTINE_BODY", 8, MYSQL_TYPE_STRING, 0, 0, 0},
  {"ROUTINE_DEFINITION", 65535, MYSQL_TYPE_STRING, 0, 1, 0},
  {"EXTERNAL_NAME", NAME_LEN, MYSQL_TYPE_STRING, 0, 1, 0},
  {"EXTERNAL_LANGUAGE", NAME_LEN, MYSQL_TYPE_STRING, 0, 1, 0},
  {"PARAMETER_STYLE", 8, MYSQL_TYPE_STRING, 0, 0, 0},
  {"IS_DETERMINISTIC", 3, MYSQL_TYPE_STRING, 0, 0, 0},
  {"SQL_DATA_ACCESS", NAME_LEN, MYSQL_TYPE_STRING, 0, 0, 0},
  {"SQL_PATH", NAME_LEN, MYSQL_TYPE_STRING, 0, 1, 0},
  {"SECURITY_TYPE", 7, MYSQL_TYPE_STRING, 0, 0, "Security_type"},
  {"CREATED", 0, MYSQL_TYPE_TIMESTAMP, 0, 0, "Created"},
  {"LAST_ALTERED", 0, MYSQL_TYPE_TIMESTAMP, 0, 0, "Modified"},
  {"SQL_MODE", 65535, MYSQL_TYPE_STRING, 0, 0, 0},
  {"ROUTINE_COMMENT", NAME_LEN, MYSQL_TYPE_STRING, 0, 0, "Comment"},
  {"DEFINER", 77, MYSQL_TYPE_STRING, 0, 0, "Definer"},
  {0, 0, MYSQL_TYPE_STRING, 0, 0, 0}
};


ST_FIELD_INFO stat_fields_info[]=
{
  {"TABLE_CATALOG", FN_REFLEN, MYSQL_TYPE_STRING, 0, 1, 0},
  {"TABLE_SCHEMA", NAME_LEN, MYSQL_TYPE_STRING, 0, 0, 0},
  {"TABLE_NAME", NAME_LEN, MYSQL_TYPE_STRING, 0, 0, "Table"},
  {"NON_UNIQUE", 1, MYSQL_TYPE_LONG, 0, 0, "Non_unique"},
  {"INDEX_SCHEMA", NAME_LEN, MYSQL_TYPE_STRING, 0, 0, 0},
  {"INDEX_NAME", NAME_LEN, MYSQL_TYPE_STRING, 0, 0, "Key_name"},
  {"SEQ_IN_INDEX", 2, MYSQL_TYPE_LONG, 0, 0, "Seq_in_index"},
  {"COLUMN_NAME", NAME_LEN, MYSQL_TYPE_STRING, 0, 0, "Column_name"},
  {"COLLATION", 1, MYSQL_TYPE_STRING, 0, 1, "Collation"},
  {"CARDINALITY", MY_INT64_NUM_DECIMAL_DIGITS, MYSQL_TYPE_LONG, 0, 1, "Cardinality"},
  {"SUB_PART", 3, MYSQL_TYPE_LONG, 0, 1, "Sub_part"},
  {"PACKED", 10, MYSQL_TYPE_STRING, 0, 1, "Packed"},
  {"NULLABLE", 3, MYSQL_TYPE_STRING, 0, 0, "Null"},
  {"INDEX_TYPE", 16, MYSQL_TYPE_STRING, 0, 0, "Index_type"},
  {"COMMENT", 16, MYSQL_TYPE_STRING, 0, 1, "Comment"},
  {0, 0, MYSQL_TYPE_STRING, 0, 0, 0}
};


ST_FIELD_INFO view_fields_info[]=
{
  {"TABLE_CATALOG", FN_REFLEN, MYSQL_TYPE_STRING, 0, 1, 0},
  {"TABLE_SCHEMA", NAME_LEN, MYSQL_TYPE_STRING, 0, 0, 0},
  {"TABLE_NAME", NAME_LEN, MYSQL_TYPE_STRING, 0, 0, 0},
  {"VIEW_DEFINITION", 65535, MYSQL_TYPE_STRING, 0, 0, 0},
  {"CHECK_OPTION", 8, MYSQL_TYPE_STRING, 0, 0, 0},
  {"IS_UPDATABLE", 3, MYSQL_TYPE_STRING, 0, 0, 0},
  {"DEFINER", 77, MYSQL_TYPE_STRING, 0, 0, 0},
  {"SECURITY_TYPE", 7, MYSQL_TYPE_STRING, 0, 0, 0},
  {0, 0, MYSQL_TYPE_STRING, 0, 0, 0}
};


ST_FIELD_INFO user_privileges_fields_info[]=
{
  {"GRANTEE", 81, MYSQL_TYPE_STRING, 0, 0, 0},
  {"TABLE_CATALOG", FN_REFLEN, MYSQL_TYPE_STRING, 0, 1, 0},
  {"PRIVILEGE_TYPE", NAME_LEN, MYSQL_TYPE_STRING, 0, 0, 0},
  {"IS_GRANTABLE", 3, MYSQL_TYPE_STRING, 0, 0, 0},
  {0, 0, MYSQL_TYPE_STRING, 0, 0, 0}
};


ST_FIELD_INFO schema_privileges_fields_info[]=
{
  {"GRANTEE", 81, MYSQL_TYPE_STRING, 0, 0, 0},
  {"TABLE_CATALOG", FN_REFLEN, MYSQL_TYPE_STRING, 0, 1, 0},
  {"TABLE_SCHEMA", NAME_LEN, MYSQL_TYPE_STRING, 0, 0, 0},
  {"PRIVILEGE_TYPE", NAME_LEN, MYSQL_TYPE_STRING, 0, 0, 0},
  {"IS_GRANTABLE", 3, MYSQL_TYPE_STRING, 0, 0, 0},
  {0, 0, MYSQL_TYPE_STRING, 0, 0, 0}
};


ST_FIELD_INFO table_privileges_fields_info[]=
{
  {"GRANTEE", 81, MYSQL_TYPE_STRING, 0, 0, 0},
  {"TABLE_CATALOG", FN_REFLEN, MYSQL_TYPE_STRING, 0, 1, 0},
  {"TABLE_SCHEMA", NAME_LEN, MYSQL_TYPE_STRING, 0, 0, 0},
  {"TABLE_NAME", NAME_LEN, MYSQL_TYPE_STRING, 0, 0, 0},
  {"PRIVILEGE_TYPE", NAME_LEN, MYSQL_TYPE_STRING, 0, 0, 0},
  {"IS_GRANTABLE", 3, MYSQL_TYPE_STRING, 0, 0, 0},
  {0, 0, MYSQL_TYPE_STRING, 0, 0, 0}
};


ST_FIELD_INFO column_privileges_fields_info[]=
{
  {"GRANTEE", 81, MYSQL_TYPE_STRING, 0, 0, 0},
  {"TABLE_CATALOG", FN_REFLEN, MYSQL_TYPE_STRING, 0, 1, 0},
  {"TABLE_SCHEMA", NAME_LEN, MYSQL_TYPE_STRING, 0, 0, 0},
  {"TABLE_NAME", NAME_LEN, MYSQL_TYPE_STRING, 0, 0, 0},
  {"COLUMN_NAME", NAME_LEN, MYSQL_TYPE_STRING, 0, 0, 0},
  {"PRIVILEGE_TYPE", NAME_LEN, MYSQL_TYPE_STRING, 0, 0, 0},
  {"IS_GRANTABLE", 3, MYSQL_TYPE_STRING, 0, 0, 0},
  {0, 0, MYSQL_TYPE_STRING, 0, 0, 0}
};


ST_FIELD_INFO table_constraints_fields_info[]=
{
  {"CONSTRAINT_CATALOG", FN_REFLEN, MYSQL_TYPE_STRING, 0, 1, 0},
  {"CONSTRAINT_SCHEMA", NAME_LEN, MYSQL_TYPE_STRING, 0, 0, 0},
  {"CONSTRAINT_NAME", NAME_LEN, MYSQL_TYPE_STRING, 0, 0, 0},
  {"TABLE_SCHEMA", NAME_LEN, MYSQL_TYPE_STRING, 0, 0, 0},
  {"TABLE_NAME", NAME_LEN, MYSQL_TYPE_STRING, 0, 0, 0},
  {"CONSTRAINT_TYPE", NAME_LEN, MYSQL_TYPE_STRING, 0, 0, 0},
  {0, 0, MYSQL_TYPE_STRING, 0, 0, 0}
};


ST_FIELD_INFO key_column_usage_fields_info[]=
{
  {"CONSTRAINT_CATALOG", FN_REFLEN, MYSQL_TYPE_STRING, 0, 1, 0},
  {"CONSTRAINT_SCHEMA", NAME_LEN, MYSQL_TYPE_STRING, 0, 0, 0},
  {"CONSTRAINT_NAME", NAME_LEN, MYSQL_TYPE_STRING, 0, 0, 0},
  {"TABLE_CATALOG", FN_REFLEN, MYSQL_TYPE_STRING, 0, 1, 0},
  {"TABLE_SCHEMA", NAME_LEN, MYSQL_TYPE_STRING, 0, 0, 0},
  {"TABLE_NAME", NAME_LEN, MYSQL_TYPE_STRING, 0, 0, 0},
  {"COLUMN_NAME", NAME_LEN, MYSQL_TYPE_STRING, 0, 0, 0},
  {"ORDINAL_POSITION", 10 ,MYSQL_TYPE_LONG, 0, 0, 0},
  {"POSITION_IN_UNIQUE_CONSTRAINT", 10 ,MYSQL_TYPE_LONG, 0, 1, 0},
  {"REFERENCED_TABLE_SCHEMA", NAME_LEN, MYSQL_TYPE_STRING, 0, 1, 0},
  {"REFERENCED_TABLE_NAME", NAME_LEN, MYSQL_TYPE_STRING, 0, 1, 0},
  {"REFERENCED_COLUMN_NAME", NAME_LEN, MYSQL_TYPE_STRING, 0, 1, 0},
  {0, 0, MYSQL_TYPE_STRING, 0, 0, 0}
};


ST_FIELD_INFO table_names_fields_info[]=
{
  {"TABLE_CATALOG", FN_REFLEN, MYSQL_TYPE_STRING, 0, 1, 0},
  {"TABLE_SCHEMA",NAME_LEN, MYSQL_TYPE_STRING, 0, 0, 0},
  {"TABLE_NAME", NAME_LEN, MYSQL_TYPE_STRING, 0, 0, "Tables_in_"},
  {"TABLE_TYPE", NAME_LEN, MYSQL_TYPE_STRING, 0, 0, "Table_type"},
  {0, 0, MYSQL_TYPE_STRING, 0, 0, 0}
};


ST_FIELD_INFO open_tables_fields_info[]=
{
  {"Database", NAME_LEN, MYSQL_TYPE_STRING, 0, 0, "Database"},
  {"Table",NAME_LEN, MYSQL_TYPE_STRING, 0, 0, "Table"},
  {"In_use", 1, MYSQL_TYPE_LONG, 0, 0, "In_use"},
  {"Name_locked", 4, MYSQL_TYPE_LONG, 0, 0, "Name_locked"},
  {0, 0, MYSQL_TYPE_STRING, 0, 0, 0}
};


ST_FIELD_INFO triggers_fields_info[]=
{
  {"TRIGGER_CATALOG", FN_REFLEN, MYSQL_TYPE_STRING, 0, 1, 0},
  {"TRIGGER_SCHEMA",NAME_LEN, MYSQL_TYPE_STRING, 0, 0, 0},
  {"TRIGGER_NAME", NAME_LEN, MYSQL_TYPE_STRING, 0, 0, "Trigger"},
  {"EVENT_MANIPULATION", 6, MYSQL_TYPE_STRING, 0, 0, "Event"},
  {"EVENT_OBJECT_CATALOG", FN_REFLEN, MYSQL_TYPE_STRING, 0, 1, 0},
  {"EVENT_OBJECT_SCHEMA",NAME_LEN, MYSQL_TYPE_STRING, 0, 0, 0},
  {"EVENT_OBJECT_TABLE", NAME_LEN, MYSQL_TYPE_STRING, 0, 0, "Table"},
  {"ACTION_ORDER", 4, MYSQL_TYPE_LONG, 0, 0, 0},
  {"ACTION_CONDITION", 65535, MYSQL_TYPE_STRING, 0, 1, 0},
  {"ACTION_STATEMENT", 65535, MYSQL_TYPE_STRING, 0, 0, "Statement"},
  {"ACTION_ORIENTATION", 9, MYSQL_TYPE_STRING, 0, 0, 0},
  {"ACTION_TIMING", 6, MYSQL_TYPE_STRING, 0, 0, "Timing"},
  {"ACTION_REFERENCE_OLD_TABLE", NAME_LEN, MYSQL_TYPE_STRING, 0, 1, 0},
  {"ACTION_REFERENCE_NEW_TABLE", NAME_LEN, MYSQL_TYPE_STRING, 0, 1, 0},
  {"ACTION_REFERENCE_OLD_ROW", 3, MYSQL_TYPE_STRING, 0, 0, 0},
  {"ACTION_REFERENCE_NEW_ROW", 3, MYSQL_TYPE_STRING, 0, 0, 0},
  {"CREATED", 0, MYSQL_TYPE_TIMESTAMP, 0, 1, "Created"},
  {"SQL_MODE", 65535, MYSQL_TYPE_STRING, 0, 0, "sql_mode"},
  {"DEFINER", 65535, MYSQL_TYPE_STRING, 0, 0, "Definer"},
  {0, 0, MYSQL_TYPE_STRING, 0, 0, 0}
};


ST_FIELD_INFO partitions_fields_info[]=
{
  {"TABLE_CATALOG", FN_REFLEN, MYSQL_TYPE_STRING, 0, 1, 0},
  {"TABLE_SCHEMA",NAME_LEN, MYSQL_TYPE_STRING, 0, 0, 0},
  {"TABLE_NAME", NAME_LEN, MYSQL_TYPE_STRING, 0, 0, 0},
  {"PARTITION_NAME", NAME_LEN, MYSQL_TYPE_STRING, 0, 1, 0},
  {"SUBPARTITION_NAME", NAME_LEN, MYSQL_TYPE_STRING, 0, 1, 0},
  {"PARTITION_ORDINAL_POSITION", 21 , MYSQL_TYPE_LONG, 0, 1, 0},
  {"SUBPARTITION_ORDINAL_POSITION", 21 , MYSQL_TYPE_LONG, 0, 1, 0},
  {"PARTITION_METHOD", 12, MYSQL_TYPE_STRING, 0, 1, 0},
  {"SUBPARTITION_METHOD", 12, MYSQL_TYPE_STRING, 0, 1, 0},
  {"PARTITION_EXPRESSION", 65535, MYSQL_TYPE_STRING, 0, 1, 0},
  {"SUBPARTITION_EXPRESSION", 65535, MYSQL_TYPE_STRING, 0, 1, 0},
  {"PARTITION_DESCRIPTION", 65535, MYSQL_TYPE_STRING, 0, 1, 0},
  {"TABLE_ROWS", 21 , MYSQL_TYPE_LONG, 0, 0, 0},
  {"AVG_ROW_LENGTH", 21 , MYSQL_TYPE_LONG, 0, 0, 0},
  {"DATA_LENGTH", 21 , MYSQL_TYPE_LONG, 0, 0, 0},
  {"MAX_DATA_LENGTH", 21 , MYSQL_TYPE_LONG, 0, 1, 0},
  {"INDEX_LENGTH", 21 , MYSQL_TYPE_LONG, 0, 0, 0},
  {"DATA_FREE", 21 , MYSQL_TYPE_LONG, 0, 0, 0},
  {"CREATE_TIME", 0, MYSQL_TYPE_TIMESTAMP, 0, 1, 0},
  {"UPDATE_TIME", 0, MYSQL_TYPE_TIMESTAMP, 0, 1, 0},
  {"CHECK_TIME", 0, MYSQL_TYPE_TIMESTAMP, 0, 1, 0},
  {"CHECKSUM", 21 , MYSQL_TYPE_LONG, 0, 1, 0},
  {"PARTITION_COMMENT", 80, MYSQL_TYPE_STRING, 0, 0, 0},
  {"NODEGROUP", 12 , MYSQL_TYPE_STRING, 0, 0, 0},
  {"TABLESPACE_NAME", NAME_LEN, MYSQL_TYPE_STRING, 0, 1, 0},
  {0, 0, MYSQL_TYPE_STRING, 0, 0, 0}
};


ST_FIELD_INFO variables_fields_info[]=
{
  {"Variable_name", 80, MYSQL_TYPE_STRING, 0, 0, "Variable_name"},
  {"Value", FN_REFLEN, MYSQL_TYPE_STRING, 0, 0, "Value"},
  {0, 0, MYSQL_TYPE_STRING, 0, 0, 0}
};


ST_FIELD_INFO status_fields_info[]=
{
  {"VARIABLE_NAME", 64, MYSQL_TYPE_STRING, 0, 0, "Variable_name"},
  {"VARIABLE_VALUE", 2207, MYSQL_TYPE_DECIMAL, 0, 0, "Value"},
  {0, 0, MYSQL_TYPE_STRING, 0, 0, 0}
};


ST_FIELD_INFO system_variables_fields_info[]=
{
  {"VARIABLE_NAME", 64, MYSQL_TYPE_STRING, 0, 0, "Variable_name"},
  {"VARIABLE_VALUE", 65535, MYSQL_TYPE_STRING, 0, 1, "Value"},
  {0, 0, MYSQL_TYPE_STRING, 0, 0, 0}
};


ST_FIELD_INFO processlist_fields_info[]=
{
  {"ID", 4, MYSQL_TYPE_LONG, 0, 0, "Id"},
  {"USER", 16, MYSQL_TYPE_STRING, 0, 0, "User"},
  {"HOST", LIST_PROCESS_HOST_LEN,  MYSQL_TYPE_STRING, 0, 0, "Host"},
  {"DB", NAME_LEN, MYSQL_TYPE_STRING, 0, 1, "Db"},
  {"COMMAND", 16, MYSQL_TYPE_STRING, 0, 0, "Command"},
  {"TIME", 7, MYSQL_TYPE_LONG, 0, 0, "Time"},
  {"STATE", 64, MYSQL_TYPE_STRING, 0, 1, "State"},
  {"INFO", PROCESS_LIST_INFO_WIDTH, MYSQL_TYPE_STRING, 0, 1, "Info"},
  {0, 0, MYSQL_TYPE_STRING, 0, 0, 0}
};


ST_FIELD_INFO plugin_fields_info[]=
{
  {"PLUGIN_NAME", NAME_LEN, MYSQL_TYPE_STRING, 0, 0, "Name"},
  {"PLUGIN_VERSION", 20, MYSQL_TYPE_STRING, 0, 0, 0},
  {"PLUGIN_STATUS", 10, MYSQL_TYPE_STRING, 0, 0, "Status"},
  {"PLUGIN_TYPE", 80, MYSQL_TYPE_STRING, 0, 0, "Type"},
  {"PLUGIN_TYPE_VERSION", 20, MYSQL_TYPE_STRING, 0, 0, 0},
  {"PLUGIN_LIBRARY", NAME_LEN, MYSQL_TYPE_STRING, 0, 1, "Library"},
  {"PLUGIN_LIBRARY_VERSION", 20, MYSQL_TYPE_STRING, 0, 1, 0},
  {"PLUGIN_AUTHOR", NAME_LEN, MYSQL_TYPE_STRING, 0, 1, 0},
  {"PLUGIN_DESCRIPTION", 65535, MYSQL_TYPE_STRING, 0, 1, 0},
  {"PLUGIN_LICENSE", 80, MYSQL_TYPE_STRING, 0, 1, "License"},
  {0, 0, MYSQL_TYPE_STRING, 0, 0, 0}
};

ST_FIELD_INFO files_fields_info[]=
{
  {"FILE_ID", 4, MYSQL_TYPE_LONG, 0, 0, 0},
  {"FILE_NAME", NAME_LEN, MYSQL_TYPE_STRING, 0, 1, 0},
  {"FILE_TYPE", 20, MYSQL_TYPE_STRING, 0, 0, 0},
  {"TABLESPACE_NAME", NAME_LEN, MYSQL_TYPE_STRING, 0, 1, 0},
  {"TABLE_CATALOG", NAME_LEN, MYSQL_TYPE_STRING, 0, 1, 0},
  {"TABLE_SCHEMA", NAME_LEN, MYSQL_TYPE_STRING, 0, 1, 0},
  {"TABLE_NAME", NAME_LEN, MYSQL_TYPE_STRING, 0, 1, 0},
  {"LOGFILE_GROUP_NAME", NAME_LEN, MYSQL_TYPE_STRING, 0, 1, 0},
  {"LOGFILE_GROUP_NUMBER", 4, MYSQL_TYPE_LONG, 0, 1, 0},
  {"ENGINE", NAME_LEN, MYSQL_TYPE_STRING, 0, 0, 0},
  {"FULLTEXT_KEYS", NAME_LEN, MYSQL_TYPE_STRING, 0, 1, 0},
  {"DELETED_ROWS", 4, MYSQL_TYPE_LONG, 0, 1, 0},
  {"UPDATE_COUNT", 4, MYSQL_TYPE_LONG, 0, 1, 0},
  {"FREE_EXTENTS", 4, MYSQL_TYPE_LONG, 0, 1, 0},
  {"TOTAL_EXTENTS", 4, MYSQL_TYPE_LONG, 0, 1, 0},
  {"EXTENT_SIZE", 4, MYSQL_TYPE_LONG, 0, 0, 0},
  {"INITIAL_SIZE", 21, MYSQL_TYPE_LONG, 0, 1, 0},
  {"MAXIMUM_SIZE", 21, MYSQL_TYPE_LONG, 0, 1, 0},
  {"AUTOEXTEND_SIZE", 21, MYSQL_TYPE_LONG, 0, 1, 0},
  {"CREATION_TIME", 0, MYSQL_TYPE_TIMESTAMP, 0, 1, 0},
  {"LAST_UPDATE_TIME", 0, MYSQL_TYPE_TIMESTAMP, 0, 1, 0},
  {"LAST_ACCESS_TIME", 0, MYSQL_TYPE_TIMESTAMP, 0, 1, 0},
  {"RECOVER_TIME", 4, MYSQL_TYPE_LONG, 0, 1, 0},
  {"TRANSACTION_COUNTER", 4, MYSQL_TYPE_LONG, 0, 1, 0},
  {"VERSION", 21 , MYSQL_TYPE_LONG, 0, 1, "Version"},
  {"ROW_FORMAT", 10, MYSQL_TYPE_STRING, 0, 1, "Row_format"},
  {"TABLE_ROWS", 21 , MYSQL_TYPE_LONG, 0, 1, "Rows"},
  {"AVG_ROW_LENGTH", 21 , MYSQL_TYPE_LONG, 0, 1, "Avg_row_length"},
  {"DATA_LENGTH", 21 , MYSQL_TYPE_LONG, 0, 1, "Data_length"},
  {"MAX_DATA_LENGTH", 21 , MYSQL_TYPE_LONG, 0, 1, "Max_data_length"},
  {"INDEX_LENGTH", 21 , MYSQL_TYPE_LONG, 0, 1, "Index_length"},
  {"DATA_FREE", 21 , MYSQL_TYPE_LONG, 0, 1, "Data_free"},
  {"CREATE_TIME", 0, MYSQL_TYPE_TIMESTAMP, 0, 1, "Create_time"},
  {"UPDATE_TIME", 0, MYSQL_TYPE_TIMESTAMP, 0, 1, "Update_time"},
  {"CHECK_TIME", 0, MYSQL_TYPE_TIMESTAMP, 0, 1, "Check_time"},
  {"CHECKSUM", 21 , MYSQL_TYPE_LONG, 0, 1, "Checksum"},
  {"STATUS", 20, MYSQL_TYPE_STRING, 0, 0, 0},
  {"EXTRA", 255, MYSQL_TYPE_STRING, 0, 1, 0},
  {0, 0, MYSQL_TYPE_STRING, 0, 0, 0}
};

void init_fill_schema_files_row(TABLE* table)
{
  int i;
  for(i=0; files_fields_info[i].field_name!=NULL; i++)
    table->field[i]->set_null();

  table->field[IS_FILES_STATUS]->set_notnull();
  table->field[IS_FILES_STATUS]->store("NORMAL", 6, system_charset_info);
}

ST_FIELD_INFO referential_constraints_fields_info[]=
{
  {"CONSTRAINT_CATALOG", FN_REFLEN, MYSQL_TYPE_STRING, 0, 1, 0},
  {"CONSTRAINT_SCHEMA", NAME_LEN, MYSQL_TYPE_STRING, 0, 0, 0},
  {"CONSTRAINT_NAME", NAME_LEN, MYSQL_TYPE_STRING, 0, 0, 0},
  {"UNIQUE_CONSTRAINT_CATALOG", FN_REFLEN, MYSQL_TYPE_STRING, 0, 1, 0},
  {"UNIQUE_CONSTRAINT_SCHEMA", NAME_LEN, MYSQL_TYPE_STRING, 0, 0, 0},
  {"UNIQUE_CONSTRAINT_NAME", NAME_LEN, MYSQL_TYPE_STRING, 0, 0, 0},
  {"MATCH_OPTION", NAME_LEN, MYSQL_TYPE_STRING, 0, 0, 0},
  {"UPDATE_RULE", NAME_LEN, MYSQL_TYPE_STRING, 0, 0, 0},
  {"DELETE_RULE", NAME_LEN, MYSQL_TYPE_STRING, 0, 0, 0},
  {"TABLE_NAME", NAME_LEN, MYSQL_TYPE_STRING, 0, 0, 0},
  {"REFERENCED_TABLE_NAME", NAME_LEN, MYSQL_TYPE_STRING, 0, 0, 0},
  {0, 0, MYSQL_TYPE_STRING, 0, 0, 0}
};


/*
  Description of ST_FIELD_INFO in table.h

  Make sure that the order of schema_tables and enum_schema_tables are the same.

*/

ST_SCHEMA_TABLE schema_tables[]=
{
  {"CHARACTER_SETS", charsets_fields_info, create_schema_table, 
   fill_schema_charsets, make_character_sets_old_format, 0, -1, -1, 0},
  {"COLLATIONS", collation_fields_info, create_schema_table, 
   fill_schema_collation, make_old_format, 0, -1, -1, 0},
  {"COLLATION_CHARACTER_SET_APPLICABILITY", coll_charset_app_fields_info,
   create_schema_table, fill_schema_coll_charset_app, 0, 0, -1, -1, 0},
  {"COLUMNS", columns_fields_info, create_schema_table, 
   get_all_tables, make_columns_old_format, get_schema_column_record, 1, 2, 0},
  {"COLUMN_PRIVILEGES", column_privileges_fields_info, create_schema_table,
    fill_schema_column_privileges, 0, 0, -1, -1, 0},
  {"ENGINES", engines_fields_info, create_schema_table,
   fill_schema_engines, make_old_format, 0, -1, -1, 0},
  {"EVENTS", events_fields_info, create_schema_table,
   Events::fill_schema_events, make_old_format, 0, -1, -1, 0},
  {"FILES", files_fields_info, create_schema_table,
   fill_schema_files, 0, 0, -1, -1, 0},
  {"GLOBAL_STATUS", status_fields_info, create_schema_table,
   fill_schema_global_status, make_old_format, 0, -1, -1, 0},
  {"GLOBAL_VARIABLES", system_variables_fields_info, create_schema_table,
   fill_schema_global_variables, make_old_format, 0, -1, -1, 0},
  {"KEY_COLUMN_USAGE", key_column_usage_fields_info, create_schema_table,
    get_all_tables, 0, get_schema_key_column_usage_record, 4, 5, 0},
  {"OPEN_TABLES", open_tables_fields_info, create_schema_table,
   fill_open_tables, make_old_format, 0, -1, -1, 1},
  {"PARTITIONS", partitions_fields_info, create_schema_table,
   get_all_tables, 0, get_schema_partitions_record, 1, 2, 0},
  {"PLUGINS", plugin_fields_info, create_schema_table,
    fill_plugins, make_old_format, 0, -1, -1, 0},
  {"PROCESSLIST", processlist_fields_info, create_schema_table,
    fill_schema_processlist, make_old_format, 0, -1, -1, 0},
  {"REFERENTIAL_CONSTRAINTS", referential_constraints_fields_info,
   create_schema_table, get_all_tables, 0, get_referential_constraints_record,
   1, 9, 0},
  {"ROUTINES", proc_fields_info, create_schema_table, 
    fill_schema_proc, make_proc_old_format, 0, -1, -1, 0},
  {"SCHEMATA", schema_fields_info, create_schema_table,
   fill_schema_shemata, make_schemata_old_format, 0, 1, -1, 0},
  {"SCHEMA_PRIVILEGES", schema_privileges_fields_info, create_schema_table,
    fill_schema_schema_privileges, 0, 0, -1, -1, 0},
  {"SESSION_STATUS", status_fields_info, create_schema_table,
    fill_schema_session_status, make_old_format, 0, -1, -1, 0},
  {"SESSION_VARIABLES", system_variables_fields_info, create_schema_table,
    fill_schema_session_variables, make_old_format, 0, -1, -1, 0},
  {"STATISTICS", stat_fields_info, create_schema_table, 
    get_all_tables, make_old_format, get_schema_stat_record, 1, 2, 0},
  {"STATUS", variables_fields_info, create_schema_table, fill_status, 
   make_old_format, 0, -1, -1, 1},
  {"TABLES", tables_fields_info, create_schema_table, 
   get_all_tables, make_old_format, get_schema_tables_record, 1, 2, 0},
  {"TABLE_CONSTRAINTS", table_constraints_fields_info, create_schema_table,
    get_all_tables, 0, get_schema_constraints_record, 3, 4, 0},
  {"TABLE_NAMES", table_names_fields_info, create_schema_table,
   get_all_tables, make_table_names_old_format, 0, 1, 2, 1},
  {"TABLE_PRIVILEGES", table_privileges_fields_info, create_schema_table,
    fill_schema_table_privileges, 0, 0, -1, -1, 0},
  {"TRIGGERS", triggers_fields_info, create_schema_table,
   get_all_tables, make_old_format, get_schema_triggers_record, 5, 6, 0},
  {"USER_PRIVILEGES", user_privileges_fields_info, create_schema_table, 
    fill_schema_user_privileges, 0, 0, -1, -1, 0},
  {"VARIABLES", variables_fields_info, create_schema_table, fill_variables,
   make_old_format, 0, -1, -1, 1},
  {"VIEWS", view_fields_info, create_schema_table, 
    get_all_tables, 0, get_schema_views_record, 1, 2, 0},
  {0, 0, 0, 0, 0, 0, 0, 0, 0}
};


#ifdef HAVE_EXPLICIT_TEMPLATE_INSTANTIATION
template class List_iterator_fast<char>;
template class List<char>;
#endif

int initialize_schema_table(st_plugin_int *plugin)
{
  ST_SCHEMA_TABLE *schema_table;
  DBUG_ENTER("initialize_schema_table");

  if (!(schema_table= (ST_SCHEMA_TABLE *)my_malloc(sizeof(ST_SCHEMA_TABLE),
                                MYF(MY_WME | MY_ZEROFILL))))
      DBUG_RETURN(1);
  /* Historical Requirement */
  plugin->data= schema_table; // shortcut for the future
  if (plugin->plugin->init)
  {
    schema_table->create_table= create_schema_table;
    schema_table->old_format= make_old_format;
    schema_table->idx_field1= -1, 
    schema_table->idx_field2= -1; 

    if (plugin->plugin->init(schema_table))
    {
      sql_print_error("Plugin '%s' init function returned error.",
                      plugin->name.str);
      goto err;
    }
    schema_table->table_name= plugin->name.str;
  }

  DBUG_RETURN(0);
err:
  my_free((gptr)schema_table, MYF(0));
  DBUG_RETURN(1);
}

int finalize_schema_table(st_plugin_int *plugin)
{
  ST_SCHEMA_TABLE *schema_table= (ST_SCHEMA_TABLE *)plugin->data;
  DBUG_ENTER("finalize_schema_table");

  if (schema_table && plugin->plugin->deinit)
  {
    DBUG_PRINT("info", ("Deinitializing plugin: '%s'", plugin->name.str));
    if (plugin->plugin->deinit(NULL))
    {
      DBUG_PRINT("warning", ("Plugin '%s' deinit function returned error.",
                             plugin->name.str));
    }
    my_free((gptr)schema_table, MYF(0));
  }

  DBUG_RETURN(0);
}<|MERGE_RESOLUTION|>--- conflicted
+++ resolved
@@ -56,10 +56,7 @@
   ISE_EVENT_COMMENT
 };
 
-<<<<<<< HEAD
-
-=======
->>>>>>> 8c5be6a2
+
 #ifndef NO_EMBEDDED_ACCESS_CHECKS
 static const char *grant_names[]={
   "select","insert","update","delete","create","drop","reload","shutdown",
@@ -1312,11 +1309,7 @@
     if (create_info.auto_increment_value > 1)
     {
       char *end;
-<<<<<<< HEAD
       packet->append(STRING_WITH_LEN(" AUTO_INCREMENT="));
-=======
-      packet->append(" AUTO_INCREMENT=", 16);
->>>>>>> 8c5be6a2
       end= longlong10_to_str(create_info.auto_increment_value, buff,10);
       packet->append(buff, (uint) (end - buff));
     }
@@ -1764,24 +1757,9 @@
 
     while ((tmp= it++))
     {
-<<<<<<< HEAD
       Security_context *tmp_sctx= tmp->security_ctx;
       struct st_my_thread_var *mysys_var;
       const char *val;
-=======
-      if (!(wild && wild[0] && wild_case_compare(system_charset_info,
-                                                 name_buffer, wild)))
-      {
-        char *value=variables->value;
-        const char *pos, *end;                  // We assign a lot of const's
-        long nr;
-        if (show_type == SHOW_SYS)
-        {
-          show_type= ((sys_var*) value)->show_type();
-          value=     (char*) ((sys_var*) value)->value_ptr(thd, value_type,
-                                                           &null_lex_str);
-        }
->>>>>>> 8c5be6a2
 
       if ((!tmp->vio_ok() && !tmp->system_thread) ||
           (user && (!tmp_sctx->user || strcmp(tmp_sctx->user, user))))
@@ -2142,82 +2120,7 @@
           end= strend(pos);
           break;
         }
-<<<<<<< HEAD
        case SHOW_CHAR_PTR:
-=======
-        case SHOW_STARTTIME:
-          nr= (long) (thd->query_start() - server_start_time);
-          end= int10_to_str(nr, buff, 10);
-          break;
-        case SHOW_QUESTION:
-          end= int10_to_str((long) thd->query_id, buff, 10);
-          break;
-#ifdef HAVE_REPLICATION
-        case SHOW_RPL_STATUS:
-          end= strmov(buff, rpl_status_type[(int)rpl_status]);
-          break;
-        case SHOW_SLAVE_RUNNING:
-        {
-          pthread_mutex_lock(&LOCK_active_mi);
-          end= strmov(buff, (active_mi && active_mi->slave_running &&
-                             active_mi->rli.slave_running) ? "ON" : "OFF");
-          pthread_mutex_unlock(&LOCK_active_mi);
-          break;
-        }
-        case SHOW_SLAVE_RETRIED_TRANS:
-        {
-          /*
-            TODO: in 5.1 with multimaster, have one such counter per line in
-            SHOW SLAVE STATUS, and have the sum over all lines here.
-          */
-          pthread_mutex_lock(&LOCK_active_mi);
-          if (active_mi)
-          {
-            pthread_mutex_lock(&active_mi->rli.data_lock);
-            end= int10_to_str(active_mi->rli.retried_trans, buff, 10);
-            pthread_mutex_unlock(&active_mi->rli.data_lock);
-          }
-          pthread_mutex_unlock(&LOCK_active_mi);
-          break;
-        }
-        case SHOW_SLAVE_SKIP_ERRORS:
-        {
-          MY_BITMAP *bitmap= (MY_BITMAP *)value;
-          if (!use_slave_mask || bitmap_is_clear_all(bitmap))
-          {
-            end= strmov(buff, "OFF");
-          }
-          else if (bitmap_is_set_all(bitmap))
-          {
-            end= strmov(buff, "ALL");
-          }
-          else
-          {
-            /* 10 is enough assuming errors are max 4 digits */
-            int i;
-            for (i= 1;
-                 i < MAX_SLAVE_ERROR && (uint) (end-buff) < sizeof(buff)-10;
-                 i++)
-            {
-              if (bitmap_is_set(bitmap, i))
-              {
-                end= int10_to_str(i, (char*) end, 10);
-                *(char*) end++= ',';
-              }
-            }
-            if (end != buff)
-              end--;				// Remove last ','
-            if (i < MAX_SLAVE_ERROR)
-              end= strmov((char*) end, "...");  // Couldn't show all errors
-          }
-          break;
-        }
-#endif /* HAVE_REPLICATION */
-        case SHOW_OPENTABLES:
-          end= int10_to_str((long) cached_tables(), buff, 10);
-          break;
-        case SHOW_CHAR_PTR:
->>>>>>> 8c5be6a2
         {
           if (!(pos= *(char**) value))
             pos= "";
@@ -3036,33 +2939,21 @@
     if (file->stats.create_time)
     {
       thd->variables.time_zone->gmt_sec_to_TIME(&time,
-<<<<<<< HEAD
                                                 (my_time_t) file->stats.create_time);
-=======
-                                                (my_time_t) file->create_time);
->>>>>>> 8c5be6a2
       table->field[14]->store_time(&time, MYSQL_TIMESTAMP_DATETIME);
       table->field[14]->set_notnull();
     }
     if (file->stats.update_time)
     {
       thd->variables.time_zone->gmt_sec_to_TIME(&time,
-<<<<<<< HEAD
                                                 (my_time_t) file->stats.update_time);
-=======
-                                                (my_time_t) file->update_time);
->>>>>>> 8c5be6a2
       table->field[15]->store_time(&time, MYSQL_TIMESTAMP_DATETIME);
       table->field[15]->set_notnull();
     }
     if (file->stats.check_time)
     {
       thd->variables.time_zone->gmt_sec_to_TIME(&time,
-<<<<<<< HEAD
                                                 (my_time_t) file->stats.check_time);
-=======
-                                                (my_time_t) file->check_time);
->>>>>>> 8c5be6a2
       table->field[16]->store_time(&time, MYSQL_TIMESTAMP_DATETIME);
       table->field[16]->set_notnull();
     }
@@ -3285,7 +3176,6 @@
     case MYSQL_TYPE_DECIMAL:
       field_length= field->field_length - (decimals  ? 2 : 1);
       break;
-<<<<<<< HEAD
     case MYSQL_TYPE_TINY:
     case MYSQL_TYPE_SHORT:
     case MYSQL_TYPE_LONG:
@@ -3294,16 +3184,6 @@
       field_length= field->max_display_length() - 1;
       break;
     case MYSQL_TYPE_BIT:
-=======
-    case FIELD_TYPE_TINY:
-    case FIELD_TYPE_SHORT:
-    case FIELD_TYPE_LONG:
-    case FIELD_TYPE_LONGLONG:
-    case FIELD_TYPE_INT24:
-      field_length= field->max_display_length() - 1;
-      break;
-    case FIELD_TYPE_BIT:
->>>>>>> 8c5be6a2
       field_length= field->max_display_length();
       decimals= -1;                             // return NULL
       break;
@@ -4815,7 +4695,12 @@
         DBUG_RETURN(0);
       }
       break;
-<<<<<<< HEAD
+    case MYSQL_TYPE_FLOAT:
+    case MYSQL_TYPE_DOUBLE:
+      if ((item= new Item_float(fields_info->field_name, 0.0, NOT_FIXED_DEC, 
+                           fields_info->field_length)) == NULL)
+        DBUG_RETURN(NULL);
+      break;
     case MYSQL_TYPE_DECIMAL:
       if (!(item= new Item_decimal((longlong) fields_info->value, false)))
       {
@@ -4830,13 +4715,6 @@
         item->max_length+= 1;
       item->set_name(fields_info->field_name,
                      strlen(fields_info->field_name), cs);
-=======
-    case MYSQL_TYPE_FLOAT:
-    case MYSQL_TYPE_DOUBLE:
-      if ((item= new Item_float(fields_info->field_name, 0.0, NOT_FIXED_DEC, 
-                           fields_info->field_length)) == NULL)
-        DBUG_RETURN(NULL);
->>>>>>> 8c5be6a2
       break;
     default:
       /* Don't let unimplemented types pass through. Could be a grave error. */
