--- conflicted
+++ resolved
@@ -325,17 +325,12 @@
     return i;
   }
 
-<<<<<<< HEAD
-  // Resets lex in 'thd' and keeps a copy of the old one.
-  bool
-=======
   /*
     Resets lex in 'thd' and keeps a copy of the old one.
 
     @todo Conflicting comment in sp_head.cc
   */
-  void
->>>>>>> 94e41712
+  bool
   reset_lex(THD *thd);
 
   /**
