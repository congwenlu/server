--- conflicted
+++ resolved
@@ -91,7 +91,6 @@
 #include "sp_cache.h"
 #include "events.h"
 #include "sql_trigger.h"
-<<<<<<< HEAD
 #include "transaction.h"
 #include "sql_audit.h"
 #include "sql_prepare.h"
@@ -100,9 +99,6 @@
 #include "set_var.h"
 
 #define FLAGSTR(V,F) ((V)&(F)?#F" ":"")
-=======
-#include "debug_sync.h"
->>>>>>> 64fe07cc
 
 /**
   @defgroup Runtime_Environment Runtime Environment
