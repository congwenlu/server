--- conflicted
+++ resolved
@@ -1099,10 +1099,6 @@
 
     thd->reset_kill_query();  /* Ensure that killed_errmsg is released */
     free_root(thd->mem_root,MYF(MY_KEEP_PREALLOC));
-<<<<<<< HEAD
-    thd->transaction->free();
-=======
->>>>>>> 80c951ce
     thd->lex->restore_set_statement_var();
   }
   delete thd;
@@ -6896,13 +6892,8 @@
     1   access denied, error is sent to client
 */
 
-<<<<<<< HEAD
-bool check_single_table_access(THD *thd, privilege_t privilege, 
-                               TABLE_LIST *all_tables, bool no_errors)
-=======
-bool check_single_table_access(THD *thd, ulong privilege, TABLE_LIST *tables,
-                               bool no_errors)
->>>>>>> 80c951ce
+bool check_single_table_access(THD *thd, privilege_t privilege,
+                               TABLE_LIST *tables, bool no_errors)
 {
   Switch_to_definer_security_ctx backup_sctx(thd, tables);
 
