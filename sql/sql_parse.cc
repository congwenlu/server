--- conflicted
+++ resolved
@@ -3645,12 +3645,8 @@
     if (!(res = mysql_create_function(thd, &lex->udf)))
       send_ok(thd);
 #else
-<<<<<<< HEAD
+    net_printf(thd, ER_CANT_OPEN_LIBRARY, lex->udf.dl, 0, "feature disabled");
     res= TRUE;
-=======
-    net_printf(thd, ER_CANT_OPEN_LIBRARY, lex->udf.dl, 0, "feature disabled");
-    res= -1;
->>>>>>> 981603d9
 #endif
     break;
   }
