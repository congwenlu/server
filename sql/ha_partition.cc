/*
  Copyright (c) 2005, 2012, Oracle and/or its affiliates. All rights reserved.

  This program is free software; you can redistribute it and/or modify
  it under the terms of the GNU General Public License as published by
  the Free Software Foundation; version 2 of the License.

  This program is distributed in the hope that it will be useful,
  but WITHOUT ANY WARRANTY; without even the implied warranty of
  MERCHANTABILITY or FITNESS FOR A PARTICULAR PURPOSE.  See the
  GNU General Public License for more details.

  You should have received a copy of the GNU General Public License
  along with this program; if not, write to the Free Software
  Foundation, Inc., 51 Franklin St, Fifth Floor, Boston, MA 02110-1301  USA
*/

/*
  This handler was developed by Mikael Ronstrom for version 5.1 of MySQL.
  It is an abstraction layer on top of other handlers such as MyISAM,
  InnoDB, Federated, Berkeley DB and so forth. Partitioned tables can also
  be handled by a storage engine. The current example of this is NDB
  Cluster that has internally handled partitioning. This have benefits in
  that many loops needed in the partition handler can be avoided.

  Partitioning has an inherent feature which in some cases is positive and
  in some cases is negative. It splits the data into chunks. This makes
  the data more manageable, queries can easily be parallelised towards the
  parts and indexes are split such that there are less levels in the
  index trees. The inherent disadvantage is that to use a split index
  one has to scan all index parts which is ok for large queries but for
  small queries it can be a disadvantage.

  Partitioning lays the foundation for more manageable databases that are
  extremely large. It does also lay the foundation for more parallelism
  in the execution of queries. This functionality will grow with later
  versions of MySQL.

  You can enable it in your buld by doing the following during your build
  process:
  ./configure --with-partition

  The partition is setup to use table locks. It implements an partition "SHARE"
  that is inserted into a hash by table name. You can use this to store
  information of state that any partition handler object will be able to see
  if it is using the same table.

  Please read the object definition in ha_partition.h before reading the rest
  if this file.
*/

#ifdef __GNUC__
#pragma implementation				// gcc: Class implementation
#endif

#include "sql_priv.h"
#include "sql_parse.h"                          // append_file_to_dir

#ifdef WITH_PARTITION_STORAGE_ENGINE
#include "ha_partition.h"
#include "sql_table.h"                        // tablename_to_filename
#include "key.h"
#include "sql_plugin.h"
#include "table.h"                           /* HA_DATA_PARTITION */

#include "debug_sync.h"

static const char *ha_par_ext= ".par";

/****************************************************************************
                MODULE create/delete handler object
****************************************************************************/

static handler *partition_create_handler(handlerton *hton,
                                         TABLE_SHARE *share,
                                         MEM_ROOT *mem_root);
static uint partition_flags();
static uint alter_table_flags(uint flags);


static int partition_initialize(void *p)
{

  handlerton *partition_hton;
  partition_hton= (handlerton *)p;

  partition_hton->state= SHOW_OPTION_YES;
  partition_hton->db_type= DB_TYPE_PARTITION_DB;
  partition_hton->create= partition_create_handler;
  partition_hton->partition_flags= partition_flags;
  partition_hton->alter_table_flags= alter_table_flags;
  partition_hton->flags= HTON_NOT_USER_SELECTABLE |
                         HTON_HIDDEN |
                         HTON_TEMPORARY_NOT_SUPPORTED;

  return 0;
}

/*
  Create new partition handler

  SYNOPSIS
    partition_create_handler()
    table                       Table object

  RETURN VALUE
    New partition object
*/

static handler *partition_create_handler(handlerton *hton, 
                                         TABLE_SHARE *share,
                                         MEM_ROOT *mem_root)
{
  ha_partition *file= new (mem_root) ha_partition(hton, share);
  if (file && file->initialize_partition(mem_root))
  {
    delete file;
    file= 0;
  }
  return file;
}

/*
  HA_CAN_PARTITION:
  Used by storage engines that can handle partitioning without this
  partition handler
  (Partition, NDB)

  HA_CAN_UPDATE_PARTITION_KEY:
  Set if the handler can update fields that are part of the partition
  function.

  HA_CAN_PARTITION_UNIQUE:
  Set if the handler can handle unique indexes where the fields of the
  unique key are not part of the fields of the partition function. Thus
  a unique key can be set on all fields.

  HA_USE_AUTO_PARTITION
  Set if the handler sets all tables to be partitioned by default.
*/

static uint partition_flags()
{
  return HA_CAN_PARTITION;
}

static uint alter_table_flags(uint flags __attribute__((unused)))
{
  return (HA_PARTITION_FUNCTION_SUPPORTED |
          HA_FAST_CHANGE_PARTITION);
}

const uint ha_partition::NO_CURRENT_PART_ID= 0xFFFFFFFF;

/*
  Constructor method

  SYNOPSIS
    ha_partition()
    table                       Table object

  RETURN VALUE
    NONE
*/

ha_partition::ha_partition(handlerton *hton, TABLE_SHARE *share)
  :handler(hton, share)
{
  DBUG_ENTER("ha_partition::ha_partition(table)");
  init_handler_variables();
  DBUG_VOID_RETURN;
}


/*
  Constructor method

  SYNOPSIS
    ha_partition()
    part_info                       Partition info

  RETURN VALUE
    NONE
*/

ha_partition::ha_partition(handlerton *hton, partition_info *part_info)
  :handler(hton, NULL)
{
  DBUG_ENTER("ha_partition::ha_partition(part_info)");
  DBUG_ASSERT(part_info);
  init_handler_variables();
  m_part_info= part_info;
  m_create_handler= TRUE;
  m_is_sub_partitioned= m_part_info->is_sub_partitioned();
  DBUG_VOID_RETURN;
}

/**
  ha_partition constructor method used by ha_partition::clone()

  @param hton               Handlerton (partition_hton)
  @param share              Table share object
  @param part_info_arg      partition_info to use
  @param clone_arg          ha_partition to clone
  @param clme_mem_root_arg  MEM_ROOT to use

  @return New partition handler
*/

ha_partition::ha_partition(handlerton *hton, TABLE_SHARE *share,
                           partition_info *part_info_arg,
                           ha_partition *clone_arg,
                           MEM_ROOT *clone_mem_root_arg)
  :handler(hton, share)
{
  DBUG_ENTER("ha_partition::ha_partition(clone)");
  init_handler_variables();
  m_part_info= part_info_arg;
  m_create_handler= TRUE;
  m_is_sub_partitioned= m_part_info->is_sub_partitioned();
  m_is_clone_of= clone_arg;
  m_clone_mem_root= clone_mem_root_arg;
  DBUG_VOID_RETURN;
}

/*
  Initialize handler object

  SYNOPSIS
    init_handler_variables()

  RETURN VALUE
    NONE
*/

void ha_partition::init_handler_variables()
{
  active_index= MAX_KEY;
  m_mode= 0;
  m_open_test_lock= 0;
  m_file_buffer= NULL;
  m_name_buffer_ptr= NULL;
  m_engine_array= NULL;
  m_file= NULL;
  m_file_tot_parts= 0;
  m_reorged_file= NULL;
  m_new_file= NULL;
  m_reorged_parts= 0;
  m_added_file= NULL;
  m_tot_parts= 0;
  m_pkey_is_clustered= 0;
  m_lock_type= F_UNLCK;
  m_part_spec.start_part= NO_CURRENT_PART_ID;
  m_scan_value= 2;
  m_ref_length= 0;
  m_part_spec.end_part= NO_CURRENT_PART_ID;
  m_index_scan_type= partition_no_index_scan;
  m_start_key.key= NULL;
  m_start_key.length= 0;
  m_myisam= FALSE;
  m_innodb= FALSE;
  m_extra_cache= FALSE;
  m_extra_cache_size= 0;
  m_extra_prepare_for_update= FALSE;
  m_extra_cache_part_id= NO_CURRENT_PART_ID;
  m_handler_status= handler_not_initialized;
  m_low_byte_first= 1;
  m_part_field_array= NULL;
  m_ordered_rec_buffer= NULL;
  m_top_entry= NO_CURRENT_PART_ID;
  m_rec_length= 0;
  m_last_part= 0;
  m_rec0= 0;
  m_curr_key_info[0]= NULL;
  m_curr_key_info[1]= NULL;
  m_part_func_monotonicity_info= NON_MONOTONIC;
  auto_increment_lock= FALSE;
  auto_increment_safe_stmt_log_lock= FALSE;
  /*
    this allows blackhole to work properly
  */
  m_num_locks= 0;
  m_part_info= NULL;
  m_create_handler= FALSE;
  m_is_sub_partitioned= 0;
  m_is_clone_of= NULL;
  m_clone_mem_root= NULL;

#ifdef DONT_HAVE_TO_BE_INITALIZED
  m_start_key.flag= 0;
  m_ordered= TRUE;
#endif
}


const char *ha_partition::table_type() const
{ 
  // we can do this since we only support a single engine type
  return m_file[0]->table_type(); 
}


/*
  Destructor method

  SYNOPSIS
    ~ha_partition()

  RETURN VALUE
    NONE
*/

ha_partition::~ha_partition()
{
  DBUG_ENTER("ha_partition::~ha_partition()");
  if (m_file != NULL)
  {
    uint i;
    for (i= 0; i < m_tot_parts; i++)
      delete m_file[i];
  }
  my_free(m_ordered_rec_buffer);

  clear_handler_file();
  DBUG_VOID_RETURN;
}


/*
  Initialize partition handler object

  SYNOPSIS
    initialize_partition()
    mem_root			Allocate memory through this

  RETURN VALUE
    1                         Error
    0                         Success

  DESCRIPTION

  The partition handler is only a layer on top of other engines. Thus it
  can't really perform anything without the underlying handlers. Thus we
  add this method as part of the allocation of a handler object.

  1) Allocation of underlying handlers
     If we have access to the partition info we will allocate one handler
     instance for each partition.
  2) Allocation without partition info
     The cases where we don't have access to this information is when called
     in preparation for delete_table and rename_table and in that case we
     only need to set HA_FILE_BASED. In that case we will use the .par file
     that contains information about the partitions and their engines and
     the names of each partition.
  3) Table flags initialisation
     We need also to set table flags for the partition handler. This is not
     static since it depends on what storage engines are used as underlying
     handlers.
     The table flags is set in this routine to simulate the behaviour of a
     normal storage engine
     The flag HA_FILE_BASED will be set independent of the underlying handlers
  4) Index flags initialisation
     When knowledge exists on the indexes it is also possible to initialize the
     index flags. Again the index flags must be initialized by using the under-
     lying handlers since this is storage engine dependent.
     The flag HA_READ_ORDER will be reset for the time being to indicate no
     ordered output is available from partition handler indexes. Later a merge
     sort will be performed using the underlying handlers.
  5) primary_key_is_clustered, has_transactions and low_byte_first is
     calculated here.

*/

bool ha_partition::initialize_partition(MEM_ROOT *mem_root)
{
  handler **file_array, *file;
  ulonglong check_table_flags;
  DBUG_ENTER("ha_partition::initialize_partition");

  if (m_create_handler)
  {
    m_tot_parts= m_part_info->get_tot_partitions();
    DBUG_ASSERT(m_tot_parts > 0);
    if (new_handlers_from_part_info(mem_root))
      DBUG_RETURN(1);
  }
  else if (!table_share || !table_share->normalized_path.str)
  {
    /*
      Called with dummy table share (delete, rename and alter table).
      Don't need to set-up anything.
    */
    DBUG_RETURN(0);
  }
  else if (get_from_handler_file(table_share->normalized_path.str,
                                 mem_root, false))
  {
    my_error(ER_FAILED_READ_FROM_PAR_FILE, MYF(0));
    DBUG_RETURN(1);
  }
  /*
    We create all underlying table handlers here. We do it in this special
    method to be able to report allocation errors.

    Set up low_byte_first, primary_key_is_clustered and
    has_transactions since they are called often in all kinds of places,
    other parameters are calculated on demand.
    Verify that all partitions have the same table_flags.
  */
  check_table_flags= m_file[0]->ha_table_flags();
  m_low_byte_first= m_file[0]->low_byte_first();
  m_pkey_is_clustered= TRUE;
  file_array= m_file;
  do
  {
    file= *file_array;
    if (m_low_byte_first != file->low_byte_first())
    {
      // Cannot have handlers with different endian
      my_error(ER_MIX_HANDLER_ERROR, MYF(0));
      DBUG_RETURN(1);
    }
    if (!file->primary_key_is_clustered())
      m_pkey_is_clustered= FALSE;
    if (check_table_flags != file->ha_table_flags())
    {
      my_error(ER_MIX_HANDLER_ERROR, MYF(0));
      DBUG_RETURN(1);
    }
  } while (*(++file_array));
  m_handler_status= handler_initialized;
  DBUG_RETURN(0);
}

/****************************************************************************
                MODULE meta data changes
****************************************************************************/
/*
  Delete a table

  SYNOPSIS
    delete_table()
    name                    Full path of table name

  RETURN VALUE
    >0                        Error
    0                         Success

  DESCRIPTION
    Used to delete a table. By the time delete_table() has been called all
    opened references to this table will have been closed (and your globally
    shared references released. The variable name will just be the name of
    the table. You will need to remove any files you have created at this
    point.

    If you do not implement this, the default delete_table() is called from
    handler.cc and it will delete all files with the file extentions returned
    by bas_ext().

    Called from handler.cc by delete_table and  ha_create_table(). Only used
    during create if the table_flag HA_DROP_BEFORE_CREATE was specified for
    the storage engine.
*/

int ha_partition::delete_table(const char *name)
{
  DBUG_ENTER("ha_partition::delete_table");

  DBUG_RETURN(del_ren_cre_table(name, NULL, NULL, NULL));
}


/*
  Rename a table

  SYNOPSIS
    rename_table()
    from                      Full path of old table name
    to                        Full path of new table name

  RETURN VALUE
    >0                        Error
    0                         Success

  DESCRIPTION
    Renames a table from one name to another from alter table call.

    If you do not implement this, the default rename_table() is called from
    handler.cc and it will rename all files with the file extentions returned
    by bas_ext().

    Called from sql_table.cc by mysql_rename_table().
*/

int ha_partition::rename_table(const char *from, const char *to)
{
  DBUG_ENTER("ha_partition::rename_table");

  DBUG_RETURN(del_ren_cre_table(from, to, NULL, NULL));
}


/*
  Create the handler file (.par-file)

  SYNOPSIS
    create_handler_files()
    name                              Full path of table name
    create_info                       Create info generated for CREATE TABLE

  RETURN VALUE
    >0                        Error
    0                         Success

  DESCRIPTION
    create_handler_files is called to create any handler specific files
    before opening the file with openfrm to later call ::create on the
    file object.
    In the partition handler this is used to store the names of partitions
    and types of engines in the partitions.
*/

int ha_partition::create_handler_files(const char *path,
                                       const char *old_path,
                                       int action_flag,
                                       HA_CREATE_INFO *create_info)
{
  DBUG_ENTER("ha_partition::create_handler_files()");

  /*
    We need to update total number of parts since we might write the handler
    file as part of a partition management command
  */
  if (action_flag == CHF_DELETE_FLAG ||
      action_flag == CHF_RENAME_FLAG)
  {
    char name[FN_REFLEN];
    char old_name[FN_REFLEN];

    strxmov(name, path, ha_par_ext, NullS);
    strxmov(old_name, old_path, ha_par_ext, NullS);
    if ((action_flag == CHF_DELETE_FLAG &&
         mysql_file_delete(key_file_partition, name, MYF(MY_WME))) ||
        (action_flag == CHF_RENAME_FLAG &&
         mysql_file_rename(key_file_partition, old_name, name, MYF(MY_WME))))
    {
      DBUG_RETURN(TRUE);
    }
  }
  else if (action_flag == CHF_CREATE_FLAG)
  {
    if (create_handler_file(path))
    {
      my_error(ER_CANT_CREATE_HANDLER_FILE, MYF(0));
      DBUG_RETURN(1);
    }
  }
  DBUG_RETURN(0);
}


/*
  Create a partitioned table

  SYNOPSIS
    create()
    name                              Full path of table name
    table_arg                         Table object
    create_info                       Create info generated for CREATE TABLE

  RETURN VALUE
    >0                        Error
    0                         Success

  DESCRIPTION
    create() is called to create a table. The variable name will have the name
    of the table. When create() is called you do not need to worry about
    opening the table. Also, the FRM file will have already been created so
    adjusting create_info will not do you any good. You can overwrite the frm
    file at this point if you wish to change the table definition, but there
    are no methods currently provided for doing that.

    Called from handler.cc by ha_create_table().
*/

int ha_partition::create(const char *name, TABLE *table_arg,
			 HA_CREATE_INFO *create_info)
{
  char t_name[FN_REFLEN];
  DBUG_ENTER("ha_partition::create");

  strmov(t_name, name);
  DBUG_ASSERT(*fn_rext((char*)name) == '\0');
  if (del_ren_cre_table(t_name, NULL, table_arg, create_info))
  {
    handler::delete_table(t_name);
    DBUG_RETURN(1);
  }
  DBUG_RETURN(0);
}


/*
  Drop partitions as part of ALTER TABLE of partitions

  SYNOPSIS
    drop_partitions()
    path                        Complete path of db and table name

  RETURN VALUE
    >0                          Failure
    0                           Success

  DESCRIPTION
    Use part_info object on handler object to deduce which partitions to
    drop (each partition has a state attached to it)
*/

int ha_partition::drop_partitions(const char *path)
{
  List_iterator<partition_element> part_it(m_part_info->partitions);
  char part_name_buff[FN_REFLEN];
  uint num_parts= m_part_info->partitions.elements;
  uint num_subparts= m_part_info->num_subparts;
  uint i= 0;
  uint name_variant;
  int  ret_error;
  int  error= 0;
  DBUG_ENTER("ha_partition::drop_partitions");

  /*
    Assert that it works without HA_FILE_BASED and lower_case_table_name = 2.
    We use m_file[0] as long as all partitions have the same storage engine.
  */
  DBUG_ASSERT(!strcmp(path, get_canonical_filename(m_file[0], path,
                                                   part_name_buff)));
  do
  {
    partition_element *part_elem= part_it++;
    if (part_elem->part_state == PART_TO_BE_DROPPED)
    {
      handler *file;
      /*
        This part is to be dropped, meaning the part or all its subparts.
      */
      name_variant= NORMAL_PART_NAME;
      if (m_is_sub_partitioned)
      {
        List_iterator<partition_element> sub_it(part_elem->subpartitions);
        uint j= 0, part;
        do
        {
          partition_element *sub_elem= sub_it++;
          part= i * num_subparts + j;
          create_subpartition_name(part_name_buff, path,
                                   part_elem->partition_name,
                                   sub_elem->partition_name, name_variant);
          file= m_file[part];
          DBUG_PRINT("info", ("Drop subpartition %s", part_name_buff));
          if ((ret_error= file->ha_delete_table(part_name_buff)))
            error= ret_error;
          if (deactivate_ddl_log_entry(sub_elem->log_entry->entry_pos))
            error= 1;
        } while (++j < num_subparts);
      }
      else
      {
        create_partition_name(part_name_buff, path,
                              part_elem->partition_name, name_variant,
                              TRUE);
        file= m_file[i];
        DBUG_PRINT("info", ("Drop partition %s", part_name_buff));
        if ((ret_error= file->ha_delete_table(part_name_buff)))
          error= ret_error;
        if (deactivate_ddl_log_entry(part_elem->log_entry->entry_pos))
          error= 1;
      }
      if (part_elem->part_state == PART_IS_CHANGED)
        part_elem->part_state= PART_NORMAL;
      else
        part_elem->part_state= PART_IS_DROPPED;
    }
  } while (++i < num_parts);
  (void) sync_ddl_log();
  DBUG_RETURN(error);
}


/*
  Rename partitions as part of ALTER TABLE of partitions

  SYNOPSIS
    rename_partitions()
    path                        Complete path of db and table name

  RETURN VALUE
    TRUE                        Failure
    FALSE                       Success

  DESCRIPTION
    When reorganising partitions, adding hash partitions and coalescing
    partitions it can be necessary to rename partitions while holding
    an exclusive lock on the table.
    Which partitions to rename is given by state of partitions found by the
    partition info struct referenced from the handler object
*/

int ha_partition::rename_partitions(const char *path)
{
  List_iterator<partition_element> part_it(m_part_info->partitions);
  List_iterator<partition_element> temp_it(m_part_info->temp_partitions);
  char part_name_buff[FN_REFLEN];
  char norm_name_buff[FN_REFLEN];
  uint num_parts= m_part_info->partitions.elements;
  uint part_count= 0;
  uint num_subparts= m_part_info->num_subparts;
  uint i= 0;
  uint j= 0;
  int error= 0;
  int ret_error;
  uint temp_partitions= m_part_info->temp_partitions.elements;
  handler *file;
  partition_element *part_elem, *sub_elem;
  DBUG_ENTER("ha_partition::rename_partitions");

  /*
    Assert that it works without HA_FILE_BASED and lower_case_table_name = 2.
    We use m_file[0] as long as all partitions have the same storage engine.
  */
  DBUG_ASSERT(!strcmp(path, get_canonical_filename(m_file[0], path,
                                                   norm_name_buff)));

  DEBUG_SYNC(ha_thd(), "before_rename_partitions");
  if (temp_partitions)
  {
    /*
      These are the reorganised partitions that have already been copied.
      We delete the partitions and log the delete by inactivating the
      delete log entry in the table log. We only need to synchronise
      these writes before moving to the next loop since there is no
      interaction among reorganised partitions, they cannot have the
      same name.
    */
    do
    {
      part_elem= temp_it++;
      if (m_is_sub_partitioned)
      {
        List_iterator<partition_element> sub_it(part_elem->subpartitions);
        j= 0;
        do
        {
          sub_elem= sub_it++;
          file= m_reorged_file[part_count++];
          create_subpartition_name(norm_name_buff, path,
                                   part_elem->partition_name,
                                   sub_elem->partition_name,
                                   NORMAL_PART_NAME);
          DBUG_PRINT("info", ("Delete subpartition %s", norm_name_buff));
          if ((ret_error= file->ha_delete_table(norm_name_buff)))
            error= ret_error;
          else if (deactivate_ddl_log_entry(sub_elem->log_entry->entry_pos))
            error= 1;
          else
            sub_elem->log_entry= NULL; /* Indicate success */
        } while (++j < num_subparts);
      }
      else
      {
        file= m_reorged_file[part_count++];
        create_partition_name(norm_name_buff, path,
                              part_elem->partition_name, NORMAL_PART_NAME,
                              TRUE);
        DBUG_PRINT("info", ("Delete partition %s", norm_name_buff));
        if ((ret_error= file->ha_delete_table(norm_name_buff)))
          error= ret_error;
        else if (deactivate_ddl_log_entry(part_elem->log_entry->entry_pos))
          error= 1;
        else
          part_elem->log_entry= NULL; /* Indicate success */
      }
    } while (++i < temp_partitions);
    (void) sync_ddl_log();
  }
  i= 0;
  do
  {
    /*
       When state is PART_IS_CHANGED it means that we have created a new
       TEMP partition that is to be renamed to normal partition name and
       we are to delete the old partition with currently the normal name.
       
       We perform this operation by
       1) Delete old partition with normal partition name
       2) Signal this in table log entry
       3) Synch table log to ensure we have consistency in crashes
       4) Rename temporary partition name to normal partition name
       5) Signal this to table log entry
       It is not necessary to synch the last state since a new rename
       should not corrupt things if there was no temporary partition.

       The only other parts we need to cater for are new parts that
       replace reorganised parts. The reorganised parts were deleted
       by the code above that goes through the temp_partitions list.
       Thus the synch above makes it safe to simply perform step 4 and 5
       for those entries.
    */
    part_elem= part_it++;
    if (part_elem->part_state == PART_IS_CHANGED ||
        part_elem->part_state == PART_TO_BE_DROPPED ||
        (part_elem->part_state == PART_IS_ADDED && temp_partitions))
    {
      if (m_is_sub_partitioned)
      {
        List_iterator<partition_element> sub_it(part_elem->subpartitions);
        uint part;

        j= 0;
        do
        {
          sub_elem= sub_it++;
          part= i * num_subparts + j;
          create_subpartition_name(norm_name_buff, path,
                                   part_elem->partition_name,
                                   sub_elem->partition_name,
                                   NORMAL_PART_NAME);
          if (part_elem->part_state == PART_IS_CHANGED)
          {
            file= m_reorged_file[part_count++];
            DBUG_PRINT("info", ("Delete subpartition %s", norm_name_buff));
            if ((ret_error= file->ha_delete_table(norm_name_buff)))
              error= ret_error;
            else if (deactivate_ddl_log_entry(sub_elem->log_entry->entry_pos))
              error= 1;
            (void) sync_ddl_log();
          }
          file= m_new_file[part];
          create_subpartition_name(part_name_buff, path,
                                   part_elem->partition_name,
                                   sub_elem->partition_name,
                                   TEMP_PART_NAME);
          DBUG_PRINT("info", ("Rename subpartition from %s to %s",
                     part_name_buff, norm_name_buff));
          if ((ret_error= file->ha_rename_table(part_name_buff,
                                                norm_name_buff)))
            error= ret_error;
          else if (deactivate_ddl_log_entry(sub_elem->log_entry->entry_pos))
            error= 1;
          else
            sub_elem->log_entry= NULL;
        } while (++j < num_subparts);
      }
      else
      {
        create_partition_name(norm_name_buff, path,
                              part_elem->partition_name, NORMAL_PART_NAME,
                              TRUE);
        if (part_elem->part_state == PART_IS_CHANGED)
        {
          file= m_reorged_file[part_count++];
          DBUG_PRINT("info", ("Delete partition %s", norm_name_buff));
          if ((ret_error= file->ha_delete_table(norm_name_buff)))
            error= ret_error;
          else if (deactivate_ddl_log_entry(part_elem->log_entry->entry_pos))
            error= 1;
          (void) sync_ddl_log();
        }
        file= m_new_file[i];
        create_partition_name(part_name_buff, path,
                              part_elem->partition_name, TEMP_PART_NAME,
                              TRUE);
        DBUG_PRINT("info", ("Rename partition from %s to %s",
                   part_name_buff, norm_name_buff));
        if ((ret_error= file->ha_rename_table(part_name_buff,
                                              norm_name_buff)))
          error= ret_error;
        else if (deactivate_ddl_log_entry(part_elem->log_entry->entry_pos))
          error= 1;
        else
          part_elem->log_entry= NULL;
      }
    }
  } while (++i < num_parts);
  (void) sync_ddl_log();
  DBUG_RETURN(error);
}


#define OPTIMIZE_PARTS 1
#define ANALYZE_PARTS 2
#define CHECK_PARTS   3
#define REPAIR_PARTS 4
#define ASSIGN_KEYCACHE_PARTS 5
#define PRELOAD_KEYS_PARTS 6

static const char *opt_op_name[]= {NULL,
                                   "optimize", "analyze", "check", "repair",
                                   "assign_to_keycache", "preload_keys"};

/*
  Optimize table

  SYNOPSIS
    optimize()
    thd               Thread object
    check_opt         Check/analyze/repair/optimize options

  RETURN VALUES
    >0                Error
    0                 Success
*/

int ha_partition::optimize(THD *thd, HA_CHECK_OPT *check_opt)
{
  DBUG_ENTER("ha_partition::optimize");

  DBUG_RETURN(handle_opt_partitions(thd, check_opt, OPTIMIZE_PARTS));
}


/*
  Analyze table

  SYNOPSIS
    analyze()
    thd               Thread object
    check_opt         Check/analyze/repair/optimize options

  RETURN VALUES
    >0                Error
    0                 Success
*/

int ha_partition::analyze(THD *thd, HA_CHECK_OPT *check_opt)
{
  DBUG_ENTER("ha_partition::analyze");

  DBUG_RETURN(handle_opt_partitions(thd, check_opt, ANALYZE_PARTS));
}


/*
  Check table

  SYNOPSIS
    check()
    thd               Thread object
    check_opt         Check/analyze/repair/optimize options

  RETURN VALUES
    >0                Error
    0                 Success
*/

int ha_partition::check(THD *thd, HA_CHECK_OPT *check_opt)
{
  DBUG_ENTER("ha_partition::check");

  DBUG_RETURN(handle_opt_partitions(thd, check_opt, CHECK_PARTS));
}


/*
  Repair table

  SYNOPSIS
    repair()
    thd               Thread object
    check_opt         Check/analyze/repair/optimize options

  RETURN VALUES
    >0                Error
    0                 Success
*/

int ha_partition::repair(THD *thd, HA_CHECK_OPT *check_opt)
{
  DBUG_ENTER("ha_partition::repair");

  DBUG_RETURN(handle_opt_partitions(thd, check_opt, REPAIR_PARTS));
}

/**
  Assign to keycache

  @param thd          Thread object
  @param check_opt    Check/analyze/repair/optimize options

  @return
    @retval >0        Error
    @retval 0         Success
*/

int ha_partition::assign_to_keycache(THD *thd, HA_CHECK_OPT *check_opt)
{
  DBUG_ENTER("ha_partition::assign_to_keycache");

  DBUG_RETURN(handle_opt_partitions(thd, check_opt, ASSIGN_KEYCACHE_PARTS));
}


/**
  Preload to keycache

  @param thd          Thread object
  @param check_opt    Check/analyze/repair/optimize options

  @return
    @retval >0        Error
    @retval 0         Success
*/

int ha_partition::preload_keys(THD *thd, HA_CHECK_OPT *check_opt)
{
  DBUG_ENTER("ha_partition::preload_keys");

  DBUG_RETURN(handle_opt_partitions(thd, check_opt, PRELOAD_KEYS_PARTS));
}

 
/*
  Handle optimize/analyze/check/repair of one partition

  SYNOPSIS
    handle_opt_part()
    thd                      Thread object
    check_opt                Options
    file                     Handler object of partition
    flag                     Optimize/Analyze/Check/Repair flag

  RETURN VALUE
    >0                        Failure
    0                         Success
*/

static int handle_opt_part(THD *thd, HA_CHECK_OPT *check_opt,
                           handler *file, uint flag)
{
  int error;
  DBUG_ENTER("handle_opt_part");
  DBUG_PRINT("enter", ("flag = %u", flag));

  if (flag == OPTIMIZE_PARTS)
    error= file->ha_optimize(thd, check_opt);
  else if (flag == ANALYZE_PARTS)
    error= file->ha_analyze(thd, check_opt);
  else if (flag == CHECK_PARTS)
    error= file->ha_check(thd, check_opt);
  else if (flag == REPAIR_PARTS)
    error= file->ha_repair(thd, check_opt);
  else if (flag == ASSIGN_KEYCACHE_PARTS)
    error= file->assign_to_keycache(thd, check_opt);
  else if (flag == PRELOAD_KEYS_PARTS)
    error= file->preload_keys(thd, check_opt);
  else
  {
    DBUG_ASSERT(FALSE);
    error= 1;
  }
  if (error == HA_ADMIN_ALREADY_DONE)
    error= 0;
  DBUG_RETURN(error);
}


/*
   print a message row formatted for ANALYZE/CHECK/OPTIMIZE/REPAIR TABLE 
   (modelled after mi_check_print_msg)
   TODO: move this into the handler, or rewrite mysql_admin_table.
*/
static bool print_admin_msg(THD* thd, const char* msg_type,
                            const char* db_name, const char* table_name,
                            const char* op_name, const char *fmt, ...)
  ATTRIBUTE_FORMAT(printf, 6, 7);
static bool print_admin_msg(THD* thd, const char* msg_type,
                            const char* db_name, const char* table_name,
                            const char* op_name, const char *fmt, ...)
{
  va_list args;
  Protocol *protocol= thd->protocol;
  uint length, msg_length;
  char msgbuf[MI_MAX_MSG_BUF];
  char name[NAME_LEN*2+2];

  va_start(args, fmt);
  msg_length= my_vsnprintf(msgbuf, sizeof(msgbuf), fmt, args);
  va_end(args);
  msgbuf[sizeof(msgbuf) - 1] = 0; // healthy paranoia


  if (!thd->vio_ok())
  {
    sql_print_error("%s", msgbuf);
    return TRUE;
  }

  length=(uint) (strxmov(name, db_name, ".", table_name,NullS) - name);
  /*
     TODO: switch from protocol to push_warning here. The main reason we didn't
     it yet is parallel repair. Due to following trace:
     mi_check_print_msg/push_warning/sql_alloc/my_pthread_getspecific_ptr.

     Also we likely need to lock mutex here (in both cases with protocol and
     push_warning).
  */
  DBUG_PRINT("info",("print_admin_msg:  %s, %s, %s, %s", name, op_name,
                     msg_type, msgbuf));
  protocol->prepare_for_resend();
  protocol->store(name, length, system_charset_info);
  protocol->store(op_name, system_charset_info);
  protocol->store(msg_type, system_charset_info);
  protocol->store(msgbuf, msg_length, system_charset_info);
  if (protocol->write())
  {
    sql_print_error("Failed on my_net_write, writing to stderr instead: %s\n",
                    msgbuf);
    return TRUE;
  }
  return FALSE;
}


/*
  Handle optimize/analyze/check/repair of partitions

  SYNOPSIS
    handle_opt_partitions()
    thd                      Thread object
    check_opt                Options
    flag                     Optimize/Analyze/Check/Repair flag

  RETURN VALUE
    >0                        Failure
    0                         Success
*/

int ha_partition::handle_opt_partitions(THD *thd, HA_CHECK_OPT *check_opt,
                                        uint flag)
{
  List_iterator<partition_element> part_it(m_part_info->partitions);
  uint num_parts= m_part_info->num_parts;
  uint num_subparts= m_part_info->num_subparts;
  uint i= 0;
  int error;
  DBUG_ENTER("ha_partition::handle_opt_partitions");
  DBUG_PRINT("enter", ("flag= %u", flag));

  do
  {
    partition_element *part_elem= part_it++;
    /*
      when ALTER TABLE <CMD> PARTITION ...
      it should only do named partitions, otherwise all partitions
    */
    if (!(thd->lex->alter_info.flags & ALTER_ADMIN_PARTITION) ||
        part_elem->part_state == PART_ADMIN)
    {
      if (m_is_sub_partitioned)
      {
        List_iterator<partition_element> subpart_it(part_elem->subpartitions);
        partition_element *sub_elem;
        uint j= 0, part;
        do
        {
          sub_elem= subpart_it++;
          part= i * num_subparts + j;
          DBUG_PRINT("info", ("Optimize subpartition %u (%s)",
                     part, sub_elem->partition_name));
          if ((error= handle_opt_part(thd, check_opt, m_file[part], flag)))
          {
            /* print a line which partition the error belongs to */
            if (error != HA_ADMIN_NOT_IMPLEMENTED &&
                error != HA_ADMIN_ALREADY_DONE &&
                error != HA_ADMIN_TRY_ALTER)
            {
              print_admin_msg(thd, "error", table_share->db.str, table->alias,
                              opt_op_name[flag],
                              "Subpartition %s returned error", 
                              sub_elem->partition_name);
            }
            /* reset part_state for the remaining partitions */
            do
            {
              if (part_elem->part_state == PART_ADMIN)
                part_elem->part_state= PART_NORMAL;
            } while ((part_elem= part_it++));
            DBUG_RETURN(error);
          }
        } while (++j < num_subparts);
      }
      else
      {
        DBUG_PRINT("info", ("Optimize partition %u (%s)", i,
                            part_elem->partition_name));
        if ((error= handle_opt_part(thd, check_opt, m_file[i], flag)))
        {
          /* print a line which partition the error belongs to */
          if (error != HA_ADMIN_NOT_IMPLEMENTED &&
              error != HA_ADMIN_ALREADY_DONE &&
              error != HA_ADMIN_TRY_ALTER)
          {
            print_admin_msg(thd, "error", table_share->db.str, table->alias,
                            opt_op_name[flag], "Partition %s returned error", 
                            part_elem->partition_name);
          }
          /* reset part_state for the remaining partitions */
          do
          {
            if (part_elem->part_state == PART_ADMIN)
              part_elem->part_state= PART_NORMAL;
          } while ((part_elem= part_it++));
          DBUG_RETURN(error);
        }
      }
      part_elem->part_state= PART_NORMAL;
    }
  } while (++i < num_parts);
  DBUG_RETURN(FALSE);
}


/**
  @brief Check and repair the table if neccesary

  @param thd    Thread object

  @retval TRUE  Error/Not supported
  @retval FALSE Success
*/

bool ha_partition::check_and_repair(THD *thd)
{
  handler **file= m_file;
  DBUG_ENTER("ha_partition::check_and_repair");

  do
  {
    if ((*file)->ha_check_and_repair(thd))
      DBUG_RETURN(TRUE);
  } while (*(++file));
  DBUG_RETURN(FALSE);
}
 

/**
  @breif Check if the table can be automatically repaired

  @retval TRUE  Can be auto repaired
  @retval FALSE Cannot be auto repaired
*/

bool ha_partition::auto_repair() const
{
  DBUG_ENTER("ha_partition::auto_repair");

  /*
    As long as we only support one storage engine per table,
    we can use the first partition for this function.
  */
  DBUG_RETURN(m_file[0]->auto_repair());
}


/**
  @breif Check if the table is crashed

  @retval TRUE  Crashed
  @retval FALSE Not crashed
*/

bool ha_partition::is_crashed() const
{
  handler **file= m_file;
  DBUG_ENTER("ha_partition::is_crashed");

  do
  {
    if ((*file)->is_crashed())
      DBUG_RETURN(TRUE);
  } while (*(++file));
  DBUG_RETURN(FALSE);
}
 

/*
  Prepare by creating a new partition

  SYNOPSIS
    prepare_new_partition()
    table                      Table object
    create_info                Create info from CREATE TABLE
    file                       Handler object of new partition
    part_name                  partition name

  RETURN VALUE
    >0                         Error
    0                          Success
*/

int ha_partition::prepare_new_partition(TABLE *tbl,
                                        HA_CREATE_INFO *create_info,
                                        handler *file, const char *part_name,
                                        partition_element *p_elem)
{
  int error;
  DBUG_ENTER("prepare_new_partition");

  if ((error= set_up_table_before_create(tbl, part_name, create_info,
                                         0, p_elem)))
    goto error_create;
  if ((error= file->ha_create(part_name, tbl, create_info)))
  {
    /*
      Added for safety, InnoDB reports HA_ERR_FOUND_DUPP_KEY
      if the table/partition already exists.
      If we return that error code, then print_error would try to
      get_dup_key on a non-existing partition.
      So return a more reasonable error code.
    */
    if (error == HA_ERR_FOUND_DUPP_KEY)
      error= HA_ERR_TABLE_EXIST;
    goto error_create;
  }
  DBUG_PRINT("info", ("partition %s created", part_name));
  if ((error= file->ha_open(tbl, part_name, m_mode, m_open_test_lock)))
    goto error_open;
  DBUG_PRINT("info", ("partition %s opened", part_name));
  /*
    Note: if you plan to add another call that may return failure,
    better to do it before external_lock() as cleanup_new_partition()
    assumes that external_lock() is last call that may fail here.
    Otherwise see description for cleanup_new_partition().
  */
  if ((error= file->ha_external_lock(ha_thd(), F_WRLCK)))
    goto error_external_lock;
  DBUG_PRINT("info", ("partition %s external locked", part_name));

  DBUG_RETURN(0);
error_external_lock:
  (void) file->close();
error_open:
  (void) file->ha_delete_table(part_name);
error_create:
  DBUG_RETURN(error);
}


/*
  Cleanup by removing all created partitions after error

  SYNOPSIS
    cleanup_new_partition()
    part_count             Number of partitions to remove

  RETURN VALUE
    NONE

  DESCRIPTION
    This function is called immediately after prepare_new_partition() in
    case the latter fails.

    In prepare_new_partition() last call that may return failure is
    external_lock(). That means if prepare_new_partition() fails,
    partition does not have external lock. Thus no need to call
    external_lock(F_UNLCK) here.

  TODO:
    We must ensure that in the case that we get an error during the process
    that we call external_lock with F_UNLCK, close the table and delete the
    table in the case where we have been successful with prepare_handler.
    We solve this by keeping an array of successful calls to prepare_handler
    which can then be used to undo the call.
*/

void ha_partition::cleanup_new_partition(uint part_count)
{
  DBUG_ENTER("ha_partition::cleanup_new_partition");

  if (m_added_file)
  {
    THD *thd= ha_thd();
    handler **file= m_added_file;
    while ((part_count > 0) && (*file))
    {
      (*file)->ha_external_lock(thd, F_UNLCK);
      (*file)->close();

      /* Leave the (*file)->ha_delete_table(part_name) to the ddl-log */

      file++;
      part_count--;
    }
    m_added_file= NULL;
  }
  DBUG_VOID_RETURN;
}

/*
  Implement the partition changes defined by ALTER TABLE of partitions

  SYNOPSIS
    change_partitions()
    create_info                 HA_CREATE_INFO object describing all
                                fields and indexes in table
    path                        Complete path of db and table name
    out: copied                 Output parameter where number of copied
                                records are added
    out: deleted                Output parameter where number of deleted
                                records are added
    pack_frm_data               Reference to packed frm file
    pack_frm_len                Length of packed frm file

  RETURN VALUE
    >0                        Failure
    0                         Success

  DESCRIPTION
    Add and copy if needed a number of partitions, during this operation
    no other operation is ongoing in the server. This is used by
    ADD PARTITION all types as well as by REORGANIZE PARTITION. For
    one-phased implementations it is used also by DROP and COALESCE
    PARTITIONs.
    One-phased implementation needs the new frm file, other handlers will
    get zero length and a NULL reference here.
*/

int ha_partition::change_partitions(HA_CREATE_INFO *create_info,
                                    const char *path,
                                    ulonglong * const copied,
                                    ulonglong * const deleted,
                                    const uchar *pack_frm_data
                                    __attribute__((unused)),
                                    size_t pack_frm_len
                                    __attribute__((unused)))
{
  List_iterator<partition_element> part_it(m_part_info->partitions);
  List_iterator <partition_element> t_it(m_part_info->temp_partitions);
  char part_name_buff[FN_REFLEN];
  uint num_parts= m_part_info->partitions.elements;
  uint num_subparts= m_part_info->num_subparts;
  uint i= 0;
  uint num_remain_partitions, part_count, orig_count;
  handler **new_file_array;
  int error= 1;
  bool first;
  uint temp_partitions= m_part_info->temp_partitions.elements;
  THD *thd= ha_thd();
  DBUG_ENTER("ha_partition::change_partitions");

  /*
    Assert that it works without HA_FILE_BASED and lower_case_table_name = 2.
    We use m_file[0] as long as all partitions have the same storage engine.
  */
  DBUG_ASSERT(!strcmp(path, get_canonical_filename(m_file[0], path,
                                                   part_name_buff)));
  m_reorged_parts= 0;
  if (!m_part_info->is_sub_partitioned())
    num_subparts= 1;

  /*
    Step 1:
      Calculate number of reorganised partitions and allocate space for
      their handler references.
  */
  if (temp_partitions)
  {
    m_reorged_parts= temp_partitions * num_subparts;
  }
  else
  {
    do
    {
      partition_element *part_elem= part_it++;
      if (part_elem->part_state == PART_CHANGED ||
          part_elem->part_state == PART_REORGED_DROPPED)
      {
        m_reorged_parts+= num_subparts;
      }
    } while (++i < num_parts);
  }
  if (m_reorged_parts &&
      !(m_reorged_file= (handler**)sql_calloc(sizeof(handler*)*
                                              (m_reorged_parts + 1))))
  {
    mem_alloc_error(sizeof(handler*)*(m_reorged_parts+1));
    DBUG_RETURN(ER_OUTOFMEMORY);
  }

  /*
    Step 2:
      Calculate number of partitions after change and allocate space for
      their handler references.
  */
  num_remain_partitions= 0;
  if (temp_partitions)
  {
    num_remain_partitions= num_parts * num_subparts;
  }
  else
  {
    part_it.rewind();
    i= 0;
    do
    {
      partition_element *part_elem= part_it++;
      if (part_elem->part_state == PART_NORMAL ||
          part_elem->part_state == PART_TO_BE_ADDED ||
          part_elem->part_state == PART_CHANGED)
      {
        num_remain_partitions+= num_subparts;
      }
    } while (++i < num_parts);
  }
  if (!(new_file_array= (handler**)sql_calloc(sizeof(handler*)*
                                            (2*(num_remain_partitions + 1)))))
  {
    mem_alloc_error(sizeof(handler*)*2*(num_remain_partitions+1));
    DBUG_RETURN(ER_OUTOFMEMORY);
  }
  m_added_file= &new_file_array[num_remain_partitions + 1];

  /*
    Step 3:
      Fill m_reorged_file with handler references and NULL at the end
  */
  if (m_reorged_parts)
  {
    i= 0;
    part_count= 0;
    first= TRUE;
    part_it.rewind();
    do
    {
      partition_element *part_elem= part_it++;
      if (part_elem->part_state == PART_CHANGED ||
          part_elem->part_state == PART_REORGED_DROPPED)
      {
        memcpy((void*)&m_reorged_file[part_count],
               (void*)&m_file[i*num_subparts],
               sizeof(handler*)*num_subparts);
        part_count+= num_subparts;
      }
      else if (first && temp_partitions &&
               part_elem->part_state == PART_TO_BE_ADDED)
      {
        /*
          When doing an ALTER TABLE REORGANIZE PARTITION a number of
          partitions is to be reorganised into a set of new partitions.
          The reorganised partitions are in this case in the temp_partitions
          list. We copy all of them in one batch and thus we only do this
          until we find the first partition with state PART_TO_BE_ADDED
          since this is where the new partitions go in and where the old
          ones used to be.
        */
        first= FALSE;
        DBUG_ASSERT(((i*num_subparts) + m_reorged_parts) <= m_file_tot_parts);
        memcpy((void*)m_reorged_file, &m_file[i*num_subparts],
               sizeof(handler*)*m_reorged_parts);
      }
    } while (++i < num_parts);
  }

  /*
    Step 4:
      Fill new_array_file with handler references. Create the handlers if
      needed.
  */
  i= 0;
  part_count= 0;
  orig_count= 0;
  first= TRUE;
  part_it.rewind();
  do
  {
    partition_element *part_elem= part_it++;
    if (part_elem->part_state == PART_NORMAL)
    {
      DBUG_ASSERT(orig_count + num_subparts <= m_file_tot_parts);
      memcpy((void*)&new_file_array[part_count], (void*)&m_file[orig_count],
             sizeof(handler*)*num_subparts);
      part_count+= num_subparts;
      orig_count+= num_subparts;
    }
    else if (part_elem->part_state == PART_CHANGED ||
             part_elem->part_state == PART_TO_BE_ADDED)
    {
      uint j= 0;
      do
      {
        if (!(new_file_array[part_count++]=
              get_new_handler(table->s,
                              thd->mem_root,
                              part_elem->engine_type)))
        {
          mem_alloc_error(sizeof(handler));
          DBUG_RETURN(ER_OUTOFMEMORY);
        }
      } while (++j < num_subparts);
      if (part_elem->part_state == PART_CHANGED)
        orig_count+= num_subparts;
      else if (temp_partitions && first)
      {
        orig_count+= (num_subparts * temp_partitions);
        first= FALSE;
      }
    }
  } while (++i < num_parts);
  first= FALSE;
  /*
    Step 5:
      Create the new partitions and also open, lock and call external_lock
      on them to prepare them for copy phase and also for later close
      calls
  */
  i= 0;
  part_count= 0;
  part_it.rewind();
  do
  {
    partition_element *part_elem= part_it++;
    if (part_elem->part_state == PART_TO_BE_ADDED ||
        part_elem->part_state == PART_CHANGED)
    {
      /*
        A new partition needs to be created PART_TO_BE_ADDED means an
        entirely new partition and PART_CHANGED means a changed partition
        that will still exist with either more or less data in it.
      */
      uint name_variant= NORMAL_PART_NAME;
      if (part_elem->part_state == PART_CHANGED ||
          (part_elem->part_state == PART_TO_BE_ADDED && temp_partitions))
        name_variant= TEMP_PART_NAME;
      if (m_part_info->is_sub_partitioned())
      {
        List_iterator<partition_element> sub_it(part_elem->subpartitions);
        uint j= 0, part;
        do
        {
          partition_element *sub_elem= sub_it++;
          create_subpartition_name(part_name_buff, path,
                                   part_elem->partition_name,
                                   sub_elem->partition_name,
                                   name_variant);
          part= i * num_subparts + j;
          DBUG_PRINT("info", ("Add subpartition %s", part_name_buff));
          if ((error= prepare_new_partition(table, create_info,
                                            new_file_array[part],
                                            (const char *)part_name_buff,
                                            sub_elem)))
          {
            cleanup_new_partition(part_count);
            DBUG_RETURN(error);
          }
          m_added_file[part_count++]= new_file_array[part];
        } while (++j < num_subparts);
      }
      else
      {
        create_partition_name(part_name_buff, path,
                              part_elem->partition_name, name_variant,
                              TRUE);
        DBUG_PRINT("info", ("Add partition %s", part_name_buff));
        if ((error= prepare_new_partition(table, create_info,
                                          new_file_array[i],
                                          (const char *)part_name_buff,
                                          part_elem)))
        {
          cleanup_new_partition(part_count);
          DBUG_RETURN(error);
        }
        m_added_file[part_count++]= new_file_array[i];
      }
    }
  } while (++i < num_parts);

  /*
    Step 6:
      State update to prepare for next write of the frm file.
  */
  i= 0;
  part_it.rewind();
  do
  {
    partition_element *part_elem= part_it++;
    if (part_elem->part_state == PART_TO_BE_ADDED)
      part_elem->part_state= PART_IS_ADDED;
    else if (part_elem->part_state == PART_CHANGED)
      part_elem->part_state= PART_IS_CHANGED;
    else if (part_elem->part_state == PART_REORGED_DROPPED)
      part_elem->part_state= PART_TO_BE_DROPPED;
  } while (++i < num_parts);
  for (i= 0; i < temp_partitions; i++)
  {
    partition_element *part_elem= t_it++;
    DBUG_ASSERT(part_elem->part_state == PART_TO_BE_REORGED);
    part_elem->part_state= PART_TO_BE_DROPPED;
  }
  m_new_file= new_file_array;
  if ((error= copy_partitions(copied, deleted)))
  {
    /*
      Close and unlock the new temporary partitions.
      They will later be deleted through the ddl-log.
    */
    cleanup_new_partition(part_count);
  }
  DBUG_RETURN(error);
}


/*
  Copy partitions as part of ALTER TABLE of partitions

  SYNOPSIS
    copy_partitions()
    out:copied                 Number of records copied
    out:deleted                Number of records deleted

  RETURN VALUE
    >0                         Error code
    0                          Success

  DESCRIPTION
    change_partitions has done all the preparations, now it is time to
    actually copy the data from the reorganised partitions to the new
    partitions.
*/

int ha_partition::copy_partitions(ulonglong * const copied,
                                  ulonglong * const deleted)
{
  uint reorg_part= 0;
  int result= 0;
  longlong func_value;
  DBUG_ENTER("ha_partition::copy_partitions");

  if (m_part_info->linear_hash_ind)
  {
    if (m_part_info->part_type == HASH_PARTITION)
      set_linear_hash_mask(m_part_info, m_part_info->num_parts);
    else
      set_linear_hash_mask(m_part_info, m_part_info->num_subparts);
  }

  while (reorg_part < m_reorged_parts)
  {
    handler *file= m_reorged_file[reorg_part];
    uint32 new_part;

    late_extra_cache(reorg_part);
    if ((result= file->ha_rnd_init(1)))
      goto error;
    while (TRUE)
    {
      if ((result= file->rnd_next(m_rec0)))
      {
        if (result == HA_ERR_RECORD_DELETED)
          continue;                              //Probably MyISAM
        if (result != HA_ERR_END_OF_FILE)
          goto error;
        /*
          End-of-file reached, break out to continue with next partition or
          end the copy process.
        */
        break;
      }
      /* Found record to insert into new handler */
      if (m_part_info->get_partition_id(m_part_info, &new_part,
                                        &func_value))
      {
        /*
           This record is in the original table but will not be in the new
           table since it doesn't fit into any partition any longer due to
           changed partitioning ranges or list values.
        */
        (*deleted)++;
      }
      else
      {
        THD *thd= ha_thd();
        /* Copy record to new handler */
        (*copied)++;
        tmp_disable_binlog(thd); /* Do not replicate the low-level changes. */
        result= m_new_file[new_part]->ha_write_row(m_rec0);
        reenable_binlog(thd);
        if (result)
          goto error;
      }
    }
    late_extra_no_cache(reorg_part);
    file->ha_rnd_end();
    reorg_part++;
  }
  DBUG_RETURN(FALSE);
error:
  m_reorged_file[reorg_part]->ha_rnd_end();
  DBUG_RETURN(result);
}


/*
  Update create info as part of ALTER TABLE

  SYNOPSIS
    update_create_info()
    create_info                   Create info from ALTER TABLE

  RETURN VALUE
    NONE

  DESCRIPTION
    Method empty so far
*/

void ha_partition::update_create_info(HA_CREATE_INFO *create_info)
{
  /*
    Fix for bug#38751, some engines needs info-calls in ALTER.
    Archive need this since it flushes in ::info.
    HA_STATUS_AUTO is optimized so it will not always be forwarded
    to all partitions, but HA_STATUS_VARIABLE will.
  */
  info(HA_STATUS_VARIABLE);

  info(HA_STATUS_AUTO);

  if (!(create_info->used_fields & HA_CREATE_USED_AUTO))
    create_info->auto_increment_value= stats.auto_increment_value;

  create_info->data_file_name= create_info->index_file_name = NULL;
  return;
}


void ha_partition::change_table_ptr(TABLE *table_arg, TABLE_SHARE *share)
{
  handler **file_array;
  table= table_arg;
  table_share= share;
  /*
    m_file can be NULL when using an old cached table in DROP TABLE, when the
    table just has REMOVED PARTITIONING, see Bug#42438
  */
  if (m_file)
  {
    file_array= m_file;
    DBUG_ASSERT(*file_array);
    do
    {
      (*file_array)->change_table_ptr(table_arg, share);
    } while (*(++file_array));
  }

  if (m_added_file && m_added_file[0])
  {
    /* if in middle of a drop/rename etc */
    file_array= m_added_file;
    do
    {
      (*file_array)->change_table_ptr(table_arg, share);
    } while (*(++file_array));
  }
}

/*
  Change comments specific to handler

  SYNOPSIS
    update_table_comment()
    comment                       Original comment

  RETURN VALUE
    new comment 

  DESCRIPTION
    No comment changes so far
*/

char *ha_partition::update_table_comment(const char *comment)
{
  return (char*) comment;                       /* Nothing to change */
}



/*
  Handle delete, rename and create table

  SYNOPSIS
    del_ren_cre_table()
    from                    Full path of old table
    to                      Full path of new table
    table_arg               Table object
    create_info             Create info

  RETURN VALUE
    >0                      Error
    0                       Success

  DESCRIPTION
    Common routine to handle delete_table and rename_table.
    The routine uses the partition handler file to get the
    names of the partition instances. Both these routines
    are called after creating the handler without table
    object and thus the file is needed to discover the
    names of the partitions and the underlying storage engines.
*/

uint ha_partition::del_ren_cre_table(const char *from,
				     const char *to,
				     TABLE *table_arg,
				     HA_CREATE_INFO *create_info)
{
  int save_error= 0;
  int error;
  char from_buff[FN_REFLEN], to_buff[FN_REFLEN], from_lc_buff[FN_REFLEN],
       to_lc_buff[FN_REFLEN];
  char *name_buffer_ptr;
  const char *from_path;
  const char *to_path= NULL;
  uint i;
  handler **file, **abort_file;
  DBUG_ENTER("del_ren_cre_table()");

  /* Not allowed to create temporary partitioned tables */
  if (create_info && create_info->options & HA_LEX_CREATE_TMP_TABLE)
  {
    my_error(ER_PARTITION_NO_TEMPORARY, MYF(0));
    DBUG_RETURN(TRUE);
  }

  if (get_from_handler_file(from, ha_thd()->mem_root, false))
    DBUG_RETURN(TRUE);
  DBUG_ASSERT(m_file_buffer);
  DBUG_PRINT("enter", ("from: (%s) to: (%s)", from, to ? to : "(nil)"));
  name_buffer_ptr= m_name_buffer_ptr;
  file= m_file;
  if (to == NULL && table_arg == NULL)
  {
    /*
      Delete table, start by delete the .par file. If error, break, otherwise
      delete as much as possible.
    */
    if ((error= handler::delete_table(from)))
      DBUG_RETURN(error);
  }
  /*
    Since ha_partition has HA_FILE_BASED, it must alter underlying table names
    if they do not have HA_FILE_BASED and lower_case_table_names == 2.
    See Bug#37402, for Mac OS X.
    The appended #P#<partname>[#SP#<subpartname>] will remain in current case.
    Using the first partitions handler, since mixing handlers is not allowed.
  */
  from_path= get_canonical_filename(*file, from, from_lc_buff);
  if (to != NULL)
    to_path= get_canonical_filename(*file, to, to_lc_buff);
  i= 0;
  do
  {
    create_partition_name(from_buff, from_path, name_buffer_ptr,
                          NORMAL_PART_NAME, FALSE);

    if (to != NULL)
    {						// Rename branch
      create_partition_name(to_buff, to_path, name_buffer_ptr,
                            NORMAL_PART_NAME, FALSE);
      error= (*file)->ha_rename_table(from_buff, to_buff);
      if (error)
        goto rename_error;
    }
    else if (table_arg == NULL)			// delete branch
      error= (*file)->ha_delete_table(from_buff);
    else
    {
      if ((error= set_up_table_before_create(table_arg, from_buff,
                                             create_info, i, NULL)) ||
          ((error= (*file)->ha_create(from_buff, table_arg, create_info))))
        goto create_error;
    }
    name_buffer_ptr= strend(name_buffer_ptr) + 1;
    if (error)
      save_error= error;
    i++;
  } while (*(++file));
  if (to != NULL)
  {
    if ((error= handler::rename_table(from, to)))
    {
      /* Try to revert everything, ignore errors */
      (void) handler::rename_table(to, from);
      goto rename_error;
    }
  }
  DBUG_RETURN(save_error);
create_error:
  name_buffer_ptr= m_name_buffer_ptr;
  for (abort_file= file, file= m_file; file < abort_file; file++)
  {
    create_partition_name(from_buff, from_path, name_buffer_ptr, NORMAL_PART_NAME,
                          FALSE);
    (void) (*file)->ha_delete_table((const char*) from_buff);
    name_buffer_ptr= strend(name_buffer_ptr) + 1;
  }
  DBUG_RETURN(error);
rename_error:
  name_buffer_ptr= m_name_buffer_ptr;
  for (abort_file= file, file= m_file; file < abort_file; file++)
  {
    /* Revert the rename, back from 'to' to the original 'from' */
    create_partition_name(from_buff, from_path, name_buffer_ptr,
                          NORMAL_PART_NAME, FALSE);
    create_partition_name(to_buff, to_path, name_buffer_ptr,
                          NORMAL_PART_NAME, FALSE);
    /* Ignore error here */
    (void) (*file)->ha_rename_table(to_buff, from_buff);
    name_buffer_ptr= strend(name_buffer_ptr) + 1;
  }
  DBUG_RETURN(error);
}

/*
  Find partition based on partition id

  SYNOPSIS
    find_partition_element()
    part_id                   Partition id of partition looked for

  RETURN VALUE
    >0                        Reference to partition_element
    0                         Partition not found
*/

partition_element *ha_partition::find_partition_element(uint part_id)
{
  uint i;
  uint curr_part_id= 0;
  List_iterator_fast <partition_element> part_it(m_part_info->partitions);

  for (i= 0; i < m_part_info->num_parts; i++)
  {
    partition_element *part_elem;
    part_elem= part_it++;
    if (m_is_sub_partitioned)
    {
      uint j;
      List_iterator_fast <partition_element> sub_it(part_elem->subpartitions);
      for (j= 0; j < m_part_info->num_subparts; j++)
      {
	part_elem= sub_it++;
	if (part_id == curr_part_id++)
	  return part_elem;
      }
    }
    else if (part_id == curr_part_id++)
      return part_elem;
  }
  DBUG_ASSERT(0);
  my_error(ER_OUT_OF_RESOURCES, MYF(ME_FATALERROR));
  return NULL;
}


/*
   Set up table share object before calling create on underlying handler

   SYNOPSIS
     set_up_table_before_create()
     table                       Table object
     info                        Create info
     part_id                     Partition id of partition to set-up

   RETURN VALUE
     TRUE                        Error
     FALSE                       Success

   DESCRIPTION
     Set up
     1) Comment on partition
     2) MAX_ROWS, MIN_ROWS on partition
     3) Index file name on partition
     4) Data file name on partition
*/

int ha_partition::set_up_table_before_create(TABLE *tbl,
                    const char *partition_name_with_path, 
                    HA_CREATE_INFO *info,
                    uint part_id,
                    partition_element *part_elem)
{
  int error= 0;
  const char *partition_name;
  THD *thd= ha_thd();
  DBUG_ENTER("set_up_table_before_create");

  if (!part_elem)
  {
    part_elem= find_partition_element(part_id);
    if (!part_elem)
      DBUG_RETURN(1);                             // Fatal error
  }
  tbl->s->max_rows= part_elem->part_max_rows;
  tbl->s->min_rows= part_elem->part_min_rows;
  partition_name= strrchr(partition_name_with_path, FN_LIBCHAR);
  if ((part_elem->index_file_name &&
      (error= append_file_to_dir(thd,
                                 (const char**)&part_elem->index_file_name,
                                 partition_name+1))) ||
      (part_elem->data_file_name &&
      (error= append_file_to_dir(thd,
                                 (const char**)&part_elem->data_file_name,
                                 partition_name+1))))
  {
    DBUG_RETURN(error);
  }
  info->index_file_name= part_elem->index_file_name;
  info->data_file_name= part_elem->data_file_name;
  DBUG_RETURN(0);
}


/*
  Add two names together

  SYNOPSIS
    name_add()
    out:dest                          Destination string
    first_name                        First name
    sec_name                          Second name

  RETURN VALUE
    >0                                Error
    0                                 Success

  DESCRIPTION
    Routine used to add two names with '_' in between then. Service routine
    to create_handler_file
    Include the NULL in the count of characters since it is needed as separator
    between the partition names.
*/

static uint name_add(char *dest, const char *first_name, const char *sec_name)
{
  return (uint) (strxmov(dest, first_name, "#SP#", sec_name, NullS) -dest) + 1;
}


/**
  Create the special .par file

  @param name  Full path of table name

  @return Operation status
    @retval FALSE  Error code
    @retval TRUE   Success

  @note
    Method used to create handler file with names of partitions, their
    engine types and the number of partitions.
*/

bool ha_partition::create_handler_file(const char *name)
{
  partition_element *part_elem, *subpart_elem;
  uint i, j, part_name_len, subpart_name_len;
  uint tot_partition_words, tot_name_len, num_parts;
  uint tot_parts= 0;
  uint tot_len_words, tot_len_byte, chksum, tot_name_words;
  char *name_buffer_ptr;
  uchar *file_buffer, *engine_array;
  bool result= TRUE;
  char file_name[FN_REFLEN];
  char part_name[FN_REFLEN];
  char subpart_name[FN_REFLEN];
  File file;
  List_iterator_fast <partition_element> part_it(m_part_info->partitions);
  DBUG_ENTER("create_handler_file");

  num_parts= m_part_info->partitions.elements;
  DBUG_PRINT("info", ("table name = %s, num_parts = %u", name,
                      num_parts));
  tot_name_len= 0;
  for (i= 0; i < num_parts; i++)
  {
    part_elem= part_it++;
    if (part_elem->part_state != PART_NORMAL &&
        part_elem->part_state != PART_TO_BE_ADDED &&
        part_elem->part_state != PART_CHANGED)
      continue;
    tablename_to_filename(part_elem->partition_name, part_name,
                          FN_REFLEN);
    part_name_len= strlen(part_name);
    if (!m_is_sub_partitioned)
    {
      tot_name_len+= part_name_len + 1;
      tot_parts++;
    }
    else
    {
      List_iterator_fast <partition_element> sub_it(part_elem->subpartitions);
      for (j= 0; j < m_part_info->num_subparts; j++)
      {
	subpart_elem= sub_it++;
        tablename_to_filename(subpart_elem->partition_name,
                              subpart_name,
                              FN_REFLEN);
	subpart_name_len= strlen(subpart_name);
	tot_name_len+= part_name_len + subpart_name_len + 5;
        tot_parts++;
      }
    }
  }
  /*
     File format:
     Length in words              4 byte
     Checksum                     4 byte
     Total number of partitions   4 byte
     Array of engine types        n * 4 bytes where
     n = (m_tot_parts + 3)/4
     Length of name part in bytes 4 bytes
     (Names in filename format)
     Name part                    m * 4 bytes where
     m = ((length_name_part + 3)/4)*4

     All padding bytes are zeroed
  */
  tot_partition_words= (tot_parts + PAR_WORD_SIZE - 1) / PAR_WORD_SIZE;
  tot_name_words= (tot_name_len + PAR_WORD_SIZE - 1) / PAR_WORD_SIZE;
  /* 4 static words (tot words, checksum, tot partitions, name length) */
  tot_len_words= 4 + tot_partition_words + tot_name_words;
  tot_len_byte= PAR_WORD_SIZE * tot_len_words;
  if (!(file_buffer= (uchar *) my_malloc(tot_len_byte, MYF(MY_ZEROFILL))))
    DBUG_RETURN(TRUE);
  engine_array= (file_buffer + PAR_ENGINES_OFFSET);
  name_buffer_ptr= (char*) (engine_array + tot_partition_words * PAR_WORD_SIZE
                            + PAR_WORD_SIZE);
  part_it.rewind();
  for (i= 0; i < num_parts; i++)
  {
    part_elem= part_it++;
    if (part_elem->part_state != PART_NORMAL &&
        part_elem->part_state != PART_TO_BE_ADDED &&
        part_elem->part_state != PART_CHANGED)
      continue;
    if (!m_is_sub_partitioned)
    {
      tablename_to_filename(part_elem->partition_name, part_name, FN_REFLEN);
      name_buffer_ptr= strmov(name_buffer_ptr, part_name)+1;
      *engine_array= (uchar) ha_legacy_type(part_elem->engine_type);
      DBUG_PRINT("info", ("engine: %u", *engine_array));
      engine_array++;
    }
    else
    {
      List_iterator_fast <partition_element> sub_it(part_elem->subpartitions);
      for (j= 0; j < m_part_info->num_subparts; j++)
      {
	subpart_elem= sub_it++;
        tablename_to_filename(part_elem->partition_name, part_name,
                              FN_REFLEN);
        tablename_to_filename(subpart_elem->partition_name, subpart_name,
                              FN_REFLEN);
	name_buffer_ptr+= name_add(name_buffer_ptr,
				   part_name,
				   subpart_name);
        *engine_array= (uchar) ha_legacy_type(subpart_elem->engine_type);
        DBUG_PRINT("info", ("engine: %u", *engine_array));
	engine_array++;
      }
    }
  }
  chksum= 0;
  int4store(file_buffer, tot_len_words);
  int4store(file_buffer + PAR_NUM_PARTS_OFFSET, tot_parts);
  int4store(file_buffer + PAR_ENGINES_OFFSET +
            (tot_partition_words * PAR_WORD_SIZE),
            tot_name_len);
  for (i= 0; i < tot_len_words; i++)
    chksum^= uint4korr(file_buffer + PAR_WORD_SIZE * i);
  int4store(file_buffer + PAR_CHECKSUM_OFFSET, chksum);
  /*
    Add .par extension to the file name.
    Create and write and close file
    to be used at open, delete_table and rename_table
  */
  fn_format(file_name, name, "", ha_par_ext, MY_APPEND_EXT);
  if ((file= mysql_file_create(key_file_partition,
                               file_name, CREATE_MODE, O_RDWR | O_TRUNC,
                               MYF(MY_WME))) >= 0)
  {
    result= mysql_file_write(file, (uchar *) file_buffer, tot_len_byte,
                             MYF(MY_WME | MY_NABP)) != 0;
    (void) mysql_file_close(file, MYF(0));
  }
  else
    result= TRUE;
  my_free(file_buffer);
  DBUG_RETURN(result);
}


/**
  Clear handler variables and free some memory
*/

void ha_partition::clear_handler_file()
{
  if (m_engine_array)
    plugin_unlock_list(NULL, m_engine_array, m_tot_parts);
  my_free(m_file_buffer);
  my_free(m_engine_array);
  m_file_buffer= NULL;
  m_engine_array= NULL;
}


/**
  Create underlying handler objects

  @param mem_root  Allocate memory through this

  @return Operation status
    @retval TRUE   Error
    @retval FALSE  Success
*/

bool ha_partition::create_handlers(MEM_ROOT *mem_root)
{
  uint i;
  uint alloc_len= (m_tot_parts + 1) * sizeof(handler*);
  handlerton *hton0;
  DBUG_ENTER("create_handlers");

  if (!(m_file= (handler **) alloc_root(mem_root, alloc_len)))
    DBUG_RETURN(TRUE);
  m_file_tot_parts= m_tot_parts;
  bzero((char*) m_file, alloc_len);
  for (i= 0; i < m_tot_parts; i++)
  {
    handlerton *hton= plugin_data(m_engine_array[i], handlerton*);
    if (!(m_file[i]= get_new_handler(table_share, mem_root,
                                     hton)))
      DBUG_RETURN(TRUE);
    DBUG_PRINT("info", ("engine_type: %u", hton->db_type));
  }
  /* For the moment we only support partition over the same table engine */
  hton0= plugin_data(m_engine_array[0], handlerton*);
  if (hton0 == myisam_hton)
  {
    DBUG_PRINT("info", ("MyISAM"));
    m_myisam= TRUE;
  }
  /* INNODB may not be compiled in... */
  else if (ha_legacy_type(hton0) == DB_TYPE_INNODB)
  {
    DBUG_PRINT("info", ("InnoDB"));
    m_innodb= TRUE;
  }
  DBUG_RETURN(FALSE);
}


/*
  Create underlying handler objects from partition info

  SYNOPSIS
    new_handlers_from_part_info()
    mem_root		Allocate memory through this

  RETURN VALUE
    TRUE                  Error
    FALSE                 Success
*/

bool ha_partition::new_handlers_from_part_info(MEM_ROOT *mem_root)
{
  uint i, j, part_count;
  partition_element *part_elem;
  uint alloc_len= (m_tot_parts + 1) * sizeof(handler*);
  List_iterator_fast <partition_element> part_it(m_part_info->partitions);
  DBUG_ENTER("ha_partition::new_handlers_from_part_info");

  if (!(m_file= (handler **) alloc_root(mem_root, alloc_len)))
  {
    mem_alloc_error(alloc_len);
    goto error_end;
  }
  m_file_tot_parts= m_tot_parts;
  bzero((char*) m_file, alloc_len);
  DBUG_ASSERT(m_part_info->num_parts > 0);

  i= 0;
  part_count= 0;
  /*
    Don't know the size of the underlying storage engine, invent a number of
    bytes allocated for error message if allocation fails
  */
  do
  {
    part_elem= part_it++;
    if (m_is_sub_partitioned)
    {
      for (j= 0; j < m_part_info->num_subparts; j++)
      {
	if (!(m_file[part_count++]= get_new_handler(table_share, mem_root,
                                                    part_elem->engine_type)))
          goto error;
	DBUG_PRINT("info", ("engine_type: %u",
                   (uint) ha_legacy_type(part_elem->engine_type)));
      }
    }
    else
    {
      if (!(m_file[part_count++]= get_new_handler(table_share, mem_root,
                                                  part_elem->engine_type)))
        goto error;
      DBUG_PRINT("info", ("engine_type: %u",
                 (uint) ha_legacy_type(part_elem->engine_type)));
    }
  } while (++i < m_part_info->num_parts);
  if (part_elem->engine_type == myisam_hton)
  {
    DBUG_PRINT("info", ("MyISAM"));
    m_myisam= TRUE;
  }
  DBUG_RETURN(FALSE);
error:
  mem_alloc_error(sizeof(handler));
error_end:
  DBUG_RETURN(TRUE);
}


/**
  Read the .par file to get the partitions engines and names

  @param name  Name of table file (without extention)

  @return Operation status
    @retval true   Failure
    @retval false  Success

  @note On success, m_file_buffer is allocated and must be
  freed by the caller. m_name_buffer_ptr and m_tot_parts is also set.
*/

bool ha_partition::read_par_file(const char *name)
{
  char buff[FN_REFLEN], *tot_name_len_offset;
  File file;
  char *file_buffer;
  uint i, len_bytes, len_words, tot_partition_words, tot_name_words, chksum;
  DBUG_ENTER("ha_partition::read_par_file");
  DBUG_PRINT("enter", ("table name: '%s'", name));

  if (m_file_buffer)
    DBUG_RETURN(false);
  fn_format(buff, name, "", ha_par_ext, MY_APPEND_EXT);

  /* Following could be done with mysql_file_stat to read in whole file */
  if ((file= mysql_file_open(key_file_partition,
                             buff, O_RDONLY | O_SHARE, MYF(0))) < 0)
    DBUG_RETURN(TRUE);
  if (mysql_file_read(file, (uchar *) &buff[0], PAR_WORD_SIZE, MYF(MY_NABP)))
    goto err1;
  len_words= uint4korr(buff);
  len_bytes= PAR_WORD_SIZE * len_words;
  if (mysql_file_seek(file, 0, MY_SEEK_SET, MYF(0)) == MY_FILEPOS_ERROR)
    goto err1;
  if (!(file_buffer= (char*) my_malloc(len_bytes, MYF(0))))
    goto err1;
  if (mysql_file_read(file, (uchar *) file_buffer, len_bytes, MYF(MY_NABP)))
    goto err2;

  chksum= 0;
  for (i= 0; i < len_words; i++)
    chksum ^= uint4korr((file_buffer) + PAR_WORD_SIZE * i);
  if (chksum)
    goto err2;
  m_tot_parts= uint4korr((file_buffer) + PAR_NUM_PARTS_OFFSET);
  DBUG_PRINT("info", ("No of parts = %u", m_tot_parts));
  tot_partition_words= (m_tot_parts + PAR_WORD_SIZE - 1) / PAR_WORD_SIZE;

  tot_name_len_offset= file_buffer + PAR_ENGINES_OFFSET +
                       PAR_WORD_SIZE * tot_partition_words;
  tot_name_words= (uint4korr(tot_name_len_offset) + PAR_WORD_SIZE - 1) /
                  PAR_WORD_SIZE;
  /*
    Verify the total length = tot size word, checksum word, num parts word +
    engines array + name length word + name array.
  */
  if (len_words != (tot_partition_words + tot_name_words + 4))
    goto err2;
  (void) mysql_file_close(file, MYF(0));
  m_file_buffer= file_buffer;          // Will be freed in clear_handler_file()
  m_name_buffer_ptr= tot_name_len_offset + PAR_WORD_SIZE;

  DBUG_RETURN(false);

err2:
  my_free(file_buffer);
err1:
  (void) mysql_file_close(file, MYF(0));
  DBUG_RETURN(true);
}


/**
  Setup m_engine_array

  @param mem_root  MEM_ROOT to use for allocating new handlers

  @return Operation status
    @retval false  Success
    @retval true   Failure
*/

bool ha_partition::setup_engine_array(MEM_ROOT *mem_root)
{
  uint i;
  uchar *buff;
  handlerton **engine_array;

  DBUG_ASSERT(!m_file);
  DBUG_ENTER("ha_partition::setup_engine_array");
  engine_array= (handlerton **) my_alloca(m_tot_parts * sizeof(handlerton*));
  if (!engine_array)
    DBUG_RETURN(true);

  buff= (uchar *) (m_file_buffer + PAR_ENGINES_OFFSET);
  for (i= 0; i < m_tot_parts; i++)
  {
    engine_array[i]= ha_resolve_by_legacy_type(ha_thd(),
                                               (enum legacy_db_type)
                                                 *(buff + i));
    if (!engine_array[i])
      goto err;
  }
  if (!(m_engine_array= (plugin_ref*)
                my_malloc(m_tot_parts * sizeof(plugin_ref), MYF(MY_WME))))
    goto err;

  for (i= 0; i < m_tot_parts; i++)
    m_engine_array[i]= ha_lock_engine(NULL, engine_array[i]);

  my_afree((gptr) engine_array);
    
  if (create_handlers(mem_root))
  {
    clear_handler_file();
    DBUG_RETURN(true);
  }

  DBUG_RETURN(false);

err:
  my_afree((gptr) engine_array);
  DBUG_RETURN(true);
}


/**
  Get info about partition engines and their names from the .par file

  @param name      Full path of table name
  @param mem_root  Allocate memory through this
  @param is_clone  If it is a clone, don't create new handlers

  @return Operation status
    @retval true   Error
    @retval false  Success

  @note Open handler file to get partition names, engine types and number of
  partitions.
*/

bool ha_partition::get_from_handler_file(const char *name, MEM_ROOT *mem_root,
                                         bool is_clone)
{
  DBUG_ENTER("ha_partition::get_from_handler_file");
  DBUG_PRINT("enter", ("table name: '%s'", name));

  if (m_file_buffer)
    DBUG_RETURN(false);

  if (read_par_file(name))
    DBUG_RETURN(true);

  if (!is_clone && setup_engine_array(mem_root))
    DBUG_RETURN(true);

  DBUG_RETURN(false);
}


/****************************************************************************
                MODULE open/close object
****************************************************************************/


/**
  A destructor for partition-specific TABLE_SHARE data.
*/

void ha_data_partition_destroy(HA_DATA_PARTITION* ha_part_data)
{
  if (ha_part_data)
  {
    mysql_mutex_destroy(&ha_part_data->LOCK_auto_inc);
  }
}

/*
  Open handler object

  SYNOPSIS
    open()
    name                  Full path of table name
    mode                  Open mode flags
    test_if_locked        ?

  RETURN VALUE
    >0                    Error
    0                     Success

  DESCRIPTION
    Used for opening tables. The name will be the name of the file.
    A table is opened when it needs to be opened. For instance
    when a request comes in for a select on the table (tables are not
    open and closed for each request, they are cached).

    Called from handler.cc by handler::ha_open(). The server opens all tables
    by calling ha_open() which then calls the handler specific open().
*/

int ha_partition::open(const char *name, int mode, uint test_if_locked)
{
  char *name_buffer_ptr;
  int error= HA_ERR_INITIALIZATION;
  uint alloc_len;
  handler **file;
  char name_buff[FN_REFLEN];
  bool is_not_tmp_table= (table_share->tmp_table == NO_TMP_TABLE);
  ulonglong check_table_flags;
  DBUG_ENTER("ha_partition::open");

  DBUG_ASSERT(table->s == table_share);
  ref_length= 0;
  m_mode= mode;
  m_open_test_lock= test_if_locked;
  m_part_field_array= m_part_info->full_part_field_array;
  if (get_from_handler_file(name, &table->mem_root, test(m_is_clone_of)))
    DBUG_RETURN(error);
  name_buffer_ptr= m_name_buffer_ptr;
  m_start_key.length= 0;
  m_rec0= table->record[0];
  m_rec_length= table_share->reclength;
  alloc_len= m_tot_parts * (m_rec_length + PARTITION_BYTES_IN_POS);
  alloc_len+= table_share->max_key_length;
  if (!m_ordered_rec_buffer)
  {
    if (!(m_ordered_rec_buffer= (uchar*)my_malloc(alloc_len, MYF(MY_WME))))
    {
      DBUG_RETURN(error);
    }
    {
      /*
        We set-up one record per partition and each record has 2 bytes in
        front where the partition id is written. This is used by ordered
        index_read.
        We also set-up a reference to the first record for temporary use in
        setting up the scan.
      */
      char *ptr= (char*)m_ordered_rec_buffer;
      uint i= 0;
      do
      {
        int2store(ptr, i);
        ptr+= m_rec_length + PARTITION_BYTES_IN_POS;
      } while (++i < m_tot_parts);
      m_start_key.key= (const uchar*)ptr;
    }
  }

  /* Initialize the bitmap we use to minimize ha_start_bulk_insert calls */
  if (bitmap_init(&m_bulk_insert_started, NULL, m_tot_parts + 1, FALSE))
    DBUG_RETURN(error);
  bitmap_clear_all(&m_bulk_insert_started);
  /* Initialize the bitmap we use to determine what partitions are used */
  if (!m_is_clone_of)
  {
    DBUG_ASSERT(!m_clone_mem_root);
    if (bitmap_init(&(m_part_info->used_partitions), NULL, m_tot_parts, TRUE))
    {
      bitmap_free(&m_bulk_insert_started);
      DBUG_RETURN(error);
    }
    bitmap_set_all(&(m_part_info->used_partitions));
  }

  if (m_is_clone_of)
  {
    uint i;
    DBUG_ASSERT(m_clone_mem_root);
    /* Allocate an array of handler pointers for the partitions handlers. */
    alloc_len= (m_tot_parts + 1) * sizeof(handler*);
    if (!(m_file= (handler **) alloc_root(m_clone_mem_root, alloc_len)))
      goto err_alloc;
    memset(m_file, 0, alloc_len);
    /*
      Populate them by cloning the original partitions. This also opens them.
      Note that file->ref is allocated too.
    */
    file= m_is_clone_of->m_file;
    for (i= 0; i < m_tot_parts; i++)
    {
      create_partition_name(name_buff, name, name_buffer_ptr, NORMAL_PART_NAME,
                            FALSE);
      if (!(m_file[i]= file[i]->clone(name_buff, m_clone_mem_root)))
      {
        error= HA_ERR_INITIALIZATION;
        file= &m_file[i];
        goto err_handler;
      }
      name_buffer_ptr+= strlen(name_buffer_ptr) + 1;
    }
  }
  else
  {
   file= m_file;
   do
   {
      create_partition_name(name_buff, name, name_buffer_ptr, NORMAL_PART_NAME,
                            FALSE);
      if ((error= (*file)->ha_open(table, name_buff, mode, test_if_locked)))
        goto err_handler;
      m_num_locks+= (*file)->lock_count();
      name_buffer_ptr+= strlen(name_buffer_ptr) + 1;
    } while (*(++file));
  }
  
  file= m_file;
  ref_length= (*file)->ref_length;
  check_table_flags= (((*file)->ha_table_flags() &
                       ~(PARTITION_DISABLED_TABLE_FLAGS)) |
                      (PARTITION_ENABLED_TABLE_FLAGS));
  while (*(++file))
  {
    /* MyISAM can have smaller ref_length for partitions with MAX_ROWS set */
    set_if_bigger(ref_length, ((*file)->ref_length));
    /*
      Verify that all partitions have the same set of table flags.
      Mask all flags that partitioning enables/disables.
    */
    if (check_table_flags != (((*file)->ha_table_flags() &
                               ~(PARTITION_DISABLED_TABLE_FLAGS)) |
                              (PARTITION_ENABLED_TABLE_FLAGS)))
    {
      error= HA_ERR_INITIALIZATION;
      /* set file to last handler, so all of them is closed */
      file = &m_file[m_tot_parts - 1];
      goto err_handler;
    }
  }
  key_used_on_scan= m_file[0]->key_used_on_scan;
  implicit_emptied= m_file[0]->implicit_emptied;
  /*
    Add 2 bytes for partition id in position ref length.
    ref_length=max_in_all_partitions(ref_length) + PARTITION_BYTES_IN_POS
  */
  ref_length+= PARTITION_BYTES_IN_POS;
  m_ref_length= ref_length;

  /*
    Release buffer read from .par file. It will not be reused again after
    being opened once.
  */
  clear_handler_file();
  /*
    Initialize priority queue, initialized to reading forward.
  */
  if ((error= init_queue(&m_queue, m_tot_parts, (uint) PARTITION_BYTES_IN_POS,
                         0, key_rec_cmp, (void*)this)))
    goto err_handler;

  /*
    Use table_share->ha_part_data to share auto_increment_value among
    all handlers for the same table.
  */
  if (is_not_tmp_table)
    mysql_mutex_lock(&table_share->LOCK_ha_data);
  if (!table_share->ha_part_data)
  {
    /* currently only needed for auto_increment */
    table_share->ha_part_data= (HA_DATA_PARTITION*)
                                   alloc_root(&table_share->mem_root,
                                              sizeof(HA_DATA_PARTITION));
    if (!table_share->ha_part_data)
    {
      if (is_not_tmp_table)
        mysql_mutex_unlock(&table_share->LOCK_ha_data);
      goto err_handler;
    }
    DBUG_PRINT("info", ("table_share->ha_part_data 0x%p",
                        table_share->ha_part_data));
    bzero(table_share->ha_part_data, sizeof(HA_DATA_PARTITION));
    table_share->ha_part_data_destroy= ha_data_partition_destroy;
    mysql_mutex_init(key_PARTITION_LOCK_auto_inc,
                     &table_share->ha_part_data->LOCK_auto_inc,
                     MY_MUTEX_INIT_FAST);
  }
  if (is_not_tmp_table)
    mysql_mutex_unlock(&table_share->LOCK_ha_data);
  /*
    Some handlers update statistics as part of the open call. This will in
    some cases corrupt the statistics of the partition handler and thus
    to ensure we have correct statistics we call info from open after
    calling open on all individual handlers.
  */
  m_handler_status= handler_opened;
  if (m_part_info->part_expr)
    m_part_func_monotonicity_info=
                            m_part_info->part_expr->get_monotonicity_info();
  else if (m_part_info->list_of_part_fields)
    m_part_func_monotonicity_info= MONOTONIC_STRICT_INCREASING;
  info(HA_STATUS_VARIABLE | HA_STATUS_CONST);
  DBUG_RETURN(0);

err_handler:
  DEBUG_SYNC(ha_thd(), "partition_open_error");
  while (file-- != m_file)
    (*file)->close();
err_alloc:
  bitmap_free(&m_bulk_insert_started);
  if (!m_is_clone_of)
    bitmap_free(&(m_part_info->used_partitions));

  DBUG_RETURN(error);
}


/**
  Clone the open and locked partitioning handler.

  @param  mem_root  MEM_ROOT to use.

  @return Pointer to the successfully created clone or NULL

  @details
  This function creates a new ha_partition handler as a clone/copy. The
  original (this) must already be opened and locked. The clone will use
  the originals m_part_info.
  It also allocates memory for ref + ref_dup.
  In ha_partition::open() it will clone its original handlers partitions
  which will allocate then on the correct MEM_ROOT and also open them.
*/

handler *ha_partition::clone(const char *name, MEM_ROOT *mem_root)
{
  ha_partition *new_handler;

  DBUG_ENTER("ha_partition::clone");
  new_handler= new (mem_root) ha_partition(ht, table_share, m_part_info,
                                           this, mem_root);
  /*
    Allocate new_handler->ref here because otherwise ha_open will allocate it
    on this->table->mem_root and we will not be able to reclaim that memory 
    when the clone handler object is destroyed.
  */
  if (new_handler &&
      !(new_handler->ref= (uchar*) alloc_root(mem_root,
                                              ALIGN_SIZE(m_ref_length)*2)))
    new_handler= NULL;

  if (new_handler &&
      new_handler->ha_open(table, name,
                           table->db_stat, HA_OPEN_IGNORE_IF_LOCKED))
    new_handler= NULL;

  DBUG_RETURN((handler*) new_handler);
}


/*
  Close handler object

  SYNOPSIS
    close()

  RETURN VALUE
    >0                   Error code
    0                    Success

  DESCRIPTION
    Called from sql_base.cc, sql_select.cc, and table.cc.
    In sql_select.cc it is only used to close up temporary tables or during
    the process where a temporary table is converted over to being a
    myisam table.
    For sql_base.cc look at close_data_tables().
*/

int ha_partition::close(void)
{
  bool first= TRUE;
  handler **file;
  DBUG_ENTER("ha_partition::close");

  DBUG_ASSERT(table->s == table_share);
  delete_queue(&m_queue);
  bitmap_free(&m_bulk_insert_started);
  if (!m_is_clone_of)
    bitmap_free(&(m_part_info->used_partitions));
  file= m_file;

repeat:
  do
  {
    (*file)->close();
  } while (*(++file));

  if (first && m_added_file && m_added_file[0])
  {
    file= m_added_file;
    first= FALSE;
    goto repeat;
  }

  m_handler_status= handler_closed;
  DBUG_RETURN(0);
}

/****************************************************************************
                MODULE start/end statement
****************************************************************************/
/*
  A number of methods to define various constants for the handler. In
  the case of the partition handler we need to use some max and min
  of the underlying handlers in most cases.
*/

/*
  Set external locks on table

  SYNOPSIS
    external_lock()
    thd                    Thread object
    lock_type              Type of external lock

  RETURN VALUE
    >0                   Error code
    0                    Success

  DESCRIPTION
    First you should go read the section "locking functions for mysql" in
    lock.cc to understand this.
    This create a lock on the table. If you are implementing a storage engine
    that can handle transactions look at ha_berkeley.cc to see how you will
    want to go about doing this. Otherwise you should consider calling
    flock() here.
    Originally this method was used to set locks on file level to enable
    several MySQL Servers to work on the same data. For transactional
    engines it has been "abused" to also mean start and end of statements
    to enable proper rollback of statements and transactions. When LOCK
    TABLES has been issued the start_stmt method takes over the role of
    indicating start of statement but in this case there is no end of
    statement indicator(?).

    Called from lock.cc by lock_external() and unlock_external(). Also called
    from sql_table.cc by copy_data_between_tables().
*/

int ha_partition::external_lock(THD *thd, int lock_type)
{
  bool first= TRUE;
  uint error;
  handler **file;
  DBUG_ENTER("ha_partition::external_lock");

  DBUG_ASSERT(!auto_increment_lock && !auto_increment_safe_stmt_log_lock);
  file= m_file;
  m_lock_type= lock_type;

repeat:
  do
  {
    DBUG_PRINT("info", ("external_lock(thd, %d) iteration %d",
                        lock_type, (int) (file - m_file)));
    if ((error= (*file)->ha_external_lock(thd, lock_type)))
    {
      if (F_UNLCK != lock_type)
        goto err_handler;
    }
  } while (*(++file));

  if (first && m_added_file && m_added_file[0])
  {
    DBUG_ASSERT(lock_type == F_UNLCK);
    file= m_added_file;
    first= FALSE;
    goto repeat;
  }
  DBUG_RETURN(0);

err_handler:
  while (file-- != m_file)
  {
    (*file)->ha_external_lock(thd, F_UNLCK);
  }
  DBUG_RETURN(error);
}


/*
  Get the lock(s) for the table and perform conversion of locks if needed

  SYNOPSIS
    store_lock()
    thd                   Thread object
    to                    Lock object array
    lock_type             Table lock type

  RETURN VALUE
    >0                   Error code
    0                    Success

  DESCRIPTION
    The idea with handler::store_lock() is the following:

    The statement decided which locks we should need for the table
    for updates/deletes/inserts we get WRITE locks, for SELECT... we get
    read locks.

    Before adding the lock into the table lock handler (see thr_lock.c)
    mysqld calls store lock with the requested locks.  Store lock can now
    modify a write lock to a read lock (or some other lock), ignore the
    lock (if we don't want to use MySQL table locks at all) or add locks
    for many tables (like we do when we are using a MERGE handler).

    Berkeley DB for partition  changes all WRITE locks to TL_WRITE_ALLOW_WRITE
    (which signals that we are doing WRITES, but we are still allowing other
    reader's and writer's.

    When releasing locks, store_lock() is also called. In this case one
    usually doesn't have to do anything.

    store_lock is called when holding a global mutex to ensure that only
    one thread at a time changes the locking information of tables.

    In some exceptional cases MySQL may send a request for a TL_IGNORE;
    This means that we are requesting the same lock as last time and this
    should also be ignored. (This may happen when someone does a flush
    table when we have opened a part of the tables, in which case mysqld
    closes and reopens the tables and tries to get the same locks as last
    time).  In the future we will probably try to remove this.

    Called from lock.cc by get_lock_data().
*/

THR_LOCK_DATA **ha_partition::store_lock(THD *thd,
					 THR_LOCK_DATA **to,
					 enum thr_lock_type lock_type)
{
  handler **file;
  DBUG_ENTER("ha_partition::store_lock");
  file= m_file;
  do
  {
    DBUG_PRINT("info", ("store lock %d iteration", (int) (file - m_file)));
    to= (*file)->store_lock(thd, to, lock_type);
  } while (*(++file));
  DBUG_RETURN(to);
}

/*
  Start a statement when table is locked

  SYNOPSIS
    start_stmt()
    thd                  Thread object
    lock_type            Type of external lock

  RETURN VALUE
    >0                   Error code
    0                    Success

  DESCRIPTION
    This method is called instead of external lock when the table is locked
    before the statement is executed.
*/

int ha_partition::start_stmt(THD *thd, thr_lock_type lock_type)
{
  int error= 0;
  handler **file;
  DBUG_ENTER("ha_partition::start_stmt");

  file= m_file;
  do
  {
    if ((error= (*file)->start_stmt(thd, lock_type)))
      break;
  } while (*(++file));
  DBUG_RETURN(error);
}


/*
  Get number of lock objects returned in store_lock

  SYNOPSIS
    lock_count()

  RETURN VALUE
    Number of locks returned in call to store_lock

  DESCRIPTION
    Returns the number of store locks needed in call to store lock.
    We return number of partitions since we call store_lock on each
    underlying handler. Assists the above functions in allocating
    sufficient space for lock structures.
*/

uint ha_partition::lock_count() const
{
  DBUG_ENTER("ha_partition::lock_count");
  DBUG_PRINT("info", ("m_num_locks %d", m_num_locks));
  DBUG_RETURN(m_num_locks);
}


/*
  Unlock last accessed row

  SYNOPSIS
    unlock_row()

  RETURN VALUE
    NONE

  DESCRIPTION
    Record currently processed was not in the result set of the statement
    and is thus unlocked. Used for UPDATE and DELETE queries.
*/

void ha_partition::unlock_row()
{
  DBUG_ENTER("ha_partition::unlock_row");
  m_file[m_last_part]->unlock_row();
  DBUG_VOID_RETURN;
}

/**
  Check if semi consistent read was used

  SYNOPSIS
    was_semi_consistent_read()

  RETURN VALUE
    TRUE   Previous read was a semi consistent read
    FALSE  Previous read was not a semi consistent read

  DESCRIPTION
    See handler.h:
    In an UPDATE or DELETE, if the row under the cursor was locked by another
    transaction, and the engine used an optimistic read of the last
    committed row value under the cursor, then the engine returns 1 from this
    function. MySQL must NOT try to update this optimistic value. If the
    optimistic value does not match the WHERE condition, MySQL can decide to
    skip over this row. Currently only works for InnoDB. This can be used to
    avoid unnecessary lock waits.

    If this method returns nonzero, it will also signal the storage
    engine that the next read will be a locking re-read of the row.
*/
bool ha_partition::was_semi_consistent_read()
{
  DBUG_ENTER("ha_partition::was_semi_consistent_read");
  DBUG_ASSERT(m_last_part < m_tot_parts &&
              bitmap_is_set(&(m_part_info->used_partitions), m_last_part));
  DBUG_RETURN(m_file[m_last_part]->was_semi_consistent_read());
}

/**
  Use semi consistent read if possible

  SYNOPSIS
    try_semi_consistent_read()
    yes   Turn on semi consistent read

  RETURN VALUE
    NONE

  DESCRIPTION
    See handler.h:
    Tell the engine whether it should avoid unnecessary lock waits.
    If yes, in an UPDATE or DELETE, if the row under the cursor was locked
    by another transaction, the engine may try an optimistic read of
    the last committed row value under the cursor.
    Note: prune_partitions are already called before this call, so using
    pruning is OK.
*/
void ha_partition::try_semi_consistent_read(bool yes)
{
  handler **file;
  DBUG_ENTER("ha_partition::try_semi_consistent_read");
  
  for (file= m_file; *file; file++)
  {
    if (bitmap_is_set(&(m_part_info->used_partitions), (file - m_file)))
      (*file)->try_semi_consistent_read(yes);
  }
  DBUG_VOID_RETURN;
}


/****************************************************************************
                MODULE change record
****************************************************************************/

/*
  Insert a row to the table

  SYNOPSIS
    write_row()
    buf                        The row in MySQL Row Format

  RETURN VALUE
    >0                         Error code
    0                          Success

  DESCRIPTION
    write_row() inserts a row. buf() is a byte array of data, normally
    record[0].

    You can use the field information to extract the data from the native byte
    array type.

    Example of this would be:
    for (Field **field=table->field ; *field ; field++)
    {
      ...
    }

    See ha_tina.cc for a variant of extracting all of the data as strings.
    ha_berkeley.cc has a variant of how to store it intact by "packing" it
    for ha_berkeley's own native storage type.

    Called from item_sum.cc, item_sum.cc, sql_acl.cc, sql_insert.cc,
    sql_insert.cc, sql_select.cc, sql_table.cc, sql_udf.cc, and sql_update.cc.

    ADDITIONAL INFO:

    We have to set timestamp fields and auto_increment fields, because those
    may be used in determining which partition the row should be written to.
*/

int ha_partition::write_row(uchar * buf)
{
  uint32 part_id;
  int error;
  longlong func_value;
  bool have_auto_increment= table->next_number_field && buf == table->record[0];
  my_bitmap_map *old_map;
  THD *thd= ha_thd();
  timestamp_auto_set_type saved_timestamp_type= table->timestamp_field_type;
  ulong saved_sql_mode= thd->variables.sql_mode;
  bool saved_auto_inc_field_not_null= table->auto_increment_field_not_null;
#ifdef NOT_NEEDED
  uchar *rec0= m_rec0;
#endif
  DBUG_ENTER("ha_partition::write_row");
  DBUG_ASSERT(buf == m_rec0);

  /* If we have a timestamp column, update it to the current time */
  if (table->timestamp_field_type & TIMESTAMP_AUTO_SET_ON_INSERT)
    table->timestamp_field->set_time();
  table->timestamp_field_type= TIMESTAMP_NO_AUTO_SET;

  /*
    If we have an auto_increment column and we are writing a changed row
    or a new row, then update the auto_increment value in the record.
  */
  if (have_auto_increment)
  {
    if (!table_share->ha_part_data->auto_inc_initialized &&
        !table_share->next_number_keypart)
    {
      /*
        If auto_increment in table_share is not initialized, start by
        initializing it.
      */
      info(HA_STATUS_AUTO);
    }
    error= update_auto_increment();

    /*
      If we have failed to set the auto-increment value for this row,
      it is highly likely that we will not be able to insert it into
      the correct partition. We must check and fail if neccessary.
    */
    if (error)
      goto exit;

    /*
      Don't allow generation of auto_increment value the partitions handler.
      If a partitions handler would change the value, then it might not
      match the partition any longer.
      This can occur if 'SET INSERT_ID = 0; INSERT (NULL)',
      So allow this by adding 'MODE_NO_AUTO_VALUE_ON_ZERO' to sql_mode.
      The partitions handler::next_insert_id must always be 0. Otherwise
      we need to forward release_auto_increment, or reset it for all
      partitions.
    */
    if (table->next_number_field->val_int() == 0)
    {
      table->auto_increment_field_not_null= TRUE;
      thd->variables.sql_mode|= MODE_NO_AUTO_VALUE_ON_ZERO;
    }
  }

  old_map= dbug_tmp_use_all_columns(table, table->read_set);
#ifdef NOT_NEEDED
  if (likely(buf == rec0))
#endif
    error= m_part_info->get_partition_id(m_part_info, &part_id,
                                         &func_value);
#ifdef NOT_NEEDED
  else
  {
    set_field_ptr(m_part_field_array, buf, rec0);
    error= m_part_info->get_partition_id(m_part_info, &part_id,
                                         &func_value);
    set_field_ptr(m_part_field_array, rec0, buf);
  }
#endif
  dbug_tmp_restore_column_map(table->read_set, old_map);
  if (unlikely(error))
  {
    m_part_info->err_value= func_value;
    goto exit;
  }
  m_last_part= part_id;
  DBUG_PRINT("info", ("Insert in partition %d", part_id));
  start_part_bulk_insert(thd, part_id);

  tmp_disable_binlog(thd); /* Do not replicate the low-level changes. */
  error= m_file[part_id]->ha_write_row(buf);
  if (have_auto_increment && !table->s->next_number_keypart)
    set_auto_increment_if_higher(table->next_number_field);
  reenable_binlog(thd);
exit:
  thd->variables.sql_mode= saved_sql_mode;
  table->auto_increment_field_not_null= saved_auto_inc_field_not_null;
  table->timestamp_field_type= saved_timestamp_type;
  DBUG_RETURN(error);
}


/*
  Update an existing row

  SYNOPSIS
    update_row()
    old_data                 Old record in MySQL Row Format
    new_data                 New record in MySQL Row Format

  RETURN VALUE
    >0                         Error code
    0                          Success

  DESCRIPTION
    Yes, update_row() does what you expect, it updates a row. old_data will
    have the previous row record in it, while new_data will have the newest
    data in it.
    Keep in mind that the server can do updates based on ordering if an
    ORDER BY clause was used. Consecutive ordering is not guarenteed.

    Called from sql_select.cc, sql_acl.cc, sql_update.cc, and sql_insert.cc.
    new_data is always record[0]
    old_data is normally record[1] but may be anything
*/

int ha_partition::update_row(const uchar *old_data, uchar *new_data)
{
  THD *thd= ha_thd();
  uint32 new_part_id, old_part_id;
  int error= 0;
  longlong func_value;
  timestamp_auto_set_type orig_timestamp_type= table->timestamp_field_type;
  DBUG_ENTER("ha_partition::update_row");

  /*
    We need to set timestamp field once before we calculate
    the partition. Then we disable timestamp calculations
    inside m_file[*]->update_row() methods
  */
  if (orig_timestamp_type & TIMESTAMP_AUTO_SET_ON_UPDATE)
    table->timestamp_field->set_time();
  table->timestamp_field_type= TIMESTAMP_NO_AUTO_SET;

  if ((error= get_parts_for_update(old_data, new_data, table->record[0],
                                   m_part_info, &old_part_id, &new_part_id,
                                   &func_value)))
  {
    m_part_info->err_value= func_value;
    goto exit;
  }

  m_last_part= new_part_id;
  start_part_bulk_insert(thd, new_part_id);
  if (new_part_id == old_part_id)
  {
    DBUG_PRINT("info", ("Update in partition %d", new_part_id));
    tmp_disable_binlog(thd); /* Do not replicate the low-level changes. */
    error= m_file[new_part_id]->ha_update_row(old_data, new_data);
    reenable_binlog(thd);
    goto exit;
  }
  else
  {
    Field *saved_next_number_field= table->next_number_field;
    /*
      Don't allow generation of auto_increment value for update.
      table->next_number_field is never set on UPDATE.
      But is set for INSERT ... ON DUPLICATE KEY UPDATE,
      and since update_row() does not generate or update an auto_inc value,
      we cannot have next_number_field set when moving a row
      to another partition with write_row(), since that could
      generate/update the auto_inc value.
      This gives the same behavior for partitioned vs non partitioned tables.
    */
    table->next_number_field= NULL;
    DBUG_PRINT("info", ("Update from partition %d to partition %d",
			old_part_id, new_part_id));
    tmp_disable_binlog(thd); /* Do not replicate the low-level changes. */
    error= m_file[new_part_id]->ha_write_row(new_data);
    reenable_binlog(thd);
    table->next_number_field= saved_next_number_field;
    if (error)
      goto exit;

    tmp_disable_binlog(thd); /* Do not replicate the low-level changes. */
    error= m_file[old_part_id]->ha_delete_row(old_data);
    reenable_binlog(thd);
    if (error)
    {
#ifdef IN_THE_FUTURE
      (void) m_file[new_part_id]->delete_last_inserted_row(new_data);
#endif
      goto exit;
    }
  }

exit:
  /*
    if updating an auto_increment column, update
    table_share->ha_part_data->next_auto_inc_val if needed.
    (not to be used if auto_increment on secondary field in a multi-column
    index)
    mysql_update does not set table->next_number_field, so we use
    table->found_next_number_field instead.
    Also checking that the field is marked in the write set.
  */
  if (table->found_next_number_field &&
      new_data == table->record[0] &&
      !table->s->next_number_keypart &&
      bitmap_is_set(table->write_set,
                    table->found_next_number_field->field_index))
  {
    if (!table_share->ha_part_data->auto_inc_initialized)
      info(HA_STATUS_AUTO);
    set_auto_increment_if_higher(table->found_next_number_field);
  }
  table->timestamp_field_type= orig_timestamp_type;
  DBUG_RETURN(error);
}


/*
  Remove an existing row

  SYNOPSIS
    delete_row
    buf                      Deleted row in MySQL Row Format

  RETURN VALUE
    >0                       Error Code
    0                        Success

  DESCRIPTION
    This will delete a row. buf will contain a copy of the row to be deleted.
    The server will call this right after the current row has been read
    (from either a previous rnd_xxx() or index_xxx() call).
    If you keep a pointer to the last row or can access a primary key it will
    make doing the deletion quite a bit easier.
    Keep in mind that the server does no guarentee consecutive deletions.
    ORDER BY clauses can be used.

    Called in sql_acl.cc and sql_udf.cc to manage internal table information.
    Called in sql_delete.cc, sql_insert.cc, and sql_select.cc. In sql_select
    it is used for removing duplicates while in insert it is used for REPLACE
    calls.

    buf is either record[0] or record[1]
*/

int ha_partition::delete_row(const uchar *buf)
{
  uint32 part_id;
  int error;
  THD *thd= ha_thd();
  DBUG_ENTER("ha_partition::delete_row");

  if ((error= get_part_for_delete(buf, m_rec0, m_part_info, &part_id)))
  {
    DBUG_RETURN(error);
  }
  m_last_part= part_id;
  tmp_disable_binlog(thd);
  error= m_file[part_id]->ha_delete_row(buf);
  reenable_binlog(thd);
  DBUG_RETURN(error);
}


/*
  Delete all rows in a table

  SYNOPSIS
    delete_all_rows()

  RETURN VALUE
    >0                       Error Code
    0                        Success

  DESCRIPTION
    Used to delete all rows in a table. Both for cases of truncate and
    for cases where the optimizer realizes that all rows will be
    removed as a result of a SQL statement.

    Called from item_sum.cc by Item_func_group_concat::clear(),
    Item_sum_count_distinct::clear(), and Item_func_group_concat::clear().
    Called from sql_delete.cc by mysql_delete().
    Called from sql_select.cc by JOIN::reinit().
    Called from sql_union.cc by st_select_lex_unit::exec().
*/

int ha_partition::delete_all_rows()
{
  int error;
  handler **file;
  DBUG_ENTER("ha_partition::delete_all_rows");

  file= m_file;
  do
  {
    if ((error= (*file)->ha_delete_all_rows()))
      DBUG_RETURN(error);
  } while (*(++file));
  DBUG_RETURN(0);
}


/**
  Manually truncate the table.

  @retval  0    Success.
  @retval  > 0  Error code.
*/

int ha_partition::truncate()
{
  int error;
  handler **file;
  DBUG_ENTER("ha_partition::truncate");

  /*
    TRUNCATE also means resetting auto_increment. Hence, reset
    it so that it will be initialized again at the next use.
  */
  lock_auto_increment();
  table_share->ha_part_data->next_auto_inc_val= 0;
  table_share->ha_part_data->auto_inc_initialized= FALSE;
  unlock_auto_increment();

  file= m_file;
  do
  {
    if ((error= (*file)->ha_truncate()))
      DBUG_RETURN(error);
  } while (*(++file));
  DBUG_RETURN(0);
}


/**
  Truncate a set of specific partitions.

  @remark Auto increment value will be truncated in that partition as well!

  ALTER TABLE t TRUNCATE PARTITION ...
*/

int ha_partition::truncate_partition(Alter_info *alter_info, bool *binlog_stmt)
{
  int error= 0;
  List_iterator<partition_element> part_it(m_part_info->partitions);
  uint num_parts= m_part_info->num_parts;
  uint num_subparts= m_part_info->num_subparts;
  uint i= 0;
  uint num_parts_set= alter_info->partition_names.elements;
  uint num_parts_found= set_part_state(alter_info, m_part_info,
                                        PART_ADMIN);
  DBUG_ENTER("ha_partition::truncate_partition");

  /* Only binlog when it starts any call to the partitions handlers */
  *binlog_stmt= false;

  /*
    TRUNCATE also means resetting auto_increment. Hence, reset
    it so that it will be initialized again at the next use.
  */
  lock_auto_increment();
  table_share->ha_part_data->next_auto_inc_val= 0;
  table_share->ha_part_data->auto_inc_initialized= FALSE;
  unlock_auto_increment();

  if (num_parts_set != num_parts_found &&
      (!(alter_info->flags & ALTER_ALL_PARTITION)))
    DBUG_RETURN(HA_ERR_NO_PARTITION_FOUND);

  *binlog_stmt= true;

  do
  {
    partition_element *part_elem= part_it++;
    if (part_elem->part_state == PART_ADMIN)
    {
      if (m_is_sub_partitioned)
      {
        List_iterator<partition_element>
                                    subpart_it(part_elem->subpartitions);
        partition_element *sub_elem;
        uint j= 0, part;
        do
        {
          sub_elem= subpart_it++;
          part= i * num_subparts + j;
          DBUG_PRINT("info", ("truncate subpartition %u (%s)",
                              part, sub_elem->partition_name));
          if ((error= m_file[part]->ha_truncate()))
            break;
        } while (++j < num_subparts);
      }
      else
      {
        DBUG_PRINT("info", ("truncate partition %u (%s)", i,
                            part_elem->partition_name));
        error= m_file[i]->ha_truncate();
      }
      part_elem->part_state= PART_NORMAL;
    }
  } while (!error && (++i < num_parts));
  DBUG_RETURN(error);
}


/*
  Start a large batch of insert rows

  SYNOPSIS
    start_bulk_insert()
    rows                  Number of rows to insert

  RETURN VALUE
    NONE

  DESCRIPTION
    rows == 0 means we will probably insert many rows
*/
void ha_partition::start_bulk_insert(ha_rows rows)
{
  DBUG_ENTER("ha_partition::start_bulk_insert");

  m_bulk_inserted_rows= 0;
  bitmap_clear_all(&m_bulk_insert_started);
  /* use the last bit for marking if bulk_insert_started was called */
  bitmap_set_bit(&m_bulk_insert_started, m_tot_parts);
  DBUG_VOID_RETURN;
}


/*
  Check if start_bulk_insert has been called for this partition,
  if not, call it and mark it called
*/
void ha_partition::start_part_bulk_insert(THD *thd, uint part_id)
{
  long old_buffer_size;
  if (!bitmap_is_set(&m_bulk_insert_started, part_id) &&
      bitmap_is_set(&m_bulk_insert_started, m_tot_parts))
  {
    old_buffer_size= thd->variables.read_buff_size;
    /* Update read_buffer_size for this partition */
    thd->variables.read_buff_size= estimate_read_buffer_size(old_buffer_size);
    m_file[part_id]->ha_start_bulk_insert(guess_bulk_insert_rows());
    bitmap_set_bit(&m_bulk_insert_started, part_id);
    thd->variables.read_buff_size= old_buffer_size;
  }
  m_bulk_inserted_rows++;
}

/*
  Estimate the read buffer size for each partition.
  SYNOPSIS
    ha_partition::estimate_read_buffer_size()
    original_size  read buffer size originally set for the server
  RETURN VALUE
    estimated buffer size.
  DESCRIPTION
    If the estimated number of rows to insert is less than 10 (but not 0)
    the new buffer size is same as original buffer size.
    In case of first partition of when partition function is monotonic 
    new buffer size is same as the original buffer size.
    For rest of the partition total buffer of 10*original_size is divided 
    equally if number of partition is more than 10 other wise each partition
    will be allowed to use original buffer size.
*/
long ha_partition::estimate_read_buffer_size(long original_size)
{
  /*
    If number of rows to insert is less than 10, but not 0,
    return original buffer size.
  */
  if (estimation_rows_to_insert && (estimation_rows_to_insert < 10))
    return (original_size);
  /*
    If first insert/partition and monotonic partition function,
    allow using buffer size originally set.
   */
  if (!m_bulk_inserted_rows &&
      m_part_func_monotonicity_info != NON_MONOTONIC &&
      m_tot_parts > 1)
    return original_size;
  /*
    Allow total buffer used in all partition to go up to 10*read_buffer_size.
    11*read_buffer_size in case of monotonic partition function.
  */

  if (m_tot_parts < 10)
      return original_size;
  return (original_size * 10 / m_tot_parts);
}

/*
  Try to predict the number of inserts into this partition.

  If less than 10 rows (including 0 which means Unknown)
    just give that as a guess
  If monotonic partitioning function was used
    guess that 50 % of the inserts goes to the first partition
  For all other cases, guess on equal distribution between the partitions
*/ 
ha_rows ha_partition::guess_bulk_insert_rows()
{
  DBUG_ENTER("guess_bulk_insert_rows");

  if (estimation_rows_to_insert < 10)
    DBUG_RETURN(estimation_rows_to_insert);

  /* If first insert/partition and monotonic partition function, guess 50%.  */
  if (!m_bulk_inserted_rows && 
      m_part_func_monotonicity_info != NON_MONOTONIC &&
      m_tot_parts > 1)
    DBUG_RETURN(estimation_rows_to_insert / 2);

  /* Else guess on equal distribution (+1 is to avoid returning 0/Unknown) */
  if (m_bulk_inserted_rows < estimation_rows_to_insert)
    DBUG_RETURN(((estimation_rows_to_insert - m_bulk_inserted_rows)
                / m_tot_parts) + 1);
  /* The estimation was wrong, must say 'Unknown' */
  DBUG_RETURN(0);
}


/*
  Finish a large batch of insert rows

  SYNOPSIS
    end_bulk_insert()

  RETURN VALUE
    >0                      Error code
    0                       Success

  Note: end_bulk_insert can be called without start_bulk_insert
        being called, see bug¤44108.

*/

int ha_partition::end_bulk_insert()
{
  int error= 0;
  uint i;
  DBUG_ENTER("ha_partition::end_bulk_insert");

  if (!bitmap_is_set(&m_bulk_insert_started, m_tot_parts))
    DBUG_RETURN(error);

  for (i= 0; i < m_tot_parts; i++)
  {
    int tmp;
    if (bitmap_is_set(&m_bulk_insert_started, i) &&
        (tmp= m_file[i]->ha_end_bulk_insert()))
      error= tmp;
  }
  bitmap_clear_all(&m_bulk_insert_started);
  DBUG_RETURN(error);
}


/****************************************************************************
                MODULE full table scan
****************************************************************************/
/*
  Initialize engine for random reads

  SYNOPSIS
    ha_partition::rnd_init()
    scan	0  Initialize for random reads through rnd_pos()
		1  Initialize for random scan through rnd_next()

  RETURN VALUE
    >0          Error code
    0           Success

  DESCRIPTION 
    rnd_init() is called when the server wants the storage engine to do a
    table scan or when the server wants to access data through rnd_pos.

    When scan is used we will scan one handler partition at a time.
    When preparing for rnd_pos we will init all handler partitions.
    No extra cache handling is needed when scannning is not performed.

    Before initialising we will call rnd_end to ensure that we clean up from
    any previous incarnation of a table scan.
    Called from filesort.cc, records.cc, sql_handler.cc, sql_select.cc,
    sql_table.cc, and sql_update.cc.
*/

int ha_partition::rnd_init(bool scan)
{
  int error;
  uint i= 0;
  uint32 part_id;
  DBUG_ENTER("ha_partition::rnd_init");

  /*
    For operations that may need to change data, we may need to extend
    read_set.
  */
  if (m_lock_type == F_WRLCK)
  {
    /*
      If write_set contains any of the fields used in partition and
      subpartition expression, we need to set all bits in read_set because
      the row may need to be inserted in a different [sub]partition. In
      other words update_row() can be converted into write_row(), which
      requires a complete record.
    */
    if (bitmap_is_overlapping(&m_part_info->full_part_field_set,
                              table->write_set))
      bitmap_set_all(table->read_set);
    else
    {
      /*
        Some handlers only read fields as specified by the bitmap for the
        read set. For partitioned handlers we always require that the
        fields of the partition functions are read such that we can
        calculate the partition id to place updated and deleted records.
      */
      bitmap_union(table->read_set, &m_part_info->full_part_field_set);
    }
  }

  /* Now we see what the index of our first important partition is */
  DBUG_PRINT("info", ("m_part_info->used_partitions: 0x%lx",
                      (long) m_part_info->used_partitions.bitmap));
  part_id= bitmap_get_first_set(&(m_part_info->used_partitions));
  DBUG_PRINT("info", ("m_part_spec.start_part %d", part_id));

  if (MY_BIT_NONE == part_id)
  {
    error= 0;
    goto err1;
  }

  /*
    We have a partition and we are scanning with rnd_next
    so we bump our cache
  */
  DBUG_PRINT("info", ("rnd_init on partition %d", part_id));
  if (scan)
  {
    /*
      rnd_end() is needed for partitioning to reset internal data if scan
      is already in use
    */
    rnd_end();
    late_extra_cache(part_id);
    if ((error= m_file[part_id]->ha_rnd_init(scan)))
      goto err;
  }
  else
  {
    for (i= part_id; i < m_tot_parts; i++)
    {
      if (bitmap_is_set(&(m_part_info->used_partitions), i))
      {
        if ((error= m_file[i]->ha_rnd_init(scan)))
          goto err;
      }
    }
  }
  m_scan_value= scan;
  m_part_spec.start_part= part_id;
  m_part_spec.end_part= m_tot_parts - 1;
  DBUG_PRINT("info", ("m_scan_value=%d", m_scan_value));
  DBUG_RETURN(0);

err:
  while ((int)--i >= (int)part_id)
  {
    if (bitmap_is_set(&(m_part_info->used_partitions), i))
      m_file[i]->ha_rnd_end();
  }
err1:
  m_scan_value= 2;
  m_part_spec.start_part= NO_CURRENT_PART_ID;
  DBUG_RETURN(error);
}


/*
  End of a table scan

  SYNOPSIS
    rnd_end()

  RETURN VALUE
    >0          Error code
    0           Success
*/

int ha_partition::rnd_end()
{
  handler **file;
  DBUG_ENTER("ha_partition::rnd_end");
  switch (m_scan_value) {
  case 2:                                       // Error
    break;
  case 1:
    if (NO_CURRENT_PART_ID != m_part_spec.start_part)         // Table scan
    {
      late_extra_no_cache(m_part_spec.start_part);
      m_file[m_part_spec.start_part]->ha_rnd_end();
    }
    break;
  case 0:
    file= m_file;
    do
    {
      if (bitmap_is_set(&(m_part_info->used_partitions), (file - m_file)))
        (*file)->ha_rnd_end();
    } while (*(++file));
    break;
  }
  m_scan_value= 2;
  m_part_spec.start_part= NO_CURRENT_PART_ID;
  DBUG_RETURN(0);
}

/*
  read next row during full table scan (scan in random row order)

  SYNOPSIS
    rnd_next()
    buf		buffer that should be filled with data

  RETURN VALUE
    >0          Error code
    0           Success

  DESCRIPTION
    This is called for each row of the table scan. When you run out of records
    you should return HA_ERR_END_OF_FILE.
    The Field structure for the table is the key to getting data into buf
    in a manner that will allow the server to understand it.

    Called from filesort.cc, records.cc, sql_handler.cc, sql_select.cc,
    sql_table.cc, and sql_update.cc.
*/

int ha_partition::rnd_next(uchar *buf)
{
  handler *file;
  int result= HA_ERR_END_OF_FILE;
  uint part_id= m_part_spec.start_part;
  DBUG_ENTER("ha_partition::rnd_next");

  if (NO_CURRENT_PART_ID == part_id)
  {
    /*
      The original set of partitions to scan was empty and thus we report
      the result here.
    */
    goto end;
  }
  
  DBUG_ASSERT(m_scan_value == 1);
  file= m_file[part_id];
  
  while (TRUE)
  {
    result= file->rnd_next(buf);
    if (!result)
    {
      m_last_part= part_id;
      m_part_spec.start_part= part_id;
      table->status= 0;
      DBUG_RETURN(0);
    }

    /*
      if we get here, then the current partition rnd_next returned failure
    */
    if (result == HA_ERR_RECORD_DELETED)
      continue;                               // Probably MyISAM

    if (result != HA_ERR_END_OF_FILE)
      goto end_dont_reset_start_part;         // Return error

    /* End current partition */
    late_extra_no_cache(part_id);
    DBUG_PRINT("info", ("rnd_end on partition %d", part_id));
    if ((result= file->ha_rnd_end()))
      break;
    
    /* Shift to next partition */
    while (++part_id < m_tot_parts &&
           !bitmap_is_set(&(m_part_info->used_partitions), part_id))
      ;
    if (part_id >= m_tot_parts)
    {
      result= HA_ERR_END_OF_FILE;
      break;
    }
    m_last_part= part_id;
    m_part_spec.start_part= part_id;
    file= m_file[part_id];
    DBUG_PRINT("info", ("rnd_init on partition %d", part_id));
    if ((result= file->ha_rnd_init(1)))
      break;
    late_extra_cache(part_id);
  }

end:
  m_part_spec.start_part= NO_CURRENT_PART_ID;
end_dont_reset_start_part:
  table->status= STATUS_NOT_FOUND;
  DBUG_RETURN(result);
}


/*
  Save position of current row

  SYNOPSIS
    position()
    record             Current record in MySQL Row Format

  RETURN VALUE
    NONE

  DESCRIPTION
    position() is called after each call to rnd_next() if the data needs
    to be ordered. You can do something like the following to store
    the position:
    ha_store_ptr(ref, ref_length, current_position);

    The server uses ref to store data. ref_length in the above case is
    the size needed to store current_position. ref is just a byte array
    that the server will maintain. If you are using offsets to mark rows, then
    current_position should be the offset. If it is a primary key like in
    BDB, then it needs to be a primary key.

    Called from filesort.cc, sql_select.cc, sql_delete.cc and sql_update.cc.
*/

void ha_partition::position(const uchar *record)
{
  handler *file= m_file[m_last_part];
  uint pad_length;
  DBUG_ENTER("ha_partition::position");

  file->position(record);
  int2store(ref, m_last_part);
  memcpy((ref + PARTITION_BYTES_IN_POS), file->ref, file->ref_length);
  pad_length= m_ref_length - PARTITION_BYTES_IN_POS - file->ref_length;
  if (pad_length)
    memset((ref + PARTITION_BYTES_IN_POS + file->ref_length), 0, pad_length);

  DBUG_VOID_RETURN;
}


void ha_partition::column_bitmaps_signal()
{
    handler::column_bitmaps_signal();
    /* Must read all partition fields to make position() call possible */
    bitmap_union(table->read_set, &m_part_info->full_part_field_set);
}
 

/*
  Read row using position

  SYNOPSIS
    rnd_pos()
    out:buf                     Row read in MySQL Row Format
    position                    Position of read row

  RETURN VALUE
    >0                          Error code
    0                           Success

  DESCRIPTION
    This is like rnd_next, but you are given a position to use
    to determine the row. The position will be of the type that you stored in
    ref. You can use ha_get_ptr(pos,ref_length) to retrieve whatever key
    or position you saved when position() was called.
    Called from filesort.cc records.cc sql_insert.cc sql_select.cc
    sql_update.cc.
*/

int ha_partition::rnd_pos(uchar * buf, uchar *pos)
{
  uint part_id;
  handler *file;
  DBUG_ENTER("ha_partition::rnd_pos");

  part_id= uint2korr((const uchar *) pos);
  DBUG_ASSERT(part_id < m_tot_parts);
  file= m_file[part_id];
  m_last_part= part_id;
  DBUG_RETURN(file->rnd_pos(buf, (pos + PARTITION_BYTES_IN_POS)));
}


/*
  Read row using position using given record to find

  SYNOPSIS
    rnd_pos_by_record()
    record             Current record in MySQL Row Format

  RETURN VALUE
    >0                 Error code
    0                  Success

  DESCRIPTION
    this works as position()+rnd_pos() functions, but does some extra work,
    calculating m_last_part - the partition to where the 'record'
    should go.

    called from replication (log_event.cc)
*/

int ha_partition::rnd_pos_by_record(uchar *record)
{
  DBUG_ENTER("ha_partition::rnd_pos_by_record");

  if (unlikely(get_part_for_delete(record, m_rec0, m_part_info, &m_last_part)))
    DBUG_RETURN(1);

  DBUG_RETURN(handler::rnd_pos_by_record(record));
}


/****************************************************************************
                MODULE index scan
****************************************************************************/
/*
  Positions an index cursor to the index specified in the handle. Fetches the
  row if available. If the key value is null, begin at the first key of the
  index.

  There are loads of optimisations possible here for the partition handler.
  The same optimisations can also be checked for full table scan although
  only through conditions and not from index ranges.
  Phase one optimisations:
    Check if the fields of the partition function are bound. If so only use
    the single partition it becomes bound to.
  Phase two optimisations:
    If it can be deducted through range or list partitioning that only a
    subset of the partitions are used, then only use those partitions.
*/

/*
  Initialize handler before start of index scan

  SYNOPSIS
    index_init()
    inx                Index number
    sorted             Is rows to be returned in sorted order

  RETURN VALUE
    >0                 Error code
    0                  Success

  DESCRIPTION
    index_init is always called before starting index scans (except when
    starting through index_read_idx and using read_range variants).
*/

int ha_partition::index_init(uint inx, bool sorted)
{
  int error= 0;
  handler **file;
  DBUG_ENTER("ha_partition::index_init");

  DBUG_PRINT("info", ("inx %u sorted %u", inx, sorted));
  active_index= inx;
  m_part_spec.start_part= NO_CURRENT_PART_ID;
  m_start_key.length= 0;
  m_ordered= sorted;
  m_curr_key_info[0]= table->key_info+inx;
  if (m_pkey_is_clustered && table->s->primary_key != MAX_KEY)
  {
    /*
      if PK is clustered, then the key cmp must use the pk to
      differentiate between equal key in given index.
    */
    DBUG_PRINT("info", ("Clustered pk, using pk as secondary cmp"));
    m_curr_key_info[1]= table->key_info+table->s->primary_key;
    m_curr_key_info[2]= NULL;
  }
  else
    m_curr_key_info[1]= NULL;
  /*
    Some handlers only read fields as specified by the bitmap for the
    read set. For partitioned handlers we always require that the
    fields of the partition functions are read such that we can
    calculate the partition id to place updated and deleted records.
    But this is required for operations that may need to change data only.
  */
  if (m_lock_type == F_WRLCK)
    bitmap_union(table->read_set, &m_part_info->full_part_field_set);
  if (sorted)
  {
    /*
      An ordered scan is requested. We must make sure all fields of the 
      used index are in the read set, as partitioning requires them for
      sorting (see ha_partition::handle_ordered_index_scan).

      The SQL layer may request an ordered index scan without having index
      fields in the read set when
       - it needs to do an ordered scan over an index prefix.
       - it evaluates ORDER BY with SELECT COUNT(*) FROM t1.

      TODO: handle COUNT(*) queries via unordered scan.
    */
    uint i;
    KEY **key_info= m_curr_key_info;
    do
    {
      for (i= 0; i < (*key_info)->key_parts; i++)
        bitmap_set_bit(table->read_set,
                       (*key_info)->key_part[i].field->field_index);
    } while (*(++key_info));
  }
  file= m_file;
  do
  {
    /* TODO RONM: Change to index_init() when code is stable */
    if (bitmap_is_set(&(m_part_info->used_partitions), (file - m_file)))
      if ((error= (*file)->ha_index_init(inx, sorted)))
      {
        DBUG_ASSERT(0);                           // Should never happen
        break;
      }
  } while (*(++file));
  DBUG_RETURN(error);
}


/*
  End of index scan

  SYNOPSIS
    index_end()

  RETURN VALUE
    >0                 Error code
    0                  Success

  DESCRIPTION
    index_end is called at the end of an index scan to clean up any
    things needed to clean up.
*/

int ha_partition::index_end()
{
  int error= 0;
  handler **file;
  DBUG_ENTER("ha_partition::index_end");

  active_index= MAX_KEY;
  m_part_spec.start_part= NO_CURRENT_PART_ID;
  file= m_file;
  do
  {
    int tmp;
    /* TODO RONM: Change to index_end() when code is stable */
    if (bitmap_is_set(&(m_part_info->used_partitions), (file - m_file)))
      if ((tmp= (*file)->ha_index_end()))
        error= tmp;
  } while (*(++file));
  DBUG_RETURN(error);
}


/*
  Read one record in an index scan and start an index scan

  SYNOPSIS
    index_read_map()
    buf                    Read row in MySQL Row Format
    key                    Key parts in consecutive order
    keypart_map            Which part of key is used
    find_flag              What type of key condition is used

  RETURN VALUE
    >0                 Error code
    0                  Success

  DESCRIPTION
    index_read_map starts a new index scan using a start key. The MySQL Server
    will check the end key on its own. Thus to function properly the
    partitioned handler need to ensure that it delivers records in the sort
    order of the MySQL Server.
    index_read_map can be restarted without calling index_end on the previous
    index scan and without calling index_init. In this case the index_read_map
    is on the same index as the previous index_scan. This is particularly
    used in conjuntion with multi read ranges.
*/

int ha_partition::index_read_map(uchar *buf, const uchar *key,
                                 key_part_map keypart_map,
                                 enum ha_rkey_function find_flag)
{
  DBUG_ENTER("ha_partition::index_read_map");
  end_range= 0;
  m_index_scan_type= partition_index_read;
  m_start_key.key= key;
  m_start_key.keypart_map= keypart_map;
  m_start_key.flag= find_flag;
  DBUG_RETURN(common_index_read(buf, TRUE));
}


/*
  Common routine for a number of index_read variants

  SYNOPSIS
    ha_partition::common_index_read()
      buf             Buffer where the record should be returned
      have_start_key  TRUE <=> the left endpoint is available, i.e. 
                      we're in index_read call or in read_range_first
                      call and the range has left endpoint

                      FALSE <=> there is no left endpoint (we're in
                      read_range_first() call and the range has no left
                      endpoint)
 
  DESCRIPTION
    Start scanning the range (when invoked from read_range_first()) or doing 
    an index lookup (when invoked from index_read_XXX):
     - If possible, perform partition selection
     - Find the set of partitions we're going to use
     - Depending on whether we need ordering:
        NO:  Get the first record from first used partition (see 
             handle_unordered_scan_next_partition)
        YES: Fill the priority queue and get the record that is the first in
             the ordering

  RETURN
    0      OK 
    other  HA_ERR_END_OF_FILE or other error code.
*/

int ha_partition::common_index_read(uchar *buf, bool have_start_key)
{
  int error;
  uint UNINIT_VAR(key_len); /* used if have_start_key==TRUE */
  bool reverse_order= FALSE;
  DBUG_ENTER("ha_partition::common_index_read");

  DBUG_PRINT("info", ("m_ordered %u m_ordered_scan_ong %u have_start_key %u",
                      m_ordered, m_ordered_scan_ongoing, have_start_key));

  if (have_start_key)
  {
    m_start_key.length= key_len= calculate_key_len(table, active_index, 
                                                   m_start_key.key,
                                                   m_start_key.keypart_map);
    DBUG_ASSERT(key_len);
  }
  if ((error= partition_scan_set_up(buf, have_start_key)))
  {
    DBUG_RETURN(error);
  }

  if (have_start_key && 
      (m_start_key.flag == HA_READ_PREFIX_LAST ||
       m_start_key.flag == HA_READ_PREFIX_LAST_OR_PREV ||
       m_start_key.flag == HA_READ_BEFORE_KEY))
  {
    reverse_order= TRUE;
    m_ordered_scan_ongoing= TRUE;
  }
  DBUG_PRINT("info", ("m_ordered %u m_o_scan_ong %u have_start_key %u",
                      m_ordered, m_ordered_scan_ongoing, have_start_key));
  if (!m_ordered_scan_ongoing ||
      (have_start_key && m_start_key.flag == HA_READ_KEY_EXACT &&
       !m_pkey_is_clustered &&
       key_len >= m_curr_key_info[0]->key_length))
   {
    /*
      We use unordered index scan either when read_range is used and flag
      is set to not use ordered or when an exact key is used and in this
      case all records will be sorted equal and thus the sort order of the
      resulting records doesn't matter.
      We also use an unordered index scan when the number of partitions to
      scan is only one.
      The unordered index scan will use the partition set created.
      Need to set unordered scan ongoing since we can come here even when
      it isn't set.
    */
    DBUG_PRINT("info", ("doing unordered scan"));
    m_ordered_scan_ongoing= FALSE;
    error= handle_unordered_scan_next_partition(buf);
  }
  else
  {
    /*
      In all other cases we will use the ordered index scan. This will use
      the partition set created by the get_partition_set method.
    */
    error= handle_ordered_index_scan(buf, reverse_order);
  }
  DBUG_RETURN(error);
}


/*
  Start an index scan from leftmost record and return first record

  SYNOPSIS
    index_first()
    buf                 Read row in MySQL Row Format

  RETURN VALUE
    >0                  Error code
    0                   Success

  DESCRIPTION
    index_first() asks for the first key in the index.
    This is similar to index_read except that there is no start key since
    the scan starts from the leftmost entry and proceeds forward with
    index_next.

    Called from opt_range.cc, opt_sum.cc, sql_handler.cc,
    and sql_select.cc.
*/

int ha_partition::index_first(uchar * buf)
{
  DBUG_ENTER("ha_partition::index_first");

  end_range= 0;
  m_index_scan_type= partition_index_first;
  DBUG_RETURN(common_first_last(buf));
}


/*
  Start an index scan from rightmost record and return first record
  
  SYNOPSIS
    index_last()
    buf                 Read row in MySQL Row Format

  RETURN VALUE
    >0                  Error code
    0                   Success

  DESCRIPTION
    index_last() asks for the last key in the index.
    This is similar to index_read except that there is no start key since
    the scan starts from the rightmost entry and proceeds forward with
    index_prev.

    Called from opt_range.cc, opt_sum.cc, sql_handler.cc,
    and sql_select.cc.
*/

int ha_partition::index_last(uchar * buf)
{
  DBUG_ENTER("ha_partition::index_last");

  m_index_scan_type= partition_index_last;
  DBUG_RETURN(common_first_last(buf));
}

/*
  Common routine for index_first/index_last

  SYNOPSIS
    ha_partition::common_first_last()
  
  see index_first for rest
*/

int ha_partition::common_first_last(uchar *buf)
{
  int error;

  if ((error= partition_scan_set_up(buf, FALSE)))
    return error;
  if (!m_ordered_scan_ongoing &&
      m_index_scan_type != partition_index_last)
    return handle_unordered_scan_next_partition(buf);
  return handle_ordered_index_scan(buf, FALSE);
}


/*
  Read last using key

  SYNOPSIS
    index_read_last_map()
    buf                   Read row in MySQL Row Format
    key                   Key
    keypart_map           Which part of key is used

  RETURN VALUE
    >0                    Error code
    0                     Success

  DESCRIPTION
    This is used in join_read_last_key to optimise away an ORDER BY.
    Can only be used on indexes supporting HA_READ_ORDER
*/

int ha_partition::index_read_last_map(uchar *buf, const uchar *key,
                                      key_part_map keypart_map)
{
  DBUG_ENTER("ha_partition::index_read_last");

  m_ordered= TRUE;				// Safety measure
  end_range= 0;
  m_index_scan_type= partition_index_read_last;
  m_start_key.key= key;
  m_start_key.keypart_map= keypart_map;
  m_start_key.flag= HA_READ_PREFIX_LAST;
  DBUG_RETURN(common_index_read(buf, TRUE));
}


/*
  Optimization of the default implementation to take advantage of dynamic
  partition pruning.
*/
int ha_partition::index_read_idx_map(uchar *buf, uint index,
                                     const uchar *key,
                                     key_part_map keypart_map,
                                     enum ha_rkey_function find_flag)
{
  int error= HA_ERR_KEY_NOT_FOUND;
  DBUG_ENTER("ha_partition::index_read_idx_map");

  if (find_flag == HA_READ_KEY_EXACT)
  {
    uint part;
    m_start_key.key= key;
    m_start_key.keypart_map= keypart_map;
    m_start_key.flag= find_flag;
    m_start_key.length= calculate_key_len(table, index, m_start_key.key,
                                          m_start_key.keypart_map);

    get_partition_set(table, buf, index, &m_start_key, &m_part_spec);

    /* 
      We have either found exactly 1 partition
      (in which case start_part == end_part)
      or no matching partitions (start_part > end_part)
    */
    DBUG_ASSERT(m_part_spec.start_part >= m_part_spec.end_part);

    for (part= m_part_spec.start_part; part <= m_part_spec.end_part; part++)
    {
      if (bitmap_is_set(&(m_part_info->used_partitions), part))
      {
        error= m_file[part]->index_read_idx_map(buf, index, key,
                                                keypart_map, find_flag);
        if (error != HA_ERR_KEY_NOT_FOUND &&
            error != HA_ERR_END_OF_FILE)
          break;
      }
    }
    if (part <= m_part_spec.end_part)
      m_last_part= part;
  }
  else
  {
    /*
      If not only used with READ_EXACT, we should investigate if possible
      to optimize for other find_flag's as well.
    */
    DBUG_ASSERT(0);
    /* fall back on the default implementation */
    error= handler::index_read_idx_map(buf, index, key, keypart_map, find_flag);
  }
  DBUG_RETURN(error);
}


/*
  Read next record in a forward index scan

  SYNOPSIS
    index_next()
    buf                   Read row in MySQL Row Format

  RETURN VALUE
    >0                    Error code
    0                     Success

  DESCRIPTION
    Used to read forward through the index.
*/

int ha_partition::index_next(uchar * buf)
{
  DBUG_ENTER("ha_partition::index_next");

  /*
    TODO(low priority):
    If we want partition to work with the HANDLER commands, we
    must be able to do index_last() -> index_prev() -> index_next()
  */
  DBUG_ASSERT(m_index_scan_type != partition_index_last);
  if (!m_ordered_scan_ongoing)
  {
    DBUG_RETURN(handle_unordered_next(buf, FALSE));
  }
  DBUG_RETURN(handle_ordered_next(buf, FALSE));
}


/*
  Read next record special

  SYNOPSIS
    index_next_same()
    buf                   Read row in MySQL Row Format
    key                   Key
    keylen                Length of key

  RETURN VALUE
    >0                    Error code
    0                     Success

  DESCRIPTION
    This routine is used to read the next but only if the key is the same
    as supplied in the call.
*/

int ha_partition::index_next_same(uchar *buf, const uchar *key, uint keylen)
{
  DBUG_ENTER("ha_partition::index_next_same");

  DBUG_ASSERT(keylen == m_start_key.length);
  DBUG_ASSERT(m_index_scan_type != partition_index_last);
  if (!m_ordered_scan_ongoing)
    DBUG_RETURN(handle_unordered_next(buf, TRUE));
  DBUG_RETURN(handle_ordered_next(buf, TRUE));
}


/*
  Read next record when performing index scan backwards

  SYNOPSIS
    index_prev()
    buf                   Read row in MySQL Row Format

  RETURN VALUE
    >0                    Error code
    0                     Success

  DESCRIPTION
    Used to read backwards through the index.
*/

int ha_partition::index_prev(uchar * buf)
{
  DBUG_ENTER("ha_partition::index_prev");

  /* TODO: read comment in index_next */
  DBUG_ASSERT(m_index_scan_type != partition_index_first);
  DBUG_RETURN(handle_ordered_prev(buf));
}


/*
  Start a read of one range with start and end key

  SYNOPSIS
    read_range_first()
    start_key           Specification of start key
    end_key             Specification of end key
    eq_range_arg        Is it equal range
    sorted              Should records be returned in sorted order

  RETURN VALUE
    >0                    Error code
    0                     Success

  DESCRIPTION
    We reimplement read_range_first since we don't want the compare_key
    check at the end. This is already performed in the partition handler.
    read_range_next is very much different due to that we need to scan
    all underlying handlers.
*/

int ha_partition::read_range_first(const key_range *start_key,
				   const key_range *end_key,
				   bool eq_range_arg, bool sorted)
{
  int error;
  DBUG_ENTER("ha_partition::read_range_first");

  m_ordered= sorted;
  eq_range= eq_range_arg;
  end_range= 0;
  if (end_key)
  {
    end_range= &save_end_range;
    save_end_range= *end_key;
    key_compare_result_on_equal=
      ((end_key->flag == HA_READ_BEFORE_KEY) ? 1 :
       (end_key->flag == HA_READ_AFTER_KEY) ? -1 : 0);
  }

  range_key_part= m_curr_key_info[0]->key_part;
  if (start_key)
    m_start_key= *start_key;
  else
    m_start_key.key= NULL;

  m_index_scan_type= partition_read_range;
  error= common_index_read(m_rec0, test(start_key));
  DBUG_RETURN(error);
}


/*
  Read next record in read of a range with start and end key

  SYNOPSIS
    read_range_next()

  RETURN VALUE
    >0                    Error code
    0                     Success
*/

int ha_partition::read_range_next()
{
  DBUG_ENTER("ha_partition::read_range_next");

  if (m_ordered_scan_ongoing)
  {
    DBUG_RETURN(handle_ordered_next(table->record[0], eq_range));
  }
  DBUG_RETURN(handle_unordered_next(table->record[0], eq_range));
}


/*
  Common routine to set up index scans

  SYNOPSIS
    ha_partition::partition_scan_set_up()
      buf            Buffer to later return record in (this function
                     needs it to calculcate partitioning function
                     values)

      idx_read_flag  TRUE <=> m_start_key has range start endpoint which 
                     probably can be used to determine the set of partitions
                     to scan.
                     FALSE <=> there is no start endpoint.

  DESCRIPTION
    Find out which partitions we'll need to read when scanning the specified
    range.

    If we need to scan only one partition, set m_ordered_scan_ongoing=FALSE
    as we will not need to do merge ordering.

  RETURN VALUE
    >0                    Error code
    0                     Success
*/

int ha_partition::partition_scan_set_up(uchar * buf, bool idx_read_flag)
{
  DBUG_ENTER("ha_partition::partition_scan_set_up");

  if (idx_read_flag)
    get_partition_set(table,buf,active_index,&m_start_key,&m_part_spec);
  else
  {
    m_part_spec.start_part= 0;
    m_part_spec.end_part= m_tot_parts - 1;
  }
  if (m_part_spec.start_part > m_part_spec.end_part)
  {
    /*
      We discovered a partition set but the set was empty so we report
      key not found.
    */
    DBUG_PRINT("info", ("scan with no partition to scan"));
    table->status= STATUS_NOT_FOUND;
    DBUG_RETURN(HA_ERR_END_OF_FILE);
  }
  if (m_part_spec.start_part == m_part_spec.end_part)
  {
    /*
      We discovered a single partition to scan, this never needs to be
      performed using the ordered index scan.
    */
    DBUG_PRINT("info", ("index scan using the single partition %d",
			m_part_spec.start_part));
    m_ordered_scan_ongoing= FALSE;
  }
  else
  {
    /*
      Set m_ordered_scan_ongoing according how the scan should be done
      Only exact partitions are discovered atm by get_partition_set.
      Verify this, also bitmap must have at least one bit set otherwise
      the result from this table is the empty set.
    */
    uint start_part= bitmap_get_first_set(&(m_part_info->used_partitions));
    if (start_part == MY_BIT_NONE)
    {
      DBUG_PRINT("info", ("scan with no partition to scan"));
      table->status= STATUS_NOT_FOUND;
      DBUG_RETURN(HA_ERR_END_OF_FILE);
    }
    if (start_part > m_part_spec.start_part)
      m_part_spec.start_part= start_part;
    DBUG_ASSERT(m_part_spec.start_part < m_tot_parts);
    m_ordered_scan_ongoing= m_ordered;
  }
  DBUG_ASSERT(m_part_spec.start_part < m_tot_parts &&
              m_part_spec.end_part < m_tot_parts);
  DBUG_RETURN(0);
}


/****************************************************************************
  Unordered Index Scan Routines
****************************************************************************/
/*
  Common routine to handle index_next with unordered results

  SYNOPSIS
    handle_unordered_next()
    out:buf                       Read row in MySQL Row Format
    next_same                     Called from index_next_same

  RETURN VALUE
    HA_ERR_END_OF_FILE            End of scan
    0                             Success
    other                         Error code

  DESCRIPTION
    These routines are used to scan partitions without considering order.
    This is performed in two situations.
    1) In read_multi_range this is the normal case
    2) When performing any type of index_read, index_first, index_last where
    all fields in the partition function is bound. In this case the index
    scan is performed on only one partition and thus it isn't necessary to
    perform any sort.
*/

int ha_partition::handle_unordered_next(uchar *buf, bool is_next_same)
{
  handler *file= m_file[m_part_spec.start_part];
  int error;
  DBUG_ENTER("ha_partition::handle_unordered_next");

  /*
    We should consider if this should be split into three functions as
    partition_read_range is_next_same are always local constants
  */

  if (m_index_scan_type == partition_read_range)
  {
    if (!(error= file->read_range_next()))
    {
      m_last_part= m_part_spec.start_part;
      DBUG_RETURN(0);
    }
  }
  else if (is_next_same)
  {
    if (!(error= file->index_next_same(buf, m_start_key.key,
                                       m_start_key.length)))
    {
      m_last_part= m_part_spec.start_part;
      DBUG_RETURN(0);
    }
  }
  else 
  {
    if (!(error= file->index_next(buf)))
    {
      m_last_part= m_part_spec.start_part;
      DBUG_RETURN(0);                           // Row was in range
    }
  }

  if (error == HA_ERR_END_OF_FILE)
  {
    m_part_spec.start_part++;                    // Start using next part
    error= handle_unordered_scan_next_partition(buf);
  }
  DBUG_RETURN(error);
}


/*
  Handle index_next when changing to new partition

  SYNOPSIS
    handle_unordered_scan_next_partition()
    buf                       Read row in MySQL Row Format

  RETURN VALUE
    HA_ERR_END_OF_FILE            End of scan
    0                             Success
    other                         Error code

  DESCRIPTION
    This routine is used to start the index scan on the next partition.
    Both initial start and after completing scan on one partition.
*/

int ha_partition::handle_unordered_scan_next_partition(uchar * buf)
{
  uint i;
  DBUG_ENTER("ha_partition::handle_unordered_scan_next_partition");

  for (i= m_part_spec.start_part; i <= m_part_spec.end_part; i++)
  {
    int error;
    handler *file;

    if (!(bitmap_is_set(&(m_part_info->used_partitions), i)))
      continue;
    file= m_file[i];
    m_part_spec.start_part= i;
    switch (m_index_scan_type) {
    case partition_read_range:
      DBUG_PRINT("info", ("read_range_first on partition %d", i));
      error= file->read_range_first(m_start_key.key? &m_start_key: NULL,
                                    end_range, eq_range, FALSE);
      break;
    case partition_index_read:
      DBUG_PRINT("info", ("index_read on partition %d", i));
      error= file->index_read_map(buf, m_start_key.key,
                                  m_start_key.keypart_map,
                                  m_start_key.flag);
      break;
    case partition_index_first:
      DBUG_PRINT("info", ("index_first on partition %d", i));
      error= file->index_first(buf);
      break;
    case partition_index_first_unordered:
      /*
        We perform a scan without sorting and this means that we
        should not use the index_first since not all handlers
        support it and it is also unnecessary to restrict sort
        order.
      */
      DBUG_PRINT("info", ("read_range_first on partition %d", i));
      table->record[0]= buf;
      error= file->read_range_first(0, end_range, eq_range, 0);
      table->record[0]= m_rec0;
      break;
    default:
      DBUG_ASSERT(FALSE);
      DBUG_RETURN(1);
    }
    if (!error)
    {
      m_last_part= i;
      DBUG_RETURN(0);
    }
    if ((error != HA_ERR_END_OF_FILE) && (error != HA_ERR_KEY_NOT_FOUND))
      DBUG_RETURN(error);
    DBUG_PRINT("info", ("HA_ERR_END_OF_FILE on partition %d", i));
  }
  m_part_spec.start_part= NO_CURRENT_PART_ID;
  DBUG_RETURN(HA_ERR_END_OF_FILE);
}


/*
  Common routine to start index scan with ordered results

  SYNOPSIS
    handle_ordered_index_scan()
    out:buf                       Read row in MySQL Row Format

  RETURN VALUE
    HA_ERR_END_OF_FILE            End of scan
    0                             Success
    other                         Error code

  DESCRIPTION
    This part contains the logic to handle index scans that require ordered
    output. This includes all except those started by read_range_first with
    the flag ordered set to FALSE. Thus most direct index_read and all
    index_first and index_last.

    We implement ordering by keeping one record plus a key buffer for each
    partition. Every time a new entry is requested we will fetch a new
    entry from the partition that is currently not filled with an entry.
    Then the entry is put into its proper sort position.

    Returning a record is done by getting the top record, copying the
    record to the request buffer and setting the partition as empty on
    entries.
*/

int ha_partition::handle_ordered_index_scan(uchar *buf, bool reverse_order)
{
  uint i;
  uint j= 0;
  bool found= FALSE;
  DBUG_ENTER("ha_partition::handle_ordered_index_scan");

  m_top_entry= NO_CURRENT_PART_ID;
  queue_remove_all(&m_queue);

  DBUG_PRINT("info", ("m_part_spec.start_part %d", m_part_spec.start_part));
  for (i= m_part_spec.start_part; i <= m_part_spec.end_part; i++)
  {
    if (!(bitmap_is_set(&(m_part_info->used_partitions), i)))
      continue;
    uchar *rec_buf_ptr= rec_buf(i);
    int error;
    handler *file= m_file[i];

    switch (m_index_scan_type) {
    case partition_index_read:
      error= file->index_read_map(rec_buf_ptr,
                                  m_start_key.key,
                                  m_start_key.keypart_map,
                                  m_start_key.flag);
      break;
    case partition_index_first:
      error= file->index_first(rec_buf_ptr);
      reverse_order= FALSE;
      break;
    case partition_index_last:
      error= file->index_last(rec_buf_ptr);
      reverse_order= TRUE;
      break;
    case partition_index_read_last:
      error= file->index_read_last_map(rec_buf_ptr,
                                       m_start_key.key,
                                       m_start_key.keypart_map);
      reverse_order= TRUE;
      break;
    case partition_read_range:
    {
      /* 
        This can only read record to table->record[0], as it was set when
        the table was being opened. We have to memcpy data ourselves.
      */
      error= file->read_range_first(m_start_key.key? &m_start_key: NULL,
                                    end_range, eq_range, TRUE);
      memcpy(rec_buf_ptr, table->record[0], m_rec_length);
      reverse_order= FALSE;
      break;
    }
    default:
      DBUG_ASSERT(FALSE);
      DBUG_RETURN(HA_ERR_END_OF_FILE);
    }
    if (!error)
    {
      found= TRUE;
      /*
        Initialize queue without order first, simply insert
      */
      queue_element(&m_queue, j++)= (uchar*)queue_buf(i);
    }
    else if (error != HA_ERR_KEY_NOT_FOUND && error != HA_ERR_END_OF_FILE)
    {
      DBUG_RETURN(error);
    }
  }
  if (found)
  {
    /*
      We found at least one partition with data, now sort all entries and
      after that read the first entry and copy it to the buffer to return in.
    */
    queue_set_max_at_top(&m_queue, reverse_order);
    queue_set_cmp_arg(&m_queue, (void*)m_curr_key_info);
    m_queue.elements= j;
    queue_fix(&m_queue);
    return_top_record(buf);
    table->status= 0;
    DBUG_PRINT("info", ("Record returned from partition %d", m_top_entry));
    DBUG_RETURN(0);
  }
  DBUG_RETURN(HA_ERR_END_OF_FILE);
}


/*
  Return the top record in sort order

  SYNOPSIS
    return_top_record()
    out:buf                  Row returned in MySQL Row Format

  RETURN VALUE
    NONE
*/

void ha_partition::return_top_record(uchar *buf)
{
  uint part_id;
  uchar *key_buffer= queue_top(&m_queue);
  uchar *rec_buffer= key_buffer + PARTITION_BYTES_IN_POS;

  part_id= uint2korr(key_buffer);
  memcpy(buf, rec_buffer, m_rec_length);
  m_last_part= part_id;
  m_top_entry= part_id;
}


/*
  Common routine to handle index_next with ordered results

  SYNOPSIS
    handle_ordered_next()
    out:buf                       Read row in MySQL Row Format
    next_same                     Called from index_next_same

  RETURN VALUE
    HA_ERR_END_OF_FILE            End of scan
    0                             Success
    other                         Error code
*/

int ha_partition::handle_ordered_next(uchar *buf, bool is_next_same)
{
  int error;
  uint part_id= m_top_entry;
  handler *file= m_file[part_id];
  DBUG_ENTER("ha_partition::handle_ordered_next");
  
  if (m_index_scan_type == partition_read_range)
  {
    error= file->read_range_next();
    memcpy(rec_buf(part_id), table->record[0], m_rec_length);
  }
  else if (!is_next_same)
    error= file->index_next(rec_buf(part_id));
  else
    error= file->index_next_same(rec_buf(part_id), m_start_key.key,
				 m_start_key.length);
  if (error)
  {
    if (error == HA_ERR_END_OF_FILE)
    {
      /* Return next buffered row */
      queue_remove(&m_queue, (uint) 0);
      if (m_queue.elements)
      {
         DBUG_PRINT("info", ("Record returned from partition %u (2)",
                     m_top_entry));
         return_top_record(buf);
         table->status= 0;
         error= 0;
      }
    }
    DBUG_RETURN(error);
  }
  queue_replaced(&m_queue);
  return_top_record(buf);
  DBUG_PRINT("info", ("Record returned from partition %u", m_top_entry));
  DBUG_RETURN(0);
}


/*
  Common routine to handle index_prev with ordered results

  SYNOPSIS
    handle_ordered_prev()
    out:buf                       Read row in MySQL Row Format

  RETURN VALUE
    HA_ERR_END_OF_FILE            End of scan
    0                             Success
    other                         Error code
*/

int ha_partition::handle_ordered_prev(uchar *buf)
{
  int error;
  uint part_id= m_top_entry;
  handler *file= m_file[part_id];
  DBUG_ENTER("ha_partition::handle_ordered_prev");

  if ((error= file->index_prev(rec_buf(part_id))))
  {
    if (error == HA_ERR_END_OF_FILE)
    {
      queue_remove(&m_queue, (uint) 0);
      if (m_queue.elements)
      {
	return_top_record(buf);
	DBUG_PRINT("info", ("Record returned from partition %d (2)",
			    m_top_entry));
        error= 0;
        table->status= 0;
      }
    }
    DBUG_RETURN(error);
  }
  queue_replaced(&m_queue);
  return_top_record(buf);
  DBUG_PRINT("info", ("Record returned from partition %d", m_top_entry));
  DBUG_RETURN(0);
}


/****************************************************************************
                MODULE information calls
****************************************************************************/

/*
  These are all first approximations of the extra, info, scan_time
  and read_time calls
*/

/*
  General method to gather info from handler

  SYNOPSIS
    info()
    flag              Specifies what info is requested

  RETURN VALUE
    NONE

  DESCRIPTION
    ::info() is used to return information to the optimizer.
    Currently this table handler doesn't implement most of the fields
    really needed. SHOW also makes use of this data
    Another note, if your handler doesn't proved exact record count,
    you will probably want to have the following in your code:
    if (records < 2)
      records = 2;
    The reason is that the server will optimize for cases of only a single
    record. If in a table scan you don't know the number of records
    it will probably be better to set records to two so you can return
    as many records as you need.

    Along with records a few more variables you may wish to set are:
      records
      deleted
      data_file_length
      index_file_length
      delete_length
      check_time
    Take a look at the public variables in handler.h for more information.

    Called in:
      filesort.cc
      ha_heap.cc
      item_sum.cc
      opt_sum.cc
      sql_delete.cc
     sql_delete.cc
     sql_derived.cc
      sql_select.cc
      sql_select.cc
      sql_select.cc
      sql_select.cc
      sql_select.cc
      sql_show.cc
      sql_show.cc
      sql_show.cc
      sql_show.cc
      sql_table.cc
      sql_union.cc
      sql_update.cc

    Some flags that are not implemented
      HA_STATUS_POS:
        This parameter is never used from the MySQL Server. It is checked in a
        place in MyISAM so could potentially be used by MyISAM specific
        programs.
      HA_STATUS_NO_LOCK:
      This is declared and often used. It's only used by MyISAM.
      It means that MySQL doesn't need the absolute latest statistics
      information. This may save the handler from doing internal locks while
      retrieving statistics data.
*/

int ha_partition::info(uint flag)
{
  uint no_lock_flag= flag & HA_STATUS_NO_LOCK;
  uint extra_var_flag= flag & HA_STATUS_VARIABLE_EXTRA;
  DBUG_ENTER("ha_partition::info");

  if (flag & HA_STATUS_AUTO)
  {
    bool auto_inc_is_first_in_idx= (table_share->next_number_keypart == 0);
    DBUG_PRINT("info", ("HA_STATUS_AUTO"));
    if (!table->found_next_number_field)
      stats.auto_increment_value= 0;
    else if (table_share->ha_part_data->auto_inc_initialized)
    {
      lock_auto_increment();
      stats.auto_increment_value= table_share->ha_part_data->next_auto_inc_val;
      unlock_auto_increment();
    }
    else
    {
      lock_auto_increment();
      /* to avoid two concurrent initializations, check again when locked */
      if (table_share->ha_part_data->auto_inc_initialized)
        stats.auto_increment_value=
                                 table_share->ha_part_data->next_auto_inc_val;
      else
      {
        handler *file, **file_array;
        ulonglong auto_increment_value= 0;
        file_array= m_file;
        DBUG_PRINT("info",
                   ("checking all partitions for auto_increment_value"));
        do
        {
          file= *file_array;
          file->info(HA_STATUS_AUTO | no_lock_flag);
          set_if_bigger(auto_increment_value,
                        file->stats.auto_increment_value);
        } while (*(++file_array));

        DBUG_ASSERT(auto_increment_value);
        stats.auto_increment_value= auto_increment_value;
        if (auto_inc_is_first_in_idx)
        {
          set_if_bigger(table_share->ha_part_data->next_auto_inc_val,
                        auto_increment_value);
          table_share->ha_part_data->auto_inc_initialized= TRUE;
          DBUG_PRINT("info", ("initializing next_auto_inc_val to %lu",
                       (ulong) table_share->ha_part_data->next_auto_inc_val));
        }
      }
      unlock_auto_increment();
    }
  }
  if (flag & HA_STATUS_VARIABLE)
  {
    DBUG_PRINT("info", ("HA_STATUS_VARIABLE"));
    /*
      Calculates statistical variables
      records:           Estimate of number records in table
      We report sum (always at least 2 if not empty)
      deleted:           Estimate of number holes in the table due to
      deletes
      We report sum
      data_file_length:  Length of data file, in principle bytes in table
      We report sum
      index_file_length: Length of index file, in principle bytes in
      indexes in the table
      We report sum
      delete_length: Length of free space easily used by new records in table
      We report sum
      mean_record_length:Mean record length in the table
      We calculate this
      check_time:        Time of last check (only applicable to MyISAM)
      We report last time of all underlying handlers
    */
    handler *file, **file_array;
    stats.records= 0;
    stats.deleted= 0;
    stats.data_file_length= 0;
    stats.index_file_length= 0;
    stats.check_time= 0;
    stats.delete_length= 0;
    file_array= m_file;
    do
    {
      if (bitmap_is_set(&(m_part_info->used_partitions), (file_array - m_file)))
      {
        file= *file_array;
        file->info(HA_STATUS_VARIABLE | no_lock_flag | extra_var_flag);
        stats.records+= file->stats.records;
        stats.deleted+= file->stats.deleted;
        stats.data_file_length+= file->stats.data_file_length;
        stats.index_file_length+= file->stats.index_file_length;
        stats.delete_length+= file->stats.delete_length;
        if (file->stats.check_time > stats.check_time)
          stats.check_time= file->stats.check_time;
      }
    } while (*(++file_array));
    if (stats.records && stats.records < 2 &&
        !(m_file[0]->ha_table_flags() & HA_STATS_RECORDS_IS_EXACT))
      stats.records= 2;
    if (stats.records > 0)
      stats.mean_rec_length= (ulong) (stats.data_file_length / stats.records);
    else
      stats.mean_rec_length= 0;
  }
  if (flag & HA_STATUS_CONST)
  {
    DBUG_PRINT("info", ("HA_STATUS_CONST"));
    /*
      Recalculate loads of constant variables. MyISAM also sets things
      directly on the table share object.

      Check whether this should be fixed since handlers should not
      change things directly on the table object.

      Monty comment: This should NOT be changed!  It's the handlers
      responsibility to correct table->s->keys_xxxx information if keys
      have been disabled.

      The most important parameters set here is records per key on
      all indexes. block_size and primar key ref_length.

      For each index there is an array of rec_per_key.
      As an example if we have an index with three attributes a,b and c
      we will have an array of 3 rec_per_key.
      rec_per_key[0] is an estimate of number of records divided by
      number of unique values of the field a.
      rec_per_key[1] is an estimate of the number of records divided
      by the number of unique combinations of the fields a and b.
      rec_per_key[2] is an estimate of the number of records divided
      by the number of unique combinations of the fields a,b and c.

      Many handlers only set the value of rec_per_key when all fields
      are bound (rec_per_key[2] in the example above).

      If the handler doesn't support statistics, it should set all of the
      above to 0.

      We first scans through all partitions to get the one holding most rows.
      We will then allow the handler with the most rows to set
      the rec_per_key and use this as an estimate on the total table.

      max_data_file_length:     Maximum data file length
      We ignore it, is only used in
      SHOW TABLE STATUS
      max_index_file_length:    Maximum index file length
      We ignore it since it is never used
      block_size:               Block size used
      We set it to the value of the first handler
      ref_length:               We set this to the value calculated
      and stored in local object
      create_time:              Creation time of table

      So we calculate these constants by using the variables from the
      handler with most rows.
    */
    handler *file, **file_array;
    ulonglong max_records= 0;
    uint32 i= 0;
    uint32 handler_instance= 0;

    file_array= m_file;
    do
    {
      file= *file_array;
      /* Get variables if not already done */
      if (!(flag & HA_STATUS_VARIABLE) ||
          !bitmap_is_set(&(m_part_info->used_partitions),
                         (file_array - m_file)))
        file->info(HA_STATUS_VARIABLE | no_lock_flag | extra_var_flag);
      if (file->stats.records > max_records)
      {
        max_records= file->stats.records;
        handler_instance= i;
      }
      i++;
    } while (*(++file_array));

    file= m_file[handler_instance];
    file->info(HA_STATUS_CONST | no_lock_flag);
    stats.block_size= file->stats.block_size;
    stats.create_time= file->stats.create_time;
    ref_length= m_ref_length;
  }
  if (flag & HA_STATUS_ERRKEY)
  {
    handler *file= m_file[m_last_part];
    DBUG_PRINT("info", ("info: HA_STATUS_ERRKEY"));
    /*
      This flag is used to get index number of the unique index that
      reported duplicate key
      We will report the errkey on the last handler used and ignore the rest
      Note: all engines does not support HA_STATUS_ERRKEY, so set errkey.
    */
    file->errkey= errkey;
    file->info(HA_STATUS_ERRKEY | no_lock_flag);
    errkey= file->errkey;
  }
  if (flag & HA_STATUS_TIME)
  {
    handler *file, **file_array;
    DBUG_PRINT("info", ("info: HA_STATUS_TIME"));
    /*
      This flag is used to set the latest update time of the table.
      Used by SHOW commands
      We will report the maximum of these times
    */
    stats.update_time= 0;
    file_array= m_file;
    do
    {
      file= *file_array;
      file->info(HA_STATUS_TIME | no_lock_flag);
      if (file->stats.update_time > stats.update_time)
	stats.update_time= file->stats.update_time;
    } while (*(++file_array));
  }
  DBUG_RETURN(0);
}


void ha_partition::get_dynamic_partition_info(PARTITION_STATS *stat_info,
                                              uint part_id)
{
  handler *file= m_file[part_id];
  file->info(HA_STATUS_CONST | HA_STATUS_TIME | HA_STATUS_VARIABLE |
             HA_STATUS_VARIABLE_EXTRA | HA_STATUS_NO_LOCK);

  stat_info->records=              file->stats.records;
  stat_info->mean_rec_length=      file->stats.mean_rec_length;
  stat_info->data_file_length=     file->stats.data_file_length;
  stat_info->max_data_file_length= file->stats.max_data_file_length;
  stat_info->index_file_length=    file->stats.index_file_length;
  stat_info->delete_length=        file->stats.delete_length;
  stat_info->create_time=          file->stats.create_time;
  stat_info->update_time=          file->stats.update_time;
  stat_info->check_time=           file->stats.check_time;
  stat_info->check_sum= 0;
  if (file->ha_table_flags() & HA_HAS_CHECKSUM)
    stat_info->check_sum= file->checksum();
  return;
}


/**
  General function to prepare handler for certain behavior.

  @param[in]    operation       operation to execute
    operation              Operation type for extra call

  @return       status
    @retval     0               success
    @retval     >0              error code

  @detail

  extra() is called whenever the server wishes to send a hint to
  the storage engine. The MyISAM engine implements the most hints.

  We divide the parameters into the following categories:
  1) Operations used by most handlers
  2) Operations used by some non-MyISAM handlers
  3) Operations used only by MyISAM
  4) Operations only used by temporary tables for query processing
  5) Operations only used by MyISAM internally
  6) Operations not used at all
  7) Operations only used by federated tables for query processing
  8) Operations only used by NDB
  9) Operations only used by MERGE

  The partition handler need to handle category 1), 2) and 3).

  1) Operations used by most handlers
  -----------------------------------
  HA_EXTRA_RESET:
    This option is used by most handlers and it resets the handler state
    to the same state as after an open call. This includes releasing
    any READ CACHE or WRITE CACHE or other internal buffer used.

    It is called from the reset method in the handler interface. There are
    three instances where this is called.
    1) After completing a INSERT ... SELECT ... query the handler for the
       table inserted into is reset
    2) It is called from close_thread_table which in turn is called from
       close_thread_tables except in the case where the tables are locked
       in which case ha_commit_stmt is called instead.
       It is only called from here if refresh_version hasn't changed and the
       table is not an old table when calling close_thread_table.
       close_thread_tables is called from many places as a general clean up
       function after completing a query.
    3) It is called when deleting the QUICK_RANGE_SELECT object if the
       QUICK_RANGE_SELECT object had its own handler object. It is called
       immediatley before close of this local handler object.
  HA_EXTRA_KEYREAD:
  HA_EXTRA_NO_KEYREAD:
    These parameters are used to provide an optimisation hint to the handler.
    If HA_EXTRA_KEYREAD is set it is enough to read the index fields, for
    many handlers this means that the index-only scans can be used and it
    is not necessary to use the real records to satisfy this part of the
    query. Index-only scans is a very important optimisation for disk-based
    indexes. For main-memory indexes most indexes contain a reference to the
    record and thus KEYREAD only says that it is enough to read key fields.
    HA_EXTRA_NO_KEYREAD disables this for the handler, also HA_EXTRA_RESET
    will disable this option.
    The handler will set HA_KEYREAD_ONLY in its table flags to indicate this
    feature is supported.
  HA_EXTRA_FLUSH:
    Indication to flush tables to disk, is supposed to be used to
    ensure disk based tables are flushed at end of query execution.
    Currently is never used.

  2) Operations used by some non-MyISAM handlers
  ----------------------------------------------
  HA_EXTRA_KEYREAD_PRESERVE_FIELDS:
    This is a strictly InnoDB feature that is more or less undocumented.
    When it is activated InnoDB copies field by field from its fetch
    cache instead of all fields in one memcpy. Have no idea what the
    purpose of this is.
    Cut from include/my_base.h:
    When using HA_EXTRA_KEYREAD, overwrite only key member fields and keep
    other fields intact. When this is off (by default) InnoDB will use memcpy
    to overwrite entire row.
  HA_EXTRA_IGNORE_DUP_KEY:
  HA_EXTRA_NO_IGNORE_DUP_KEY:
    Informs the handler to we will not stop the transaction if we get an
    duplicate key errors during insert/upate.
    Always called in pair, triggered by INSERT IGNORE and other similar
    SQL constructs.
    Not used by MyISAM.

  3) Operations used only by MyISAM
  ---------------------------------
  HA_EXTRA_NORMAL:
    Only used in MyISAM to reset quick mode, not implemented by any other
    handler. Quick mode is also reset in MyISAM by HA_EXTRA_RESET.

    It is called after completing a successful DELETE query if the QUICK
    option is set.

  HA_EXTRA_QUICK:
    When the user does DELETE QUICK FROM table where-clause; this extra
    option is called before the delete query is performed and
    HA_EXTRA_NORMAL is called after the delete query is completed.
    Temporary tables used internally in MySQL always set this option

    The meaning of quick mode is that when deleting in a B-tree no merging
    of leafs is performed. This is a common method and many large DBMS's
    actually only support this quick mode since it is very difficult to
    merge leaves in a tree used by many threads concurrently.

  HA_EXTRA_CACHE:
    This flag is usually set with extra_opt along with a cache size.
    The size of this buffer is set by the user variable
    record_buffer_size. The value of this cache size is the amount of
    data read from disk in each fetch when performing a table scan.
    This means that before scanning a table it is normal to call
    extra with HA_EXTRA_CACHE and when the scan is completed to call
    HA_EXTRA_NO_CACHE to release the cache memory.

    Some special care is taken when using this extra parameter since there
    could be a write ongoing on the table in the same statement. In this
    one has to take special care since there might be a WRITE CACHE as
    well. HA_EXTRA_CACHE specifies using a READ CACHE and using
    READ CACHE and WRITE CACHE at the same time is not possible.

    Only MyISAM currently use this option.

    It is set when doing full table scans using rr_sequential and
    reset when completing such a scan with end_read_record
    (resetting means calling extra with HA_EXTRA_NO_CACHE).

    It is set in filesort.cc for MyISAM internal tables and it is set in
    a multi-update where HA_EXTRA_CACHE is called on a temporary result
    table and after that ha_rnd_init(0) on table to be updated
    and immediately after that HA_EXTRA_NO_CACHE on table to be updated.

    Apart from that it is always used from init_read_record but not when
    used from UPDATE statements. It is not used from DELETE statements
    with ORDER BY and LIMIT but it is used in normal scan loop in DELETE
    statements. The reason here is that DELETE's in MyISAM doesn't move
    existings data rows.

    It is also set in copy_data_between_tables when scanning the old table
    to copy over to the new table.
    And it is set in join_init_read_record where quick objects are used
    to perform a scan on the table. In this case the full table scan can
    even be performed multiple times as part of the nested loop join.

    For purposes of the partition handler it is obviously necessary to have
    special treatment of this extra call. If we would simply pass this
    extra call down to each handler we would allocate
    cache size * no of partitions amount of memory and this is not
    necessary since we will only scan one partition at a time when doing
    full table scans.

    Thus we treat it by first checking whether we have MyISAM handlers in
    the table, if not we simply ignore the call and if we have we will
    record the call but will not call any underlying handler yet. Then
    when performing the sequential scan we will check this recorded value
    and call extra_opt whenever we start scanning a new partition.

  HA_EXTRA_NO_CACHE:
    When performing a UNION SELECT HA_EXTRA_NO_CACHE is called from the
    flush method in the select_union class.
    It is used to some extent when insert delayed inserts.
    See HA_EXTRA_RESET_STATE for use in conjunction with delete_all_rows().

    It should be ok to call HA_EXTRA_NO_CACHE on all underlying handlers
    if they are MyISAM handlers. Other handlers we can ignore the call
    for. If no cache is in use they will quickly return after finding
    this out. And we also ensure that all caches are disabled and no one
    is left by mistake.
    In the future this call will probably be deleted and we will instead call
    ::reset();

  HA_EXTRA_WRITE_CACHE:
    See above, called from various places. It is mostly used when we
    do INSERT ... SELECT
    No special handling to save cache space is developed currently.

  HA_EXTRA_PREPARE_FOR_UPDATE:
    This is called as part of a multi-table update. When the table to be
    updated is also scanned then this informs MyISAM handler to drop any
    caches if dynamic records are used (fixed size records do not care
    about this call). We pass this along to the first partition to scan, and
    flag that it is to be called after HA_EXTRA_CACHE when moving to the next
    partition to scan.

  HA_EXTRA_PREPARE_FOR_DROP:
    Only used by MyISAM, called in preparation for a DROP TABLE.
    It's used mostly by Windows that cannot handle dropping an open file.
    On other platforms it has the same effect as HA_EXTRA_FORCE_REOPEN.

  HA_EXTRA_PREPARE_FOR_RENAME:
    Informs the handler we are about to attempt a rename of the table.

  HA_EXTRA_READCHECK:
  HA_EXTRA_NO_READCHECK:
    Only one call to HA_EXTRA_NO_READCHECK from ha_open where it says that
    this is not needed in SQL. The reason for this call is that MyISAM sets
    the READ_CHECK_USED in the open call so the call is needed for MyISAM
    to reset this feature.
    The idea with this parameter was to inform of doing/not doing a read
    check before applying an update. Since SQL always performs a read before
    applying the update No Read Check is needed in MyISAM as well.

    This is a cut from Docs/myisam.txt
     Sometimes you might want to force an update without checking whether
     another user has changed the record since you last read it. This is
     somewhat dangerous, so it should ideally not be used. That can be
     accomplished by wrapping the mi_update() call in two calls to mi_extra(),
     using these functions:
     HA_EXTRA_NO_READCHECK=5                 No readcheck on update
     HA_EXTRA_READCHECK=6                    Use readcheck (def)

  HA_EXTRA_FORCE_REOPEN:
    Only used by MyISAM, called when altering table, closing tables to
    enforce a reopen of the table files.

  4) Operations only used by temporary tables for query processing
  ----------------------------------------------------------------
  HA_EXTRA_RESET_STATE:
    Same as reset() except that buffers are not released. If there is
    a READ CACHE it is reinit'ed. A cache is reinit'ed to restart reading
    or to change type of cache between READ CACHE and WRITE CACHE.

    This extra function is always called immediately before calling
    delete_all_rows on the handler for temporary tables.
    There are cases however when HA_EXTRA_RESET_STATE isn't called in
    a similar case for a temporary table in sql_union.cc and in two other
    cases HA_EXTRA_NO_CACHE is called before and HA_EXTRA_WRITE_CACHE
    called afterwards.
    The case with HA_EXTRA_NO_CACHE and HA_EXTRA_WRITE_CACHE means
    disable caching, delete all rows and enable WRITE CACHE. This is
    used for temporary tables containing distinct sums and a
    functional group.

    The only case that delete_all_rows is called on non-temporary tables
    is in sql_delete.cc when DELETE FROM table; is called by a user.
    In this case no special extra calls are performed before or after this
    call.

    The partition handler should not need to bother about this one. It
    should never be called.

  HA_EXTRA_NO_ROWS:
    Don't insert rows indication to HEAP and MyISAM, only used by temporary
    tables used in query processing.
    Not handled by partition handler.

  5) Operations only used by MyISAM internally
  --------------------------------------------
  HA_EXTRA_REINIT_CACHE:
    This call reinitializes the READ CACHE described above if there is one
    and otherwise the call is ignored.

    We can thus safely call it on all underlying handlers if they are
    MyISAM handlers. It is however never called so we don't handle it at all.
  HA_EXTRA_FLUSH_CACHE:
    Flush WRITE CACHE in MyISAM. It is only from one place in the code.
    This is in sql_insert.cc where it is called if the table_flags doesn't
    contain HA_DUPLICATE_POS. The only handler having the HA_DUPLICATE_POS
    set is the MyISAM handler and so the only handler not receiving this
    call is MyISAM.
    Thus in effect this call is called but never used. Could be removed
    from sql_insert.cc
  HA_EXTRA_NO_USER_CHANGE:
    Only used by MyISAM, never called.
    Simulates lock_type as locked.
  HA_EXTRA_WAIT_LOCK:
  HA_EXTRA_WAIT_NOLOCK:
    Only used by MyISAM, called from MyISAM handler but never from server
    code on top of the handler.
    Sets lock_wait on/off
  HA_EXTRA_NO_KEYS:
    Only used MyISAM, only used internally in MyISAM handler, never called
    from server level.
  HA_EXTRA_KEYREAD_CHANGE_POS:
  HA_EXTRA_REMEMBER_POS:
  HA_EXTRA_RESTORE_POS:
  HA_EXTRA_PRELOAD_BUFFER_SIZE:
  HA_EXTRA_CHANGE_KEY_TO_DUP:
  HA_EXTRA_CHANGE_KEY_TO_UNIQUE:
    Only used by MyISAM, never called.

  6) Operations not used at all
  -----------------------------
  HA_EXTRA_KEY_CACHE:
  HA_EXTRA_NO_KEY_CACHE:
    This parameters are no longer used and could be removed.

  7) Operations only used by federated tables for query processing
  ----------------------------------------------------------------
  HA_EXTRA_INSERT_WITH_UPDATE:
    Inform handler that an "INSERT...ON DUPLICATE KEY UPDATE" will be
    executed. This condition is unset by HA_EXTRA_NO_IGNORE_DUP_KEY.

  8) Operations only used by NDB
  ------------------------------
  HA_EXTRA_DELETE_CANNOT_BATCH:
  HA_EXTRA_UPDATE_CANNOT_BATCH:
    Inform handler that delete_row()/update_row() cannot batch deletes/updates
    and should perform them immediately. This may be needed when table has 
    AFTER DELETE/UPDATE triggers which access to subject table.
    These flags are reset by the handler::extra(HA_EXTRA_RESET) call.

  9) Operations only used by MERGE
  ------------------------------
  HA_EXTRA_ADD_CHILDREN_LIST:
  HA_EXTRA_ATTACH_CHILDREN:
  HA_EXTRA_IS_ATTACHED_CHILDREN:
  HA_EXTRA_DETACH_CHILDREN:
    Special actions for MERGE tables. Ignore.
*/

int ha_partition::extra(enum ha_extra_function operation)
{
  DBUG_ENTER("ha_partition:extra");
  DBUG_PRINT("info", ("operation: %d", (int) operation));

  switch (operation) {
    /* Category 1), used by most handlers */
  case HA_EXTRA_KEYREAD:
  case HA_EXTRA_NO_KEYREAD:
  case HA_EXTRA_FLUSH:
    DBUG_RETURN(loop_extra(operation));

    /* Category 2), used by non-MyISAM handlers */
  case HA_EXTRA_IGNORE_DUP_KEY:
  case HA_EXTRA_NO_IGNORE_DUP_KEY:
  case HA_EXTRA_KEYREAD_PRESERVE_FIELDS:
  {
    if (!m_myisam)
      DBUG_RETURN(loop_extra(operation));
    break;
  }

  /* Category 3), used by MyISAM handlers */
  case HA_EXTRA_PREPARE_FOR_RENAME:
    DBUG_RETURN(prepare_for_rename());
    break;
  case HA_EXTRA_PREPARE_FOR_UPDATE:
    /*
      Needs to be run on the first partition in the range now, and 
      later in late_extra_cache, when switching to a new partition to scan.
    */
    m_extra_prepare_for_update= TRUE;
    if (m_part_spec.start_part != NO_CURRENT_PART_ID)
    {
      if (!m_extra_cache)
        m_extra_cache_part_id= m_part_spec.start_part;
      DBUG_ASSERT(m_extra_cache_part_id == m_part_spec.start_part);
      (void) m_file[m_part_spec.start_part]->extra(HA_EXTRA_PREPARE_FOR_UPDATE);
    }
    break;
  case HA_EXTRA_NORMAL:
  case HA_EXTRA_QUICK:
  case HA_EXTRA_FORCE_REOPEN:
  case HA_EXTRA_PREPARE_FOR_DROP:
  case HA_EXTRA_FLUSH_CACHE:
  {
    if (m_myisam)
      DBUG_RETURN(loop_extra(operation));
    break;
  }
  case HA_EXTRA_NO_READCHECK:
  {
    /*
      This is only done as a part of ha_open, which is also used in
      ha_partition::open, so no need to do anything.
    */
    break;
  }
  case HA_EXTRA_CACHE:
  {
    prepare_extra_cache(0);
    break;
  }
  case HA_EXTRA_NO_CACHE:
  {
    int ret= 0;
    if (m_extra_cache_part_id != NO_CURRENT_PART_ID)
      ret= m_file[m_extra_cache_part_id]->extra(HA_EXTRA_NO_CACHE);
    m_extra_cache= FALSE;
    m_extra_cache_size= 0;
    m_extra_prepare_for_update= FALSE;
    m_extra_cache_part_id= NO_CURRENT_PART_ID;
    DBUG_RETURN(ret);
  }
  case HA_EXTRA_WRITE_CACHE:
  {
    m_extra_cache= FALSE;
    m_extra_cache_size= 0;
    m_extra_prepare_for_update= FALSE;
    m_extra_cache_part_id= NO_CURRENT_PART_ID;
    DBUG_RETURN(loop_extra(operation));
  }
  case HA_EXTRA_IGNORE_NO_KEY:
  case HA_EXTRA_NO_IGNORE_NO_KEY:
  {
    /*
      Ignore as these are specific to NDB for handling
      idempotency
     */
    break;
  }
  case HA_EXTRA_WRITE_CAN_REPLACE:
  case HA_EXTRA_WRITE_CANNOT_REPLACE:
  {
    /*
      Informs handler that write_row() can replace rows which conflict
      with row being inserted by PK/unique key without reporting error
      to the SQL-layer.

      This optimization is not safe for partitioned table in general case
      since we may have to put new version of row into partition which is
      different from partition in which old version resides (for example
      when we partition by non-PK column or by some column which is not
      part of unique key which were violated).
      And since NDB which is the only engine at the moment that supports
      this optimization handles partitioning on its own we simple disable
      it here. (BTW for NDB this optimization is safe since it supports
      only KEY partitioning and won't use this optimization for tables
      which have additional unique constraints).
    */
    break;
  }
    /* Category 7), used by federated handlers */
  case HA_EXTRA_INSERT_WITH_UPDATE:
    DBUG_RETURN(loop_extra(operation));
    /* Category 8) Operations only used by NDB */
  case HA_EXTRA_DELETE_CANNOT_BATCH:
  case HA_EXTRA_UPDATE_CANNOT_BATCH:
  {
    /* Currently only NDB use the *_CANNOT_BATCH */
    break;
  }
    /* Category 9) Operations only used by MERGE */
  case HA_EXTRA_ADD_CHILDREN_LIST:
  case HA_EXTRA_ATTACH_CHILDREN:
  case HA_EXTRA_IS_ATTACHED_CHILDREN:
  case HA_EXTRA_DETACH_CHILDREN:
  {
    /* Special actions for MERGE tables. Ignore. */
    break;
  }
  /*
    http://dev.mysql.com/doc/refman/5.1/en/partitioning-limitations.html
    says we no longer support logging to partitioned tables, so we fail
    here.
  */
  case HA_EXTRA_MARK_AS_LOG_TABLE:
    DBUG_RETURN(ER_UNSUPORTED_LOG_ENGINE);
  default:
  {
    /* Temporary crash to discover what is wrong */
    DBUG_ASSERT(0);
    break;
  }
  }
  DBUG_RETURN(0);
}


/*
  Special extra call to reset extra parameters

  SYNOPSIS
    reset()

  RETURN VALUE
    >0                   Error code
    0                    Success

  DESCRIPTION
    Called at end of each statement to reste buffers
*/

int ha_partition::reset(void)
{
  int result= 0, tmp;
  handler **file;
  DBUG_ENTER("ha_partition::reset");
  if (m_part_info)
    bitmap_set_all(&m_part_info->used_partitions);
  file= m_file;
  do
  {
    if ((tmp= (*file)->ha_reset()))
      result= tmp;
  } while (*(++file));
  DBUG_RETURN(result);
}

/*
  Special extra method for HA_EXTRA_CACHE with cachesize as extra parameter

  SYNOPSIS
    extra_opt()
    operation                      Must be HA_EXTRA_CACHE
    cachesize                      Size of cache in full table scan

  RETURN VALUE
    >0                   Error code
    0                    Success
*/

int ha_partition::extra_opt(enum ha_extra_function operation, ulong cachesize)
{
  DBUG_ENTER("ha_partition::extra_opt()");

  DBUG_ASSERT(HA_EXTRA_CACHE == operation);
  prepare_extra_cache(cachesize);
  DBUG_RETURN(0);
}


/*
  Call extra on handler with HA_EXTRA_CACHE and cachesize

  SYNOPSIS
    prepare_extra_cache()
    cachesize                Size of cache for full table scan

  RETURN VALUE
    NONE
*/

void ha_partition::prepare_extra_cache(uint cachesize)
{
  DBUG_ENTER("ha_partition::prepare_extra_cache()");
  DBUG_PRINT("info", ("cachesize %u", cachesize));

  m_extra_cache= TRUE;
  m_extra_cache_size= cachesize;
  if (m_part_spec.start_part != NO_CURRENT_PART_ID)
  {
    late_extra_cache(m_part_spec.start_part);
  }
  DBUG_VOID_RETURN;
}


/*
  Prepares our new and reorged handlers for rename or delete

  SYNOPSIS
    prepare_for_delete()

  RETURN VALUE
    >0                    Error code
    0                     Success
*/

int ha_partition::prepare_for_rename()
{
  int result= 0, tmp;
  handler **file;
  DBUG_ENTER("ha_partition::prepare_for_rename()");
  
  if (m_new_file != NULL)
  {
    for (file= m_new_file; *file; file++)
      if ((tmp= (*file)->extra(HA_EXTRA_PREPARE_FOR_RENAME)))
        result= tmp;      
    for (file= m_reorged_file; *file; file++)
      if ((tmp= (*file)->extra(HA_EXTRA_PREPARE_FOR_RENAME)))
        result= tmp;   
    DBUG_RETURN(result);   
  }
  
  DBUG_RETURN(loop_extra(HA_EXTRA_PREPARE_FOR_RENAME));
}

/*
  Call extra on all partitions

  SYNOPSIS
    loop_extra()
    operation             extra operation type

  RETURN VALUE
    >0                    Error code
    0                     Success
*/

int ha_partition::loop_extra(enum ha_extra_function operation)
{
  int result= 0, tmp;
  handler **file;
  bool is_select;
  DBUG_ENTER("ha_partition::loop_extra()");
  
  is_select= (thd_sql_command(ha_thd()) == SQLCOM_SELECT);
  for (file= m_file; *file; file++)
  {
    if (!is_select ||
        bitmap_is_set(&(m_part_info->used_partitions), file - m_file))
    {
      if ((tmp= (*file)->extra(operation)))
        result= tmp;
    }
  }
  DBUG_RETURN(result);
}


/*
  Call extra(HA_EXTRA_CACHE) on next partition_id

  SYNOPSIS
    late_extra_cache()
    partition_id               Partition id to call extra on

  RETURN VALUE
    NONE
*/

void ha_partition::late_extra_cache(uint partition_id)
{
  handler *file;
  DBUG_ENTER("ha_partition::late_extra_cache");
  DBUG_PRINT("info", ("extra_cache %u prepare %u partid %u size %u",
                      m_extra_cache, m_extra_prepare_for_update,
                      partition_id, m_extra_cache_size));

  if (!m_extra_cache && !m_extra_prepare_for_update)
    DBUG_VOID_RETURN;
  file= m_file[partition_id];
  if (m_extra_cache)
  {
    if (m_extra_cache_size == 0)
      (void) file->extra(HA_EXTRA_CACHE);
    else
      (void) file->extra_opt(HA_EXTRA_CACHE, m_extra_cache_size);
  }
  if (m_extra_prepare_for_update)
  {
    (void) file->extra(HA_EXTRA_PREPARE_FOR_UPDATE);
  }
  m_extra_cache_part_id= partition_id;
  DBUG_VOID_RETURN;
}


/*
  Call extra(HA_EXTRA_NO_CACHE) on next partition_id

  SYNOPSIS
    late_extra_no_cache()
    partition_id               Partition id to call extra on

  RETURN VALUE
    NONE
*/

void ha_partition::late_extra_no_cache(uint partition_id)
{
  handler *file;
  DBUG_ENTER("ha_partition::late_extra_no_cache");

  if (!m_extra_cache && !m_extra_prepare_for_update)
    DBUG_VOID_RETURN;
  file= m_file[partition_id];
  (void) file->extra(HA_EXTRA_NO_CACHE);
  DBUG_ASSERT(partition_id == m_extra_cache_part_id);
  m_extra_cache_part_id= NO_CURRENT_PART_ID;
  DBUG_VOID_RETURN;
}


/****************************************************************************
                MODULE optimiser support
****************************************************************************/

/*
  Get keys to use for scanning

  SYNOPSIS
    keys_to_use_for_scanning()

  RETURN VALUE
    key_map of keys usable for scanning
*/

const key_map *ha_partition::keys_to_use_for_scanning()
{
  DBUG_ENTER("ha_partition::keys_to_use_for_scanning");

  DBUG_RETURN(m_file[0]->keys_to_use_for_scanning());
}

#define MAX_PARTS_FOR_OPTIMIZER_CALLS 10
/*
  Prepare start variables for estimating optimizer costs.

  @param[out] num_used_parts  Number of partitions after pruning.
  @param[out] check_min_num   Number of partitions to call.
  @param[out] first           first used partition.
*/
void ha_partition::partitions_optimizer_call_preparations(uint *first,
                                                          uint *num_used_parts,
                                                          uint *check_min_num)
{
  *first= bitmap_get_first_set(&(m_part_info->used_partitions));
  *num_used_parts= bitmap_bits_set(&(m_part_info->used_partitions));
  *check_min_num= min(MAX_PARTS_FOR_OPTIMIZER_CALLS, *num_used_parts);
}


/*
  Return time for a scan of the table

  SYNOPSIS
    scan_time()

  RETURN VALUE
    time for scan
*/

double ha_partition::scan_time()
{
  double scan_time= 0.0;
  uint first, part_id, num_used_parts, check_min_num, partitions_called= 0;
  DBUG_ENTER("ha_partition::scan_time");

  partitions_optimizer_call_preparations(&first, &num_used_parts, &check_min_num);
  for (part_id= first; partitions_called < num_used_parts ; part_id++)
  {
    if (!bitmap_is_set(&(m_part_info->used_partitions), part_id))
      continue;
    scan_time+= m_file[part_id]->scan_time();
    partitions_called++;
    if (partitions_called >= check_min_num && scan_time != 0.0)
    {
      DBUG_RETURN(scan_time *
                      (double) num_used_parts / (double) partitions_called);
    }
  }
  DBUG_RETURN(scan_time);
}


/*
  Estimate rows for records_in_range or estimate_rows_upper_bound.

  @param is_records_in_range  call records_in_range instead of
                              estimate_rows_upper_bound.
  @param inx                  (only for records_in_range) index to use.
  @param min_key              (only for records_in_range) start of range.
  @param max_key              (only for records_in_range) end of range.

  @return Number of rows or HA_POS_ERROR.
*/
ha_rows ha_partition::estimate_rows(bool is_records_in_range, uint inx,
                                    key_range *min_key, key_range *max_key)
{
  ha_rows rows, estimated_rows= 0;
  uint first, part_id, num_used_parts, check_min_num, partitions_called= 0;
  DBUG_ENTER("ha_partition::records_in_range");

  partitions_optimizer_call_preparations(&first, &num_used_parts, &check_min_num);
  for (part_id= first; partitions_called < num_used_parts ; part_id++)
  {
    if (!bitmap_is_set(&(m_part_info->used_partitions), part_id))
      continue;
    if (is_records_in_range)
      rows= m_file[part_id]->records_in_range(inx, min_key, max_key);
    else
      rows= m_file[part_id]->estimate_rows_upper_bound();
    if (rows == HA_POS_ERROR)
      DBUG_RETURN(HA_POS_ERROR);
    estimated_rows+= rows;
    partitions_called++;
    if (partitions_called >= check_min_num && estimated_rows)
    {
      DBUG_RETURN(estimated_rows * num_used_parts / partitions_called);
    }
  }
  DBUG_RETURN(estimated_rows);
}


/*
  Find number of records in a range

  SYNOPSIS
    records_in_range()
    inx                  Index number
    min_key              Start of range
    max_key              End of range

  RETURN VALUE
    Number of rows in range

  DESCRIPTION
    Given a starting key, and an ending key estimate the number of rows that
    will exist between the two. end_key may be empty which in case determine
    if start_key matches any rows.

    Called from opt_range.cc by check_quick_keys().

    monty: MUST be called for each range and added.
          Note that MySQL will assume that if this returns 0 there is no
          matching rows for the range!
*/

ha_rows ha_partition::records_in_range(uint inx, key_range *min_key,
				       key_range *max_key)
{
  DBUG_ENTER("ha_partition::records_in_range");

  DBUG_RETURN(estimate_rows(TRUE, inx, min_key, max_key));
}


/*
  Estimate upper bound of number of rows

  SYNOPSIS
    estimate_rows_upper_bound()

  RETURN VALUE
    Number of rows
*/

ha_rows ha_partition::estimate_rows_upper_bound()
{
  DBUG_ENTER("ha_partition::estimate_rows_upper_bound");

  DBUG_RETURN(estimate_rows(FALSE, 0, NULL, NULL));
}


/*
  Get time to read

  SYNOPSIS
    read_time()
    index                Index number used
    ranges               Number of ranges
    rows                 Number of rows

  RETURN VALUE
    time for read

  DESCRIPTION
    This will be optimised later to include whether or not the index can
    be used with partitioning. To achieve we need to add another parameter
    that specifies how many of the index fields that are bound in the ranges.
    Possibly added as a new call to handlers.
*/

double ha_partition::read_time(uint index, uint ranges, ha_rows rows)
{
  DBUG_ENTER("ha_partition::read_time");

  DBUG_RETURN(m_file[0]->read_time(index, ranges, rows));
}


/**
  Number of rows in table. see handler.h

  SYNOPSIS
    records()

  RETURN VALUE
    Number of total rows in a partitioned table.
*/

ha_rows ha_partition::records()
{
  ha_rows rows, tot_rows= 0;
  handler **file;
  DBUG_ENTER("ha_partition::records");

  file= m_file;
  do
  {
    rows= (*file)->records();
    if (rows == HA_POS_ERROR)
      DBUG_RETURN(HA_POS_ERROR);
    tot_rows+= rows;
  } while (*(++file));
  DBUG_RETURN(tot_rows);
}


/*
  Is it ok to switch to a new engine for this table

  SYNOPSIS
    can_switch_engine()

  RETURN VALUE
    TRUE                  Ok
    FALSE                 Not ok

  DESCRIPTION
    Used to ensure that tables with foreign key constraints are not moved
    to engines without foreign key support.
*/

bool ha_partition::can_switch_engines()
{
  handler **file;
  DBUG_ENTER("ha_partition::can_switch_engines");
 
  file= m_file;
  do
  {
    if (!(*file)->can_switch_engines())
      DBUG_RETURN(FALSE);
  } while (*(++file));
  DBUG_RETURN(TRUE);
}


/*
  Is table cache supported

  SYNOPSIS
    table_cache_type()

*/

uint8 ha_partition::table_cache_type()
{
  DBUG_ENTER("ha_partition::table_cache_type");

  DBUG_RETURN(m_file[0]->table_cache_type());
}


/****************************************************************************
                MODULE print messages
****************************************************************************/

const char *ha_partition::index_type(uint inx)
{
  DBUG_ENTER("ha_partition::index_type");

  DBUG_RETURN(m_file[0]->index_type(inx));
}


enum row_type ha_partition::get_row_type() const
{
  handler **file;
  enum row_type type= (*m_file)->get_row_type();

  for (file= m_file, file++; *file; file++)
  {
    enum row_type part_type= (*file)->get_row_type();
    if (part_type != type)
      return ROW_TYPE_NOT_USED;
  }

  return type;
}


void ha_partition::print_error(int error, myf errflag)
{
  THD *thd= ha_thd();
  DBUG_ENTER("ha_partition::print_error");

  /* Should probably look for my own errors first */
  DBUG_PRINT("enter", ("error: %d", error));

  if ((error == HA_ERR_NO_PARTITION_FOUND) &&
      ! (thd->lex->alter_info.flags & ALTER_TRUNCATE_PARTITION))
    m_part_info->print_no_partition_found(table);
  else
  {
    /* In case m_file has not been initialized, like in bug#42438 */
    if (m_file)
    {
      if (m_last_part >= m_tot_parts)
      {
        DBUG_ASSERT(0);
        m_last_part= 0;
      }
      m_file[m_last_part]->print_error(error, errflag);
    }
    else
      handler::print_error(error, errflag);
  }
  DBUG_VOID_RETURN;
}


bool ha_partition::get_error_message(int error, String *buf)
{
  DBUG_ENTER("ha_partition::get_error_message");

  /* Should probably look for my own errors first */

  /* In case m_file has not been initialized, like in bug#42438 */
  if (m_file)
    DBUG_RETURN(m_file[m_last_part]->get_error_message(error, buf));
  DBUG_RETURN(handler::get_error_message(error, buf));

}


/****************************************************************************
                MODULE handler characteristics
****************************************************************************/
/**
  alter_table_flags must be on handler/table level, not on hton level
  due to the ha_partition hton does not know what the underlying hton is.
*/
uint ha_partition::alter_table_flags(uint flags)
{
  uint flags_to_return, flags_to_check;
  DBUG_ENTER("ha_partition::alter_table_flags");

  flags_to_return= ht->alter_table_flags(flags);
  flags_to_return|= m_file[0]->alter_table_flags(flags); 

  /*
    If one partition fails we must be able to revert the change for the other,
    already altered, partitions. So both ADD and DROP can only be supported in
    pairs.
  */
  flags_to_check= HA_INPLACE_ADD_INDEX_NO_READ_WRITE;
  flags_to_check|= HA_INPLACE_DROP_INDEX_NO_READ_WRITE;
  if ((flags_to_return & flags_to_check) != flags_to_check)
    flags_to_return&= ~flags_to_check;
  flags_to_check= HA_INPLACE_ADD_UNIQUE_INDEX_NO_READ_WRITE;
  flags_to_check|= HA_INPLACE_DROP_UNIQUE_INDEX_NO_READ_WRITE;
  if ((flags_to_return & flags_to_check) != flags_to_check)
    flags_to_return&= ~flags_to_check;
  flags_to_check= HA_INPLACE_ADD_PK_INDEX_NO_READ_WRITE;
  flags_to_check|= HA_INPLACE_DROP_PK_INDEX_NO_READ_WRITE;
  if ((flags_to_return & flags_to_check) != flags_to_check)
    flags_to_return&= ~flags_to_check;
  flags_to_check= HA_INPLACE_ADD_INDEX_NO_WRITE;
  flags_to_check|= HA_INPLACE_DROP_INDEX_NO_WRITE;
  if ((flags_to_return & flags_to_check) != flags_to_check)
    flags_to_return&= ~flags_to_check;
  flags_to_check= HA_INPLACE_ADD_UNIQUE_INDEX_NO_WRITE;
  flags_to_check|= HA_INPLACE_DROP_UNIQUE_INDEX_NO_WRITE;
  if ((flags_to_return & flags_to_check) != flags_to_check)
    flags_to_return&= ~flags_to_check;
  flags_to_check= HA_INPLACE_ADD_PK_INDEX_NO_WRITE;
  flags_to_check|= HA_INPLACE_DROP_PK_INDEX_NO_WRITE;
  if ((flags_to_return & flags_to_check) != flags_to_check)
    flags_to_return&= ~flags_to_check;
  DBUG_RETURN(flags_to_return);
}


/**
  check if copy of data is needed in alter table.
*/
bool ha_partition::check_if_incompatible_data(HA_CREATE_INFO *create_info,
                                              uint table_changes)
{
  handler **file;
  bool ret= COMPATIBLE_DATA_YES;

  /*
    The check for any partitioning related changes have already been done
    in mysql_alter_table (by fix_partition_func), so it is only up to
    the underlying handlers.
  */
  for (file= m_file; *file; file++)
    if ((ret=  (*file)->check_if_incompatible_data(create_info,
                                                   table_changes)) !=
        COMPATIBLE_DATA_YES)
      break;
  return ret;
}


/**
  Helper class for [final_]add_index, see handler.h
*/

class ha_partition_add_index : public handler_add_index
{
public:
  handler_add_index **add_array;
  ha_partition_add_index(TABLE* table_arg, KEY* key_info_arg,
                         uint num_of_keys_arg)
    : handler_add_index(table_arg, key_info_arg, num_of_keys_arg)
  {}
  ~ha_partition_add_index() {}
};


/**
  Support of in-place add/drop index

  @param      table_arg    Table to add index to
  @param      key_info     Struct over the new keys to add
  @param      num_of_keys  Number of keys to add
  @param[out] add          Data to be submitted with final_add_index

  @return Operation status
    @retval 0     Success
    @retval != 0  Failure (error code returned, and all operations rollbacked)
*/

int ha_partition::add_index(TABLE *table_arg, KEY *key_info, uint num_of_keys,
                            handler_add_index **add)
{
  uint i;
  int ret= 0;
  THD *thd= ha_thd();
  ha_partition_add_index *part_add_index;

  DBUG_ENTER("ha_partition::add_index");
  /*
    There has already been a check in fix_partition_func in mysql_alter_table
    before this call, which checks for unique/primary key violations of the
    partitioning function. So no need for extra check here.
  */
 
  /*
    This will be freed at the end of the statement.
    And destroyed at final_add_index. (Sql_alloc does not free in delete).
  */
  part_add_index= new (thd->mem_root)
                   ha_partition_add_index(table_arg, key_info, num_of_keys);
  if (!part_add_index)
    DBUG_RETURN(HA_ERR_OUT_OF_MEM);
  part_add_index->add_array= (handler_add_index **)
                   thd->alloc(sizeof(void *) * m_tot_parts);
  if (!part_add_index->add_array)
  {
    delete part_add_index;
    DBUG_RETURN(HA_ERR_OUT_OF_MEM);
  }

  for (i= 0; i < m_tot_parts; i++)
  {
    if ((ret= m_file[i]->add_index(table_arg, key_info, num_of_keys,
                                   &part_add_index->add_array[i])))
      goto err;
  }
  *add= part_add_index;
  DBUG_RETURN(ret);
err:
  /* Rollback all prepared partitions. i - 1 .. 0 */
  while (i)
  {
    i--;
    (void) m_file[i]->final_add_index(part_add_index->add_array[i], false);
  }
  delete part_add_index;
  DBUG_RETURN(ret);
}


/**
   Second phase of in-place add index.

   @param add     Info from add_index
   @param commit  Should we commit or rollback the add_index operation

   @return Operation status
     @retval 0     Success
     @retval != 0  Failure (error code returned)

   @note If commit is false, index changes are rolled back by dropping the
         added indexes. If commit is true, nothing is done as the indexes
         were already made active in ::add_index()
*/

int ha_partition::final_add_index(handler_add_index *add, bool commit)
{
  ha_partition_add_index *part_add_index;
  uint i;
  int ret= 0;

  DBUG_ENTER("ha_partition::final_add_index");
 
  if (!add)
  {
    DBUG_ASSERT(!commit);
    DBUG_RETURN(0);
  }
  part_add_index= static_cast<class ha_partition_add_index*>(add);

  for (i= 0; i < m_tot_parts; i++)
  {
    if ((ret= m_file[i]->final_add_index(part_add_index->add_array[i], commit)))
      goto err;
    DBUG_EXECUTE_IF("ha_partition_fail_final_add_index", {
      /* Simulate a failure by rollback the second partition */
      if (m_tot_parts > 1)
      {
        i++;
        m_file[i]->final_add_index(part_add_index->add_array[i], false);
        /* Set an error that is specific to ha_partition. */
        ret= HA_ERR_NO_PARTITION_FOUND;
        goto err;
      }
    });
  }
  delete part_add_index;
  DBUG_RETURN(ret);
err:
<<<<<<< HEAD
  uint j;
  uint *key_numbers= NULL;
  KEY *old_key_info= NULL;
  uint num_of_keys= 0;
  int error;
  
  /* How could this happen? Needed to create a covering test case :) */
  DBUG_ASSERT(ret == HA_ERR_NO_PARTITION_FOUND);

  if (i > 0)
  {
    num_of_keys= part_add_index->num_of_keys;
    key_numbers= (uint*) ha_thd()->alloc(sizeof(uint) * num_of_keys);
    if (!key_numbers)
    {
      sql_print_error("Failed with error handling of adding index:\n"
                      "committing index failed, and when trying to revert "
                      "already committed partitions we failed allocating\n"
                      "memory for the index for table '%s'",
                      table_share->table_name.str);
      DBUG_RETURN(HA_ERR_OUT_OF_MEM);
    }
    old_key_info= table->key_info;
    /*
      Use the newly added key_info as table->key_info to remove them.
      Note that this requires the subhandlers to use name lookup of the
      index. They must use given table->key_info[key_number], they cannot
      use their local view of the keys, since table->key_info only include
      the indexes to be removed here.
    */
    for (j= 0; j < num_of_keys; j++)
      key_numbers[j]= j;
    table->key_info= part_add_index->key_info;
  }

  for (j= 0; j < m_tot_parts; j++)
  {
    if (j < i)
    {
      /* Remove the newly added index */
      error= m_file[j]->prepare_drop_index(table, key_numbers, num_of_keys);
      if (error || m_file[j]->final_drop_index(table))
      {
        sql_print_error("Failed with error handling of adding index:\n"
                        "committing index failed, and when trying to revert "
                        "already committed partitions we failed removing\n"
                        "the index for table '%s' partition nr %d",
                        table_share->table_name.str, j);
      }
    }
    else if (j > i)
    {
      /* Rollback non finished partitions */
      if (m_file[j]->final_add_index(part_add_index->add_array[j], false))
      {
        /* How could this happen? */
        sql_print_error("Failed with error handling of adding index:\n"
                        "Rollback of add_index failed for table\n"
                        "'%s' partition nr %d",
                        table_share->table_name.str, j);
      }
    }
=======
  if (file > m_file)
  {
    uint *key_numbers= (uint*) ha_thd()->alloc(sizeof(uint) * num_of_keys);
    KEY *old_key_info= table_arg->key_info;
    uint i;
    /* Use the newly added key_info as table->key_info to remove them. */
    for (i= 0; i < num_of_keys; i++)
      key_numbers[i]= i;
    table_arg->key_info= key_info;
    while (--file >= m_file)
    {
      (void) (*file)->prepare_drop_index(table_arg, key_numbers, num_of_keys);
      (void) (*file)->final_drop_index(table_arg);
    }
    table_arg->key_info= old_key_info;
>>>>>>> f3fe901c
  }
  if (i > 0)
    table->key_info= old_key_info;
  delete part_add_index;
  DBUG_RETURN(ret);
}

int ha_partition::prepare_drop_index(TABLE *table_arg, uint *key_num,
                                 uint num_of_keys)
{
  handler **file;
  int ret= 0;

  /*
    DROP INDEX does not affect partitioning.
  */
  for (file= m_file; *file; file++)
    if ((ret=  (*file)->prepare_drop_index(table_arg, key_num, num_of_keys)))
      break;
  return ret;
}


int ha_partition::final_drop_index(TABLE *table_arg)
{
  handler **file;
  int ret= HA_ERR_WRONG_COMMAND;

  for (file= m_file; *file; file++)
    if ((ret=  (*file)->final_drop_index(table_arg)))
      break;
  return ret;
}


/*
  If frm_error() is called then we will use this to to find out what file
  extensions exist for the storage engine. This is also used by the default
  rename_table and delete_table method in handler.cc.
*/

static const char *ha_partition_ext[]=
{
  ha_par_ext, NullS
};

const char **ha_partition::bas_ext() const
{ return ha_partition_ext; }


uint ha_partition::min_of_the_max_uint(
                       uint (handler::*operator_func)(void) const) const
{
  handler **file;
  uint min_of_the_max= ((*m_file)->*operator_func)();

  for (file= m_file+1; *file; file++)
  {
    uint tmp= ((*file)->*operator_func)();
    set_if_smaller(min_of_the_max, tmp);
  }
  return min_of_the_max;
}


uint ha_partition::max_supported_key_parts() const
{
  return min_of_the_max_uint(&handler::max_supported_key_parts);
}


uint ha_partition::max_supported_key_length() const
{
  return min_of_the_max_uint(&handler::max_supported_key_length);
}


uint ha_partition::max_supported_key_part_length() const
{
  return min_of_the_max_uint(&handler::max_supported_key_part_length);
}


uint ha_partition::max_supported_record_length() const
{
  return min_of_the_max_uint(&handler::max_supported_record_length);
}


uint ha_partition::max_supported_keys() const
{
  return min_of_the_max_uint(&handler::max_supported_keys);
}


uint ha_partition::extra_rec_buf_length() const
{
  handler **file;
  uint max= (*m_file)->extra_rec_buf_length();

  for (file= m_file, file++; *file; file++)
    if (max < (*file)->extra_rec_buf_length())
      max= (*file)->extra_rec_buf_length();
  return max;
}


uint ha_partition::min_record_length(uint options) const
{
  handler **file;
  uint max= (*m_file)->min_record_length(options);

  for (file= m_file, file++; *file; file++)
    if (max < (*file)->min_record_length(options))
      max= (*file)->min_record_length(options);
  return max;
}


/****************************************************************************
                MODULE compare records
****************************************************************************/
/*
  Compare two positions

  SYNOPSIS
    cmp_ref()
    ref1                   First position
    ref2                   Second position

  RETURN VALUE
    <0                     ref1 < ref2
    0                      Equal
    >0                     ref1 > ref2

  DESCRIPTION
    We get two references and need to check if those records are the same.
    If they belong to different partitions we decide that they are not
    the same record. Otherwise we use the particular handler to decide if
    they are the same. Sort in partition id order if not equal.
*/

int ha_partition::cmp_ref(const uchar *ref1, const uchar *ref2)
{
  uint part_id;
  my_ptrdiff_t diff1, diff2;
  handler *file;
  DBUG_ENTER("ha_partition::cmp_ref");

  if ((ref1[0] == ref2[0]) && (ref1[1] == ref2[1]))
  {
    part_id= uint2korr(ref1);
    file= m_file[part_id];
    DBUG_ASSERT(part_id < m_tot_parts);
    DBUG_RETURN(file->cmp_ref((ref1 + PARTITION_BYTES_IN_POS),
			      (ref2 + PARTITION_BYTES_IN_POS)));
  }
  diff1= ref2[1] - ref1[1];
  diff2= ref2[0] - ref1[0];
  if (diff1 > 0)
  {
    DBUG_RETURN(-1);
  }
  if (diff1 < 0)
  {
    DBUG_RETURN(+1);
  }
  if (diff2 > 0)
  {
    DBUG_RETURN(-1);
  }
  DBUG_RETURN(+1);
}


/****************************************************************************
                MODULE auto increment
****************************************************************************/


int ha_partition::reset_auto_increment(ulonglong value)
{
  handler **file= m_file;
  int res;
  DBUG_ENTER("ha_partition::reset_auto_increment");
  lock_auto_increment();
  table_share->ha_part_data->auto_inc_initialized= FALSE;
  table_share->ha_part_data->next_auto_inc_val= 0;
  do
  {
    if ((res= (*file)->ha_reset_auto_increment(value)) != 0)
      break;
  } while (*(++file));
  unlock_auto_increment();
  DBUG_RETURN(res);
}


/**
  This method is called by update_auto_increment which in turn is called
  by the individual handlers as part of write_row. We use the
  table_share->ha_part_data->next_auto_inc_val, or search all
  partitions for the highest auto_increment_value if not initialized or
  if auto_increment field is a secondary part of a key, we must search
  every partition when holding a mutex to be sure of correctness.
*/

void ha_partition::get_auto_increment(ulonglong offset, ulonglong increment,
                                      ulonglong nb_desired_values,
                                      ulonglong *first_value,
                                      ulonglong *nb_reserved_values)
{
  DBUG_ENTER("ha_partition::get_auto_increment");
  DBUG_PRINT("info", ("offset: %lu inc: %lu desired_values: %lu "
                      "first_value: %lu", (ulong) offset, (ulong) increment,
                      (ulong) nb_desired_values, (ulong) *first_value));
  DBUG_ASSERT(increment && nb_desired_values);
  *first_value= 0;
  if (table->s->next_number_keypart)
  {
    /*
      next_number_keypart is != 0 if the auto_increment column is a secondary
      column in the index (it is allowed in MyISAM)
    */
    DBUG_PRINT("info", ("next_number_keypart != 0"));
    ulonglong nb_reserved_values_part;
    ulonglong first_value_part, max_first_value;
    handler **file= m_file;
    first_value_part= max_first_value= *first_value;
    /* Must lock and find highest value among all partitions. */
    lock_auto_increment();
    do
    {
      /* Only nb_desired_values = 1 makes sense */
      (*file)->get_auto_increment(offset, increment, 1,
                                 &first_value_part, &nb_reserved_values_part);
      if (first_value_part == ~(ulonglong)(0)) // error in one partition
      {
        *first_value= first_value_part;
        /* log that the error was between table/partition handler */
        sql_print_error("Partition failed to reserve auto_increment value");
        unlock_auto_increment();
        DBUG_VOID_RETURN;
      }
      DBUG_PRINT("info", ("first_value_part: %lu", (ulong) first_value_part));
      set_if_bigger(max_first_value, first_value_part);
    } while (*(++file));
    *first_value= max_first_value;
    *nb_reserved_values= 1;
    unlock_auto_increment();
  }
  else
  {
    THD *thd= ha_thd();
    /*
      This is initialized in the beginning of the first write_row call.
    */
    DBUG_ASSERT(table_share->ha_part_data->auto_inc_initialized);
    /*
      Get a lock for handling the auto_increment in table_share->ha_part_data
      for avoiding two concurrent statements getting the same number.
    */ 

    lock_auto_increment();

    /*
      In a multi-row insert statement like INSERT SELECT and LOAD DATA
      where the number of candidate rows to insert is not known in advance
      we must hold a lock/mutex for the whole statement if we have statement
      based replication. Because the statement-based binary log contains
      only the first generated value used by the statement, and slaves assumes
      all other generated values used by this statement were consecutive to
      this first one, we must exclusively lock the generator until the statement
      is done.
    */
    if (!auto_increment_safe_stmt_log_lock &&
        thd->lex->sql_command != SQLCOM_INSERT &&
        mysql_bin_log.is_open() &&
        !thd->is_current_stmt_binlog_format_row() &&
        (thd->variables.option_bits & OPTION_BIN_LOG))
    {
      DBUG_PRINT("info", ("locking auto_increment_safe_stmt_log_lock"));
      auto_increment_safe_stmt_log_lock= TRUE;
    }

    /* this gets corrected (for offset/increment) in update_auto_increment */
    *first_value= table_share->ha_part_data->next_auto_inc_val;
    table_share->ha_part_data->next_auto_inc_val+=
                                              nb_desired_values * increment;

    unlock_auto_increment();
    DBUG_PRINT("info", ("*first_value: %lu", (ulong) *first_value));
    *nb_reserved_values= nb_desired_values;
  }
  DBUG_VOID_RETURN;
}

void ha_partition::release_auto_increment()
{
  DBUG_ENTER("ha_partition::release_auto_increment");

  if (table->s->next_number_keypart)
  {
    for (uint i= 0; i < m_tot_parts; i++)
      m_file[i]->ha_release_auto_increment();
  }
  else if (next_insert_id)
  {
    ulonglong next_auto_inc_val;
    lock_auto_increment();
    next_auto_inc_val= table_share->ha_part_data->next_auto_inc_val;
    /*
      If the current auto_increment values is lower than the reserved
      value, and the reserved value was reserved by this thread,
      we can lower the reserved value.
    */
    if (next_insert_id < next_auto_inc_val &&
        auto_inc_interval_for_cur_row.maximum() >= next_auto_inc_val)
    {
      THD *thd= ha_thd();
      /*
        Check that we do not lower the value because of a failed insert
        with SET INSERT_ID, i.e. forced/non generated values.
      */
      if (thd->auto_inc_intervals_forced.maximum() < next_insert_id)
        table_share->ha_part_data->next_auto_inc_val= next_insert_id;
    }
    DBUG_PRINT("info", ("table_share->ha_part_data->next_auto_inc_val: %lu",
                        (ulong) table_share->ha_part_data->next_auto_inc_val));

    /* Unlock the multi row statement lock taken in get_auto_increment */
    if (auto_increment_safe_stmt_log_lock)
    {
      auto_increment_safe_stmt_log_lock= FALSE;
      DBUG_PRINT("info", ("unlocking auto_increment_safe_stmt_log_lock"));
    }

    unlock_auto_increment();
  }
  DBUG_VOID_RETURN;
}

/****************************************************************************
                MODULE initialize handler for HANDLER call
****************************************************************************/

void ha_partition::init_table_handle_for_HANDLER()
{
  return;
}


/****************************************************************************
                MODULE enable/disable indexes
****************************************************************************/

/*
  Disable indexes for a while
  SYNOPSIS
    disable_indexes()
    mode                      Mode
  RETURN VALUES
    0                         Success
    != 0                      Error
*/

int ha_partition::disable_indexes(uint mode)
{
  handler **file;
  int error= 0;

  for (file= m_file; *file; file++)
  {
    if ((error= (*file)->ha_disable_indexes(mode)))
      break;
  }
  return error;
}


/*
  Enable indexes again
  SYNOPSIS
    enable_indexes()
    mode                      Mode
  RETURN VALUES
    0                         Success
    != 0                      Error
*/

int ha_partition::enable_indexes(uint mode)
{
  handler **file;
  int error= 0;

  for (file= m_file; *file; file++)
  {
    if ((error= (*file)->ha_enable_indexes(mode)))
      break;
  }
  return error;
}


/*
  Check if indexes are disabled
  SYNOPSIS
    indexes_are_disabled()

  RETURN VALUES
    0                      Indexes are enabled
    != 0                   Indexes are disabled
*/

int ha_partition::indexes_are_disabled(void)
{
  handler **file;
  int error= 0;

  for (file= m_file; *file; file++)
  {
    if ((error= (*file)->indexes_are_disabled()))
      break;
  }
  return error;
}


struct st_mysql_storage_engine partition_storage_engine=
{ MYSQL_HANDLERTON_INTERFACE_VERSION };

mysql_declare_plugin(partition)
{
  MYSQL_STORAGE_ENGINE_PLUGIN,
  &partition_storage_engine,
  "partition",
  "Mikael Ronstrom, MySQL AB",
  "Partition Storage Engine Helper",
  PLUGIN_LICENSE_GPL,
  partition_initialize, /* Plugin Init */
  NULL, /* Plugin Deinit */
  0x0100, /* 1.0 */
  NULL,                       /* status variables                */
  NULL,                       /* system variables                */
  NULL,                       /* config options                  */
  0,                          /* flags                           */
}
mysql_declare_plugin_end;

#endif<|MERGE_RESOLUTION|>--- conflicted
+++ resolved
@@ -6791,7 +6791,6 @@
   delete part_add_index;
   DBUG_RETURN(ret);
 err:
-<<<<<<< HEAD
   uint j;
   uint *key_numbers= NULL;
   KEY *old_key_info= NULL;
@@ -6854,23 +6853,6 @@
                         table_share->table_name.str, j);
       }
     }
-=======
-  if (file > m_file)
-  {
-    uint *key_numbers= (uint*) ha_thd()->alloc(sizeof(uint) * num_of_keys);
-    KEY *old_key_info= table_arg->key_info;
-    uint i;
-    /* Use the newly added key_info as table->key_info to remove them. */
-    for (i= 0; i < num_of_keys; i++)
-      key_numbers[i]= i;
-    table_arg->key_info= key_info;
-    while (--file >= m_file)
-    {
-      (void) (*file)->prepare_drop_index(table_arg, key_numbers, num_of_keys);
-      (void) (*file)->final_drop_index(table_arg);
-    }
-    table_arg->key_info= old_key_info;
->>>>>>> f3fe901c
   }
   if (i > 0)
     table->key_info= old_key_info;
