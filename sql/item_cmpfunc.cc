/* Copyright (C) 2000-2006 MySQL AB

   This program is free software; you can redistribute it and/or modify
   it under the terms of the GNU General Public License as published by
   the Free Software Foundation; version 2 of the License.

   This program is distributed in the hope that it will be useful,
   but WITHOUT ANY WARRANTY; without even the implied warranty of
   MERCHANTABILITY or FITNESS FOR A PARTICULAR PURPOSE.  See the
   GNU General Public License for more details.

   You should have received a copy of the GNU General Public License
   along with this program; if not, write to the Free Software
   Foundation, Inc., 59 Temple Place, Suite 330, Boston, MA  02111-1307  USA */


/* This file defines all compare functions */

#ifdef USE_PRAGMA_IMPLEMENTATION
#pragma implementation				// gcc: Class implementation
#endif

#include "mysql_priv.h"
#include <m_ctype.h>
#include "sql_select.h"

static bool convert_constant_item(THD *thd, Field *field, Item **item);

static Item_result item_store_type(Item_result a,Item_result b)
{
  if (a == STRING_RESULT || b == STRING_RESULT)
    return STRING_RESULT;
  else if (a == REAL_RESULT || b == REAL_RESULT)
    return REAL_RESULT;
  else if (a == DECIMAL_RESULT || b == DECIMAL_RESULT)
    return DECIMAL_RESULT;
  else
    return INT_RESULT;
}

static void agg_result_type(Item_result *type, Item **items, uint nitems)
{
  Item **item, **item_end;

  *type= STRING_RESULT;
  /* Skip beginning NULL items */
  for (item= items, item_end= item + nitems; item < item_end; item++)
  {
    if ((*item)->type() != Item::NULL_ITEM)
    {
      *type= (*item)->result_type();
      item++;
      break;
    }
  }
  /* Combine result types. Note: NULL items don't affect the result */
  for (; item < item_end; item++)
  {
    if ((*item)->type() != Item::NULL_ITEM)
      *type= item_store_type(type[0], (*item)->result_type());
  }
}


/*
  Aggregates result types from the array of items.

  SYNOPSIS:
    agg_cmp_type()
    thd          thread handle
    type   [out] the aggregated type
    items        array of items to aggregate the type from
    nitems       number of items in the array

  DESCRIPTION
    This function aggregates result types from the array of items. Found type
    supposed to be used later for comparison of values of these items.
    Aggregation itself is performed by the item_cmp_type() function.
*/

static void agg_cmp_type(THD *thd, Item_result *type, Item **items, uint nitems)
{
  uint i;
  type[0]= items[0]->result_type();
  for (i= 1 ; i < nitems ; i++)
    type[0]= item_cmp_type(type[0], items[i]->result_type());
}


static void my_coll_agg_error(DTCollation &c1, DTCollation &c2,
                              const char *fname)
{
  my_error(ER_CANT_AGGREGATE_2COLLATIONS, MYF(0),
           c1.collation->name,c1.derivation_name(),
           c2.collation->name,c2.derivation_name(),
           fname);
}


Item_bool_func2* Eq_creator::create(Item *a, Item *b) const
{
  return new Item_func_eq(a, b);
}


Item_bool_func2* Ne_creator::create(Item *a, Item *b) const
{
  return new Item_func_ne(a, b);
}


Item_bool_func2* Gt_creator::create(Item *a, Item *b) const
{
  return new Item_func_gt(a, b);
}


Item_bool_func2* Lt_creator::create(Item *a, Item *b) const
{
  return new Item_func_lt(a, b);
}


Item_bool_func2* Ge_creator::create(Item *a, Item *b) const
{
  return new Item_func_ge(a, b);
}


Item_bool_func2* Le_creator::create(Item *a, Item *b) const
{
  return new Item_func_le(a, b);
}

/*
  Test functions
  Most of these  returns 0LL if false and 1LL if true and
  NULL if some arg is NULL.
*/

longlong Item_func_not::val_int()
{
  DBUG_ASSERT(fixed == 1);
  bool value= args[0]->val_bool();
  null_value=args[0]->null_value;
  return ((!null_value && value == 0) ? 1 : 0);
}

/*
  special NOT for ALL subquery
*/

longlong Item_func_not_all::val_int()
{
  DBUG_ASSERT(fixed == 1);
  bool value= args[0]->val_bool();

  /*
    return TRUE if there was records in underlying select in max/min
    optimization (ALL subquery)
  */
  if (empty_underlying_subquery())
    return 1;

  null_value= args[0]->null_value;
  return ((!null_value && value == 0) ? 1 : 0);
}


bool Item_func_not_all::empty_underlying_subquery()
{
  return ((test_sum_item && !test_sum_item->any_value()) ||
          (test_sub_item && !test_sub_item->any_value()));
}

void Item_func_not_all::print(String *str)
{
  if (show)
    Item_func::print(str);
  else
    args[0]->print(str);
}


/*
  Special NOP (No OPeration) for ALL subquery it is like  Item_func_not_all
  (return TRUE if underlying subquery do not return rows) but if subquery
  returns some rows it return same value as argument (TRUE/FALSE).
*/

longlong Item_func_nop_all::val_int()
{
  DBUG_ASSERT(fixed == 1);
  longlong value= args[0]->val_int();

  /*
    return FALSE if there was records in underlying select in max/min
    optimization (SAME/ANY subquery)
  */
  if (empty_underlying_subquery())
    return 0;

  null_value= args[0]->null_value;
  return (null_value || value == 0) ? 0 : 1;
}


/*
  Convert a constant item to an int and replace the original item

  SYNOPSIS
    convert_constant_item()
    thd             thread handle
    field           item will be converted using the type of this field
    item  [in/out]  reference to the item to convert

  DESCRIPTION
    The function converts a constant expression or string to an integer.
    On successful conversion the original item is substituted for the
    result of the item evaluation.
    This is done when comparing DATE/TIME of different formats and
    also when comparing bigint to strings (in which case strings
    are converted to bigints).

  NOTES
    This function is called only at prepare stage.
    As all derived tables are filled only after all derived tables
    are prepared we do not evaluate items with subselects here because
    they can contain derived tables and thus we may attempt to use a
    table that has not been populated yet.

  RESULT VALUES
  0	Can't convert item
  1	Item was replaced with an integer version of the item
*/

static bool convert_constant_item(THD *thd, Field *field, Item **item)
{
  if (!(*item)->with_subselect && (*item)->const_item())
  {
    /* For comparison purposes allow invalid dates like 2000-01-32 */
    ulong orig_sql_mode= thd->variables.sql_mode;
    thd->variables.sql_mode|= MODE_INVALID_DATES;
    if (!(*item)->save_in_field(field, 1) && !((*item)->null_value))
    {
      Item *tmp=new Item_int_with_ref(field->val_int(), *item,
                                      test(field->flags & UNSIGNED_FLAG));
      thd->variables.sql_mode= orig_sql_mode;
      if (tmp)
        thd->change_item_tree(item, tmp);
      return 1;					// Item was replaced
    }
    thd->variables.sql_mode= orig_sql_mode;
  }
  return 0;
}


void Item_bool_func2::fix_length_and_dec()
{
  max_length= 1;				     // Function returns 0 or 1
  THD *thd= current_thd;

  /*
    As some compare functions are generated after sql_yacc,
    we have to check for out of memory conditions here
  */
  if (!args[0] || !args[1])
    return;

  /* 
    We allow to convert to Unicode character sets in some cases.
    The conditions when conversion is possible are:
    - arguments A and B have different charsets
    - A wins according to coercibility rules
    - character set of A is superset for character set of B
   
    If all of the above is true, then it's possible to convert
    B into the character set of A, and then compare according
    to the collation of A.
  */

  
  DTCollation coll;
  if (args[0]->result_type() == STRING_RESULT &&
      args[1]->result_type() == STRING_RESULT &&
      agg_arg_charsets(coll, args, 2, MY_COLL_CMP_CONV, 1))
    return;
    
  args[0]->cmp_context= args[1]->cmp_context=
    item_cmp_type(args[0]->result_type(), args[1]->result_type());
  // Make a special case of compare with fields to get nicer DATE comparisons

  if (functype() == LIKE_FUNC)  // Disable conversion in case of LIKE function.
  {
    set_cmp_func();
    return;
  }

  if (!thd->is_context_analysis_only())
  {
    Item *real_item= args[0]->real_item();
    if (real_item->type() == FIELD_ITEM)
    {
      Field *field=((Item_field*) real_item)->field;
      if (field->can_be_compared_as_longlong())
      {
        if (convert_constant_item(thd, field,&args[1]))
        {
          cmp.set_cmp_func(this, tmp_arg, tmp_arg+1,
                           INT_RESULT);		// Works for all types.
          args[0]->cmp_context= args[1]->cmp_context= INT_RESULT;
          return;
        }
      }
    }
    real_item= args[1]->real_item();
    if (real_item->type() == FIELD_ITEM /* && !real_item->const_item() */)
    {
      Field *field=((Item_field*) real_item)->field;
      if (field->can_be_compared_as_longlong())
      {
        if (convert_constant_item(thd, field,&args[0]))
        {
          cmp.set_cmp_func(this, tmp_arg, tmp_arg+1,
                           INT_RESULT); // Works for all types.
          args[0]->cmp_context= args[1]->cmp_context= INT_RESULT;
          return;
        }
      }
    }
  }
  set_cmp_func();
}


int Arg_comparator::set_compare_func(Item_bool_func2 *item, Item_result type)
{
  owner= item;
  func= comparator_matrix[type]
                         [test(owner->functype() == Item_func::EQUAL_FUNC)];
  switch (type) {
  case ROW_RESULT:
  {
    uint n= (*a)->cols();
    if (n != (*b)->cols())
    {
      my_error(ER_OPERAND_COLUMNS, MYF(0), n);
      comparators= 0;
      return 1;
    }
    if (!(comparators= new Arg_comparator[n]))
      return 1;
    for (uint i=0; i < n; i++)
    {
      if ((*a)->el(i)->cols() != (*b)->el(i)->cols())
      {
	my_error(ER_OPERAND_COLUMNS, MYF(0), (*a)->el(i)->cols());
	return 1;
      }
      comparators[i].set_cmp_func(owner, (*a)->addr(i), (*b)->addr(i));
    }
    break;
  }
  case STRING_RESULT:
  {
    /*
      We must set cmp_charset here as we may be called from for an automatic
      generated item, like in natural join
    */
    if (cmp_collation.set((*a)->collation, (*b)->collation) || 
	cmp_collation.derivation == DERIVATION_NONE)
    {
      my_coll_agg_error((*a)->collation, (*b)->collation, owner->func_name());
      return 1;
    }
    if (cmp_collation.collation == &my_charset_bin)
    {
      /*
	We are using BLOB/BINARY/VARBINARY, change to compare byte by byte,
	without removing end space
      */
      if (func == &Arg_comparator::compare_string)
	func= &Arg_comparator::compare_binary_string;
      else if (func == &Arg_comparator::compare_e_string)
	func= &Arg_comparator::compare_e_binary_string;

      /*
        As this is binary compassion, mark all fields that they can't be
        transformed. Otherwise we would get into trouble with comparisons
        like:
        WHERE col= 'j' AND col LIKE BINARY 'j'
        which would be transformed to:
        WHERE col= 'j'
      */
      (*a)->walk(&Item::set_no_const_sub, (byte*) 0);
      (*b)->walk(&Item::set_no_const_sub, (byte*) 0);
    }
    break;
  }
  case INT_RESULT:
  {
    if (func == &Arg_comparator::compare_int_signed)
    {
      if ((*a)->unsigned_flag)
        func= (((*b)->unsigned_flag)?
               &Arg_comparator::compare_int_unsigned :
               &Arg_comparator::compare_int_unsigned_signed);
      else if ((*b)->unsigned_flag)
        func= &Arg_comparator::compare_int_signed_unsigned;
    }
    else if (func== &Arg_comparator::compare_e_int)
    {
      if ((*a)->unsigned_flag ^ (*b)->unsigned_flag)
        func= &Arg_comparator::compare_e_int_diff_signedness;
    }
    break;
  }
  case DECIMAL_RESULT:
  case REAL_RESULT:
    break;
  default:
    DBUG_ASSERT(0);
  }
  else if (type == REAL_RESULT)
  {
    if ((*a)->decimals < NOT_FIXED_DEC && (*b)->decimals < NOT_FIXED_DEC)
    {
      precision= 5 * log_01[max((*a)->decimals, (*b)->decimals)];
      if (func == &Arg_comparator::compare_real)
        func= &Arg_comparator::compare_real_fixed;
      else if (func == &Arg_comparator::compare_e_real)
        func= &Arg_comparator::compare_e_real_fixed;
    }
  }
  return 0;
}


int Arg_comparator::compare_string()
{
  String *res1,*res2;
  if ((res1= (*a)->val_str(&owner->tmp_value1)))
  {
    if ((res2= (*b)->val_str(&owner->tmp_value2)))
    {
      owner->null_value= 0;
      return sortcmp(res1,res2,cmp_collation.collation);
    }
  }
  owner->null_value= 1;
  return -1;
}


/*
  Compare strings byte by byte. End spaces are also compared.

  RETURN
   < 0	*a < *b
   0	*b == *b
   > 0	*a > *b
*/

int Arg_comparator::compare_binary_string()
{
  String *res1,*res2;
  if ((res1= (*a)->val_str(&owner->tmp_value1)))
  {
    if ((res2= (*b)->val_str(&owner->tmp_value2)))
    {
      owner->null_value= 0;
      uint res1_length= res1->length();
      uint res2_length= res2->length();
      int cmp= memcmp(res1->ptr(), res2->ptr(), min(res1_length,res2_length));
      return cmp ? cmp : (int) (res1_length - res2_length);
    }
  }
  owner->null_value= 1;
  return -1;
}


/*
  Compare strings, but take into account that NULL == NULL
*/

int Arg_comparator::compare_e_string()
{
  String *res1,*res2;
  res1= (*a)->val_str(&owner->tmp_value1);
  res2= (*b)->val_str(&owner->tmp_value2);
  if (!res1 || !res2)
    return test(res1 == res2);
  return test(sortcmp(res1, res2, cmp_collation.collation) == 0);
}


int Arg_comparator::compare_e_binary_string()
{
  String *res1,*res2;
  res1= (*a)->val_str(&owner->tmp_value1);
  res2= (*b)->val_str(&owner->tmp_value2);
  if (!res1 || !res2)
    return test(res1 == res2);
  return test(stringcmp(res1, res2) == 0);
}


int Arg_comparator::compare_real()
{
  /*
    Fix yet another manifestation of Bug#2338. 'Volatile' will instruct
    gcc to flush double values out of 80-bit Intel FPU registers before
    performing the comparison.
  */
  volatile double val1, val2;
  val1= (*a)->val_real();
  if (!(*a)->null_value)
  {
    val2= (*b)->val_real();
    if (!(*b)->null_value)
    {
      owner->null_value= 0;
      if (val1 < val2)	return -1;
      if (val1 == val2) return 0;
      return 1;
    }
  }
  owner->null_value= 1;
  return -1;
}

int Arg_comparator::compare_decimal()
{
  my_decimal value1;
  my_decimal *val1= (*a)->val_decimal(&value1);
  if (!(*a)->null_value)
  {
    my_decimal value2;
    my_decimal *val2= (*b)->val_decimal(&value2);
    if (!(*b)->null_value)
    {
      owner->null_value= 0;
      return my_decimal_cmp(val1, val2);
    }
  }
  owner->null_value= 1;
  return -1;
}

int Arg_comparator::compare_e_real()
{
  double val1= (*a)->val_real();
  double val2= (*b)->val_real();
  if ((*a)->null_value || (*b)->null_value)
    return test((*a)->null_value && (*b)->null_value);
  return test(val1 == val2);
}

<<<<<<< HEAD
int Arg_comparator::compare_e_decimal()
{
  my_decimal value1, value2;
  my_decimal *val1= (*a)->val_decimal(&value1);
  my_decimal *val2= (*b)->val_decimal(&value2);
  if ((*a)->null_value || (*b)->null_value)
    return test((*a)->null_value && (*b)->null_value);
  return test(my_decimal_cmp(val1, val2) == 0);
}

=======

int Arg_comparator::compare_real_fixed()
{
  /*
    Fix yet another manifestation of Bug#2338. 'Volatile' will instruct
    gcc to flush double values out of 80-bit Intel FPU registers before
    performing the comparison.
  */
  volatile double val1, val2;
  val1= (*a)->val();
  if (!(*a)->null_value)
  {
    val2= (*b)->val();
    if (!(*b)->null_value)
    {
      owner->null_value= 0;
      if (val1 == val2 || fabs(val1 - val2) < precision)
        return 0;
      if (val1 < val2)
        return -1;
      return 1;
    }
  }
  owner->null_value= 1;
  return -1;
}


int Arg_comparator::compare_e_real_fixed()
{
  double val1= (*a)->val();
  double val2= (*b)->val();
  if ((*a)->null_value || (*b)->null_value)
    return test((*a)->null_value && (*b)->null_value);
  return test(val1 == val2 || fabs(val1 - val2) < precision);
}


>>>>>>> 03f5218e
int Arg_comparator::compare_int_signed()
{
  longlong val1= (*a)->val_int();
  if (!(*a)->null_value)
  {
    longlong val2= (*b)->val_int();
    if (!(*b)->null_value)
    {
      owner->null_value= 0;
      if (val1 < val2)	return -1;
      if (val1 == val2)   return 0;
      return 1;
    }
  }
  owner->null_value= 1;
  return -1;
}


/*
  Compare values as BIGINT UNSIGNED.
*/

int Arg_comparator::compare_int_unsigned()
{
  ulonglong val1= (*a)->val_int();
  if (!(*a)->null_value)
  {
    ulonglong val2= (*b)->val_int();
    if (!(*b)->null_value)
    {
      owner->null_value= 0;
      if (val1 < val2)	return -1;
      if (val1 == val2)   return 0;
      return 1;
    }
  }
  owner->null_value= 1;
  return -1;
}


/*
  Compare signed (*a) with unsigned (*B)
*/

int Arg_comparator::compare_int_signed_unsigned()
{
  longlong sval1= (*a)->val_int();
  if (!(*a)->null_value)
  {
    ulonglong uval2= (ulonglong)(*b)->val_int();
    if (!(*b)->null_value)
    {
      owner->null_value= 0;
      if (sval1 < 0 || (ulonglong)sval1 < uval2)
        return -1;
      if ((ulonglong)sval1 == uval2)
        return 0;
      return 1;
    }
  }
  owner->null_value= 1;
  return -1;
}


/*
  Compare unsigned (*a) with signed (*B)
*/

int Arg_comparator::compare_int_unsigned_signed()
{
  ulonglong uval1= (ulonglong)(*a)->val_int();
  if (!(*a)->null_value)
  {
    longlong sval2= (*b)->val_int();
    if (!(*b)->null_value)
    {
      owner->null_value= 0;
      if (sval2 < 0)
        return 1;
      if (uval1 < (ulonglong)sval2)
        return -1;
      if (uval1 == (ulonglong)sval2)
        return 0;
      return 1;
    }
  }
  owner->null_value= 1;
  return -1;
}


int Arg_comparator::compare_e_int()
{
  longlong val1= (*a)->val_int();
  longlong val2= (*b)->val_int();
  if ((*a)->null_value || (*b)->null_value)
    return test((*a)->null_value && (*b)->null_value);
  return test(val1 == val2);
}

/*
  Compare unsigned *a with signed *b or signed *a with unsigned *b.
*/
int Arg_comparator::compare_e_int_diff_signedness()
{
  longlong val1= (*a)->val_int();
  longlong val2= (*b)->val_int();
  if ((*a)->null_value || (*b)->null_value)
    return test((*a)->null_value && (*b)->null_value);
  return (val1 >= 0) && test(val1 == val2);
}

int Arg_comparator::compare_row()
{
  int res= 0;
  bool was_null= 0;
  (*a)->bring_value();
  (*b)->bring_value();
  uint n= (*a)->cols();
  for (uint i= 0; i<n; i++)
  {
    res= comparators[i].compare();
    if (owner->null_value)
    {
      // NULL was compared
      if (owner->abort_on_null)
        return -1; // We do not need correct NULL returning
      was_null= 1;
      owner->null_value= 0;
      res= 0;  // continue comparison (maybe we will meet explicit difference)
    }
    else if (res)
      return res;
  }
  if (was_null)
  {
    /*
      There was NULL(s) in comparison in some parts, but there was not
      explicit difference in other parts, so we have to return NULL
    */
    owner->null_value= 1;
    return -1;
  }
  return 0;
}


int Arg_comparator::compare_e_row()
{
  (*a)->bring_value();
  (*b)->bring_value();
  uint n= (*a)->cols();
  for (uint i= 0; i<n; i++)
  {
    if (!comparators[i].compare())
      return 0;
  }
  return 1;
}


bool Item_in_optimizer::fix_left(THD *thd, Item **ref)
{
  if (!args[0]->fixed && args[0]->fix_fields(thd, args) ||
      !cache && !(cache= Item_cache::get_cache(args[0]->result_type())))
    return 1;

  cache->setup(args[0]);
  if (cache->cols() == 1)
  {
    if ((used_tables_cache= args[0]->used_tables()))
      cache->set_used_tables(OUTER_REF_TABLE_BIT);
    else
      cache->set_used_tables(0);
  }
  else
  {
    uint n= cache->cols();
    for (uint i= 0; i < n; i++)
    {
      if (args[0]->el(i)->used_tables())
	((Item_cache *)cache->el(i))->set_used_tables(OUTER_REF_TABLE_BIT);
      else
	((Item_cache *)cache->el(i))->set_used_tables(0);
    }
    used_tables_cache= args[0]->used_tables();
  }
  not_null_tables_cache= args[0]->not_null_tables();
  with_sum_func= args[0]->with_sum_func;
  const_item_cache= args[0]->const_item();
  return 0;
}


bool Item_in_optimizer::fix_fields(THD *thd, Item **ref)
{
  DBUG_ASSERT(fixed == 0);
  if (fix_left(thd, ref))
    return TRUE;
  if (args[0]->maybe_null)
    maybe_null=1;

  if (!args[1]->fixed && args[1]->fix_fields(thd, args+1))
    return TRUE;
  Item_in_subselect * sub= (Item_in_subselect *)args[1];
  if (args[0]->cols() != sub->engine->cols())
  {
    my_error(ER_OPERAND_COLUMNS, MYF(0), args[0]->cols());
    return TRUE;
  }
  if (args[1]->maybe_null)
    maybe_null=1;
  with_sum_func= with_sum_func || args[1]->with_sum_func;
  used_tables_cache|= args[1]->used_tables();
  not_null_tables_cache|= args[1]->not_null_tables();
  const_item_cache&= args[1]->const_item();
  fixed= 1;
  return FALSE;
}


longlong Item_in_optimizer::val_int()
{
  DBUG_ASSERT(fixed == 1);
  cache->store(args[0]);
  
  if (cache->null_value)
  {
    if (((Item_in_subselect*)args[1])->is_top_level_item())
    {
      /*
        We're evaluating "NULL IN (SELECT ...)". The result can be NULL or
        FALSE, and we can return one instead of another. Just return NULL.
      */
      null_value= 1;
    }
    else
    {
      if (!((Item_in_subselect*)args[1])->is_correlated &&
          result_for_null_param != UNKNOWN)
      {
        /* Use cached value from previous execution */
        null_value= result_for_null_param;
      }
      else
      {
        /*
          We're evaluating "NULL IN (SELECT ...)". The result is:
             FALSE if SELECT produces an empty set, or
             NULL  otherwise.
          We disable the predicates we've pushed down into subselect, run the
          subselect and see if it has produced any rows.
        */
        ((Item_in_subselect*)args[1])->enable_pushed_conds= FALSE;
        longlong tmp= args[1]->val_bool_result();
        result_for_null_param= null_value= 
          !((Item_in_subselect*)args[1])->engine->no_rows();
        ((Item_in_subselect*)args[1])->enable_pushed_conds= TRUE;
      }
    }
    return 0;
  }
  bool tmp= args[1]->val_bool_result();
  null_value= args[1]->null_value;
  return tmp;
}


void Item_in_optimizer::keep_top_level_cache()
{
  cache->keep_array();
  save_cache= 1;
}


void Item_in_optimizer::cleanup()
{
  DBUG_ENTER("Item_in_optimizer::cleanup");
  Item_bool_func::cleanup();
  if (!save_cache)
    cache= 0;
  DBUG_VOID_RETURN;
}


bool Item_in_optimizer::is_null()
{
  cache->store(args[0]);
  return (null_value= (cache->null_value || args[1]->is_null()));
}


longlong Item_func_eq::val_int()
{
  DBUG_ASSERT(fixed == 1);
  int value= cmp.compare();
  return value == 0 ? 1 : 0;
}


/* Same as Item_func_eq, but NULL = NULL */

void Item_func_equal::fix_length_and_dec()
{
  Item_bool_func2::fix_length_and_dec();
  maybe_null=null_value=0;
}

longlong Item_func_equal::val_int()
{
  DBUG_ASSERT(fixed == 1);
  return cmp.compare();
}

longlong Item_func_ne::val_int()
{
  DBUG_ASSERT(fixed == 1);
  int value= cmp.compare();
  return value != 0 && !null_value ? 1 : 0;
}


longlong Item_func_ge::val_int()
{
  DBUG_ASSERT(fixed == 1);
  int value= cmp.compare();
  return value >= 0 ? 1 : 0;
}


longlong Item_func_gt::val_int()
{
  DBUG_ASSERT(fixed == 1);
  int value= cmp.compare();
  return value > 0 ? 1 : 0;
}

longlong Item_func_le::val_int()
{
  DBUG_ASSERT(fixed == 1);
  int value= cmp.compare();
  return value <= 0 && !null_value ? 1 : 0;
}


longlong Item_func_lt::val_int()
{
  DBUG_ASSERT(fixed == 1);
  int value= cmp.compare();
  return value < 0 && !null_value ? 1 : 0;
}


longlong Item_func_strcmp::val_int()
{
  DBUG_ASSERT(fixed == 1);
  String *a=args[0]->val_str(&tmp_value1);
  String *b=args[1]->val_str(&tmp_value2);
  if (!a || !b)
  {
    null_value=1;
    return 0;
  }
  int value= sortcmp(a,b,cmp.cmp_collation.collation);
  null_value=0;
  return !value ? 0 : (value < 0 ? (longlong) -1 : (longlong) 1);
}


void Item_func_interval::fix_length_and_dec()
{
  use_decimal_comparison= (row->el(0)->result_type() == DECIMAL_RESULT) ||
    (row->el(0)->result_type() == INT_RESULT);
  if (row->cols() > 8)
  {
    bool consts=1;

    for (uint i=1 ; consts && i < row->cols() ; i++)
    {
      consts&= row->el(i)->const_item();
    }

    if (consts &&
        (intervals=
          (interval_range*) sql_alloc(sizeof(interval_range)*(row->cols()-1))))
    {
      if (use_decimal_comparison)
      {
        for (uint i=1 ; i < row->cols(); i++)
        {
          Item *el= row->el(i);
          interval_range *range= intervals + (i-1);
          if ((el->result_type() == DECIMAL_RESULT) ||
              (el->result_type() == INT_RESULT))
          {
            range->type= DECIMAL_RESULT;
            range->dec.init();
            my_decimal *dec= el->val_decimal(&range->dec);
            if (dec != &range->dec)
            {
              range->dec= *dec;
              range->dec.fix_buffer_pointer();
            }
          }
          else
          {
            range->type= REAL_RESULT;
            range->dbl= el->val_real();
          }
        }
      }
      else
      {
        for (uint i=1 ; i < row->cols(); i++)
        {
          intervals[i-1].dbl= row->el(i)->val_real();
        }
      }
    }
  }
  maybe_null= 0;
  max_length= 2;
  used_tables_cache|= row->used_tables();
  not_null_tables_cache= row->not_null_tables();
  with_sum_func= with_sum_func || row->with_sum_func;
  const_item_cache&= row->const_item();
}


/*
  Execute Item_func_interval()

  SYNOPSIS
    Item_func_interval::val_int()

  NOTES
    If we are doing a decimal comparison, we are
    evaluating the first item twice.

  RETURN
    -1 if null value,
    0 if lower than lowest
    1 - arg_count-1 if between args[n] and args[n+1]
    arg_count if higher than biggest argument
*/

longlong Item_func_interval::val_int()
{
  DBUG_ASSERT(fixed == 1);
  double value;
  my_decimal dec_buf, *dec= NULL;
  uint i;

  if (use_decimal_comparison)
  {
    dec= row->el(0)->val_decimal(&dec_buf);
    if (row->el(0)->null_value)
      return -1;
    my_decimal2double(E_DEC_FATAL_ERROR, dec, &value);
  }
  else
  {
    value= row->el(0)->val_real();
    if (row->el(0)->null_value)
      return -1;
  }

  if (intervals)
  {					// Use binary search to find interval
    uint start,end;
    start= 0;
    end=   row->cols()-2;
    while (start != end)
    {
      uint mid= (start + end + 1) / 2;
      interval_range *range= intervals + mid;
      my_bool cmp_result;
      /*
        The values in the range intervall may have different types,
        Only do a decimal comparision of the first argument is a decimal
        and we are comparing against a decimal
      */
      if (dec && range->type == DECIMAL_RESULT)
        cmp_result= my_decimal_cmp(&range->dec, dec) <= 0;
      else
        cmp_result= (range->dbl <= value);
      if (cmp_result)
	start= mid;
      else
	end= mid - 1;
    }
    interval_range *range= intervals+start;
    return ((dec && range->type == DECIMAL_RESULT) ?
            my_decimal_cmp(dec, &range->dec) < 0 :
            value < range->dbl) ? 0 : start + 1;
  }

  for (i=1 ; i < row->cols() ; i++)
  {
    Item *el= row->el(i);
    if (use_decimal_comparison &&
        ((el->result_type() == DECIMAL_RESULT) ||
         (el->result_type() == INT_RESULT)))
    {
      my_decimal e_dec_buf, *e_dec= row->el(i)->val_decimal(&e_dec_buf);
      if (my_decimal_cmp(e_dec, dec) > 0)
        return i-1;
    }
    else if (row->el(i)->val_real() > value)
      return i-1;
  }
  return i-1;
}


/*
  Perform context analysis of a BETWEEN item tree

  SYNOPSIS:
    fix_fields()
    thd     reference to the global context of the query thread
    tables  list of all open tables involved in the query
    ref     pointer to Item* variable where pointer to resulting "fixed"
            item is to be assigned

  DESCRIPTION
    This function performs context analysis (name resolution) and calculates
    various attributes of the item tree with Item_func_between as its root.
    The function saves in ref the pointer to the item or to a newly created
    item that is considered as a replacement for the original one.

  NOTES
    Let T0(e)/T1(e) be the value of not_null_tables(e) when e is used on
    a predicate/function level. Then it's easy to show that:
      T0(e BETWEEN e1 AND e2)     = union(T1(e),T1(e1),T1(e2))
      T1(e BETWEEN e1 AND e2)     = union(T1(e),intersection(T1(e1),T1(e2)))
      T0(e NOT BETWEEN e1 AND e2) = union(T1(e),intersection(T1(e1),T1(e2)))
      T1(e NOT BETWEEN e1 AND e2) = union(T1(e),intersection(T1(e1),T1(e2)))

  RETURN
    0   ok
    1   got error
*/

bool Item_func_between::fix_fields(THD *thd, Item **ref)
{
  if (Item_func_opt_neg::fix_fields(thd, ref))
    return 1;

  thd->lex->current_select->between_count++;

  /* not_null_tables_cache == union(T1(e),T1(e1),T1(e2)) */
  if (pred_level && !negated)
    return 0;

  /* not_null_tables_cache == union(T1(e), intersection(T1(e1),T1(e2))) */
  not_null_tables_cache= (args[0]->not_null_tables() |
                          (args[1]->not_null_tables() &
                           args[2]->not_null_tables()));

  return 0;
}


void Item_func_between::fix_length_and_dec()
{
   max_length= 1;
   THD *thd= current_thd;

  /*
    As some compare functions are generated after sql_yacc,
    we have to check for out of memory conditions here
  */
  if (!args[0] || !args[1] || !args[2])
    return;
  agg_cmp_type(thd, &cmp_type, args, 3);
  if (cmp_type == STRING_RESULT &&
      agg_arg_charsets(cmp_collation, args, 3, MY_COLL_CMP_CONV, 1))
   return;

  /*
    Make a special case of compare with date/time and longlong fields.
    They are compared as integers, so for const item this time-consuming
    conversion can be done only once, not for every single comparison
  */
  if (args[0]->type() == FIELD_ITEM &&
      thd->lex->sql_command != SQLCOM_CREATE_VIEW &&
      thd->lex->sql_command != SQLCOM_SHOW_CREATE)
  {
    Field *field=((Item_field*) args[0])->field;
    if (field->can_be_compared_as_longlong())
    {
      /*
        The following can't be recoded with || as convert_constant_item
        changes the argument
      */
      if (convert_constant_item(thd, field,&args[1]))
	cmp_type=INT_RESULT;			// Works for all types.
      if (convert_constant_item(thd, field,&args[2]))
	cmp_type=INT_RESULT;			// Works for all types.
    }
  }
}


longlong Item_func_between::val_int()
{						// ANSI BETWEEN
  DBUG_ASSERT(fixed == 1);
  if (cmp_type == STRING_RESULT)
  {
    String *value,*a,*b;
    value=args[0]->val_str(&value0);
    if ((null_value=args[0]->null_value))
      return 0;
    a=args[1]->val_str(&value1);
    b=args[2]->val_str(&value2);
    if (!args[1]->null_value && !args[2]->null_value)
      return (longlong) ((sortcmp(value,a,cmp_collation.collation) >= 0 &&
                          sortcmp(value,b,cmp_collation.collation) <= 0) !=
                         negated);
    if (args[1]->null_value && args[2]->null_value)
      null_value=1;
    else if (args[1]->null_value)
    {
      // Set to not null if false range.
      null_value= sortcmp(value,b,cmp_collation.collation) <= 0;
    }
    else
    {
      // Set to not null if false range.
      null_value= sortcmp(value,a,cmp_collation.collation) >= 0;
    }
  }
  else if (cmp_type == INT_RESULT)
  {
    longlong value=args[0]->val_int(), a, b;
    if ((null_value=args[0]->null_value))
      return 0;					/* purecov: inspected */
    a=args[1]->val_int();
    b=args[2]->val_int();
    if (!args[1]->null_value && !args[2]->null_value)
      return (longlong) ((value >= a && value <= b) != negated);
    if (args[1]->null_value && args[2]->null_value)
      null_value=1;
    else if (args[1]->null_value)
    {
      null_value= value <= b;			// not null if false range.
    }
    else
    {
      null_value= value >= a;
    }
  }
  else if (cmp_type == DECIMAL_RESULT)
  {
    my_decimal dec_buf, *dec= args[0]->val_decimal(&dec_buf),
               a_buf, *a_dec, b_buf, *b_dec;
    if ((null_value=args[0]->null_value))
      return 0;					/* purecov: inspected */
    a_dec= args[1]->val_decimal(&a_buf);
    b_dec= args[2]->val_decimal(&b_buf);
    if (!args[1]->null_value && !args[2]->null_value)
      return (longlong) ((my_decimal_cmp(dec, a_dec) >= 0 &&
                          my_decimal_cmp(dec, b_dec) <= 0) != negated);
    if (args[1]->null_value && args[2]->null_value)
      null_value=1;
    else if (args[1]->null_value)
      null_value= (my_decimal_cmp(dec, b_dec) <= 0);
    else
      null_value= (my_decimal_cmp(dec, a_dec) >= 0);
  }
  else
  {
    double value= args[0]->val_real(),a,b;
    if ((null_value=args[0]->null_value))
      return 0;					/* purecov: inspected */
    a= args[1]->val_real();
    b= args[2]->val_real();
    if (!args[1]->null_value && !args[2]->null_value)
      return (longlong) ((value >= a && value <= b) != negated);
    if (args[1]->null_value && args[2]->null_value)
      null_value=1;
    else if (args[1]->null_value)
    {
      null_value= value <= b;			// not null if false range.
    }
    else
    {
      null_value= value >= a;
    }
  }
  return (longlong) (!null_value && negated);
}


void Item_func_between::print(String *str)
{
  str->append('(');
  args[0]->print(str);
  if (negated)
    str->append(STRING_WITH_LEN(" not"));
  str->append(STRING_WITH_LEN(" between "));
  args[1]->print(str);
  str->append(STRING_WITH_LEN(" and "));
  args[2]->print(str);
  str->append(')');
}

void
Item_func_ifnull::fix_length_and_dec()
{
  agg_result_type(&hybrid_type, args, 2);
  maybe_null=args[1]->maybe_null;
  decimals= max(args[0]->decimals, args[1]->decimals);
  max_length= (hybrid_type == DECIMAL_RESULT || hybrid_type == INT_RESULT) ?
    (max(args[0]->max_length - args[0]->decimals,
         args[1]->max_length - args[1]->decimals) + decimals) :
    max(args[0]->max_length, args[1]->max_length);

  switch (hybrid_type) {
  case STRING_RESULT:
    agg_arg_charsets(collation, args, arg_count, MY_COLL_CMP_CONV, 1);
    break;
  case DECIMAL_RESULT:
  case REAL_RESULT:
    break;
  case INT_RESULT:
    decimals= 0;
    break;
  case ROW_RESULT:
  default:
    DBUG_ASSERT(0);
  }
  cached_field_type= args[0]->field_type();
  if (cached_field_type != args[1]->field_type())
    cached_field_type= Item_func::field_type();
}


uint Item_func_ifnull::decimal_precision() const
{
  int max_int_part=max(args[0]->decimal_int_part(),args[1]->decimal_int_part());
  return min(max_int_part + decimals, DECIMAL_MAX_PRECISION);
}


enum_field_types Item_func_ifnull::field_type() const 
{
  return cached_field_type;
}

Field *Item_func_ifnull::tmp_table_field(TABLE *table)
{
  return tmp_table_field_from_field_type(table);
}

double
Item_func_ifnull::real_op()
{
  DBUG_ASSERT(fixed == 1);
  double value= args[0]->val_real();
  if (!args[0]->null_value)
  {
    null_value=0;
    return value;
  }
  value= args[1]->val_real();
  if ((null_value=args[1]->null_value))
    return 0.0;
  return value;
}

longlong
Item_func_ifnull::int_op()
{
  DBUG_ASSERT(fixed == 1);
  longlong value=args[0]->val_int();
  if (!args[0]->null_value)
  {
    null_value=0;
    return value;
  }
  value=args[1]->val_int();
  if ((null_value=args[1]->null_value))
    return 0;
  return value;
}


my_decimal *Item_func_ifnull::decimal_op(my_decimal *decimal_value)
{
  DBUG_ASSERT(fixed == 1);
  my_decimal *value= args[0]->val_decimal(decimal_value);
  if (!args[0]->null_value)
  {
    null_value= 0;
    return value;
  }
  value= args[1]->val_decimal(decimal_value);
  if ((null_value= args[1]->null_value))
    return 0;
  return value;
}


String *
Item_func_ifnull::str_op(String *str)
{
  DBUG_ASSERT(fixed == 1);
  String *res  =args[0]->val_str(str);
  if (!args[0]->null_value)
  {
    null_value=0;
    res->set_charset(collation.collation);
    return res;
  }
  res=args[1]->val_str(str);
  if ((null_value=args[1]->null_value))
    return 0;
  res->set_charset(collation.collation);
  return res;
}


/*
  Perform context analysis of an IF item tree

  SYNOPSIS:
    fix_fields()
    thd     reference to the global context of the query thread
    tables  list of all open tables involved in the query
    ref     pointer to Item* variable where pointer to resulting "fixed"
            item is to be assigned

  DESCRIPTION
    This function performs context analysis (name resolution) and calculates
    various attributes of the item tree with Item_func_if as its root.
    The function saves in ref the pointer to the item or to a newly created
    item that is considered as a replacement for the original one.

  NOTES
    Let T0(e)/T1(e) be the value of not_null_tables(e) when e is used on
    a predicate/function level. Then it's easy to show that:
      T0(IF(e,e1,e2)  = T1(IF(e,e1,e2))
      T1(IF(e,e1,e2)) = intersection(T1(e1),T1(e2))

  RETURN
    0   ok
    1   got error
*/

bool
Item_func_if::fix_fields(THD *thd, Item **ref)
{
  DBUG_ASSERT(fixed == 0);
  args[0]->top_level_item();

  if (Item_func::fix_fields(thd, ref))
    return 1;

  not_null_tables_cache= (args[1]->not_null_tables() &
                          args[2]->not_null_tables());

  return 0;
}


void
Item_func_if::fix_length_and_dec()
{
  maybe_null=args[1]->maybe_null || args[2]->maybe_null;
  decimals= max(args[1]->decimals, args[2]->decimals);

  enum Item_result arg1_type=args[1]->result_type();
  enum Item_result arg2_type=args[2]->result_type();
  bool null1=args[1]->const_item() && args[1]->null_value;
  bool null2=args[2]->const_item() && args[2]->null_value;

  if (null1)
  {
    cached_result_type= arg2_type;
    collation.set(args[2]->collation.collation);
  }
  else if (null2)
  {
    cached_result_type= arg1_type;
    collation.set(args[1]->collation.collation);
  }
  else
  {
    agg_result_type(&cached_result_type, args+1, 2);
    if (cached_result_type == STRING_RESULT)
    {
      if (agg_arg_charsets(collation, args+1, 2, MY_COLL_ALLOW_CONV, 1))
        return;
    }
    else
    {
      collation.set(&my_charset_bin);	// Number
    }
  }
  max_length=
    (cached_result_type == DECIMAL_RESULT || cached_result_type == INT_RESULT) ?
    (max(args[1]->max_length - args[1]->decimals,
         args[2]->max_length - args[2]->decimals) + decimals +
         (unsigned_flag ? 0 : 1) ) :
    max(args[1]->max_length, args[2]->max_length);
}


uint Item_func_if::decimal_precision() const
{
  int precision=(max(args[1]->decimal_int_part(),args[2]->decimal_int_part())+
                 decimals);
  return min(precision, DECIMAL_MAX_PRECISION);
}


double
Item_func_if::val_real()
{
  DBUG_ASSERT(fixed == 1);
  Item *arg= args[0]->val_bool() ? args[1] : args[2];
  double value= arg->val_real();
  null_value=arg->null_value;
  return value;
}

longlong
Item_func_if::val_int()
{
  DBUG_ASSERT(fixed == 1);
  Item *arg= args[0]->val_bool() ? args[1] : args[2];
  longlong value=arg->val_int();
  null_value=arg->null_value;
  return value;
}

String *
Item_func_if::val_str(String *str)
{
  DBUG_ASSERT(fixed == 1);
  Item *arg= args[0]->val_bool() ? args[1] : args[2];
  String *res=arg->val_str(str);
  if (res)
    res->set_charset(collation.collation);
  null_value=arg->null_value;
  return res;
}


my_decimal *
Item_func_if::val_decimal(my_decimal *decimal_value)
{
  DBUG_ASSERT(fixed == 1);
  Item *arg= args[0]->val_bool() ? args[1] : args[2];
  my_decimal *value= arg->val_decimal(decimal_value);
  null_value= arg->null_value;
  return value;
}


void
Item_func_nullif::fix_length_and_dec()
{
  Item_bool_func2::fix_length_and_dec();
  maybe_null=1;
  if (args[0])					// Only false if EOM
  {
    max_length=args[0]->max_length;
    decimals=args[0]->decimals;
    unsigned_flag= args[0]->unsigned_flag;
    cached_result_type= args[0]->result_type();
    if (cached_result_type == STRING_RESULT &&
        agg_arg_charsets(collation, args, arg_count, MY_COLL_CMP_CONV, 1))
      return;
  }
}


/*
  nullif () returns NULL if arguments are equal, else it returns the
  first argument.
  Note that we have to evaluate the first argument twice as the compare
  may have been done with a different type than return value
*/

double
Item_func_nullif::val_real()
{
  DBUG_ASSERT(fixed == 1);
  double value;
  if (!cmp.compare())
  {
    null_value=1;
    return 0.0;
  }
  value= args[0]->val_real();
  null_value=args[0]->null_value;
  return value;
}

longlong
Item_func_nullif::val_int()
{
  DBUG_ASSERT(fixed == 1);
  longlong value;
  if (!cmp.compare())
  {
    null_value=1;
    return 0;
  }
  value=args[0]->val_int();
  null_value=args[0]->null_value;
  return value;
}

String *
Item_func_nullif::val_str(String *str)
{
  DBUG_ASSERT(fixed == 1);
  String *res;
  if (!cmp.compare())
  {
    null_value=1;
    return 0;
  }
  res=args[0]->val_str(str);
  null_value=args[0]->null_value;
  return res;
}


my_decimal *
Item_func_nullif::val_decimal(my_decimal * decimal_value)
{
  DBUG_ASSERT(fixed == 1);
  my_decimal *res;
  if (!cmp.compare())
  {
    null_value=1;
    return 0;
  }
  res= args[0]->val_decimal(decimal_value);
  null_value= args[0]->null_value;
  return res;
}


bool
Item_func_nullif::is_null()
{
  return (null_value= (!cmp.compare() ? 1 : args[0]->null_value)); 
}

/*
  CASE expression 
  Return the matching ITEM or NULL if all compares (including else) failed
*/

Item *Item_func_case::find_item(String *str)
{
  String *first_expr_str, *tmp;
  my_decimal *first_expr_dec, first_expr_dec_val;
  longlong first_expr_int;
  double   first_expr_real;
  char buff[MAX_FIELD_WIDTH];
  String buff_str(buff,sizeof(buff),default_charset());

  /* These will be initialized later */
  LINT_INIT(first_expr_str);
  LINT_INIT(first_expr_int);
  LINT_INIT(first_expr_real);
  LINT_INIT(first_expr_dec);

  if (first_expr_num != -1)
  {
    switch (cmp_type)
    {
      case STRING_RESULT:
      	// We can't use 'str' here as this may be overwritten
	if (!(first_expr_str= args[first_expr_num]->val_str(&buff_str)))
	  return else_expr_num != -1 ? args[else_expr_num] : 0;	// Impossible
        break;
      case INT_RESULT:
	first_expr_int= args[first_expr_num]->val_int();
	if (args[first_expr_num]->null_value)
	  return else_expr_num != -1 ? args[else_expr_num] : 0;
	break;
      case REAL_RESULT:
	first_expr_real= args[first_expr_num]->val_real();
	if (args[first_expr_num]->null_value)
	  return else_expr_num != -1 ? args[else_expr_num] : 0;
	break;
      case DECIMAL_RESULT:
        first_expr_dec= args[first_expr_num]->val_decimal(&first_expr_dec_val);
        if (args[first_expr_num]->null_value)
          return else_expr_num != -1 ? args[else_expr_num] : 0;
        break;
      case ROW_RESULT:
      default:
        // This case should never be chosen
	DBUG_ASSERT(0);
	break;
    }
  }

  // Compare every WHEN argument with it and return the first match
  for (uint i=0 ; i < ncases ; i+=2)
  {
    if (first_expr_num == -1)
    {
      // No expression between CASE and the first WHEN
      if (args[i]->val_bool())
	return args[i+1];
      continue;
    }
    switch (cmp_type) {
    case STRING_RESULT:
      if ((tmp=args[i]->val_str(str)))		// If not null
	if (sortcmp(tmp,first_expr_str,cmp_collation.collation)==0)
	  return args[i+1];
      break;
    case INT_RESULT:
      if (args[i]->val_int()==first_expr_int && !args[i]->null_value) 
        return args[i+1];
      break;
    case REAL_RESULT: 
      if (args[i]->val_real() == first_expr_real && !args[i]->null_value)
        return args[i+1];
      break;
    case DECIMAL_RESULT:
    {
      my_decimal value;
      if (my_decimal_cmp(args[i]->val_decimal(&value), first_expr_dec) == 0)
        return args[i+1];
      break;
    }
    case ROW_RESULT:
    default:
      // This case should never be chosen
      DBUG_ASSERT(0);
      break;
    }
  }
  // No, WHEN clauses all missed, return ELSE expression
  return else_expr_num != -1 ? args[else_expr_num] : 0;
}


String *Item_func_case::val_str(String *str)
{
  DBUG_ASSERT(fixed == 1);
  String *res;
  Item *item=find_item(str);

  if (!item)
  {
    null_value=1;
    return 0;
  }
  null_value= 0;
  if (!(res=item->val_str(str)))
    null_value= 1;
  return res;
}


longlong Item_func_case::val_int()
{
  DBUG_ASSERT(fixed == 1);
  char buff[MAX_FIELD_WIDTH];
  String dummy_str(buff,sizeof(buff),default_charset());
  Item *item=find_item(&dummy_str);
  longlong res;

  if (!item)
  {
    null_value=1;
    return 0;
  }
  res=item->val_int();
  null_value=item->null_value;
  return res;
}

double Item_func_case::val_real()
{
  DBUG_ASSERT(fixed == 1);
  char buff[MAX_FIELD_WIDTH];
  String dummy_str(buff,sizeof(buff),default_charset());
  Item *item=find_item(&dummy_str);
  double res;

  if (!item)
  {
    null_value=1;
    return 0;
  }
  res= item->val_real();
  null_value=item->null_value;
  return res;
}


my_decimal *Item_func_case::val_decimal(my_decimal *decimal_value)
{
  DBUG_ASSERT(fixed == 1);
  char buff[MAX_FIELD_WIDTH];
  String dummy_str(buff, sizeof(buff), default_charset());
  Item *item= find_item(&dummy_str);
  my_decimal *res;

  if (!item)
  {
    null_value=1;
    return 0;
  }

  res= item->val_decimal(decimal_value);
  null_value= item->null_value;
  return res;
}


bool Item_func_case::fix_fields(THD *thd, Item **ref)
{
  /*
    buff should match stack usage from
    Item_func_case::val_int() -> Item_func_case::find_item()
  */
  char buff[MAX_FIELD_WIDTH*2+sizeof(String)*2+sizeof(String*)*2+sizeof(double)*2+sizeof(longlong)*2];
  bool res= Item_func::fix_fields(thd, ref);
  /*
    Call check_stack_overrun after fix_fields to be sure that stack variable
    is not optimized away
  */
  if (check_stack_overrun(thd, STACK_MIN_SIZE, buff))
    return TRUE;				// Fatal error flag is set!
  return res;
}



void Item_func_case::fix_length_and_dec()
{
  Item **agg;
  uint nagg;
  THD *thd= current_thd;
  
  if (!(agg= (Item**) sql_alloc(sizeof(Item*)*(ncases+1))))
    return;
  
  /*
    Aggregate all THEN and ELSE expression types
    and collations when string result
  */
  
  for (nagg= 0 ; nagg < ncases/2 ; nagg++)
    agg[nagg]= args[nagg*2+1];
  
  if (else_expr_num != -1)
    agg[nagg++]= args[else_expr_num];
  
  agg_result_type(&cached_result_type, agg, nagg);
  if ((cached_result_type == STRING_RESULT) &&
      agg_arg_charsets(collation, agg, nagg, MY_COLL_ALLOW_CONV, 1))
    return;
  
  
  /*
    Aggregate first expression and all THEN expression types
    and collations when string comparison
  */
  if (first_expr_num != -1)
  {
    agg[0]= args[first_expr_num];
    for (nagg= 0; nagg < ncases/2 ; nagg++)
      agg[nagg+1]= args[nagg*2];
    nagg++;
    agg_cmp_type(thd, &cmp_type, agg, nagg);
    if ((cmp_type == STRING_RESULT) &&
        agg_arg_charsets(cmp_collation, agg, nagg, MY_COLL_CMP_CONV, 1))
      return;
  }
  
  if (else_expr_num == -1 || args[else_expr_num]->maybe_null)
    maybe_null=1;
  
  max_length=0;
  decimals=0;
  for (uint i=0 ; i < ncases ; i+=2)
  {
    set_if_bigger(max_length,args[i+1]->max_length);
    set_if_bigger(decimals,args[i+1]->decimals);
  }
  if (else_expr_num != -1) 
  {
    set_if_bigger(max_length,args[else_expr_num]->max_length);
    set_if_bigger(decimals,args[else_expr_num]->decimals);
  }
}


uint Item_func_case::decimal_precision() const
{
  int max_int_part=0;
  for (uint i=0 ; i < ncases ; i+=2)
    set_if_bigger(max_int_part, args[i+1]->decimal_int_part());

  if (else_expr_num != -1) 
    set_if_bigger(max_int_part, args[else_expr_num]->decimal_int_part());
  return min(max_int_part + decimals, DECIMAL_MAX_PRECISION);
}


/* TODO:  Fix this so that it prints the whole CASE expression */

void Item_func_case::print(String *str)
{
  str->append(STRING_WITH_LEN("(case "));
  if (first_expr_num != -1)
  {
    args[first_expr_num]->print(str);
    str->append(' ');
  }
  for (uint i=0 ; i < ncases ; i+=2)
  {
    str->append(STRING_WITH_LEN("when "));
    args[i]->print(str);
    str->append(STRING_WITH_LEN(" then "));
    args[i+1]->print(str);
    str->append(' ');
  }
  if (else_expr_num != -1)
  {
    str->append(STRING_WITH_LEN("else "));
    args[else_expr_num]->print(str);
    str->append(' ');
  }
  str->append(STRING_WITH_LEN("end)"));
}

/*
  Coalesce - return first not NULL argument.
*/

String *Item_func_coalesce::str_op(String *str)
{
  DBUG_ASSERT(fixed == 1);
  null_value=0;
  for (uint i=0 ; i < arg_count ; i++)
  {
    String *res;
    if ((res=args[i]->val_str(str)))
      return res;
  }
  null_value=1;
  return 0;
}

longlong Item_func_coalesce::int_op()
{
  DBUG_ASSERT(fixed == 1);
  null_value=0;
  for (uint i=0 ; i < arg_count ; i++)
  {
    longlong res=args[i]->val_int();
    if (!args[i]->null_value)
      return res;
  }
  null_value=1;
  return 0;
}

double Item_func_coalesce::real_op()
{
  DBUG_ASSERT(fixed == 1);
  null_value=0;
  for (uint i=0 ; i < arg_count ; i++)
  {
    double res= args[i]->val_real();
    if (!args[i]->null_value)
      return res;
  }
  null_value=1;
  return 0;
}


my_decimal *Item_func_coalesce::decimal_op(my_decimal *decimal_value)
{
  DBUG_ASSERT(fixed == 1);
  null_value= 0;
  for (uint i= 0; i < arg_count; i++)
  {
    my_decimal *res= args[i]->val_decimal(decimal_value);
    if (!args[i]->null_value)
      return res;
  }
  null_value=1;
  return 0;
}


void Item_func_coalesce::fix_length_and_dec()
{
  agg_result_type(&hybrid_type, args, arg_count);
  switch (hybrid_type) {
  case STRING_RESULT:
    count_only_length();
    decimals= NOT_FIXED_DEC;
    agg_arg_charsets(collation, args, arg_count, MY_COLL_ALLOW_CONV, 1);
    break;
  case DECIMAL_RESULT:
    count_decimal_length();
    break;
  case REAL_RESULT:
    count_real_length();
    break;
  case INT_RESULT:
    count_only_length();
    decimals= 0;
    break;
  case ROW_RESULT:
  default:
    DBUG_ASSERT(0);
  }
}

/****************************************************************************
 Classes and function for the IN operator
****************************************************************************/

static int cmp_longlong(void *cmp_arg, longlong *a,longlong *b)
{
  return *a < *b ? -1 : *a == *b ? 0 : 1;
}

static int cmp_double(void *cmp_arg, double *a,double *b)
{
  return *a < *b ? -1 : *a == *b ? 0 : 1;
}

static int cmp_row(void *cmp_arg, cmp_item_row *a, cmp_item_row *b)
{
  return a->compare(b);
}


static int cmp_decimal(void *cmp_arg, my_decimal *a, my_decimal *b)
{
  /*
    We need call of fixing buffer pointer, because fast sort just copy
    decimal buffers in memory and pointers left pointing on old buffer place
  */
  a->fix_buffer_pointer();
  b->fix_buffer_pointer();
  return my_decimal_cmp(a, b);
}


int in_vector::find(Item *item)
{
  byte *result=get_value(item);
  if (!result || !used_count)
    return 0;				// Null value

  uint start,end;
  start=0; end=used_count-1;
  while (start != end)
  {
    uint mid=(start+end+1)/2;
    int res;
    if ((res=(*compare)(collation, base+mid*size, result)) == 0)
      return 1;
    if (res < 0)
      start=mid;
    else
      end=mid-1;
  }
  return (int) ((*compare)(collation, base+start*size, result) == 0);
}

in_string::in_string(uint elements,qsort2_cmp cmp_func, CHARSET_INFO *cs)
  :in_vector(elements, sizeof(String), cmp_func, cs),
   tmp(buff, sizeof(buff), &my_charset_bin)
{}

in_string::~in_string()
{
  if (base)
  {
    // base was allocated with help of sql_alloc => following is OK
    for (uint i=0 ; i < count ; i++)
      ((String*) base)[i].free();
  }
}

void in_string::set(uint pos,Item *item)
{
  String *str=((String*) base)+pos;
  String *res=item->val_str(str);
  if (res && res != str)
  {
    if (res->uses_buffer_owned_by(str))
      res->copy();
    *str= *res;
  }
  if (!str->charset())
  {
    CHARSET_INFO *cs;
    if (!(cs= item->collation.collation))
      cs= &my_charset_bin;		// Should never happen for STR items
    str->set_charset(cs);
  }
}


byte *in_string::get_value(Item *item)
{
  return (byte*) item->val_str(&tmp);
}

in_row::in_row(uint elements, Item * item)
{
  base= (char*) new cmp_item_row[count= elements];
  size= sizeof(cmp_item_row);
  compare= (qsort2_cmp) cmp_row;
  tmp.store_value(item);
  /*
    We need to reset these as otherwise we will call sort() with
    uninitialized (even if not used) elements
  */
  used_count= elements;
  collation= 0;
}

in_row::~in_row()
{
  if (base)
    delete [] (cmp_item_row*) base;
}

byte *in_row::get_value(Item *item)
{
  tmp.store_value(item);
  if (item->is_null())
    return 0;
  return (byte *)&tmp;
}

void in_row::set(uint pos, Item *item)
{
  DBUG_ENTER("in_row::set");
  DBUG_PRINT("enter", ("pos %u item 0x%lx", pos, (ulong) item));
  ((cmp_item_row*) base)[pos].store_value_by_template(&tmp, item);
  DBUG_VOID_RETURN;
}

in_longlong::in_longlong(uint elements)
  :in_vector(elements,sizeof(longlong),(qsort2_cmp) cmp_longlong, 0)
{}

void in_longlong::set(uint pos,Item *item)
{
  ((longlong*) base)[pos]=item->val_int();
}

byte *in_longlong::get_value(Item *item)
{
  tmp= item->val_int();
  if (item->null_value)
    return 0;
  return (byte*) &tmp;
}

in_double::in_double(uint elements)
  :in_vector(elements,sizeof(double),(qsort2_cmp) cmp_double, 0)
{}

void in_double::set(uint pos,Item *item)
{
  ((double*) base)[pos]= item->val_real();
}

byte *in_double::get_value(Item *item)
{
  tmp= item->val_real();
  if (item->null_value)
    return 0;					/* purecov: inspected */
  return (byte*) &tmp;
}


in_decimal::in_decimal(uint elements)
  :in_vector(elements, sizeof(my_decimal),(qsort2_cmp) cmp_decimal, 0)
{}


void in_decimal::set(uint pos, Item *item)
{
  /* as far as 'item' is constant, we can store reference on my_decimal */
  my_decimal *dec= ((my_decimal *)base) + pos;
  dec->len= DECIMAL_BUFF_LENGTH;
  dec->fix_buffer_pointer();
  my_decimal *res= item->val_decimal(dec);
  if (res != dec)
    my_decimal2decimal(res, dec);
}


byte *in_decimal::get_value(Item *item)
{
  my_decimal *result= item->val_decimal(&val);
  if (item->null_value)
    return 0;
  return (byte *)result;
}


cmp_item* cmp_item::get_comparator(Item_result type,
                                   CHARSET_INFO *cs)
{
  switch (type) {
  case STRING_RESULT:
    return new cmp_item_sort_string(cs);
  case INT_RESULT:
    return new cmp_item_int;
  case REAL_RESULT:
    return new cmp_item_real;
  case ROW_RESULT:
    return new cmp_item_row;
  case DECIMAL_RESULT:
    return new cmp_item_decimal;
  default:
    DBUG_ASSERT(0);
    break;
  }
  return 0; // to satisfy compiler :)
}


cmp_item* cmp_item_sort_string::make_same()
{
  return new cmp_item_sort_string_in_static(cmp_charset);
}

cmp_item* cmp_item_int::make_same()
{
  return new cmp_item_int();
}

cmp_item* cmp_item_real::make_same()
{
  return new cmp_item_real();
}

cmp_item* cmp_item_row::make_same()
{
  return new cmp_item_row();
}


cmp_item_row::~cmp_item_row()
{
  DBUG_ENTER("~cmp_item_row");
  DBUG_PRINT("enter",("this: 0x%lx", (long) this));
  if (comparators)
  {
    for (uint i= 0; i < n; i++)
    {
      if (comparators[i])
	delete comparators[i];
    }
  }
  DBUG_VOID_RETURN;
}


void cmp_item_row::store_value(Item *item)
{
  DBUG_ENTER("cmp_item_row::store_value");
  n= item->cols();
  if (!comparators)
    comparators= (cmp_item **) current_thd->calloc(sizeof(cmp_item *)*n);
  if (comparators)
  {
    item->bring_value();
    item->null_value= 0;
    for (uint i=0; i < n; i++)
    {
      if (!comparators[i])
        if (!(comparators[i]=
              cmp_item::get_comparator(item->el(i)->result_type(),
                                       item->el(i)->collation.collation)))
	  break;					// new failed
      comparators[i]->store_value(item->el(i));
      item->null_value|= item->el(i)->null_value;
    }
  }
  DBUG_VOID_RETURN;
}


void cmp_item_row::store_value_by_template(cmp_item *t, Item *item)
{
  cmp_item_row *tmpl= (cmp_item_row*) t;
  if (tmpl->n != item->cols())
  {
    my_error(ER_OPERAND_COLUMNS, MYF(0), tmpl->n);
    return;
  }
  n= tmpl->n;
  if ((comparators= (cmp_item **) sql_alloc(sizeof(cmp_item *)*n)))
  {
    item->bring_value();
    item->null_value= 0;
    for (uint i=0; i < n; i++)
    {
      if (!(comparators[i]= tmpl->comparators[i]->make_same()))
	break;					// new failed
      comparators[i]->store_value_by_template(tmpl->comparators[i],
					      item->el(i));
      item->null_value|= item->el(i)->null_value;
    }
  }
}


int cmp_item_row::cmp(Item *arg)
{
  arg->null_value= 0;
  if (arg->cols() != n)
  {
    my_error(ER_OPERAND_COLUMNS, MYF(0), n);
    return 1;
  }
  bool was_null= 0;
  arg->bring_value();
  for (uint i=0; i < n; i++)
  {
    if (comparators[i]->cmp(arg->el(i)))
    {
      if (!arg->el(i)->null_value)
	return 1;
      was_null= 1;
    }
  }
  return (arg->null_value= was_null);
}


int cmp_item_row::compare(cmp_item *c)
{
  cmp_item_row *cmp= (cmp_item_row *) c;
  for (uint i=0; i < n; i++)
  {
    int res;
    if ((res= comparators[i]->compare(cmp->comparators[i])))
      return res;
  }
  return 0;
}


void cmp_item_decimal::store_value(Item *item)
{
  my_decimal *val= item->val_decimal(&value);
  /* val may be zero if item is nnull */
  if (val && val != &value)
    my_decimal2decimal(val, &value);
}


int cmp_item_decimal::cmp(Item *arg)
{
  my_decimal tmp_buf, *tmp= arg->val_decimal(&tmp_buf);
  if (arg->null_value)
    return 1;
  return my_decimal_cmp(&value, tmp);
}


int cmp_item_decimal::compare(cmp_item *arg)
{
  cmp_item_decimal *cmp= (cmp_item_decimal*) arg;
  return my_decimal_cmp(&value, &cmp->value);
}


cmp_item* cmp_item_decimal::make_same()
{
  return new cmp_item_decimal();
}


bool Item_func_in::nulls_in_row()
{
  Item **arg,**arg_end;
  for (arg= args+1, arg_end= args+arg_count; arg != arg_end ; arg++)
  {
    if ((*arg)->null_inside())
      return 1;
  }
  return 0;
}


/*
  Perform context analysis of an IN item tree

  SYNOPSIS:
    fix_fields()
    thd     reference to the global context of the query thread
    tables  list of all open tables involved in the query
    ref     pointer to Item* variable where pointer to resulting "fixed"
            item is to be assigned

  DESCRIPTION
    This function performs context analysis (name resolution) and calculates
    various attributes of the item tree with Item_func_in as its root.
    The function saves in ref the pointer to the item or to a newly created
    item that is considered as a replacement for the original one.

  NOTES
    Let T0(e)/T1(e) be the value of not_null_tables(e) when e is used on
    a predicate/function level. Then it's easy to show that:
      T0(e IN(e1,...,en))     = union(T1(e),intersection(T1(ei)))
      T1(e IN(e1,...,en))     = union(T1(e),intersection(T1(ei)))
      T0(e NOT IN(e1,...,en)) = union(T1(e),union(T1(ei)))
      T1(e NOT IN(e1,...,en)) = union(T1(e),intersection(T1(ei)))

  RETURN
    0   ok
    1   got error
*/

bool
Item_func_in::fix_fields(THD *thd, Item **ref)
{
  Item **arg, **arg_end;

  if (Item_func_opt_neg::fix_fields(thd, ref))
    return 1;

  /* not_null_tables_cache == union(T1(e),union(T1(ei))) */
  if (pred_level && negated)
    return 0;

  /* not_null_tables_cache = union(T1(e),intersection(T1(ei))) */
  not_null_tables_cache= ~(table_map) 0;
  for (arg= args + 1, arg_end= args + arg_count; arg != arg_end; arg++)
    not_null_tables_cache&= (*arg)->not_null_tables();
  not_null_tables_cache|= (*args)->not_null_tables();
  return 0;
}


static int srtcmp_in(CHARSET_INFO *cs, const String *x,const String *y)
{
  return cs->coll->strnncollsp(cs,
                               (uchar *) x->ptr(),x->length(),
                               (uchar *) y->ptr(),y->length(), 0);
}


void Item_func_in::fix_length_and_dec()
{
  Item **arg, **arg_end;
  uint const_itm= 1;
  THD *thd= current_thd;
  
  agg_cmp_type(thd, &cmp_type, args, arg_count);

  if (cmp_type == STRING_RESULT &&
      agg_arg_charsets(cmp_collation, args, arg_count, MY_COLL_CMP_CONV, 1))
    return;

  for (arg=args+1, arg_end=args+arg_count; arg != arg_end ; arg++)
  {
    if (!arg[0]->const_item())
    {
      const_itm= 0;
      break;
    }
  }

  /*
    Row item with NULLs inside can return NULL or FALSE => 
    they can't be processed as static
  */
  if (const_itm && !nulls_in_row())
  {
    switch (cmp_type) {
    case STRING_RESULT:
      array=new in_string(arg_count-1,(qsort2_cmp) srtcmp_in, 
			  cmp_collation.collation);
      break;
    case INT_RESULT:
      array= new in_longlong(arg_count-1);
      break;
    case REAL_RESULT:
      array= new in_double(arg_count-1);
      break;
    case ROW_RESULT:
      array= new in_row(arg_count-1, args[0]);
      break;
    case DECIMAL_RESULT:
      array= new in_decimal(arg_count - 1);
      break;
    default:
      DBUG_ASSERT(0);
      return;
    }
    if (array && !(thd->is_fatal_error))		// If not EOM
    {
      uint j=0;
      for (uint i=1 ; i < arg_count ; i++)
      {
	array->set(j,args[i]);
	if (!args[i]->null_value)			// Skip NULL values
	  j++;
	else
	  have_null= 1;
      }
      if ((array->used_count=j))
	array->sort();
    }
  }
  else
  {
    in_item= cmp_item::get_comparator(cmp_type, cmp_collation.collation);
    if (cmp_type  == STRING_RESULT)
      in_item->cmp_charset= cmp_collation.collation;
  }
  max_length= 1;
}


void Item_func_in::print(String *str)
{
  str->append('(');
  args[0]->print(str);
  if (negated)
    str->append(STRING_WITH_LEN(" not"));
  str->append(STRING_WITH_LEN(" in ("));
  print_args(str, 1);
  str->append(STRING_WITH_LEN("))"));
}


longlong Item_func_in::val_int()
{
  DBUG_ASSERT(fixed == 1);
  if (array)
  {
    int tmp=array->find(args[0]);
    null_value=args[0]->null_value || (!tmp && have_null);
    return (longlong) (!null_value && tmp != negated);
  }
  in_item->store_value(args[0]);
  if ((null_value=args[0]->null_value))
    return 0;
  have_null= 0;
  for (uint i=1 ; i < arg_count ; i++)
  {
    if (!in_item->cmp(args[i]) && !args[i]->null_value)
      return (longlong) (!negated);
    have_null|= args[i]->null_value;
  }
  null_value= have_null;
  return (longlong) (!null_value && negated);
}


longlong Item_func_bit_or::val_int()
{
  DBUG_ASSERT(fixed == 1);
  ulonglong arg1= (ulonglong) args[0]->val_int();
  if (args[0]->null_value)
  {
    null_value=1; /* purecov: inspected */
    return 0; /* purecov: inspected */
  }
  ulonglong arg2= (ulonglong) args[1]->val_int();
  if (args[1]->null_value)
  {
    null_value=1;
    return 0;
  }
  null_value=0;
  return (longlong) (arg1 | arg2);
}


longlong Item_func_bit_and::val_int()
{
  DBUG_ASSERT(fixed == 1);
  ulonglong arg1= (ulonglong) args[0]->val_int();
  if (args[0]->null_value)
  {
    null_value=1; /* purecov: inspected */
    return 0; /* purecov: inspected */
  }
  ulonglong arg2= (ulonglong) args[1]->val_int();
  if (args[1]->null_value)
  {
    null_value=1; /* purecov: inspected */
    return 0; /* purecov: inspected */
  }
  null_value=0;
  return (longlong) (arg1 & arg2);
}

Item_cond::Item_cond(THD *thd, Item_cond *item)
  :Item_bool_func(thd, item),
   abort_on_null(item->abort_on_null),
   and_tables_cache(item->and_tables_cache)
{
  /*
    item->list will be copied by copy_andor_arguments() call
  */
}


void Item_cond::copy_andor_arguments(THD *thd, Item_cond *item)
{
  List_iterator_fast<Item> li(item->list);
  while (Item *it= li++)
    list.push_back(it->copy_andor_structure(thd));
}


bool
Item_cond::fix_fields(THD *thd, Item **ref)
{
  DBUG_ASSERT(fixed == 0);
  List_iterator<Item> li(list);
  Item *item;
#ifndef EMBEDDED_LIBRARY
  char buff[sizeof(char*)];			// Max local vars in function
#endif
  not_null_tables_cache= used_tables_cache= 0;
  const_item_cache= 1;
  /*
    and_table_cache is the value that Item_cond_or() returns for
    not_null_tables()
  */
  and_tables_cache= ~(table_map) 0;

  if (check_stack_overrun(thd, STACK_MIN_SIZE, buff))
    return TRUE;				// Fatal error flag is set!
  /*
    The following optimization reduces the depth of an AND-OR tree.
    E.g. a WHERE clause like
      F1 AND (F2 AND (F2 AND F4))
    is parsed into a tree with the same nested structure as defined
    by braces. This optimization will transform such tree into
      AND (F1, F2, F3, F4).
    Trees of OR items are flattened as well:
      ((F1 OR F2) OR (F3 OR F4))   =>   OR (F1, F2, F3, F4)
    Items for removed AND/OR levels will dangle until the death of the
    entire statement.
    The optimization is currently prepared statements and stored procedures
    friendly as it doesn't allocate any memory and its effects are durable
    (i.e. do not depend on PS/SP arguments).
  */
  while ((item=li++))
  {
    table_map tmp_table_map;
    while (item->type() == Item::COND_ITEM &&
	   ((Item_cond*) item)->functype() == functype() &&
           !((Item_cond*) item)->list.is_empty())
    {						// Identical function
      li.replace(((Item_cond*) item)->list);
      ((Item_cond*) item)->list.empty();
      item= *li.ref();				// new current item
    }
    if (abort_on_null)
      item->top_level_item();

    // item can be substituted in fix_fields
    if ((!item->fixed &&
	 item->fix_fields(thd, li.ref())) ||
	(item= *li.ref())->check_cols(1))
      return TRUE; /* purecov: inspected */
    used_tables_cache|=     item->used_tables();
    if (item->const_item())
      and_tables_cache= (table_map) 0;
    else
    {
      tmp_table_map= item->not_null_tables();
      not_null_tables_cache|= tmp_table_map;
      and_tables_cache&= tmp_table_map;
      const_item_cache= FALSE;
    }  
    with_sum_func=	    with_sum_func || item->with_sum_func;
    with_subselect|=        item->with_subselect;
    if (item->maybe_null)
      maybe_null=1;
  }
  thd->lex->current_select->cond_count+= list.elements;
  fix_length_and_dec();
  fixed= 1;
  return FALSE;
}

bool Item_cond::walk(Item_processor processor, byte *arg)
{
  List_iterator_fast<Item> li(list);
  Item *item;
  while ((item= li++))
    if (item->walk(processor, arg))
      return 1;
  return Item_func::walk(processor, arg);
}


/*
  Transform an Item_cond object with a transformer callback function
   
  SYNOPSIS
    transform()
      transformer   the transformer callback function to be applied to the nodes
                    of the tree of the object
      arg           parameter to be passed to the transformer
  
  DESCRIPTION
    The function recursively applies the transform method to each
     member item of the condition list.
    If the call of the method for a member item returns a new item
    the old item is substituted for a new one.
    After this the transformer is applied to the root node
    of the Item_cond object. 
     
  RETURN VALUES
    Item returned as the result of transformation of the root node 
*/

Item *Item_cond::transform(Item_transformer transformer, byte *arg)
{
  DBUG_ASSERT(!current_thd->is_stmt_prepare());

  List_iterator<Item> li(list);
  Item *item;
  while ((item= li++))
  {
    Item *new_item= item->transform(transformer, arg);
    if (!new_item)
      return 0;

    /*
      THD::change_item_tree() should be called only if the tree was
      really transformed, i.e. when a new item has been created.
      Otherwise we'll be allocating a lot of unnecessary memory for
      change records at each execution.
    */
    if (new_item != item)
      current_thd->change_item_tree(li.ref(), new_item);
  }
  return Item_func::transform(transformer, arg);
}


/*
  Compile Item_cond object with a processor and a transformer callback functions
   
  SYNOPSIS
    compile()
      analyzer      the analyzer callback function to be applied to the nodes
                    of the tree of the object
      arg_p         in/out parameter to be passed to the analyzer
      transformer   the transformer callback function to be applied to the nodes
                    of the tree of the object
      arg_t         parameter to be passed to the transformer
  
  DESCRIPTION
    First the function applies the analyzer to the root node of
    the Item_func object. Then if the analyzer succeeeds (returns TRUE)
    the function recursively applies the compile method to member
    item of the condition list.
    If the call of the method for a member item returns a new item
    the old item is substituted for a new one.
    After this the transformer is applied to the root node
    of the Item_cond object. 
     
  RETURN VALUES
    Item returned as the result of transformation of the root node 
*/

Item *Item_cond::compile(Item_analyzer analyzer, byte **arg_p,
                         Item_transformer transformer, byte *arg_t)
{
  if (!(this->*analyzer)(arg_p))
    return 0;
  
  List_iterator<Item> li(list);
  Item *item;
  while ((item= li++))
  {
    /* 
      The same parameter value of arg_p must be passed
      to analyze any argument of the condition formula.
    */   
    byte *arg_v= *arg_p;
    Item *new_item= item->compile(analyzer, &arg_v, transformer, arg_t);
    if (new_item && new_item != item)
      li.replace(new_item);
  }
  return Item_func::transform(transformer, arg_t);
}

void Item_cond::traverse_cond(Cond_traverser traverser,
                              void *arg, traverse_order order)
{
  List_iterator<Item> li(list);
  Item *item;

  switch(order) {
  case(PREFIX):
    (*traverser)(this, arg);
    while ((item= li++))
    {
      item->traverse_cond(traverser, arg, order);
    }
    (*traverser)(NULL, arg);
    break;
  case(POSTFIX):
    while ((item= li++))
    {
      item->traverse_cond(traverser, arg, order);
    }
    (*traverser)(this, arg);
  }
}

/*
  Move SUM items out from item tree and replace with reference

  SYNOPSIS
    split_sum_func()
    thd			Thread handler
    ref_pointer_array	Pointer to array of reference fields
    fields		All fields in select

  NOTES
   This function is run on all expression (SELECT list, WHERE, HAVING etc)
   that have or refer (HAVING) to a SUM expression.

   The split is done to get an unique item for each SUM function
   so that we can easily find and calculate them.
   (Calculation done by update_sum_func() and copy_sum_funcs() in
   sql_select.cc)
*/

void Item_cond::split_sum_func(THD *thd, Item **ref_pointer_array,
                               List<Item> &fields)
{
  List_iterator<Item> li(list);
  Item *item;
  while ((item= li++))
    item->split_sum_func2(thd, ref_pointer_array, fields, li.ref(), TRUE);
}


table_map
Item_cond::used_tables() const
{						// This caches used_tables
  return used_tables_cache;
}


void Item_cond::update_used_tables()
{
  List_iterator_fast<Item> li(list);
  Item *item;

  used_tables_cache=0;
  const_item_cache=1;
  while ((item=li++))
  {
    item->update_used_tables();
    used_tables_cache|= item->used_tables();
    const_item_cache&= item->const_item();
  }
}


void Item_cond::print(String *str)
{
  str->append('(');
  List_iterator_fast<Item> li(list);
  Item *item;
  if ((item=li++))
    item->print(str);
  while ((item=li++))
  {
    str->append(' ');
    str->append(func_name());
    str->append(' ');
    item->print(str);
  }
  str->append(')');
}


void Item_cond::neg_arguments(THD *thd)
{
  List_iterator<Item> li(list);
  Item *item;
  while ((item= li++))		/* Apply not transformation to the arguments */
  {
    Item *new_item= item->neg_transformer(thd);
    if (!new_item)
    {
      if (!(new_item= new Item_func_not(item)))
	return;					// Fatal OEM error
    }
    VOID(li.replace(new_item));
  }
}


/*
  Evaluation of AND(expr, expr, expr ...)

  NOTES:
    abort_if_null is set for AND expressions for which we don't care if the
    result is NULL or 0. This is set for:
    - WHERE clause
    - HAVING clause
    - IF(expression)

  RETURN VALUES
    1  If all expressions are true
    0  If all expressions are false or if we find a NULL expression and
       'abort_on_null' is set.
    NULL if all expression are either 1 or NULL
*/


longlong Item_cond_and::val_int()
{
  DBUG_ASSERT(fixed == 1);
  List_iterator_fast<Item> li(list);
  Item *item;
  null_value= 0;
  while ((item=li++))
  {
    if (!item->val_bool())
    {
      if (abort_on_null || !(null_value= item->null_value))
	return 0;				// return FALSE
    }
  }
  return null_value ? 0 : 1;
}


longlong Item_cond_or::val_int()
{
  DBUG_ASSERT(fixed == 1);
  List_iterator_fast<Item> li(list);
  Item *item;
  null_value=0;
  while ((item=li++))
  {
    if (item->val_bool())
    {
      null_value=0;
      return 1;
    }
    if (item->null_value)
      null_value=1;
  }
  return 0;
}

/*
  Create an AND expression from two expressions

  SYNOPSIS
   and_expressions()
   a		expression or NULL
   b    	expression.
   org_item	Don't modify a if a == *org_item
		If a == NULL, org_item is set to point at b,
		to ensure that future calls will not modify b.

  NOTES
    This will not modify item pointed to by org_item or b
    The idea is that one can call this in a loop and create and
    'and' over all items without modifying any of the original items.

  RETURN
    NULL	Error
    Item
*/

Item *and_expressions(Item *a, Item *b, Item **org_item)
{
  if (!a)
    return (*org_item= (Item*) b);
  if (a == *org_item)
  {
    Item_cond *res;
    if ((res= new Item_cond_and(a, (Item*) b)))
    {
      res->used_tables_cache= a->used_tables() | b->used_tables();
      res->not_null_tables_cache= a->not_null_tables() | b->not_null_tables();
    }
    return res;
  }
  if (((Item_cond_and*) a)->add((Item*) b))
    return 0;
  ((Item_cond_and*) a)->used_tables_cache|= b->used_tables();
  ((Item_cond_and*) a)->not_null_tables_cache|= b->not_null_tables();
  return a;
}


longlong Item_func_isnull::val_int()
{
  DBUG_ASSERT(fixed == 1);
  /*
    Handle optimization if the argument can't be null
    This has to be here because of the test in update_used_tables().
  */
  if (!used_tables_cache && !with_subselect)
    return cached_value;
  return args[0]->is_null() ? 1: 0;
}

longlong Item_is_not_null_test::val_int()
{
  DBUG_ASSERT(fixed == 1);
  DBUG_ENTER("Item_is_not_null_test::val_int");
  if (!used_tables_cache && !with_subselect)
  {
    owner->was_null|= (!cached_value);
    DBUG_PRINT("info", ("cached :%ld", (long) cached_value));
    DBUG_RETURN(cached_value);
  }
  if (args[0]->is_null())
  {
    DBUG_PRINT("info", ("null"))
    owner->was_null|= 1;
    DBUG_RETURN(0);
  }
  else
    DBUG_RETURN(1);
}

/* Optimize case of not_null_column IS NULL */
void Item_is_not_null_test::update_used_tables()
{
  if (!args[0]->maybe_null)
  {
    used_tables_cache= 0;			/* is always true */
    cached_value= (longlong) 1;
  }
  else
  {
    args[0]->update_used_tables();
    if (!(used_tables_cache=args[0]->used_tables()) && !with_subselect)
    {
      /* Remember if the value is always NULL or never NULL */
      cached_value= (longlong) !args[0]->is_null();
    }
  }
}


longlong Item_func_isnotnull::val_int()
{
  DBUG_ASSERT(fixed == 1);
  return args[0]->is_null() ? 0 : 1;
}


void Item_func_isnotnull::print(String *str)
{
  str->append('(');
  args[0]->print(str);
  str->append(STRING_WITH_LEN(" is not null)"));
}


longlong Item_func_like::val_int()
{
  DBUG_ASSERT(fixed == 1);
  String* res = args[0]->val_str(&tmp_value1);
  if (args[0]->null_value)
  {
    null_value=1;
    return 0;
  }
  String* res2 = args[1]->val_str(&tmp_value2);
  if (args[1]->null_value)
  {
    null_value=1;
    return 0;
  }
  null_value=0;
  if (canDoTurboBM)
    return turboBM_matches(res->ptr(), res->length()) ? 1 : 0;
  return my_wildcmp(cmp.cmp_collation.collation,
		    res->ptr(),res->ptr()+res->length(),
		    res2->ptr(),res2->ptr()+res2->length(),
		    escape,wild_one,wild_many) ? 0 : 1;
}


/* We can optimize a where if first character isn't a wildcard */

Item_func::optimize_type Item_func_like::select_optimize() const
{
  if (args[1]->const_item())
  {
    String* res2= args[1]->val_str((String *)&tmp_value2);

    if (!res2)
      return OPTIMIZE_NONE;

    if (*res2->ptr() != wild_many)
    {
      if (args[0]->result_type() != STRING_RESULT || *res2->ptr() != wild_one)
	return OPTIMIZE_OP;
    }
  }
  return OPTIMIZE_NONE;
}


bool Item_func_like::fix_fields(THD *thd, Item **ref)
{
  DBUG_ASSERT(fixed == 0);
  if (Item_bool_func2::fix_fields(thd, ref) ||
      escape_item->fix_fields(thd, &escape_item))
    return TRUE;

  if (!escape_item->const_during_execution())
  {
    my_error(ER_WRONG_ARGUMENTS,MYF(0),"ESCAPE");
    return TRUE;
  }
  
  if (escape_item->const_item())
  {
    /* If we are on execution stage */
    String *escape_str= escape_item->val_str(&tmp_value1);
    if (escape_str)
    {
      if (escape_used_in_parsing && (
             (((thd->variables.sql_mode & MODE_NO_BACKSLASH_ESCAPES) &&
                escape_str->numchars() != 1) ||
               escape_str->numchars() > 1)))
      {
        my_error(ER_WRONG_ARGUMENTS,MYF(0),"ESCAPE");
        return TRUE;
      }

      if (use_mb(cmp.cmp_collation.collation))
      {
        CHARSET_INFO *cs= escape_str->charset();
        my_wc_t wc;
        int rc= cs->cset->mb_wc(cs, &wc,
                                (const uchar*) escape_str->ptr(),
                                (const uchar*) escape_str->ptr() +
                                               escape_str->length());
        escape= (int) (rc > 0 ? wc : '\\');
      }
      else
      {
        /*
          In the case of 8bit character set, we pass native
          code instead of Unicode code as "escape" argument.
          Convert to "cs" if charset of escape differs.
        */
        CHARSET_INFO *cs= cmp.cmp_collation.collation;
        uint32 unused;
        if (escape_str->needs_conversion(escape_str->length(),
                                         escape_str->charset(), cs, &unused))
        {
          char ch;
          uint errors;
          uint32 cnvlen= copy_and_convert(&ch, 1, cs, escape_str->ptr(),
                                          escape_str->length(),
                                          escape_str->charset(), &errors);
          escape= cnvlen ? ch : '\\';
        }
        else
          escape= *(escape_str->ptr());
      }
    }
    else
      escape= '\\';

    /*
      We could also do boyer-more for non-const items, but as we would have to
      recompute the tables for each row it's not worth it.
    */
    if (args[1]->const_item() && !use_strnxfrm(collation.collation) &&
       !(specialflag & SPECIAL_NO_NEW_FUNC))
    {
      String* res2 = args[1]->val_str(&tmp_value2);
      if (!res2)
        return FALSE;				// Null argument
      
      const size_t len   = res2->length();
      const char*  first = res2->ptr();
      const char*  last  = first + len - 1;
      /*
        len must be > 2 ('%pattern%')
        heuristic: only do TurboBM for pattern_len > 2
      */
      
      if (len > MIN_TURBOBM_PATTERN_LEN + 2 &&
          *first == wild_many &&
          *last  == wild_many)
      {
        const char* tmp = first + 1;
        for (; *tmp != wild_many && *tmp != wild_one && *tmp != escape; tmp++) ;
        canDoTurboBM = (tmp == last) && !use_mb(args[0]->collation.collation);
      }
      if (canDoTurboBM)
      {
        pattern     = first + 1;
        pattern_len = (int) len - 2;
        DBUG_PRINT("info", ("Initializing pattern: '%s'", first));
        int *suff = (int*) thd->alloc((int) (sizeof(int)*
                                      ((pattern_len + 1)*2+
                                      alphabet_size)));
        bmGs      = suff + pattern_len + 1;
        bmBc      = bmGs + pattern_len + 1;
        turboBM_compute_good_suffix_shifts(suff);
        turboBM_compute_bad_character_shifts();
        DBUG_PRINT("info",("done"));
      }
    }
  }
  return FALSE;
}

void Item_func_like::cleanup()
{
  canDoTurboBM= FALSE;
  Item_bool_func2::cleanup();
}

#ifdef USE_REGEX

bool
Item_func_regex::fix_fields(THD *thd, Item **ref)
{
  DBUG_ASSERT(fixed == 0);
  if ((!args[0]->fixed &&
       args[0]->fix_fields(thd, args)) || args[0]->check_cols(1) ||
      (!args[1]->fixed &&
       args[1]->fix_fields(thd, args + 1)) || args[1]->check_cols(1))
    return TRUE;				/* purecov: inspected */
  with_sum_func=args[0]->with_sum_func || args[1]->with_sum_func;
  max_length= 1;
  decimals= 0;

  if (agg_arg_charsets(cmp_collation, args, 2, MY_COLL_CMP_CONV, 1))
    return TRUE;

  used_tables_cache=args[0]->used_tables() | args[1]->used_tables();
  not_null_tables_cache= (args[0]->not_null_tables() |
			  args[1]->not_null_tables());
  const_item_cache=args[0]->const_item() && args[1]->const_item();
  if (!regex_compiled && args[1]->const_item())
  {
    char buff[MAX_FIELD_WIDTH];
    String tmp(buff,sizeof(buff),&my_charset_bin);
    String *res=args[1]->val_str(&tmp);
    if (args[1]->null_value)
    {						// Will always return NULL
      maybe_null=1;
      return FALSE;
    }
    int error;
    if ((error= my_regcomp(&preg,res->c_ptr(),
                           ((cmp_collation.collation->state &
                             (MY_CS_BINSORT | MY_CS_CSSORT)) ?
                            REG_EXTENDED | REG_NOSUB :
                            REG_EXTENDED | REG_NOSUB | REG_ICASE),
                           cmp_collation.collation)))
    {
      (void) my_regerror(error,&preg,buff,sizeof(buff));
      my_error(ER_REGEXP_ERROR, MYF(0), buff);
      return TRUE;
    }
    regex_compiled=regex_is_const=1;
    maybe_null=args[0]->maybe_null;
  }
  else
    maybe_null=1;
  fixed= 1;
  return FALSE;
}


longlong Item_func_regex::val_int()
{
  DBUG_ASSERT(fixed == 1);
  char buff[MAX_FIELD_WIDTH];
  String *res, tmp(buff,sizeof(buff),&my_charset_bin);

  res=args[0]->val_str(&tmp);
  if (args[0]->null_value)
  {
    null_value=1;
    return 0;
  }
  if (!regex_is_const)
  {
    char buff2[MAX_FIELD_WIDTH];
    String *res2, tmp2(buff2,sizeof(buff2),&my_charset_bin);

    res2= args[1]->val_str(&tmp2);
    if (args[1]->null_value)
    {
      null_value=1;
      return 0;
    }
    if (!regex_compiled || stringcmp(res2,&prev_regexp))
    {
      prev_regexp.copy(*res2);
      if (regex_compiled)
      {
	my_regfree(&preg);
	regex_compiled=0;
      }
      if (my_regcomp(&preg,res2->c_ptr_safe(),
                     ((cmp_collation.collation->state &
                       (MY_CS_BINSORT | MY_CS_CSSORT)) ?
                      REG_EXTENDED | REG_NOSUB :
                      REG_EXTENDED | REG_NOSUB | REG_ICASE),
                     cmp_collation.collation))
      {
	null_value=1;
	return 0;
      }
      regex_compiled=1;
    }
  }
  null_value=0;
  return my_regexec(&preg,res->c_ptr_safe(),0,(my_regmatch_t*) 0,0) ? 0 : 1;
}


void Item_func_regex::cleanup()
{
  DBUG_ENTER("Item_func_regex::cleanup");
  Item_bool_func::cleanup();
  if (regex_compiled)
  {
    my_regfree(&preg);
    regex_compiled=0;
  }
  DBUG_VOID_RETURN;
}


#endif /* USE_REGEX */


#ifdef LIKE_CMP_TOUPPER
#define likeconv(cs,A) (uchar) (cs)->toupper(A)
#else
#define likeconv(cs,A) (uchar) (cs)->sort_order[(uchar) (A)]
#endif


/**********************************************************************
  turboBM_compute_suffixes()
  Precomputation dependent only on pattern_len.
**********************************************************************/

void Item_func_like::turboBM_compute_suffixes(int *suff)
{
  const int   plm1 = pattern_len - 1;
  int            f = 0;
  int            g = plm1;
  int *const splm1 = suff + plm1;
  CHARSET_INFO	*cs= cmp.cmp_collation.collation;

  *splm1 = pattern_len;

  if (!cs->sort_order)
  {
    int i;
    for (i = pattern_len - 2; i >= 0; i--)
    {
      int tmp = *(splm1 + i - f);
      if (g < i && tmp < i - g)
	suff[i] = tmp;
      else
      {
	if (i < g)
	  g = i; // g = min(i, g)
	f = i;
	while (g >= 0 && pattern[g] == pattern[g + plm1 - f])
	  g--;
	suff[i] = f - g;
      }
    }
  }
  else
  {
    int i;
    for (i = pattern_len - 2; 0 <= i; --i)
    {
      int tmp = *(splm1 + i - f);
      if (g < i && tmp < i - g)
	suff[i] = tmp;
      else
      {
	if (i < g)
	  g = i; // g = min(i, g)
	f = i;
	while (g >= 0 &&
	       likeconv(cs, pattern[g]) == likeconv(cs, pattern[g + plm1 - f]))
	  g--;
	suff[i] = f - g;
      }
    }
  }
}


/**********************************************************************
   turboBM_compute_good_suffix_shifts()
   Precomputation dependent only on pattern_len.
**********************************************************************/

void Item_func_like::turboBM_compute_good_suffix_shifts(int *suff)
{
  turboBM_compute_suffixes(suff);

  int *end = bmGs + pattern_len;
  int *k;
  for (k = bmGs; k < end; k++)
    *k = pattern_len;

  int tmp;
  int i;
  int j          = 0;
  const int plm1 = pattern_len - 1;
  for (i = plm1; i > -1; i--)
  {
    if (suff[i] == i + 1)
    {
      for (tmp = plm1 - i; j < tmp; j++)
      {
	int *tmp2 = bmGs + j;
	if (*tmp2 == pattern_len)
	  *tmp2 = tmp;
      }
    }
  }

  int *tmp2;
  for (tmp = plm1 - i; j < tmp; j++)
  {
    tmp2 = bmGs + j;
    if (*tmp2 == pattern_len)
      *tmp2 = tmp;
  }

  tmp2 = bmGs + plm1;
  for (i = 0; i <= pattern_len - 2; i++)
    *(tmp2 - suff[i]) = plm1 - i;
}


/**********************************************************************
   turboBM_compute_bad_character_shifts()
   Precomputation dependent on pattern_len.
**********************************************************************/

void Item_func_like::turboBM_compute_bad_character_shifts()
{
  int *i;
  int *end = bmBc + alphabet_size;
  int j;
  const int plm1 = pattern_len - 1;
  CHARSET_INFO	*cs= cmp.cmp_collation.collation;

  for (i = bmBc; i < end; i++)
    *i = pattern_len;

  if (!cs->sort_order)
  {
    for (j = 0; j < plm1; j++)
      bmBc[(uint) (uchar) pattern[j]] = plm1 - j;
  }
  else
  {
    for (j = 0; j < plm1; j++)
      bmBc[(uint) likeconv(cs,pattern[j])] = plm1 - j;
  }
}


/**********************************************************************
  turboBM_matches()
  Search for pattern in text, returns true/false for match/no match
**********************************************************************/

bool Item_func_like::turboBM_matches(const char* text, int text_len) const
{
  register int bcShift;
  register int turboShift;
  int shift = pattern_len;
  int j     = 0;
  int u     = 0;
  CHARSET_INFO	*cs= cmp.cmp_collation.collation;

  const int plm1=  pattern_len - 1;
  const int tlmpl= text_len - pattern_len;

  /* Searching */
  if (!cs->sort_order)
  {
    while (j <= tlmpl)
    {
      register int i= plm1;
      while (i >= 0 && pattern[i] == text[i + j])
      {
	i--;
	if (i == plm1 - shift)
	  i-= u;
      }
      if (i < 0)
	return 1;

      register const int v = plm1 - i;
      turboShift = u - v;
      bcShift    = bmBc[(uint) (uchar) text[i + j]] - plm1 + i;
      shift      = max(turboShift, bcShift);
      shift      = max(shift, bmGs[i]);
      if (shift == bmGs[i])
	u = min(pattern_len - shift, v);
      else
      {
	if (turboShift < bcShift)
	  shift = max(shift, u + 1);
	u = 0;
      }
      j+= shift;
    }
    return 0;
  }
  else
  {
    while (j <= tlmpl)
    {
      register int i = plm1;
      while (i >= 0 && likeconv(cs,pattern[i]) == likeconv(cs,text[i + j]))
      {
	i--;
	if (i == plm1 - shift)
	  i-= u;
      }
      if (i < 0)
	return 1;

      register const int v = plm1 - i;
      turboShift = u - v;
      bcShift    = bmBc[(uint) likeconv(cs, text[i + j])] - plm1 + i;
      shift      = max(turboShift, bcShift);
      shift      = max(shift, bmGs[i]);
      if (shift == bmGs[i])
	u = min(pattern_len - shift, v);
      else
      {
	if (turboShift < bcShift)
	  shift = max(shift, u + 1);
	u = 0;
      }
      j+= shift;
    }
    return 0;
  }
}


/*
  Make a logical XOR of the arguments.

  SYNOPSIS
    val_int()

  DESCRIPTION
  If either operator is NULL, return NULL.

  NOTE
    As we don't do any index optimization on XOR this is not going to be
    very fast to use.

  TODO (low priority)
    Change this to be optimized as:
      A XOR B   ->  (A) == 1 AND (B) <> 1) OR (A <> 1 AND (B) == 1)
    To be able to do this, we would however first have to extend the MySQL
    range optimizer to handle OR better.
*/

longlong Item_cond_xor::val_int()
{
  DBUG_ASSERT(fixed == 1);
  List_iterator<Item> li(list);
  Item *item;
  int result=0;	
  null_value=0;
  while ((item=li++))
  {
    result^= (item->val_int() != 0);
    if (item->null_value)
    {
      null_value=1;
      return 0;
    }
  }
  return (longlong) result;
}

/*
  Apply NOT transformation to the item and return a new one.

  SYNOPSIS
    neg_transformer()
    thd		thread handler

  DESCRIPTION
    Transform the item using next rules:
       a AND b AND ...    -> NOT(a) OR NOT(b) OR ...
       a OR b OR ...      -> NOT(a) AND NOT(b) AND ...
       NOT(a)             -> a
       a = b              -> a != b
       a != b             -> a = b
       a < b              -> a >= b
       a >= b             -> a < b
       a > b              -> a <= b
       a <= b             -> a > b
       IS NULL(a)         -> IS NOT NULL(a)
       IS NOT NULL(a)     -> IS NULL(a)

  RETURN
    New item or
    NULL if we cannot apply NOT transformation (see Item::neg_transformer()).
*/

Item *Item_func_not::neg_transformer(THD *thd)	/* NOT(x)  ->  x */
{
  return args[0];
}


Item *Item_bool_rowready_func2::neg_transformer(THD *thd)
{
  Item *item= negated_item();
  return item;
}


/* a IS NULL  ->  a IS NOT NULL */
Item *Item_func_isnull::neg_transformer(THD *thd)
{
  Item *item= new Item_func_isnotnull(args[0]);
  return item;
}


/* a IS NOT NULL  ->  a IS NULL */
Item *Item_func_isnotnull::neg_transformer(THD *thd)
{
  Item *item= new Item_func_isnull(args[0]);
  return item;
}


Item *Item_cond_and::neg_transformer(THD *thd)	/* NOT(a AND b AND ...)  -> */
					/* NOT a OR NOT b OR ... */
{
  neg_arguments(thd);
  Item *item= new Item_cond_or(list);
  return item;
}


Item *Item_cond_or::neg_transformer(THD *thd)	/* NOT(a OR b OR ...)  -> */
					/* NOT a AND NOT b AND ... */
{
  neg_arguments(thd);
  Item *item= new Item_cond_and(list);
  return item;
}


Item *Item_func_nop_all::neg_transformer(THD *thd)
{
  /* "NOT (e $cmp$ ANY (SELECT ...)) -> e $rev_cmp$" ALL (SELECT ...) */
  Item_func_not_all *new_item= new Item_func_not_all(args[0]);
  Item_allany_subselect *allany= (Item_allany_subselect*)args[0];
  allany->func= allany->func_creator(FALSE);
  allany->all= !allany->all;
  allany->upper_item= new_item;
  return new_item;
}

Item *Item_func_not_all::neg_transformer(THD *thd)
{
  /* "NOT (e $cmp$ ALL (SELECT ...)) -> e $rev_cmp$" ANY (SELECT ...) */
  Item_func_nop_all *new_item= new Item_func_nop_all(args[0]);
  Item_allany_subselect *allany= (Item_allany_subselect*)args[0];
  allany->all= !allany->all;
  allany->func= allany->func_creator(TRUE);
  allany->upper_item= new_item;
  return new_item;
}

Item *Item_func_eq::negated_item()		/* a = b  ->  a != b */
{
  return new Item_func_ne(args[0], args[1]);
}


Item *Item_func_ne::negated_item()		/* a != b  ->  a = b */
{
  return new Item_func_eq(args[0], args[1]);
}


Item *Item_func_lt::negated_item()		/* a < b  ->  a >= b */
{
  return new Item_func_ge(args[0], args[1]);
}


Item *Item_func_ge::negated_item()		/* a >= b  ->  a < b */
{
  return new Item_func_lt(args[0], args[1]);
}


Item *Item_func_gt::negated_item()		/* a > b  ->  a <= b */
{
  return new Item_func_le(args[0], args[1]);
}


Item *Item_func_le::negated_item()		/* a <= b  ->  a > b */
{
  return new Item_func_gt(args[0], args[1]);
}

// just fake method, should never be called
Item *Item_bool_rowready_func2::negated_item()
{
  DBUG_ASSERT(0);
  return 0;
}

Item_equal::Item_equal(Item_field *f1, Item_field *f2)
  : Item_bool_func(), const_item(0), eval_item(0), cond_false(0)
{
  const_item_cache= 0;
  fields.push_back(f1);
  fields.push_back(f2);
}

Item_equal::Item_equal(Item *c, Item_field *f)
  : Item_bool_func(), eval_item(0), cond_false(0)
{
  const_item_cache= 0;
  fields.push_back(f);
  const_item= c;
}


Item_equal::Item_equal(Item_equal *item_equal)
  : Item_bool_func(), eval_item(0), cond_false(0)
{
  const_item_cache= 0;
  List_iterator_fast<Item_field> li(item_equal->fields);
  Item_field *item;
  while ((item= li++))
  {
    fields.push_back(item);
  }
  const_item= item_equal->const_item;
  cond_false= item_equal->cond_false;
}

void Item_equal::add(Item *c)
{
  if (cond_false)
    return;
  if (!const_item)
  {
    const_item= c;
    return;
  }
  Item_func_eq *func= new Item_func_eq(c, const_item);
  func->set_cmp_func();
  func->quick_fix_field();
  if ((cond_false= !func->val_int()))
    const_item_cache= 1;
}

void Item_equal::add(Item_field *f)
{
  fields.push_back(f);
}

uint Item_equal::members()
{
  return fields.elements;
}


/*
  Check whether a field is referred in the multiple equality 

  SYNOPSIS
    contains()
    field   field whose occurrence is to be checked
  
  DESCRIPTION
    The function checks whether field is occurred in the Item_equal object 
    
  RETURN VALUES
    1       if nultiple equality contains a reference to field
    0       otherwise    
*/

bool Item_equal::contains(Field *field)
{
  List_iterator_fast<Item_field> it(fields);
  Item_field *item;
  while ((item= it++))
  {
    if (field->eq(item->field))
        return 1;
  }
  return 0;
}


/*
  Join members of another Item_equal object  

  SYNOPSIS
    merge()
    item    multiple equality whose members are to be joined
  
  DESCRIPTION
    The function actually merges two multiple equalities.
    After this operation the Item_equal object additionally contains
    the field items of another item of the type Item_equal.
    If the optional constant items are not equal the cond_false flag is
    set to 1.  
       
  RETURN VALUES
    none    
*/

void Item_equal::merge(Item_equal *item)
{
  fields.concat(&item->fields);
  Item *c= item->const_item;
  if (c)
  {
    /* 
      The flag cond_false will be set to 1 after this, if 
      the multiple equality already contains a constant and its 
      value is  not equal to the value of c.
    */
    add(c);
  }
  cond_false|= item->cond_false;
} 


/*
  Order field items in multiple equality according to a sorting criteria 

  SYNOPSIS
    sort()
    cmp          function to compare field item 
    arg          context extra parameter for the cmp function
  
  DESCRIPTION
    The function perform ordering of the field items in the Item_equal
    object according to the criteria determined by the cmp callback parameter.
    If cmp(item_field1,item_field2,arg)<0 than item_field1 must be
    placed after item_fiel2.

  IMPLEMENTATION
    The function sorts field items by the exchange sort algorithm.
    The list of field items is looked through and whenever two neighboring
    members follow in a wrong order they are swapped. This is performed
    again and again until we get all members in a right order.
         
  RETURN VALUES
    None    
*/

void Item_equal::sort(Item_field_cmpfunc cmp, void *arg)
{
  bool swap;
  List_iterator<Item_field> it(fields);
  do
  {
    Item_field *item1= it++;
    Item_field **ref1= it.ref();
    Item_field *item2;

    swap= FALSE;
    while ((item2= it++))
    {
      Item_field **ref2= it.ref();
      if (cmp(item1, item2, arg) < 0)
      {
        Item_field *item= *ref1;
        *ref1= *ref2;
        *ref2= item;
        swap= TRUE;
      }
      else
      {
        item1= item2;
        ref1= ref2;
      }
    }
    it.rewind();
  } while (swap);
}


/*
  Check appearance of new constant items in the multiple equality object

  SYNOPSIS
    update_const()
  
  DESCRIPTION
    The function checks appearance of new constant items among
    the members of multiple equalities. Each new constant item is
    compared with the designated constant item if there is any in the
    multiple equality. If there is none the first new constant item
    becomes designated.
      
  RETURN VALUES
    none    
*/

void Item_equal::update_const()
{
  List_iterator<Item_field> it(fields);
  Item *item;
  while ((item= it++))
  {
    if (item->const_item())
    {
      it.remove();
      add(item);
    }
  }
}

bool Item_equal::fix_fields(THD *thd, Item **ref)
{
  List_iterator_fast<Item_field> li(fields);
  Item *item;
  not_null_tables_cache= used_tables_cache= 0;
  const_item_cache= 0;
  while ((item= li++))
  {
    table_map tmp_table_map;
    used_tables_cache|= item->used_tables();
    tmp_table_map= item->not_null_tables();
    not_null_tables_cache|= tmp_table_map;
    if (item->maybe_null)
      maybe_null=1;
  }
  fix_length_and_dec();
  fixed= 1;
  return 0;
}

void Item_equal::update_used_tables()
{
  List_iterator_fast<Item_field> li(fields);
  Item *item;
  not_null_tables_cache= used_tables_cache= 0;
  if ((const_item_cache= cond_false))
    return;
  while ((item=li++))
  {
    item->update_used_tables();
    used_tables_cache|= item->used_tables();
    const_item_cache&= item->const_item();
  }
}

longlong Item_equal::val_int()
{
  Item_field *item_field;
  if (cond_false)
    return 0;
  List_iterator_fast<Item_field> it(fields);
  Item *item= const_item ? const_item : it++;
  if ((null_value= item->null_value))
    return 0;
  eval_item->store_value(item);
  while ((item_field= it++))
  {
    /* Skip fields of non-const tables. They haven't been read yet */
    if (item_field->field->table->const_table)
    {
      if ((null_value= item_field->null_value) || eval_item->cmp(item_field))
        return 0;
    }
  }
  return 1;
}

void Item_equal::fix_length_and_dec()
{
  Item *item= const_item ? const_item : get_first();
  eval_item= cmp_item::get_comparator(item->result_type(),
                                      item->collation.collation);
  if (item->result_type() == STRING_RESULT)
    eval_item->cmp_charset= cmp_collation.collation;
}

bool Item_equal::walk(Item_processor processor, byte *arg)
{
  List_iterator_fast<Item_field> it(fields);
  Item *item;
  while ((item= it++))
    if (item->walk(processor, arg))
      return 1;
  return Item_func::walk(processor, arg);
}

Item *Item_equal::transform(Item_transformer transformer, byte *arg)
{
  DBUG_ASSERT(!current_thd->is_stmt_prepare());

  List_iterator<Item_field> it(fields);
  Item *item;
  while ((item= it++))
  {
    Item *new_item= item->transform(transformer, arg);
    if (!new_item)
      return 0;

    /*
      THD::change_item_tree() should be called only if the tree was
      really transformed, i.e. when a new item has been created.
      Otherwise we'll be allocating a lot of unnecessary memory for
      change records at each execution.
    */
    if (new_item != item)
      current_thd->change_item_tree((Item **) it.ref(), new_item);
  }
  return Item_func::transform(transformer, arg);
}

void Item_equal::print(String *str)
{
  str->append(func_name());
  str->append('(');
  List_iterator_fast<Item_field> it(fields);
  Item *item;
  if (const_item)
    const_item->print(str);
  else
  {
    item= it++;
    item->print(str);
  }
  while ((item= it++))
  {
    str->append(',');
    str->append(' ');
    item->print(str);
  }
  str->append(')');
}
<|MERGE_RESOLUTION|>--- conflicted
+++ resolved
@@ -558,7 +558,6 @@
   return test(val1 == val2);
 }
 
-<<<<<<< HEAD
 int Arg_comparator::compare_e_decimal()
 {
   my_decimal value1, value2;
@@ -569,7 +568,6 @@
   return test(my_decimal_cmp(val1, val2) == 0);
 }
 
-=======
 
 int Arg_comparator::compare_real_fixed()
 {
@@ -608,7 +606,6 @@
 }
 
 
->>>>>>> 03f5218e
 int Arg_comparator::compare_int_signed()
 {
   longlong val1= (*a)->val_int();
