/* Copyright (C) 2000 MySQL AB & MySQL Finland AB & TCX DataKonsult AB

   This program is free software; you can redistribute it and/or modify
   it under the terms of the GNU General Public License as published by
   the Free Software Foundation; either version 2 of the License, or
   (at your option) any later version.

   This program is distributed in the hope that it will be useful,
   but WITHOUT ANY WARRANTY; without even the implied warranty of
   MERCHANTABILITY or FITNESS FOR A PARTICULAR PURPOSE.  See the
   GNU General Public License for more details.

   You should have received a copy of the GNU General Public License
   along with this program; if not, write to the Free Software
   Foundation, Inc., 59 Temple Place, Suite 330, Boston, MA  02111-1307  USA */


#ifdef __GNUC__
#pragma implementation				// gcc: Class implementation
#endif

#include "mysql_priv.h"
#include <m_ctype.h>
#include "my_dir.h"

/*****************************************************************************
** Item functions
*****************************************************************************/

/* Init all special items */

void item_init(void)
{
  item_user_lock_init();
}

Item::Item():
  fixed(0)
{
  marker=0;
  maybe_null=null_value=with_sum_func=unsigned_flag=0;
  name=0;
  decimals=0; max_length=0;
  next=current_thd->free_list;			// Put in free list
  current_thd->free_list=this;
  loop_id= 0;
}

bool Item::check_loop(uint id)
{
  DBUG_ENTER("Item::check_loop");
  DBUG_PRINT("info", ("id %u, name %s", id, name));
  if (loop_id == id)
  {
    DBUG_PRINT("info", ("id match"));
    DBUG_RETURN(1);
  }
  loop_id= id;
  DBUG_RETURN(0);
}

bool Item::check_cols(uint c)
{
  if (c != 1)
  {
    my_error(ER_CARDINALITY_COL, MYF(0), 1);
    return 1;
  }
  return 0;
}

void Item::set_name(const char *str,uint length)
{
  if (!length)
    name= (char*) str;				// Used by AS
  else
  {
    while (length && !my_isgraph(system_charset_info,*str))
    {						// Fix problem with yacc
      length--;
      str++;
    }
    name=sql_strmake(str,min(length,MAX_FIELD_WIDTH));
  }
}

/*
  This function is only called when comparing items in the WHERE clause
*/

bool Item::eq(const Item *item, bool binary_cmp) const
{
  return type() == item->type() && name && item->name &&
    !my_strcasecmp(system_charset_info,name,item->name);
}

bool Item_string::eq(const Item *item, bool binary_cmp) const
{
  if (type() == item->type())
  {
    if (binary_cmp)
      return !stringcmp(&str_value, &item->str_value);
    return !sortcmp(&str_value, &item->str_value);
  }
  return 0;
}


/*
  Get the value of the function as a TIME structure.
  As a extra convenience the time structure is reset on error!
 */

bool Item::get_date(TIME *ltime,bool fuzzydate)
{
  char buff[40];
  String tmp(buff,sizeof(buff),default_charset_info),*res;
  if (!(res=val_str(&tmp)) ||
      str_to_TIME(res->ptr(),res->length(),ltime,fuzzydate) == TIMESTAMP_NONE)
  {
    bzero((char*) ltime,sizeof(*ltime));
    return 1;
  }
  return 0;
}

/*
  Get time of first argument.
  As a extra convenience the time structure is reset on error!
 */

bool Item::get_time(TIME *ltime)
{
  char buff[40];
  String tmp(buff,sizeof(buff),default_charset_info),*res;
  if (!(res=val_str(&tmp)) ||
      str_to_time(res->ptr(),res->length(),ltime))
  {
    bzero((char*) ltime,sizeof(*ltime));
    return 1;
  }
  return 0;
}

CHARSET_INFO * Item::thd_charset() const
{
  return current_thd->thd_charset;
}

Item_field::Item_field(Field *f) :Item_ident(NullS,f->table_name,f->field_name)
{
  set_field(f);
  fixed= 1; // This item is not needed in fix_fields
}


void Item_field::set_field(Field *field_par)
{
  field=result_field=field_par;			// for easy coding with fields
  maybe_null=field->maybe_null();
  max_length=field_par->field_length;
  decimals= field->decimals();
  table_name=field_par->table_name;
  field_name=field_par->field_name;
  unsigned_flag=test(field_par->flags & UNSIGNED_FLAG);
  set_charset(field_par->charset());
}

const char *Item_ident::full_name() const
{
  char *tmp;
  if (!table_name)
    return field_name ? field_name : name ? name : "tmp_field";
  if (db_name)
  {
    tmp=(char*) sql_alloc((uint) strlen(db_name)+(uint) strlen(table_name)+
			  (uint) strlen(field_name)+3);
    strxmov(tmp,db_name,".",table_name,".",field_name,NullS);
  }
  else
  {
    tmp=(char*) sql_alloc((uint) strlen(table_name)+
			  (uint) strlen(field_name)+2);
    strxmov(tmp,table_name,".",field_name,NullS);
  }
  return tmp;
}

/* ARGSUSED */
String *Item_field::val_str(String *str)
{
  if ((null_value=field->is_null()))
    return 0;
  return field->val_str(str,&str_value);
}

double Item_field::val()
{
  if ((null_value=field->is_null()))
    return 0.0;
  return field->val_real();
}

longlong Item_field::val_int()
{
  if ((null_value=field->is_null()))
    return 0;
  return field->val_int();
}


String *Item_field::str_result(String *str)
{
  if ((null_value=result_field->is_null()))
    return 0;
  return result_field->val_str(str,&str_value);
}

bool Item_field::get_date(TIME *ltime,bool fuzzydate)
{
  if ((null_value=field->is_null()) || field->get_date(ltime,fuzzydate))
  {
    bzero((char*) ltime,sizeof(*ltime));
    return 1;
  }
  return 0;
}

bool Item_field::get_time(TIME *ltime)
{
  if ((null_value=field->is_null()) || field->get_time(ltime))
  {
    bzero((char*) ltime,sizeof(*ltime));
    return 1;
  }
  return 0;
}

double Item_field::val_result()
{
  if ((null_value=result_field->is_null()))
    return 0.0;
  return result_field->val_real();
}

longlong Item_field::val_int_result()
{
  if ((null_value=result_field->is_null()))
    return 0;
  return result_field->val_int();
}

bool Item_field::eq(const Item *item, bool binary_cmp) const
{
  return item->type() == FIELD_ITEM && ((Item_field*) item)->field == field;
}

table_map Item_field::used_tables() const
{
  if (field->table->const_table)
    return 0;					// const item
  return field->table->map;
}


String *Item_int::val_str(String *str)
{
  str->set(value, thd_charset());
  return str;
}

void Item_int::print(String *str)
{
  if (!name)
  {
    str_value.set(value, thd_charset());
    name=str_value.c_ptr();
  }
  str->append(name);
}

String *Item_uint::val_str(String *str)
{
  str->set((ulonglong) value, thd_charset());
  return str;
}

void Item_uint::print(String *str)
{
  if (!name)
  {
    str_value.set((ulonglong) value, thd_charset());
    name=str_value.c_ptr();
  }
  str->append(name);
}


String *Item_real::val_str(String *str)
{
  str->set(value,decimals,thd_charset());
  return str;
}

void Item_string::print(String *str)
{
  str->append('\'');
  str->append(full_name());
  str->append('\'');
}

bool Item_null::eq(const Item *item, bool binary_cmp) const
{ return item->type() == type(); }
double Item_null::val() { null_value=1; return 0.0; }
longlong Item_null::val_int() { null_value=1; return 0; }
/* ARGSUSED */
String *Item_null::val_str(String *str)
{ null_value=1; return 0;}


/* Item_param related */
void Item_param::set_null()
{ 
  maybe_null=null_value=1;    
}

void Item_param::set_int(longlong i)
{  
  int_value=(longlong)i; 
  item_type = INT_ITEM;
}

void Item_param::set_double(double value)
{  
  real_value=value;
  item_type = REAL_ITEM;
}


void Item_param::set_value(const char *str, uint length)
{  
  str_value.set(str,length,thd_charset());
  item_type = STRING_ITEM;
}


void Item_param::set_longdata(const char *str, ulong length)
{  
  str_value.append(str,length);
  long_data_supplied= 1;
}


int Item_param::save_in_field(Field *field)
{
  if (null_value)
    return (int) set_field_to_null(field);   
    
  field->set_notnull();
  if (item_result_type == INT_RESULT)
  {
    longlong nr=val_int();
    return (field->store(nr)) ? -1 : 0;
  }
  if (item_result_type == REAL_RESULT)
  {
    double nr=val();    
    return (field->store(nr)) ? -1 : 0; 
  }
  String *result=val_str(&str_value);
  return (field->store(result->ptr(),result->length(),field->charset())) ? -1 : 0;
}


void Item_param::make_field(Send_field *tmp_field)
{
  init_make_field(tmp_field,FIELD_TYPE_STRING);
}


double Item_param::val() 
{
  switch (item_result_type) {
  case STRING_RESULT:
    return (double)atof(str_value.ptr()); 
  case INT_RESULT:
    return (double)int_value;
  default:
    return real_value;
  }
} 


longlong Item_param::val_int() 
{ 
 switch (item_result_type) {
  case STRING_RESULT:
    return strtoll(str_value.ptr(),(char**) 0,10);
  case REAL_RESULT:
    return (longlong) (real_value+(real_value > 0 ? 0.5 : -0.5));
  default:
    return int_value;
  }
}


String *Item_param::val_str(String* str) 
{ 
  switch (item_result_type) {
  case INT_RESULT:
    str->set(int_value, thd_charset());
    return str;
  case REAL_RESULT:
    str->set(real_value, 2, thd_charset());
    return str;
  default:
    return (String*) &str_value;
  }
}
/* End of Item_param related */


void Item_copy_string::copy()
{
  String *res=item->val_str(&str_value);
  if (res && res != &str_value)
    str_value.copy(*res);
  null_value=item->null_value;
}

/* ARGSUSED */
String *Item_copy_string::val_str(String *str)
{
  if (null_value)
    return (String*) 0;
  return &str_value;
}

/*
  Functions to convert item to field (for send_fields)
*/

/* ARGSUSED */
bool Item::fix_fields(THD *thd,
		      struct st_table_list *list,
		      Item ** ref)
{
  fixed= 1;
  return 0;
}

bool Item_outer_select_context_saver::fix_fields(THD *thd,
						 struct st_table_list *list,
						 Item ** ref)
{
  DBUG_ENTER("Item_outer_select_context_saver::fix_fields");
  bool res= item->fix_fields(thd,
			     0, // do not show current subselect fields
			     &item);
  *ref= item;
  DBUG_RETURN(res);
}

bool Item_asterisk_remover::fix_fields(THD *thd,
				       struct st_table_list *list,
				       Item ** ref)
{
  DBUG_ENTER("Item_asterisk_remover::fix_fields");
  
  bool res= 1;
  if (item)
    if (item->type() == Item::FIELD_ITEM &&
	((Item_field*) item)->field_name[0] == '*')
    {
      Item_field *fitem=  (Item_field*) item;
      if (list)
	if (!list->next || fitem->db_name || fitem->table_name)
	{
	  TABLE_LIST *table= find_table_in_list(list,
						fitem->db_name,
						fitem->table_name);
	  if (table)
	  {
	    TABLE * tb= table->table;
	    if (find_table_in_list(table->next, fitem->db_name,
				   fitem->table_name) != 0 ||
		tb->fields == 1)
	    {
	      if ((item= new Item_field(tb->field[0])))
	      {
		res= 0;
		tb->field[0]->query_id= thd->query_id;
		tb->used_keys&= tb->field[0]->part_of_key;
		tb->used_fields= tb->fields;
	      }
	      else
		thd->fatal_error= 1; // can't create Item => out of memory
	    }
	    else
	      my_error(ER_CARDINALITY_COL, MYF(0), 1);
	  }
	  else
	    my_error(ER_BAD_TABLE_ERROR, MYF(0), fitem->table_name);
	}
	else
	  my_error(ER_CARDINALITY_COL, MYF(0), 1);
      else
	my_error(ER_NO_TABLES_USED, MYF(0));
    }   
    else
      res= item->fix_fields(thd, list, &item);
  else
    thd->fatal_error= 1; // no item given => out of memory
  *ref= item;
  DBUG_RETURN(res);
}


bool Item_field::fix_fields(THD *thd, TABLE_LIST *tables, Item **ref)
{
  if (!field)					// If field is not checked
  {
    Field *tmp;
    if ((tmp= find_field_in_tables(thd, this, tables, 0)) == not_found_field)
    {
      /*
	We can't find table field in table list of current select, 
	consequently we have to find it in outer subselect(s).
	We can't join lists of outer & current select, because of scope 
	of view rules. For example if both tables (outer & current) have 
	field 'field' it is not mistake to refer to this field without 
	mention of table name, but if we join tables in one list it will
	cause error ER_NON_UNIQ_ERROR in find_field_in_tables.
      */
      SELECT_LEX *last= 0;
<<<<<<< HEAD
      
      Item **refer= (Item **)not_found_item;
      // Prevent using outer fields in subselects, that is not supported now
      if (thd->lex.current_select->linkage != DERIVED_TABLE_TYPE)
	for (SELECT_LEX *sl= thd->lex.current_select->outer_select();
	     sl;
	     sl= sl->outer_select())
	{
	  if ((tmp= find_field_in_tables(thd, this,
					 (last= sl)->get_table_list(),
					 0)) != not_found_field)
	    break;
	  if ((refer= find_item_in_list(this, sl->item_list,
				       REPORT_EXCEPT_NOT_FOUND)) !=
	     (Item **)not_found_item)
	    break;
	  if (sl->linkage == DERIVED_TABLE_TYPE)
	    break; // do not look over derived table
	}
=======
#ifdef EMBEDDED_LIBRARY
      thd->net.last_errno= 0;
#endif
      for (SELECT_LEX *sl= thd->lex.current_select->outer_select();
	   sl;
	   sl= sl->outer_select())
	if ((tmp= find_field_in_tables(thd, this,
				       (last= sl)->get_table_list(),
				       0)) != not_found_field)
	  break;
>>>>>>> 36140ba7
      if (!tmp)
	return -1;
      else if (!refer)
	return 1;
      else if (tmp == not_found_field && refer == (Item **)not_found_item)
      {
	// call to return error code
	find_field_in_tables(thd, this, tables, 1);
	return -1;
      }
      else if (refer != (Item **)not_found_item)
      {
	Item_ref *r;
	*ref= r= new Item_ref(refer, (char *)table_name,
			   (char *)field_name);
	if (!r)
	  return 1;
	int res;
	if ((res= r->fix_fields(thd, tables, ref)))
	  return res;
	r->depended_from= last;
	thd->lex.current_select->mark_as_dependent(last);
	thd->add_possible_loop(r);
	return 0;
      }
      else
      {
	depended_from= last;
	/*
	  Mark all selects from resolved to 1 before select where was 
	  found table as depended (of select where was found table)
	*/
	thd->lex.current_select->mark_as_dependent(last);
      }
    } 
    else if (!tmp)
      return -1;

    set_field(tmp);
  }
  else if (thd && thd->set_query_id && field->query_id != thd->query_id)
  {
    /* We only come here in unions */
    TABLE *table=field->table;
    field->query_id=thd->query_id;
    table->used_fields++;
    table->used_keys&=field->part_of_key;
  }
  if (depended_from != 0 && depended_from->having_fix_field)
  {
    *ref= new Item_ref((char *)db_name, (char *)table_name,
		       (char *)field_name);
    if (!*ref)
      return 1;
    return (*ref)->fix_fields(thd, tables, ref);
  }
  fixed= 1;
  return 0;
}


void Item::init_make_field(Send_field *tmp_field,
			   enum enum_field_types field_type)
{  
  tmp_field->db_name=(char*) "";
  tmp_field->org_table_name=(char*) "";
  tmp_field->org_col_name=(char*) "";
  tmp_field->table_name=(char*) "";
  tmp_field->col_name=name;
  tmp_field->flags=maybe_null ? 0 : NOT_NULL_FLAG;
  tmp_field->type=field_type;
  tmp_field->length=max_length;
  tmp_field->decimals=decimals;
  if (unsigned_flag)
    tmp_field->flags |= UNSIGNED_FLAG;
}

/* ARGSUSED */
void Item_field::make_field(Send_field *tmp_field)
{
  field->make_field(tmp_field);
  if (name)
    tmp_field->col_name=name;			// Use user supplied name
}

void Item_int::make_field(Send_field *tmp_field)
{
  init_make_field(tmp_field,FIELD_TYPE_LONGLONG);
}

void Item_uint::make_field(Send_field *tmp_field)
{
  init_make_field(tmp_field,FIELD_TYPE_LONGLONG);
  tmp_field->flags|= UNSIGNED_FLAG;
  unsigned_flag=1;
}

void Item_real::make_field(Send_field *tmp_field)
{
  init_make_field(tmp_field,FIELD_TYPE_DOUBLE);
}

void Item_string::make_field(Send_field *tmp_field)
{
  init_make_field(tmp_field,FIELD_TYPE_STRING);
}

void Item_datetime::make_field(Send_field *tmp_field)
{
  init_make_field(tmp_field,FIELD_TYPE_DATETIME);
}


void Item_null::make_field(Send_field *tmp_field)
{
  init_make_field(tmp_field,FIELD_TYPE_NULL);
  tmp_field->length=4;
}


void Item_func::make_field(Send_field *tmp_field)
{
  init_make_field(tmp_field, ((result_type() == STRING_RESULT) ?
			      FIELD_TYPE_VAR_STRING :
			      (result_type() == INT_RESULT) ?
			      FIELD_TYPE_LONGLONG : FIELD_TYPE_DOUBLE));
}

void Item_avg_field::make_field(Send_field *tmp_field)
{
  init_make_field(tmp_field,FIELD_TYPE_DOUBLE);
}

void Item_std_field::make_field(Send_field *tmp_field)
{
  init_make_field(tmp_field,FIELD_TYPE_DOUBLE);
}

/*
** Set a field:s value from a item
*/


void Item_field::save_org_in_field(Field *to)
{
  if (field->is_null())
  {
    null_value=1;
    set_field_to_null_with_conversions(to);
  }
  else
  {
    to->set_notnull();
    field_conv(to,field);
    null_value=0;
  }
}

int Item_field::save_in_field(Field *to)
{
  if (result_field->is_null())
  {
    null_value=1;
    return set_field_to_null_with_conversions(to);
  }
  else
  {
    to->set_notnull();
    field_conv(to,result_field);
    null_value=0;
  }
  return 0;
}


/*
  Store null in field

  SYNOPSIS
    save_in_field()
    field		Field where we want to store NULL

  DESCRIPTION
    This is used on INSERT.
    Allow NULL to be inserted in timestamp and auto_increment values

  RETURN VALUES
    0	 ok
    1	 Field doesn't support NULL values and can't handle 'field = NULL'
*/   

int Item_null::save_in_field(Field *field)
{
  return set_field_to_null_with_conversions(field);
}


/*
  Store null in field

  SYNOPSIS
    save_safe_in_field()
    field		Field where we want to store NULL

  RETURN VALUES
    0	 ok
    1	 Field doesn't support NULL values
*/   

int Item_null::save_safe_in_field(Field *field)
{
  return set_field_to_null(field);
}


int Item::save_in_field(Field *field)
{
  int error;
  if (result_type() == STRING_RESULT ||
      result_type() == REAL_RESULT &&
      field->result_type() == STRING_RESULT)
  {
    String *result;
    CHARSET_INFO *cs=charset();
    char buff[MAX_FIELD_WIDTH];		// Alloc buffer for small columns
    str_value.set_quick(buff,sizeof(buff),cs);
    result=val_str(&str_value);
    if (null_value)
      return set_field_to_null_with_conversions(field);
    field->set_notnull();
    error=field->store(result->ptr(),result->length(),cs);
    str_value.set_quick(0, 0, cs);
  }
  else if (result_type() == REAL_RESULT)
  {
    double nr=val();
    if (null_value)
      return set_field_to_null(field);
    field->set_notnull();
    error=field->store(nr);
  }
  else
  {
    longlong nr=val_int();
    if (null_value)
      return set_field_to_null_with_conversions(field);
    field->set_notnull();
    error=field->store(nr);
  }
  return (error) ? -1 : 0;
}

int Item_string::save_in_field(Field *field)
{
  String *result;
  result=val_str(&str_value);
  if (null_value)
    return set_field_to_null(field);
  field->set_notnull();
  return (field->store(result->ptr(),result->length(),charset())) ? -1 : 0;
}

int Item_int::save_in_field(Field *field)
{
  longlong nr=val_int();
  if (null_value)
    return set_field_to_null(field);
  field->set_notnull();
  return (field->store(nr)) ? -1 : 0;
}

int Item_real::save_in_field(Field *field)
{
  double nr=val();
  if (null_value)
    return set_field_to_null(field);
  field->set_notnull();
  return (field->store(nr)) ? -1 : 0;
}

/****************************************************************************
** varbinary item
** In string context this is a binary string
** In number context this is a longlong value.
****************************************************************************/

inline uint char_val(char X)
{
  return (uint) (X >= '0' && X <= '9' ? X-'0' :
		 X >= 'A' && X <= 'Z' ? X-'A'+10 :
		 X-'a'+10);
}

Item_varbinary::Item_varbinary(const char *str, uint str_length)
{
  name=(char*) str-2;				// Lex makes this start with 0x
  max_length=(str_length+1)/2;
  char *ptr=(char*) sql_alloc(max_length+1);
  if (!ptr)
    return;
  str_value.set(ptr,max_length,my_charset_bin);
  char *end=ptr+max_length;
  if (max_length*2 != str_length)
    *ptr++=char_val(*str++);			// Not even, assume 0 prefix
  while (ptr != end)
  {
    *ptr++= (char) (char_val(str[0])*16+char_val(str[1]));
    str+=2;
  }
  *ptr=0;					// Keep purify happy
}

longlong Item_varbinary::val_int()
{
  char *end=(char*) str_value.ptr()+str_value.length(),
       *ptr=end-min(str_value.length(),sizeof(longlong));

  ulonglong value=0;
  for (; ptr != end ; ptr++)
    value=(value << 8)+ (ulonglong) (uchar) *ptr;
  return (longlong) value;
}


int Item_varbinary::save_in_field(Field *field)
{
  int error;
  field->set_notnull();
  if (field->result_type() == STRING_RESULT)
  {
    error=field->store(str_value.ptr(),str_value.length(),charset());
  }
  else
  {
    longlong nr=val_int();
    error=field->store(nr);
  }
  return (error) ? -1 :  0;
}


void Item_varbinary::make_field(Send_field *tmp_field)
{
  init_make_field(tmp_field,FIELD_TYPE_STRING);
}

/*
** pack data in buffer for sending
*/

bool Item::send(THD *thd, String *packet)
{
  char buff[MAX_FIELD_WIDTH];
  CONVERT *convert;
  String s(buff,sizeof(buff),packet->charset()),*res;
  if (!(res=val_str(&s)))
    return net_store_null(packet);
  if ((convert=thd->variables.convert_set))
    return convert->store(packet,res->ptr(),res->length());
  return net_store_data(packet,res->ptr(),res->length());
}


bool Item_null::send(THD *thd, String *packet)
{
  return net_store_null(packet);
}

#ifdef EMBEDDED_LIBRARY
bool Item::embedded_send(const CONVERT *convert, CHARSET_INFO *charset, MEM_ROOT *alloc, 
			 char **result, ulong *length)
{
  char buff[MAX_FIELD_WIDTH];
  String s(buff, sizeof(buff), charset), *value;
  if (!(value=val_str(&s)) ||
      !(*result=alloc_root(alloc, value->length() + 1)))
    return true;
  *length= value->length();
  if (convert)
    convert->convert_back(*result, value->ptr(), *length);
  else
    memcpy(*result, value->ptr(), *length);
  (*result)[*length]= 0;
  return false;
}

bool Item_null::embedded_send(const CONVERT *convert, CHARSET_INFO *charset, MEM_ROOT *alloc, 
			     char **result, ulong *length)
{
  *result= NULL;
  return false;
}

bool Item_field::embedded_send(const CONVERT *convert, CHARSET_INFO *charset, MEM_ROOT *alloc, 
			       char **result, ulong *length)
{
  if (result_field->is_null())
  {
    result= NULL;
    return false;
  }

  char buff[MAX_FIELD_WIDTH];
  String tmp(buff,sizeof(buff),default_charset_info);
  result_field->val_str(&tmp,&tmp);

  if (!(*result=alloc_root(alloc, tmp.length() + 1)))
    return true;
  *length= tmp.length();
  if (convert)
    convert->convert_back(*result, tmp.ptr(), *length);
  else
    memcpy(*result, tmp.ptr(), *length);
  (*result)[*length]= 0;
  return false;
}

#endif


/*
  This is used for HAVING clause
  Find field in select list having the same name
 */

bool Item_ref::fix_fields(THD *thd,TABLE_LIST *tables, Item **reference)
{
  if (!ref)
  {
    SELECT_LEX *sl= thd->lex.current_select->outer_select();
    /*
      Finding only in current select will be performed for selects that have 
      not outer one and for derived tables (which not support using outer 
      fields for now)
    */
    if ((ref= find_item_in_list(this, 
				*(thd->lex.current_select->get_item_list()),
				((sl && 
				  thd->lex.current_select->linkage !=
				  DERIVED_TABLE_TYPE) ? 
				  REPORT_EXCEPT_NOT_FOUND :
				  REPORT_ALL_ERRORS))) ==
	(Item **)not_found_item)
    {
      Field *tmp= (Field*) not_found_field;
      /*
	We can't find table field in table list of current select,
	consequently we have to find it in outer subselect(s).
	We can't join lists of outer & current select, because of scope
	of view rules. For example if both tables (outer & current) have
	field 'field' it is not mistake to refer to this field without
	mention of table name, but if we join tables in one list it will
	cause error ER_NON_UNIQ_ERROR in find_item_in_list.
      */
      SELECT_LEX *last=0;
      for ( ; sl ; sl= sl->outer_select())
      {
	if ((ref= find_item_in_list(this, (last= sl)->item_list,
				   REPORT_EXCEPT_NOT_FOUND)) !=
	   (Item **)not_found_item)
	  break;
	if ((tmp= find_field_in_tables(thd, this,
				       sl->get_table_list(),
				       0)) != not_found_field);
	if (sl->linkage == DERIVED_TABLE_TYPE)
	  break; // do not look over derived table
      }

      if (!ref)
	return 1;
      else if (!tmp)
	return -1;
      else if (ref == (Item **)not_found_item && tmp == not_found_field)
      {
	// Call to report error
	find_item_in_list(this,
			  *(thd->lex.current_select->get_item_list()),
			  REPORT_ALL_ERRORS);
        ref= 0;
	return 1;
      }
      else if (tmp != not_found_field)
      {
	ref= 0; // To prevent "delete *ref;" on ~Item_erf() of this item
	Item_field* f;
	if (!((*reference)= f= new Item_field(tmp)))
	  return 1;
	f->depended_from= last;
	thd->lex.current_select->mark_as_dependent(last);
	return 0;
      }
      else
      {
	depended_from= last;
	thd->lex.current_select->mark_as_dependent(last);
	thd->add_possible_loop(this);
      }
    }
    else if (!ref)
      return 1;
    max_length= (*ref)->max_length;
    maybe_null= (*ref)->maybe_null;
    decimals=	(*ref)->decimals;
  }
  if (((*ref)->with_sum_func && 
       (depended_from || 
	!(thd->lex.current_select->linkage != GLOBAL_OPTIONS_TYPE &&
	  thd->lex.current_select->select_lex()->having_fix_field))) ||
      !(*ref)->fixed)
  {
    my_error(ER_ILLEGAL_REFERENCE, MYF(0), name, 
	     ((*ref)->with_sum_func?
	      "reference on group function":
	      "forward reference in item list"));
    return 1;
  }
  fixed= 1;
  if (ref && (*ref)->check_cols(1))
    return 1;
  return 0;
}

bool Item_ref::check_loop(uint id)
{
  DBUG_ENTER("Item_ref::check_loop");
  if (Item_ident::check_loop(id))
    DBUG_RETURN(1);
  DBUG_RETURN((*ref)->check_loop(id));
}

/*
** If item is a const function, calculate it and return a const item
** The original item is freed if not returned
*/

Item_result item_cmp_type(Item_result a,Item_result b)
{
  if (a == STRING_RESULT && b == STRING_RESULT)
    return STRING_RESULT;
  else if (a == INT_RESULT && b == INT_RESULT)
    return INT_RESULT;
  else if (a == ROW_RESULT || b == ROW_RESULT)
    return ROW_RESULT;
  else
    return REAL_RESULT;
}


Item *resolve_const_item(Item *item,Item *comp_item)
{
  if (item->basic_const_item())
    return item;				// Can't be better
  Item_result res_type=item_cmp_type(comp_item->result_type(),
				     item->result_type());
  char *name=item->name;			// Alloced by sql_alloc

  if (res_type == STRING_RESULT)
  {
    char buff[MAX_FIELD_WIDTH];
    String tmp(buff,sizeof(buff),default_charset_info),*result;
    result=item->val_str(&tmp);
    if (item->null_value)
    {
#ifdef DELETE_ITEMS
      delete item;
#endif
      return new Item_null(name);
    }
    uint length=result->length();
    char *tmp_str=sql_strmake(result->ptr(),length);
#ifdef DELETE_ITEMS
    delete item;
#endif
    return new Item_string(name,tmp_str,length,default_charset_info);
  }
  if (res_type == INT_RESULT)
  {
    longlong result=item->val_int();
    uint length=item->max_length;
    bool null_value=item->null_value;
#ifdef DELETE_ITEMS
    delete item;
#endif
    return (null_value ? (Item*) new Item_null(name) :
	    (Item*) new Item_int(name,result,length));
  }
  else
  {						// It must REAL_RESULT
    double result=item->val();
    uint length=item->max_length,decimals=item->decimals;
    bool null_value=item->null_value;
#ifdef DELETE_ITEMS
    delete item;
#endif
    return (null_value ? (Item*) new Item_null(name) :
	    (Item*) new Item_real(name,result,decimals,length));
  }
}

/*
  Return true if the value stored in the field is equal to the const item
  We need to use this on the range optimizer because in some cases
  we can't store the value in the field without some precision/character loss.
*/

bool field_is_equal_to_item(Field *field,Item *item)
{

  Item_result res_type=item_cmp_type(field->result_type(),
				     item->result_type());
  if (res_type == STRING_RESULT)
  {
    char item_buff[MAX_FIELD_WIDTH];
    char field_buff[MAX_FIELD_WIDTH];
    String item_tmp(item_buff,sizeof(item_buff),default_charset_info),*item_result;
    String field_tmp(field_buff,sizeof(field_buff),default_charset_info);
    item_result=item->val_str(&item_tmp);
    if (item->null_value)
      return 1;					// This must be true
    field->val_str(&field_tmp,&field_tmp);
    return !stringcmp(&field_tmp,item_result);
  }
  if (res_type == INT_RESULT)
    return 1;					// Both where of type int
  double result=item->val();
  if (item->null_value)
    return 1;
  return result == field->val_real();
}


/*****************************************************************************
** Instantiate templates
*****************************************************************************/

#ifdef __GNUC__
template class List<Item>;
template class List_iterator<Item>;
template class List_iterator_fast<Item>;
template class List<List_item>;
#endif<|MERGE_RESOLUTION|>--- conflicted
+++ resolved
@@ -533,8 +533,9 @@
 	cause error ER_NON_UNIQ_ERROR in find_field_in_tables.
       */
       SELECT_LEX *last= 0;
-<<<<<<< HEAD
-      
+#ifdef EMBEDDED_LIBRARY
+      thd->net.last_errno= 0;
+#endif
       Item **refer= (Item **)not_found_item;
       // Prevent using outer fields in subselects, that is not supported now
       if (thd->lex.current_select->linkage != DERIVED_TABLE_TYPE)
@@ -553,18 +554,6 @@
 	  if (sl->linkage == DERIVED_TABLE_TYPE)
 	    break; // do not look over derived table
 	}
-=======
-#ifdef EMBEDDED_LIBRARY
-      thd->net.last_errno= 0;
-#endif
-      for (SELECT_LEX *sl= thd->lex.current_select->outer_select();
-	   sl;
-	   sl= sl->outer_select())
-	if ((tmp= find_field_in_tables(thd, this,
-				       (last= sl)->get_table_list(),
-				       0)) != not_found_field)
-	  break;
->>>>>>> 36140ba7
       if (!tmp)
 	return -1;
       else if (!refer)
