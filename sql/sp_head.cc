/* Copyright (C) 2002 MySQL AB

   This program is free software; you can redistribute it and/or modify
   it under the terms of the GNU General Public License as published by
   the Free Software Foundation; version 2 of the License.

   This program is distributed in the hope that it will be useful,
   but WITHOUT ANY WARRANTY; without even the implied warranty of
   MERCHANTABILITY or FITNESS FOR A PARTICULAR PURPOSE.  See the
   GNU General Public License for more details.

   You should have received a copy of the GNU General Public License
   along with this program; if not, write to the Free Software
   Foundation, Inc., 59 Temple Place, Suite 330, Boston, MA  02111-1307  USA */

#include "mysql_priv.h"
#ifdef USE_PRAGMA_IMPLEMENTATION
#pragma implementation
#endif
#include "sp_head.h"
#include "sp.h"
#include "sp_pcontext.h"
#include "sp_rcontext.h"
#include "sp_cache.h"

/*
  Sufficient max length of printed destinations and frame offsets (all uints).
*/
#define SP_INSTR_UINT_MAXLEN  8
#define SP_STMT_PRINT_MAXLEN 40


#include <my_user.h>

extern "C" uchar *sp_table_key(const uchar *ptr, size_t *plen, my_bool first);

Item_result
sp_map_result_type(enum enum_field_types type)
{
  switch (type) {
  case MYSQL_TYPE_BIT:
  case MYSQL_TYPE_TINY:
  case MYSQL_TYPE_SHORT:
  case MYSQL_TYPE_LONG:
  case MYSQL_TYPE_LONGLONG:
  case MYSQL_TYPE_INT24:
    return INT_RESULT;
  case MYSQL_TYPE_DECIMAL:
  case MYSQL_TYPE_NEWDECIMAL:
    return DECIMAL_RESULT;
  case MYSQL_TYPE_FLOAT:
  case MYSQL_TYPE_DOUBLE:
    return REAL_RESULT;
  default:
    return STRING_RESULT;
  }
}


Item::Type
sp_map_item_type(enum enum_field_types type)
{
  switch (type) {
  case MYSQL_TYPE_BIT:
  case MYSQL_TYPE_TINY:
  case MYSQL_TYPE_SHORT:
  case MYSQL_TYPE_LONG:
  case MYSQL_TYPE_LONGLONG:
  case MYSQL_TYPE_INT24:
    return Item::INT_ITEM;
  case MYSQL_TYPE_DECIMAL:
  case MYSQL_TYPE_NEWDECIMAL:
    return Item::DECIMAL_ITEM;
  case MYSQL_TYPE_FLOAT:
  case MYSQL_TYPE_DOUBLE:
    return Item::REAL_ITEM;
  default:
    return Item::STRING_ITEM;
  }
}


/**
  Return a string representation of the Item value.

  @param thd     thread handle
  @param str     string buffer for representation of the value

  @note
    If the item has a string result type, the string is escaped
    according to its character set.

  @retval
    NULL      on error
  @retval
    non-NULL  a pointer to valid a valid string on success
*/

static String *
sp_get_item_value(THD *thd, Item *item, String *str)
{
  switch (item->result_type()) {
  case REAL_RESULT:
  case INT_RESULT:
  case DECIMAL_RESULT:
    if (item->field_type() != MYSQL_TYPE_BIT)
      return item->val_str(str);
    else {/* Bit type is handled as binary string */}
  case STRING_RESULT:
    {
      String *result= item->val_str(str);
      
      if (!result)
        return NULL;
      
      {
        char buf_holder[STRING_BUFFER_USUAL_SIZE];
        String buf(buf_holder, sizeof(buf_holder), result->charset());
        CHARSET_INFO *cs= thd->variables.character_set_client;

        /* We must reset length of the buffer, because of String specificity. */
        buf.length(0);

        buf.append('_');
        buf.append(result->charset()->csname);
        if (cs->escape_with_backslash_is_dangerous)
          buf.append(' ');
        append_query_string(cs, result, &buf);
        str->copy(buf);

        return str;
      }
    }

  case ROW_RESULT:
  default:
    return NULL;
  }
}


/**
   Returns a combination of:
   - sp_head::MULTI_RESULTS: added if the 'cmd' is a command that might
     result in multiple result sets being sent back.
   - sp_head::CONTAINS_DYNAMIC_SQL: added if 'cmd' is one of PREPARE,
     EXECUTE, DEALLOCATE.
*/

uint
sp_get_flags_for_command(LEX *lex)
{
  uint flags;

  switch (lex->sql_command) {
  case SQLCOM_SELECT:
    if (lex->result)
    {
      flags= 0;                      /* This is a SELECT with INTO clause */
      break;
    }
    /* fallthrough */
  case SQLCOM_ANALYZE:
  case SQLCOM_BACKUP_TABLE:
  case SQLCOM_OPTIMIZE:
  case SQLCOM_PRELOAD_KEYS:
  case SQLCOM_ASSIGN_TO_KEYCACHE:
  case SQLCOM_CHECKSUM:
  case SQLCOM_CHECK:
  case SQLCOM_HA_READ:
  case SQLCOM_SHOW_AUTHORS:
  case SQLCOM_SHOW_BINLOGS:
  case SQLCOM_SHOW_BINLOG_EVENTS:
  case SQLCOM_SHOW_CHARSETS:
  case SQLCOM_SHOW_COLLATIONS:
  case SQLCOM_SHOW_COLUMN_TYPES:
  case SQLCOM_SHOW_CONTRIBUTORS:
  case SQLCOM_SHOW_CREATE:
  case SQLCOM_SHOW_CREATE_DB:
  case SQLCOM_SHOW_CREATE_FUNC:
  case SQLCOM_SHOW_CREATE_PROC:
  case SQLCOM_SHOW_CREATE_EVENT:
  case SQLCOM_SHOW_CREATE_TRIGGER:
  case SQLCOM_SHOW_DATABASES:
  case SQLCOM_SHOW_ERRORS:
  case SQLCOM_SHOW_FIELDS:
  case SQLCOM_SHOW_FUNC_CODE:
  case SQLCOM_SHOW_GRANTS:
  case SQLCOM_SHOW_ENGINE_STATUS:
  case SQLCOM_SHOW_ENGINE_LOGS:
  case SQLCOM_SHOW_ENGINE_MUTEX:
  case SQLCOM_SHOW_EVENTS:
  case SQLCOM_SHOW_KEYS:
  case SQLCOM_SHOW_MASTER_STAT:
  case SQLCOM_SHOW_NEW_MASTER:
  case SQLCOM_SHOW_OPEN_TABLES:
  case SQLCOM_SHOW_PRIVILEGES:
  case SQLCOM_SHOW_PROCESSLIST:
  case SQLCOM_SHOW_PROC_CODE:
  case SQLCOM_SHOW_SLAVE_HOSTS:
  case SQLCOM_SHOW_SLAVE_STAT:
  case SQLCOM_SHOW_STATUS:
  case SQLCOM_SHOW_STATUS_FUNC:
  case SQLCOM_SHOW_STATUS_PROC:
  case SQLCOM_SHOW_STORAGE_ENGINES:
  case SQLCOM_SHOW_TABLES:
  case SQLCOM_SHOW_VARIABLES:
  case SQLCOM_SHOW_WARNS:
  case SQLCOM_REPAIR:
  case SQLCOM_RESTORE_TABLE:
    flags= sp_head::MULTI_RESULTS;
    break;
  /*
    EXECUTE statement may return a result set, but doesn't have to.
    We can't, however, know it in advance, and therefore must add
    this statement here. This is ok, as is equivalent to a result-set
    statement within an IF condition.
  */
  case SQLCOM_EXECUTE:
    flags= sp_head::MULTI_RESULTS | sp_head::CONTAINS_DYNAMIC_SQL;
    break;
  case SQLCOM_PREPARE:
  case SQLCOM_DEALLOCATE_PREPARE:
    flags= sp_head::CONTAINS_DYNAMIC_SQL;
    break;
  case SQLCOM_CREATE_TABLE:
    if (lex->create_info.options & HA_LEX_CREATE_TMP_TABLE)
      flags= 0;
    else
      flags= sp_head::HAS_COMMIT_OR_ROLLBACK;
    break;
  case SQLCOM_DROP_TABLE:
    if (lex->drop_temporary)
      flags= 0;
    else
      flags= sp_head::HAS_COMMIT_OR_ROLLBACK;
    break;
  case SQLCOM_FLUSH:
    flags= sp_head::HAS_SQLCOM_FLUSH;
    break;
  case SQLCOM_RESET:
    flags= sp_head::HAS_SQLCOM_RESET;
    break;
  case SQLCOM_CREATE_INDEX:
  case SQLCOM_CREATE_DB:
  case SQLCOM_CREATE_VIEW:
  case SQLCOM_CREATE_TRIGGER:
  case SQLCOM_CREATE_USER:
  case SQLCOM_ALTER_TABLE:
  case SQLCOM_GRANT:
  case SQLCOM_REVOKE:
  case SQLCOM_BEGIN:
  case SQLCOM_RENAME_TABLE:
  case SQLCOM_RENAME_USER:
  case SQLCOM_DROP_INDEX:
  case SQLCOM_DROP_DB:
  case SQLCOM_REVOKE_ALL:
  case SQLCOM_DROP_USER:
  case SQLCOM_DROP_VIEW:
  case SQLCOM_DROP_TRIGGER:
  case SQLCOM_TRUNCATE:
  case SQLCOM_COMMIT:
  case SQLCOM_ROLLBACK:
  case SQLCOM_LOAD:
  case SQLCOM_LOAD_MASTER_DATA:
  case SQLCOM_LOCK_TABLES:
  case SQLCOM_CREATE_PROCEDURE:
  case SQLCOM_CREATE_SPFUNCTION:
  case SQLCOM_ALTER_PROCEDURE:
  case SQLCOM_ALTER_FUNCTION:
  case SQLCOM_DROP_PROCEDURE:
  case SQLCOM_DROP_FUNCTION:
  case SQLCOM_CREATE_EVENT:
  case SQLCOM_ALTER_EVENT:
  case SQLCOM_DROP_EVENT:
  case SQLCOM_INSTALL_PLUGIN:
  case SQLCOM_UNINSTALL_PLUGIN:
    flags= sp_head::HAS_COMMIT_OR_ROLLBACK;
    break;
  default:
    flags= 0;
    break;
  }
  return flags;
}

/**
  Prepare an Item for evaluation (call of fix_fields).

  @param thd       thread handler
  @param it_addr   pointer on item refernce

  @retval
    NULL      error
  @retval
    non-NULL  prepared item
*/

Item *
sp_prepare_func_item(THD* thd, Item **it_addr)
{
  DBUG_ENTER("sp_prepare_func_item");
  it_addr= (*it_addr)->this_item_addr(thd, it_addr);

  if (!(*it_addr)->fixed &&
      ((*it_addr)->fix_fields(thd, it_addr) ||
       (*it_addr)->check_cols(1)))
  {
    DBUG_PRINT("info", ("fix_fields() failed"));
    DBUG_RETURN(NULL);
  }
  DBUG_RETURN(*it_addr);
}


/**
  Evaluate an expression and store the result in the field.

  @param thd                    current thread object
  @param result_field           the field to store the result
  @param expr_item_ptr          the root item of the expression

  @retval
    FALSE  on success
  @retval
    TRUE   on error
*/

bool
sp_eval_expr(THD *thd, Field *result_field, Item **expr_item_ptr)
{
  Item *expr_item;

  DBUG_ENTER("sp_eval_expr");

  if (!*expr_item_ptr)
    DBUG_RETURN(TRUE);

  if (!(expr_item= sp_prepare_func_item(thd, expr_item_ptr)))
    DBUG_RETURN(TRUE);

  bool err_status= FALSE;

  /*
    Set THD flags to emit warnings/errors in case of overflow/type errors
    during saving the item into the field.

    Save original values and restore them after save.
  */
  
  enum_check_fields save_count_cuted_fields= thd->count_cuted_fields;
  bool save_abort_on_warning= thd->abort_on_warning;
  bool save_stmt_modified_non_trans_table= thd->transaction.stmt.modified_non_trans_table;

  thd->count_cuted_fields= CHECK_FIELD_ERROR_FOR_NULL;
  thd->abort_on_warning=
    thd->variables.sql_mode &
    (MODE_STRICT_TRANS_TABLES | MODE_STRICT_ALL_TABLES);
  thd->transaction.stmt.modified_non_trans_table= FALSE;

  /* Save the value in the field. Convert the value if needed. */

  expr_item->save_in_field(result_field, 0);

  thd->count_cuted_fields= save_count_cuted_fields;
  thd->abort_on_warning= save_abort_on_warning;
  thd->transaction.stmt.modified_non_trans_table= save_stmt_modified_non_trans_table;

  if (thd->is_error())
  {
    /* Return error status if something went wrong. */
    err_status= TRUE;
  }

  DBUG_RETURN(err_status);
}


/*
 *
 *  sp_name
 *
 */

sp_name::sp_name(THD *thd, char *key, uint key_len)
{
  m_sroutines_key.str= key;
  m_sroutines_key.length= key_len;
  m_qname.str= ++key;
  m_qname.length= key_len - 1;
  if ((m_name.str= strchr(m_qname.str, '.')))
  {
    m_db.length= m_name.str - key;
    m_db.str= strmake_root(thd->mem_root, key, m_db.length);
    m_name.str++;
    m_name.length= m_qname.length - m_db.length - 1;
  }
  else
  {
    m_name.str= m_qname.str;
    m_name.length= m_qname.length;
    m_db.str= 0;
    m_db.length= 0;
  }
  m_explicit_name= false;
}


/**
  Init the qualified name from the db and name.
*/
void
sp_name::init_qname(THD *thd)
{
  const uint dot= !!m_db.length;
  /* m_sroutines format: m_type + [database + dot] + name + nul */
  m_sroutines_key.length= 1 + m_db.length + dot + m_name.length;
  if (!(m_sroutines_key.str= (char*) thd->alloc(m_sroutines_key.length + 1)))
    return;
  m_qname.length= m_sroutines_key.length - 1;
  m_qname.str= m_sroutines_key.str + 1;
  sprintf(m_qname.str, "%.*s%.*s%.*s",
          (int) m_db.length, (m_db.length ? m_db.str : ""),
          dot, ".",
          (int) m_name.length, m_name.str);
}


/**
  Check that the name 'ident' is ok.  It's assumed to be an 'ident'
  from the parser, so we only have to check length and trailing spaces.
  The former is a standard requirement (and 'show status' assumes a
  non-empty name), the latter is a mysql:ism as trailing spaces are
  removed by get_field().

  @retval
    TRUE    bad name
  @retval
    FALSE   name is ok
*/

bool
check_routine_name(LEX_STRING *ident)
{
  if (!ident || !ident->str || !ident->str[0] ||
      ident->str[ident->length-1] == ' ')
  { 
    my_error(ER_SP_WRONG_NAME, MYF(0), ident->str);
    return TRUE;
  }
  if (check_string_char_length(ident, "", NAME_CHAR_LEN,
                               system_charset_info, 1))
  {
    my_error(ER_TOO_LONG_IDENT, MYF(0), ident->str);
    return TRUE;
  }

  return FALSE;
}


/*
 *
 *  sp_head
 *
 */

void *
sp_head::operator new(size_t size) throw()
{
  DBUG_ENTER("sp_head::operator new");
  MEM_ROOT own_root;
  sp_head *sp;

  init_sql_alloc(&own_root, MEM_ROOT_BLOCK_SIZE, MEM_ROOT_PREALLOC);
  sp= (sp_head *) alloc_root(&own_root, size);
  if (sp == NULL)
    DBUG_RETURN(NULL);
  sp->main_mem_root= own_root;
  DBUG_PRINT("info", ("mem_root 0x%lx", (ulong) &sp->mem_root));
  DBUG_RETURN(sp);
}

void 
sp_head::operator delete(void *ptr, size_t size) throw()
{
  DBUG_ENTER("sp_head::operator delete");
  MEM_ROOT own_root;

  if (ptr == NULL)
    DBUG_VOID_RETURN;

  sp_head *sp= (sp_head *) ptr;

  /* Make a copy of main_mem_root as free_root will free the sp */
  own_root= sp->main_mem_root;
  DBUG_PRINT("info", ("mem_root 0x%lx moved to 0x%lx",
                      (ulong) &sp->mem_root, (ulong) &own_root));
  free_root(&own_root, MYF(0));

  DBUG_VOID_RETURN;
}


sp_head::sp_head()
  :Query_arena(&main_mem_root, INITIALIZED_FOR_SP),
   m_flags(0), m_recursion_level(0), m_next_cached_sp(0),
   m_cont_level(0)
{
  const LEX_STRING str_reset= { NULL, 0 };

  m_first_instance= this;
  m_first_free_instance= this;
  m_last_cached_sp= this;

  m_return_field_def.charset = NULL;
  /*
    FIXME: the only use case when name is NULL is events, and it should
    be rewritten soon. Remove the else part and replace 'if' with
    an assert when this is done.
  */
  m_db= m_name= m_qname= str_reset;

  DBUG_ENTER("sp_head::sp_head");

  m_backpatch.empty();
  m_cont_backpatch.empty();
  m_lex.empty();
  hash_init(&m_sptabs, system_charset_info, 0, 0, 0, sp_table_key, 0, 0);
  hash_init(&m_sroutines, system_charset_info, 0, 0, 0, sp_sroutine_key, 0, 0);

  m_body_utf8.str= NULL;
  m_body_utf8.length= 0;

  DBUG_VOID_RETURN;
}


void
sp_head::init(LEX *lex)
{
  DBUG_ENTER("sp_head::init");

  lex->spcont= m_pcont= new sp_pcontext();

  if (!lex->spcont)
    DBUG_VOID_RETURN;

  /*
    Altough trg_table_fields list is used only in triggers we init for all
    types of stored procedures to simplify reset_lex()/restore_lex() code.
  */
  lex->trg_table_fields.empty();
  my_init_dynamic_array(&m_instr, sizeof(sp_instr *), 16, 8);

  m_param_begin= NULL;
  m_param_end= NULL;

  m_body_begin= NULL ;

  m_qname.str= NULL;
  m_qname.length= 0;

  m_explicit_name= false;

  m_db.str= NULL;
  m_db.length= 0;

  m_name.str= NULL;
  m_name.length= 0;

  m_params.str= NULL;
  m_params.length= 0;

  m_body.str= NULL;
  m_body.length= 0;

  m_defstr.str= NULL;
  m_defstr.length= 0;

  m_sroutines_key.str= NULL;
  m_sroutines_key.length= 0;

  m_return_field_def.charset= NULL;

  DBUG_VOID_RETURN;
}


void
sp_head::init_sp_name(THD *thd, sp_name *spname)
{
  DBUG_ENTER("sp_head::init_sp_name");

  /* Must be initialized in the parser. */

  DBUG_ASSERT(spname && spname->m_db.str && spname->m_db.length);

  /* We have to copy strings to get them into the right memroot. */

  m_db.length= spname->m_db.length;
  m_db.str= strmake_root(thd->mem_root, spname->m_db.str, spname->m_db.length);

  m_name.length= spname->m_name.length;
  m_name.str= strmake_root(thd->mem_root, spname->m_name.str,
                           spname->m_name.length);

  m_explicit_name= spname->m_explicit_name;

  if (spname->m_qname.length == 0)
    spname->init_qname(thd);

  m_sroutines_key.length= spname->m_sroutines_key.length;
  m_sroutines_key.str= (char*) memdup_root(thd->mem_root,
                                           spname->m_sroutines_key.str,
                                           spname->m_sroutines_key.length + 1);
  m_sroutines_key.str[0]= static_cast<char>(m_type);

  m_qname.length= m_sroutines_key.length - 1;
  m_qname.str= m_sroutines_key.str + 1;

  DBUG_VOID_RETURN;
}


void
sp_head::set_body_start(THD *thd, const char *begin_ptr)
{
  m_body_begin= begin_ptr;
  thd->m_parser_state->m_lip.body_utf8_start(thd, begin_ptr);
}


void
sp_head::set_stmt_end(THD *thd)
{
  Lex_input_stream *lip= & thd->m_parser_state->m_lip; /* shortcut */
  const char *end_ptr= lip->get_cpp_ptr(); /* shortcut */

  /* Make the string of parameters. */

  if (m_param_begin && m_param_end)
  {
    m_params.length= m_param_end - m_param_begin;
    m_params.str= thd->strmake(m_param_begin, m_params.length);
  }

  /* Remember end pointer for further dumping of whole statement. */

  thd->lex->stmt_definition_end= end_ptr;

  /* Make the string of body (in the original character set). */

  m_body.length= end_ptr - m_body_begin;
  m_body.str= thd->strmake(m_body_begin, m_body.length);
  trim_whitespace(thd->charset(), & m_body);

  /* Make the string of UTF-body. */

  lip->body_utf8_append(end_ptr);

  m_body_utf8.length= lip->get_body_utf8_length();
  m_body_utf8.str= thd->strmake(lip->get_body_utf8_str(), m_body_utf8.length);
  trim_whitespace(thd->charset(), & m_body_utf8);

  /*
    Make the string of whole stored-program-definition query (in the
    original character set).
  */

  m_defstr.length= end_ptr - lip->get_cpp_buf();
  m_defstr.str= thd->strmake(lip->get_cpp_buf(), m_defstr.length);
  trim_whitespace(thd->charset(), & m_defstr);
}


static TYPELIB *
create_typelib(MEM_ROOT *mem_root, Create_field *field_def, List<String> *src)
{
  TYPELIB *result= NULL;
  CHARSET_INFO *cs= field_def->charset;
  DBUG_ENTER("create_typelib");

  if (src->elements)
  {
    result= (TYPELIB*) alloc_root(mem_root, sizeof(TYPELIB));
    result->count= src->elements;
    result->name= "";
    if (!(result->type_names=(const char **)
          alloc_root(mem_root,(sizeof(char *)+sizeof(int))*(result->count+1))))
      DBUG_RETURN(0);
    result->type_lengths= (uint*)(result->type_names + result->count+1);
    List_iterator<String> it(*src);
    String conv;
    for (uint i=0; i < result->count; i++)
    {
      uint32 dummy;
      uint length;
      String *tmp= it++;

      if (String::needs_conversion(tmp->length(), tmp->charset(),
      				   cs, &dummy))
      {
        uint cnv_errs;
        conv.copy(tmp->ptr(), tmp->length(), tmp->charset(), cs, &cnv_errs);

        length= conv.length();
        result->type_names[i]= (char*) strmake_root(mem_root, conv.ptr(),
                                                    length);
      }
      else
      {
        length= tmp->length();
        result->type_names[i]= strmake_root(mem_root, tmp->ptr(), length);
      }

      // Strip trailing spaces.
      length= cs->cset->lengthsp(cs, result->type_names[i], length);
      result->type_lengths[i]= length;
      ((uchar *)result->type_names[i])[length]= '\0';
    }
    result->type_names[result->count]= 0;
    result->type_lengths[result->count]= 0;
  }
  DBUG_RETURN(result);
}


int
sp_head::create(THD *thd)
{
  DBUG_ENTER("sp_head::create");
  DBUG_PRINT("info", ("type: %d name: %s params: %s body: %s",
		      m_type, m_name.str, m_params.str, m_body.str));

  DBUG_RETURN(sp_create_routine(thd, m_type, this));
}

sp_head::~sp_head()
{
  DBUG_ENTER("sp_head::~sp_head");
  destroy();
  delete m_next_cached_sp;
  if (m_thd)
    restore_thd_mem_root(m_thd);
  DBUG_VOID_RETURN;
}

void
sp_head::destroy()
{
  sp_instr *i;
  LEX *lex;
  DBUG_ENTER("sp_head::destroy");
  DBUG_PRINT("info", ("name: %s", m_name.str));

  for (uint ip = 0 ; (i = get_instr(ip)) ; ip++)
    delete i;
  delete_dynamic(&m_instr);
  m_pcont->destroy();
  free_items();

  /*
    If we have non-empty LEX stack then we just came out of parser with
    error. Now we should delete all auxilary LEXes and restore original
    THD::lex (In this case sp_head::restore_thd_mem_root() was not called
    too, so m_thd points to the current thread context).
    It is safe to not update LEX::ptr because further query string parsing
    and execution will be stopped anyway.
  */
  DBUG_ASSERT(m_lex.is_empty() || m_thd);
  while ((lex= (LEX *)m_lex.pop()))
  {
    lex_end(m_thd->lex);
    delete m_thd->lex;
    m_thd->lex= lex;
  }

  hash_free(&m_sptabs);
  hash_free(&m_sroutines);
  DBUG_VOID_RETURN;
}


/**
  This is only used for result fields from functions (both during
  fix_length_and_dec() and evaluation).
*/

Field *
sp_head::create_result_field(uint field_max_length, const char *field_name,
                             TABLE *table)
{
  uint field_length;
  Field *field;

  DBUG_ENTER("sp_head::create_result_field");

  field_length= !m_return_field_def.length ?
                field_max_length : m_return_field_def.length;

  field= ::make_field(table->s,                     /* TABLE_SHARE ptr */
                      (uchar*) 0,                   /* field ptr */
                      field_length,                 /* field [max] length */
                      (uchar*) "",                  /* null ptr */
                      0,                            /* null bit */
                      m_return_field_def.pack_flag,
                      m_return_field_def.sql_type,
                      m_return_field_def.charset,
                      m_return_field_def.geom_type,
                      Field::NONE,                  /* unreg check */
                      m_return_field_def.interval,
                      field_name ? field_name : (const char *) m_name.str);

  if (field)
    field->init(table);
  
  DBUG_RETURN(field);
}


int cmp_splocal_locations(Item_splocal * const *a, Item_splocal * const *b)
{
  return (int)((*a)->pos_in_query - (*b)->pos_in_query);
}


/*
  StoredRoutinesBinlogging
  This paragraph applies only to statement-based binlogging. Row-based
  binlogging does not need anything special like this.

  Top-down overview:

  1. Statements

  Statements that have is_update_query(stmt) == TRUE are written into the
  binary log verbatim.
  Examples:
    UPDATE tbl SET tbl.x = spfunc_w_side_effects()
    UPDATE tbl SET tbl.x=1 WHERE spfunc_w_side_effect_that_returns_false(tbl.y)

  Statements that have is_update_query(stmt) == FALSE (e.g. SELECTs) are not
  written into binary log. Instead we catch function calls the statement
  makes and write it into binary log separately (see #3).
  
  2. PROCEDURE calls

  CALL statements are not written into binary log. Instead
  * Any FUNCTION invocation (in SET, IF, WHILE, OPEN CURSOR and other SP
    instructions) is written into binlog separately.

  * Each statement executed in SP is binlogged separately, according to rules
    in #1, with the exception that we modify query string: we replace uses
    of SP local variables with NAME_CONST('spvar_name', <spvar-value>) calls.
    This substitution is done in subst_spvars().

  3. FUNCTION calls
  
  In sp_head::execute_function(), we check 
   * If this function invocation is done from a statement that is written
     into the binary log.
   * If there were any attempts to write events to the binary log during
     function execution (grep for start_union_events and stop_union_events)

   If the answers are No and Yes, we write the function call into the binary
   log as "SELECT spfunc(<param1value>, <param2value>, ...)"
  
  
  4. Miscellaneous issues.
  
  4.1 User variables. 

  When we call mysql_bin_log.write() for an SP statement, thd->user_var_events
  must hold set<{var_name, value}> pairs for all user variables used during 
  the statement execution.
  This set is produced by tracking user variable reads during statement
  execution. 

  For SPs, this has the following implications:
  1) thd->user_var_events may contain events from several SP statements and 
     needs to be valid after exection of these statements was finished. In 
     order to achieve that, we
     * Allocate user_var_events array elements on appropriate mem_root (grep
       for user_var_events_alloc).
     * Use is_query_in_union() to determine if user_var_event is created.
     
  2) We need to empty thd->user_var_events after we have wrote a function
     call. This is currently done by making 
     reset_dynamic(&thd->user_var_events);
     calls in several different places. (TODO cosider moving this into
     mysql_bin_log.write() function)

  4.2 Auto_increment storage in binlog

  As we may write two statements to binlog from one single logical statement
  (case of "SELECT func1(),func2()": it is binlogged as "SELECT func1()" and
  then "SELECT func2()"), we need to reset auto_increment binlog variables
  after each binlogged SELECT. Otherwise, the auto_increment value of the
  first SELECT would be used for the second too.
*/


/**
  Replace thd->query{_length} with a string that one can write to
  the binlog.

  The binlog-suitable string is produced by replacing references to SP local 
  variables with NAME_CONST('sp_var_name', value) calls.

  @param thd        Current thread.
  @param instr      Instruction (we look for Item_splocal instances in
                    instr->free_list)
  @param query_str  Original query string

  @return
    - FALSE  on success.
    thd->query{_length} either has been appropriately replaced or there
    is no need for replacements.
    - TRUE   out of memory error.
*/

static bool
subst_spvars(THD *thd, sp_instr *instr, LEX_STRING *query_str)
{
  DBUG_ENTER("subst_spvars");

  Dynamic_array<Item_splocal*> sp_vars_uses;
  char *pbuf, *cur, buffer[512];
  String qbuf(buffer, sizeof(buffer), &my_charset_bin);
  int prev_pos, res, buf_len;

  /* Find all instances of Item_splocal used in this statement */
  for (Item *item= instr->free_list; item; item= item->next)
  {
    if (item->is_splocal())
    {
      Item_splocal *item_spl= (Item_splocal*)item;
      if (item_spl->pos_in_query)
        sp_vars_uses.append(item_spl);
    }
  }
  if (!sp_vars_uses.elements())
    DBUG_RETURN(FALSE);
    
  /* Sort SP var refs by their occurences in the query */
  sp_vars_uses.sort(cmp_splocal_locations);

  /* 
    Construct a statement string where SP local var refs are replaced
    with "NAME_CONST(name, value)"
  */
  qbuf.length(0);
  cur= query_str->str;
  prev_pos= res= 0;
  for (Item_splocal **splocal= sp_vars_uses.front(); 
       splocal < sp_vars_uses.back(); splocal++)
  {
    Item *val;

    char str_buffer[STRING_BUFFER_USUAL_SIZE];
    String str_value_holder(str_buffer, sizeof(str_buffer),
                            &my_charset_latin1);
    String *str_value;
    
    /* append the text between sp ref occurences */
    res|= qbuf.append(cur + prev_pos, (*splocal)->pos_in_query - prev_pos);
    prev_pos= (*splocal)->pos_in_query + (*splocal)->len_in_query;
    
    /* append the spvar substitute */
    res|= qbuf.append(STRING_WITH_LEN(" NAME_CONST('"));
    res|= qbuf.append((*splocal)->m_name.str, (*splocal)->m_name.length);
    res|= qbuf.append(STRING_WITH_LEN("',"));
    res|= (*splocal)->fix_fields(thd, (Item **) splocal);

    if (res)
      break;

    val= (*splocal)->this_item();
    DBUG_PRINT("info", ("print 0x%lx", (long) val));
    str_value= sp_get_item_value(thd, val, &str_value_holder);
    if (str_value)
      res|= qbuf.append(*str_value);
    else
      res|= qbuf.append(STRING_WITH_LEN("NULL"));
    res|= qbuf.append(')');
    if (res)
      break;
  }
  res|= qbuf.append(cur + prev_pos, query_str->length - prev_pos);
  if (res)
    DBUG_RETURN(TRUE);

  /*
    Allocate additional space at the end of the new query string for the
    query_cache_send_result_to_client function.
  */
  buf_len= qbuf.length() + thd->db_length + 1 + QUERY_CACHE_FLAGS_SIZE + 1;
  if ((pbuf= (char *) alloc_root(thd->mem_root, buf_len)))
  {
    memcpy(pbuf, qbuf.ptr(), qbuf.length());
    pbuf[qbuf.length()]= 0;
  }
  else
    DBUG_RETURN(TRUE);

  thd->query= pbuf;
  thd->query_length= qbuf.length();

  DBUG_RETURN(FALSE);
}


/*
  Return appropriate error about recursion limit reaching

  SYNOPSIS
    sp_head::recursion_level_error()
    thd		Thread handle

  NOTE
    For functions and triggers we return error about prohibited recursion.
    For stored procedures we return about reaching recursion limit.
*/

void sp_head::recursion_level_error(THD *thd)
{
  if (m_type == TYPE_ENUM_PROCEDURE)
  {
    my_error(ER_SP_RECURSION_LIMIT, MYF(0),
             thd->variables.max_sp_recursion_depth,
             m_name.str);
  }
  else
    my_error(ER_SP_NO_RECURSION, MYF(0));
}


/**
  Execute the routine. The main instruction jump loop is there.
  Assume the parameters already set.
  @todo
    - Will write this SP statement into binlog separately 
    (TODO: consider changing the condition to "not inside event union")

  @retval
    FALSE  on success
  @retval
    TRUE   on error
*/

bool
sp_head::execute(THD *thd)
{
  DBUG_ENTER("sp_head::execute");
  char saved_cur_db_name_buf[NAME_LEN+1];
  LEX_STRING saved_cur_db_name=
    { saved_cur_db_name_buf, sizeof(saved_cur_db_name_buf) };
  bool cur_db_changed= FALSE;
  sp_rcontext *ctx;
  bool err_status= FALSE;
  uint ip= 0;
  ulong save_sql_mode;
  bool save_abort_on_warning;
  Query_arena *old_arena;
  /* per-instruction arena */
  MEM_ROOT execute_mem_root;
  Query_arena execute_arena(&execute_mem_root, INITIALIZED_FOR_SP),
              backup_arena;
  query_id_t old_query_id;
  TABLE *old_derived_tables;
  LEX *old_lex;
  Item_change_list old_change_list;
  String old_packet;
  Reprepare_observer *save_reprepare_observer= thd->m_reprepare_observer;

  Object_creation_ctx *saved_creation_ctx;

  /* Use some extra margin for possible SP recursion and functions */
  if (check_stack_overrun(thd, 8 * STACK_MIN_SIZE, (uchar*)&old_packet))
    DBUG_RETURN(TRUE);

  /* init per-instruction memroot */
  init_sql_alloc(&execute_mem_root, MEM_ROOT_BLOCK_SIZE, 0);

  DBUG_ASSERT(!(m_flags & IS_INVOKED));
  m_flags|= IS_INVOKED;
  m_first_instance->m_first_free_instance= m_next_cached_sp;
  if (m_next_cached_sp)
  {
    DBUG_PRINT("info",
               ("first free for 0x%lx ++: 0x%lx->0x%lx  level: %lu  flags %x",
                (ulong)m_first_instance, (ulong) this,
                (ulong) m_next_cached_sp,
                m_next_cached_sp->m_recursion_level,
                m_next_cached_sp->m_flags));
  }
  /*
    Check that if there are not any instances after this one then
    pointer to the last instance points on this instance or if there are
    some instances after this one then recursion level of next instance
    greater then recursion level of current instance on 1
  */
  DBUG_ASSERT((m_next_cached_sp == 0 &&
               m_first_instance->m_last_cached_sp == this) ||
              (m_recursion_level + 1 == m_next_cached_sp->m_recursion_level));

  /*
    NOTE: The SQL Standard does not specify the context that should be
    preserved for stored routines. However, at SAP/Walldorf meeting it was
    decided that current database should be preserved.
  */

  if (m_db.length &&
      (err_status= mysql_opt_change_db(thd, &m_db, &saved_cur_db_name, FALSE,
                                       &cur_db_changed)))
  {
    goto done;
  }

  if ((ctx= thd->spcont))
    ctx->clear_handler();
  thd->is_slave_error= 0;
  old_arena= thd->stmt_arena;

  /*
    Switch query context. This has to be done early as this is sometimes
    allocated trough sql_alloc
  */
  saved_creation_ctx= m_creation_ctx->set_n_backup(thd);

  /*
    We have to save/restore this info when we are changing call level to
    be able properly do close_thread_tables() in instructions.
  */
  old_query_id= thd->query_id;
  old_derived_tables= thd->derived_tables;
  thd->derived_tables= 0;
  save_sql_mode= thd->variables.sql_mode;
  thd->variables.sql_mode= m_sql_mode;
  save_abort_on_warning= thd->abort_on_warning;
  thd->abort_on_warning= 0;
  /**
    When inside a substatement (a stored function or trigger
    statement), clear the metadata observer in THD, if any.
    Remember the value of the observer here, to be able
    to restore it when leaving the substatement.

    We reset the observer to suppress errors when a substatement
    uses temporary tables. If a temporary table does not exist
    at start of the main statement, it's not prelocked
    and thus is not validated with other prelocked tables.

    Later on, when the temporary table is opened, metadata
    versions mismatch, expectedly.

    The proper solution for the problem is to re-validate tables
    of substatements (Bug#12257, Bug#27011, Bug#32868, Bug#33000),
    but it's not implemented yet.
  */
  thd->m_reprepare_observer= 0;

  /*
    It is also more efficient to save/restore current thd->lex once when
    do it in each instruction
  */
  old_lex= thd->lex;
  /*
    We should also save Item tree change list to avoid rollback something
    too early in the calling query.
  */
  old_change_list= thd->change_list;
  thd->change_list.empty();
  /*
    Cursors will use thd->packet, so they may corrupt data which was prepared
    for sending by upper level. OTOH cursors in the same routine can share this
    buffer safely so let use use routine-local packet instead of having own
    packet buffer for each cursor.

    It is probably safe to use same thd->convert_buff everywhere.
  */
  old_packet.swap(thd->packet);

  /*
    Switch to per-instruction arena here. We can do it since we cleanup
    arena after every instruction.
  */
  thd->set_n_backup_active_arena(&execute_arena, &backup_arena);

  /*
    Save callers arena in order to store instruction results and out
    parameters in it later during sp_eval_func_item()
  */
  thd->spcont->callers_arena= &backup_arena;

#if defined(ENABLED_PROFILING) && defined(COMMUNITY_SERVER)
  /* Discard the initial part of executing routines. */
  thd->profiling.discard_current_query();
#endif
  do
  {
    sp_instr *i;
    uint hip;			// Handler ip

#if defined(ENABLED_PROFILING) && defined(COMMUNITY_SERVER)
    /* 
     Treat each "instr" of a routine as discrete unit that could be profiled.
     Profiling only records information for segments of code that set the
     source of the query, and almost all kinds of instructions in s-p do not.
    */
    thd->profiling.finish_current_query();
    thd->profiling.start_new_query("continuing inside routine");
#endif

    i = get_instr(ip);	// Returns NULL when we're done.
    if (i == NULL)
    {
#if defined(ENABLED_PROFILING) && defined(COMMUNITY_SERVER)
      thd->profiling.discard_current_query();
#endif
      break;
    }

    DBUG_PRINT("execute", ("Instruction %u", ip));

    /* Don't change NOW() in FUNCTION or TRIGGER */
    if (!thd->in_sub_stmt)
      thd->set_time();		// Make current_time() et al work
    
    /*
      We have to set thd->stmt_arena before executing the instruction
      to store in the instruction free_list all new items, created
      during the first execution (for example expanding of '*' or the
      items made during other permanent subquery transformations).
    */
    thd->stmt_arena= i;
    
    /* 
      Will write this SP statement into binlog separately 
      (TODO: consider changing the condition to "not inside event union")
    */
    if (thd->prelocked_mode == NON_PRELOCKED)
      thd->user_var_events_alloc= thd->mem_root;
    
    err_status= i->execute(thd, &ip);

    if (i->free_list)
      cleanup_items(i->free_list);
    
    /* 
      If we've set thd->user_var_events_alloc to mem_root of this SP
      statement, clean all the events allocated in it.
    */
    if (thd->prelocked_mode == NON_PRELOCKED)
    {
      reset_dynamic(&thd->user_var_events);
      thd->user_var_events_alloc= NULL;//DEBUG
    }

    /* we should cleanup free_list and memroot, used by instruction */
    thd->cleanup_after_query();
    free_root(&execute_mem_root, MYF(0));    

    /*
      Check if an exception has occurred and a handler has been found
      Note: We have to check even if err_status == FALSE, since warnings (and
      some errors) don't return a non-zero value. We also have to check even
      if thd->killed != 0, since some errors return with this even when a
      handler has been found (e.g. "bad data").
    */
    if (ctx)
    {
      uint hf;

      switch (ctx->found_handler(&hip, &hf)) {
      case SP_HANDLER_NONE:
	break;
      case SP_HANDLER_CONTINUE:
        thd->restore_active_arena(&execute_arena, &backup_arena);
        thd->set_n_backup_active_arena(&execute_arena, &backup_arena);
        ctx->push_hstack(i->get_cont_dest());
        // Fall through
      default:
	ip= hip;
	err_status= FALSE;
	ctx->clear_handler();
	ctx->enter_handler(hip);
        thd->clear_error();
        thd->is_fatal_error= 0;
	thd->killed= THD::NOT_KILLED;
        thd->mysys_var->abort= 0;
	continue;
      }
    }
  } while (!err_status && !thd->killed);

#if defined(ENABLED_PROFILING) && defined(COMMUNITY_SERVER)
  thd->profiling.finish_current_query();
  thd->profiling.start_new_query("tail end of routine");
#endif

  /* Restore query context. */

  m_creation_ctx->restore_env(thd, saved_creation_ctx);

  /* Restore arena. */

  thd->restore_active_arena(&execute_arena, &backup_arena);

  thd->spcont->pop_all_cursors(); // To avoid memory leaks after an error

  /* Restore all saved */
  old_packet.swap(thd->packet);
  DBUG_ASSERT(thd->change_list.is_empty());
  thd->change_list= old_change_list;
  /* To avoid wiping out thd->change_list on old_change_list destruction */
  old_change_list.empty();
  thd->lex= old_lex;
  thd->query_id= old_query_id;
  DBUG_ASSERT(!thd->derived_tables);
  thd->derived_tables= old_derived_tables;
  thd->variables.sql_mode= save_sql_mode;
  thd->abort_on_warning= save_abort_on_warning;
  thd->m_reprepare_observer= save_reprepare_observer;

  thd->stmt_arena= old_arena;
  state= EXECUTED;

 done:
  DBUG_PRINT("info", ("err_status: %d  killed: %d  is_slave_error: %d  report_error: %d",
		      err_status, thd->killed, thd->is_slave_error,
                      thd->is_error()));

  if (thd->killed)
    err_status= TRUE;
  /*
    If the DB has changed, the pointer has changed too, but the
    original thd->db will then have been freed
  */
  if (cur_db_changed && !thd->killed)
  {
    /*
      Force switching back to the saved current database, because it may be
      NULL. In this case, mysql_change_db() would generate an error.
    */

    err_status|= mysql_change_db(thd, &saved_cur_db_name, TRUE);
  }
  m_flags&= ~IS_INVOKED;
  DBUG_PRINT("info",
             ("first free for 0x%lx --: 0x%lx->0x%lx, level: %lu, flags %x",
              (ulong) m_first_instance,
              (ulong) m_first_instance->m_first_free_instance,
              (ulong) this, m_recursion_level, m_flags));
  /*
    Check that we have one of following:

    1) there are not free instances which means that this instance is last
    in the list of instances (pointer to the last instance point on it and
    ther are not other instances after this one in the list)

    2) There are some free instances which mean that first free instance
    should go just after this one and recursion level of that free instance
    should be on 1 more then recursion level of this instance.
  */
  DBUG_ASSERT((m_first_instance->m_first_free_instance == 0 &&
               this == m_first_instance->m_last_cached_sp &&
               m_next_cached_sp == 0) ||
              (m_first_instance->m_first_free_instance != 0 &&
               m_first_instance->m_first_free_instance == m_next_cached_sp &&
               m_first_instance->m_first_free_instance->m_recursion_level ==
               m_recursion_level + 1));
  m_first_instance->m_first_free_instance= this;

  DBUG_RETURN(err_status);
}


#ifndef NO_EMBEDDED_ACCESS_CHECKS
/**
  set_routine_security_ctx() changes routine security context, and
  checks if there is an EXECUTE privilege in new context.  If there is
  no EXECUTE privilege, it changes the context back and returns a
  error.

  @param thd         thread handle
  @param sp          stored routine to change the context for
  @param is_proc     TRUE is procedure, FALSE if function
  @param save_ctx    pointer to an old security context

  @todo
    - Cache if the definer has the right to use the object on the
    first usage and only reset the cache if someone does a GRANT
    statement that 'may' affect this.

  @retval
    TRUE   if there was a error, and the context wasn't changed.
  @retval
    FALSE  if the context was changed.
*/

bool
set_routine_security_ctx(THD *thd, sp_head *sp, bool is_proc,
                         Security_context **save_ctx)
{
  *save_ctx= 0;
  if (sp->m_chistics->suid != SP_IS_NOT_SUID &&
      sp->m_security_ctx.change_security_context(thd, &sp->m_definer_user,
                                                 &sp->m_definer_host,
                                                 &sp->m_db,
                                                 save_ctx))
    return TRUE;

  /*
    If we changed context to run as another user, we need to check the
    access right for the new context again as someone may have revoked
    the right to use the procedure from this user.

    TODO:
      Cache if the definer has the right to use the object on the
      first usage and only reset the cache if someone does a GRANT
      statement that 'may' affect this.
  */
  if (*save_ctx &&
      check_routine_access(thd, EXECUTE_ACL,
                           sp->m_db.str, sp->m_name.str, is_proc, FALSE))
  {
    sp->m_security_ctx.restore_security_context(thd, *save_ctx);
    *save_ctx= 0;
    return TRUE;
  }

  return FALSE;
}
#endif // ! NO_EMBEDDED_ACCESS_CHECKS


/**
  Execute trigger stored program.

  - changes security context for triggers
  - switch to new memroot
  - call sp_head::execute
  - restore old memroot
  - restores security context

  @param thd               Thread handle
  @param db                database name
  @param table             table name
  @param grant_info        GRANT_INFO structure to be filled with
                           information about definer's privileges
                           on subject table

  @todo
    - TODO: we should create sp_rcontext once per command and reuse it
    on subsequent executions of a trigger.

  @retval
    FALSE  on success
  @retval
    TRUE   on error
*/

bool
sp_head::execute_trigger(THD *thd,
                         const LEX_STRING *db_name,
                         const LEX_STRING *table_name,
                         GRANT_INFO *grant_info)
{
  sp_rcontext *octx = thd->spcont;
  sp_rcontext *nctx = NULL;
  bool err_status= FALSE;
  MEM_ROOT call_mem_root;
  Query_arena call_arena(&call_mem_root, Query_arena::INITIALIZED_FOR_SP);
  Query_arena backup_arena;

  DBUG_ENTER("sp_head::execute_trigger");
  DBUG_PRINT("info", ("trigger %s", m_name.str));

#ifndef NO_EMBEDDED_ACCESS_CHECKS
  Security_context *save_ctx= NULL;


  if (m_chistics->suid != SP_IS_NOT_SUID &&
      m_security_ctx.change_security_context(thd,
                                             &m_definer_user,
                                             &m_definer_host,
                                             &m_db,
                                             &save_ctx))
    DBUG_RETURN(TRUE);

  /*
    Fetch information about table-level privileges for subject table into
    GRANT_INFO instance. The access check itself will happen in
    Item_trigger_field, where this information will be used along with
    information about column-level privileges.
  */

  fill_effective_table_privileges(thd,
                                  grant_info,
                                  db_name->str,
                                  table_name->str);

  /* Check that the definer has TRIGGER privilege on the subject table. */

  if (!(grant_info->privilege & TRIGGER_ACL))
  {
    char priv_desc[128];
    get_privilege_desc(priv_desc, sizeof(priv_desc), TRIGGER_ACL);

    my_error(ER_TABLEACCESS_DENIED_ERROR, MYF(0), priv_desc,
             thd->security_ctx->priv_user, thd->security_ctx->host_or_ip,
             table_name->str);

    m_security_ctx.restore_security_context(thd, save_ctx);
    DBUG_RETURN(TRUE);
  }
#endif // NO_EMBEDDED_ACCESS_CHECKS

  /*
    Prepare arena and memroot for objects which lifetime is whole
    duration of trigger call (sp_rcontext, it's tables and items,
    sp_cursor and Item_cache holders for case expressions).  We can't
    use caller's arena/memroot for those objects because in this case
    some fixed amount of memory will be consumed for each trigger
    invocation and so statements which involve lot of them will hog
    memory.

    TODO: we should create sp_rcontext once per command and reuse it
    on subsequent executions of a trigger.
  */
  init_sql_alloc(&call_mem_root, MEM_ROOT_BLOCK_SIZE, 0);
  thd->set_n_backup_active_arena(&call_arena, &backup_arena);

  if (!(nctx= new sp_rcontext(m_pcont, 0, octx)) ||
      nctx->init(thd))
  {
    err_status= TRUE;
    goto err_with_cleanup;
  }

#ifndef DBUG_OFF
  nctx->sp= this;
#endif

  thd->spcont= nctx;

  err_status= execute(thd);

err_with_cleanup:
  thd->restore_active_arena(&call_arena, &backup_arena);

#ifndef NO_EMBEDDED_ACCESS_CHECKS
  m_security_ctx.restore_security_context(thd, save_ctx);
#endif // NO_EMBEDDED_ACCESS_CHECKS

  delete nctx;
  call_arena.free_items();
  free_root(&call_mem_root, MYF(0));
  thd->spcont= octx;

  if (thd->killed)
    thd->send_kill_message();

  DBUG_RETURN(err_status);
}


/**
  Execute a function.

   - evaluate parameters
   - changes security context for SUID routines
   - switch to new memroot
   - call sp_head::execute
   - restore old memroot
   - evaluate the return value
   - restores security context

  @param thd               Thread handle
  @param argp              Passed arguments (these are items from containing
                           statement?)
  @param argcount          Number of passed arguments. We need to check if
                           this is correct.
  @param return_value_fld  Save result here.

  @todo
    We should create sp_rcontext once per command and reuse
    it on subsequent executions of a function/trigger.

  @todo
    In future we should associate call arena/mem_root with
    sp_rcontext and allocate all these objects (and sp_rcontext
    itself) on it directly rather than juggle with arenas.

  @retval
    FALSE  on success
  @retval
    TRUE   on error
*/

bool
sp_head::execute_function(THD *thd, Item **argp, uint argcount,
                          Field *return_value_fld)
{
  ulonglong binlog_save_options;
  bool need_binlog_call;
  uint arg_no;
  sp_rcontext *octx = thd->spcont;
  sp_rcontext *nctx = NULL;
  char buf[STRING_BUFFER_USUAL_SIZE];
  String binlog_buf(buf, sizeof(buf), &my_charset_bin);
  bool err_status= FALSE;
  MEM_ROOT call_mem_root;
  Query_arena call_arena(&call_mem_root, Query_arena::INITIALIZED_FOR_SP);
  Query_arena backup_arena;
  DBUG_ENTER("sp_head::execute_function");
  DBUG_PRINT("info", ("function %s", m_name.str));

  LINT_INIT(binlog_save_options);

  /*
    Check that the function is called with all specified arguments.

    If it is not, use my_error() to report an error, or it will not terminate
    the invoking query properly.
  */
  if (argcount != m_pcont->context_var_count())
  {
    /*
      Need to use my_error here, or it will not terminate the
      invoking query properly.
    */
    my_error(ER_SP_WRONG_NO_OF_ARGS, MYF(0),
             "FUNCTION", m_qname.str, m_pcont->context_var_count(), argcount);
    DBUG_RETURN(TRUE);
  }
  /*
    Prepare arena and memroot for objects which lifetime is whole
    duration of function call (sp_rcontext, it's tables and items,
    sp_cursor and Item_cache holders for case expressions).
    We can't use caller's arena/memroot for those objects because
    in this case some fixed amount of memory will be consumed for
    each function/trigger invocation and so statements which involve
    lot of them will hog memory.
    TODO: we should create sp_rcontext once per command and reuse
    it on subsequent executions of a function/trigger.
  */
  init_sql_alloc(&call_mem_root, MEM_ROOT_BLOCK_SIZE, 0);
  thd->set_n_backup_active_arena(&call_arena, &backup_arena);

  if (!(nctx= new sp_rcontext(m_pcont, return_value_fld, octx)) ||
      nctx->init(thd))
  {
    thd->restore_active_arena(&call_arena, &backup_arena);
    err_status= TRUE;
    goto err_with_cleanup;
  }

  /*
    We have to switch temporarily back to callers arena/memroot.
    Function arguments belong to the caller and so the may reference
    memory which they will allocate during calculation long after
    this function call will be finished (e.g. in Item::cleanup()).
  */
  thd->restore_active_arena(&call_arena, &backup_arena);

#ifndef DBUG_OFF
  nctx->sp= this;
#endif

  /* Pass arguments. */
  for (arg_no= 0; arg_no < argcount; arg_no++)
  {
    /* Arguments must be fixed in Item_func_sp::fix_fields */
    DBUG_ASSERT(argp[arg_no]->fixed);

    if ((err_status= nctx->set_variable(thd, arg_no, &(argp[arg_no]))))
      goto err_with_cleanup;
  }

  /*
    If row-based binlogging, we don't need to binlog the function's call, let
    each substatement be binlogged its way.
  */
  need_binlog_call= mysql_bin_log.is_open() &&
    (thd->options & OPTION_BIN_LOG) && !thd->current_stmt_binlog_row_based;

  /*
    Remember the original arguments for unrolled replication of functions
    before they are changed by execution.
  */
  if (need_binlog_call)
  {
    binlog_buf.length(0);
    binlog_buf.append(STRING_WITH_LEN("SELECT "));
    append_identifier(thd, &binlog_buf, m_db.str, m_db.length);
    binlog_buf.append('.');
    append_identifier(thd, &binlog_buf, m_name.str, m_name.length);
    binlog_buf.append('(');
    for (arg_no= 0; arg_no < argcount; arg_no++)
    {
      String str_value_holder;
      String *str_value;

      if (arg_no)
        binlog_buf.append(',');

      str_value= sp_get_item_value(thd, nctx->get_item(arg_no),
                                   &str_value_holder);

      if (str_value)
        binlog_buf.append(*str_value);
      else
        binlog_buf.append(STRING_WITH_LEN("NULL"));
    }
    binlog_buf.append(')');
  }
  thd->spcont= nctx;

#ifndef NO_EMBEDDED_ACCESS_CHECKS
  Security_context *save_security_ctx;
  if (set_routine_security_ctx(thd, this, FALSE, &save_security_ctx))
  {
    err_status= TRUE;
    goto err_with_cleanup;
  }
#endif

  if (need_binlog_call)
  {
    query_id_t q;
    reset_dynamic(&thd->user_var_events);
    /*
      In case of artificially constructed events for function calls
      we have separate union for each such event and hence can't use
      query_id of real calling statement as the start of all these
      unions (this will break logic of replication of user-defined
      variables). So we use artifical value which is guaranteed to
      be greater than all query_id's of all statements belonging
      to previous events/unions.
      Possible alternative to this is logging of all function invocations
      as one select and not resetting THD::user_var_events before
      each invocation.
    */
    VOID(pthread_mutex_lock(&LOCK_thread_count));
    q= global_query_id;
    VOID(pthread_mutex_unlock(&LOCK_thread_count));
    mysql_bin_log.start_union_events(thd, q + 1);
    binlog_save_options= thd->options;
    thd->options&= ~OPTION_BIN_LOG;
  }

  /*
    Switch to call arena/mem_root so objects like sp_cursor or
    Item_cache holders for case expressions can be allocated on it.

    TODO: In future we should associate call arena/mem_root with
          sp_rcontext and allocate all these objects (and sp_rcontext
          itself) on it directly rather than juggle with arenas.
  */
  thd->set_n_backup_active_arena(&call_arena, &backup_arena);

  err_status= execute(thd);

  thd->restore_active_arena(&call_arena, &backup_arena);

  if (need_binlog_call)
  {
    mysql_bin_log.stop_union_events(thd);
    thd->options= binlog_save_options;
    if (thd->binlog_evt_union.unioned_events)
    {
      Query_log_event qinfo(thd, binlog_buf.ptr(), binlog_buf.length(),
                            thd->binlog_evt_union.unioned_events_trans, FALSE);
      if (mysql_bin_log.write(&qinfo) &&
          thd->binlog_evt_union.unioned_events_trans)
      {
        push_warning(thd, MYSQL_ERROR::WARN_LEVEL_WARN, ER_UNKNOWN_ERROR,
                     "Invoked ROUTINE modified a transactional table but MySQL "
                     "failed to reflect this change in the binary log");
      }
      reset_dynamic(&thd->user_var_events);
      /* Forget those values, in case more function calls are binlogged: */
      thd->stmt_depends_on_first_successful_insert_id_in_prev_stmt= 0;
      thd->auto_inc_intervals_in_cur_stmt_for_binlog.empty();
    }
  }

  if (!err_status)
  {
    /* We need result only in function but not in trigger */

    if (!nctx->is_return_value_set())
    {
      my_error(ER_SP_NORETURNEND, MYF(0), m_name.str);
      err_status= TRUE;
    }
  }

#ifndef NO_EMBEDDED_ACCESS_CHECKS
  m_security_ctx.restore_security_context(thd, save_security_ctx);
#endif

err_with_cleanup:
  delete nctx;
  call_arena.free_items();
  free_root(&call_mem_root, MYF(0));
  thd->spcont= octx;

  DBUG_RETURN(err_status);
}


/**
  Execute a procedure. 

  The function does the following steps:
   - Set all parameters 
   - changes security context for SUID routines
   - call sp_head::execute
   - copy back values of INOUT and OUT parameters
   - restores security context

  @param thd    Thread handle
  @param args   List of values passed as arguments.

  @retval
    FALSE  on success
  @retval
    TRUE   on error
*/

bool
sp_head::execute_procedure(THD *thd, List<Item> *args)
{
  bool err_status= FALSE;
  uint params = m_pcont->context_var_count();
  sp_rcontext *save_spcont, *octx;
  sp_rcontext *nctx = NULL;
  bool save_enable_slow_log= false;
  bool save_log_general= false;
  DBUG_ENTER("sp_head::execute_procedure");
  DBUG_PRINT("info", ("procedure %s", m_name.str));

  if (args->elements != params)
  {
    my_error(ER_SP_WRONG_NO_OF_ARGS, MYF(0), "PROCEDURE",
             m_qname.str, params, args->elements);
    DBUG_RETURN(TRUE);
  }

  save_spcont= octx= thd->spcont;
  if (! octx)
  {				// Create a temporary old context
    if (!(octx= new sp_rcontext(m_pcont, NULL, octx)) ||
        octx->init(thd))
    {
      delete octx; /* Delete octx if it was init() that failed. */
      DBUG_RETURN(TRUE);
    }
    
#ifndef DBUG_OFF
    octx->sp= 0;
#endif
    thd->spcont= octx;

    /* set callers_arena to thd, for upper-level function to work */
    thd->spcont->callers_arena= thd;
  }

  if (!(nctx= new sp_rcontext(m_pcont, NULL, octx)) ||
      nctx->init(thd))
  {
    delete nctx; /* Delete nctx if it was init() that failed. */
    thd->spcont= save_spcont;
    DBUG_RETURN(TRUE);
  }
#ifndef DBUG_OFF
  nctx->sp= this;
#endif

  if (params > 0)
  {
    List_iterator<Item> it_args(*args);

    DBUG_PRINT("info",(" %.*s: eval args", (int) m_name.length, m_name.str));

    for (uint i= 0 ; i < params ; i++)
    {
      Item *arg_item= it_args++;

      if (!arg_item)
        break;

      sp_variable_t *spvar= m_pcont->find_variable(i);

      if (!spvar)
        continue;

      if (spvar->mode != sp_param_in)
      {
        Settable_routine_parameter *srp=
          arg_item->get_settable_routine_parameter();

        if (!srp)
        {
          my_error(ER_SP_NOT_VAR_ARG, MYF(0), i+1, m_qname.str);
          err_status= TRUE;
          break;
        }

        srp->set_required_privilege(spvar->mode == sp_param_inout);
      }

      if (spvar->mode == sp_param_out)
      {
        Item_null *null_item= new Item_null();

        if (!null_item ||
            nctx->set_variable(thd, i, (Item **)&null_item))
        {
          err_status= TRUE;
          break;
        }
      }
      else
      {
        if (nctx->set_variable(thd, i, it_args.ref()))
        {
          err_status= TRUE;
          break;
        }
      }
    }

    /* 
      Okay, got values for all arguments. Close tables that might be used by 
      arguments evaluation. If arguments evaluation required prelocking mode, 
      we'll leave it here.
    */
    if (!thd->in_sub_stmt)
<<<<<<< HEAD
      close_thread_tables(thd);
=======
    {
      thd->lex->unit.cleanup();
      close_thread_tables(thd);            
      thd->rollback_item_tree_changes();
    }
>>>>>>> 67e34ee4

    DBUG_PRINT("info",(" %.*s: eval args done",
                       (int) m_name.length, m_name.str));
  }
  if (!(m_flags & LOG_SLOW_STATEMENTS) && thd->enable_slow_log)
  {
    DBUG_PRINT("info", ("Disabling slow log for the execution"));
    save_enable_slow_log= true;
    thd->enable_slow_log= FALSE;
  }
  if (!(m_flags & LOG_GENERAL_LOG) && !(thd->options & OPTION_LOG_OFF))
  {
    DBUG_PRINT("info", ("Disabling general log for the execution"));
    save_log_general= true;
    /* disable this bit */
    thd->options |= OPTION_LOG_OFF;
  }
  thd->spcont= nctx;

#ifndef NO_EMBEDDED_ACCESS_CHECKS
  Security_context *save_security_ctx= 0;
  if (!err_status)
    err_status= set_routine_security_ctx(thd, this, TRUE, &save_security_ctx);
#endif

  if (!err_status)
    err_status= execute(thd);

  if (save_log_general)
    thd->options &= ~OPTION_LOG_OFF;
  if (save_enable_slow_log)
    thd->enable_slow_log= true;
  /*
    In the case when we weren't able to employ reuse mechanism for
    OUT/INOUT paranmeters, we should reallocate memory. This
    allocation should be done on the arena which will live through
    all execution of calling routine.
  */
  thd->spcont->callers_arena= octx->callers_arena;

  if (!err_status && params > 0)
  {
    List_iterator<Item> it_args(*args);

    /*
      Copy back all OUT or INOUT values to the previous frame, or
      set global user variables
    */
    for (uint i= 0 ; i < params ; i++)
    {
      Item *arg_item= it_args++;

      if (!arg_item)
        break;

      sp_variable_t *spvar= m_pcont->find_variable(i);

      if (spvar->mode == sp_param_in)
        continue;

      Settable_routine_parameter *srp=
        arg_item->get_settable_routine_parameter();

      DBUG_ASSERT(srp);

      if (srp->set_value(thd, octx, nctx->get_item_addr(i)))
      {
        err_status= TRUE;
        break;
      }
    }
  }

#ifndef NO_EMBEDDED_ACCESS_CHECKS
  if (save_security_ctx)
    m_security_ctx.restore_security_context(thd, save_security_ctx);
#endif

  if (!save_spcont)
    delete octx;

  delete nctx;
  thd->spcont= save_spcont;

  DBUG_RETURN(err_status);
}


/**
  Reset lex during parsing, before we parse a sub statement.

  @param thd Thread handler.

  @return Error state
    @retval true An error occurred.
    @retval false Success.
*/

bool
sp_head::reset_lex(THD *thd)
{
  DBUG_ENTER("sp_head::reset_lex");
  LEX *sublex;
  LEX *oldlex= thd->lex;

  sublex= new (thd->mem_root)st_lex_local;
  if (sublex == 0)
    DBUG_RETURN(TRUE);

  thd->lex= sublex;
  (void)m_lex.push_front(oldlex);

  /* Reset most stuff. */
  lex_start(thd);

  /* And keep the SP stuff too */
  sublex->sphead= oldlex->sphead;
  sublex->spcont= oldlex->spcont;
  /* And trigger related stuff too */
  sublex->trg_chistics= oldlex->trg_chistics;
  sublex->trg_table_fields.empty();
  sublex->sp_lex_in_use= FALSE;

  /* Reset type info. */

  sublex->charset= NULL;
  sublex->length= NULL;
  sublex->dec= NULL;
  sublex->interval_list.empty();
  sublex->type= 0;

  DBUG_RETURN(FALSE);
}

/// Restore lex during parsing, after we have parsed a sub statement.
void
sp_head::restore_lex(THD *thd)
{
  DBUG_ENTER("sp_head::restore_lex");
  LEX *sublex= thd->lex;
  LEX *oldlex;

  sublex->set_trg_event_type_for_tables();

  oldlex= (LEX *)m_lex.pop();
  if (! oldlex)
    return;			// Nothing to restore

  oldlex->trg_table_fields.push_back(&sublex->trg_table_fields);

  /*
    If this substatement needs row-based, the entire routine does too (we
    cannot switch from statement-based to row-based only for this
    substatement).
  */
  if (sublex->is_stmt_unsafe())
    m_flags|= BINLOG_ROW_BASED_IF_MIXED;

  /*
    Add routines which are used by statement to respective set for
    this routine.
  */
  sp_update_sp_used_routines(&m_sroutines, &sublex->sroutines);
  /*
    Merge tables used by this statement (but not by its functions or
    procedures) to multiset of tables used by this routine.
  */
  merge_table_list(thd, sublex->query_tables, sublex);
  if (! sublex->sp_lex_in_use)
  {
    lex_end(sublex);
    delete sublex;
  }
  thd->lex= oldlex;
  DBUG_VOID_RETURN;
}

/**
  Put the instruction on the backpatch list, associated with the label.
*/
void
sp_head::push_backpatch(sp_instr *i, sp_label_t *lab)
{
  bp_t *bp= (bp_t *)sql_alloc(sizeof(bp_t));

  if (bp)
  {
    bp->lab= lab;
    bp->instr= i;
    (void)m_backpatch.push_front(bp);
  }
}

/**
  Update all instruction with this label in the backpatch list to
  the current position.
*/
void
sp_head::backpatch(sp_label_t *lab)
{
  bp_t *bp;
  uint dest= instructions();
  List_iterator_fast<bp_t> li(m_backpatch);

  DBUG_ENTER("sp_head::backpatch");
  while ((bp= li++))
  {
    if (bp->lab == lab)
    {
      DBUG_PRINT("info", ("backpatch: (m_ip %d, label 0x%lx <%s>) to dest %d",
                          bp->instr->m_ip, (ulong) lab, lab->name, dest));
      bp->instr->backpatch(dest, lab->ctx);
    }
  }
  DBUG_VOID_RETURN;
}

/**
  Prepare an instance of Create_field for field creation (fill all necessary
  attributes).

  @param[in]  thd          Thread handle
  @param[in]  lex          Yacc parsing context
  @param[in]  field_type   Field type
  @param[out] field_def    An instance of create_field to be filled

  @retval
    FALSE  on success
  @retval
    TRUE   on error
*/

bool
sp_head::fill_field_definition(THD *thd, LEX *lex,
                               enum enum_field_types field_type,
                               Create_field *field_def)
{
  LEX_STRING cmt = { 0, 0 };
  uint unused1= 0;
  int unused2= 0;

  if (field_def->init(thd, (char*) "", field_type, lex->length, lex->dec,
                      lex->type, (Item*) 0, (Item*) 0, &cmt, 0,
                      &lex->interval_list,
                      lex->charset ? lex->charset :
                                     thd->variables.collation_database,
                      lex->uint_geom_type))
    return TRUE;

  if (field_def->interval_list.elements)
    field_def->interval= create_typelib(mem_root, field_def,
                                        &field_def->interval_list);

  sp_prepare_create_field(thd, field_def);

  if (prepare_create_field(field_def, &unused1, &unused2, &unused2,
                           HA_CAN_GEOMETRY))
  {
    return TRUE;
  }

  return FALSE;
}


void
sp_head::new_cont_backpatch(sp_instr_opt_meta *i)
{
  m_cont_level+= 1;
  if (i)
  {
    /* Use the cont. destination slot to store the level */
    i->m_cont_dest= m_cont_level;
    (void)m_cont_backpatch.push_front(i);
  }
}

void
sp_head::add_cont_backpatch(sp_instr_opt_meta *i)
{
  i->m_cont_dest= m_cont_level;
  (void)m_cont_backpatch.push_front(i);
}

void
sp_head::do_cont_backpatch()
{
  uint dest= instructions();
  uint lev= m_cont_level--;
  sp_instr_opt_meta *i;

  while ((i= m_cont_backpatch.head()) && i->m_cont_dest == lev)
  {
    i->m_cont_dest= dest;
    (void)m_cont_backpatch.pop();
  }
}

void
sp_head::set_info(longlong created, longlong modified,
		  st_sp_chistics *chistics, ulong sql_mode)
{
  m_created= created;
  m_modified= modified;
  m_chistics= (st_sp_chistics *) memdup_root(mem_root, (char*) chistics,
                                             sizeof(*chistics));
  if (m_chistics->comment.length == 0)
    m_chistics->comment.str= 0;
  else
    m_chistics->comment.str= strmake_root(mem_root,
					  m_chistics->comment.str,
					  m_chistics->comment.length);
  m_sql_mode= sql_mode;
}


void
sp_head::set_definer(const char *definer, uint definerlen)
{
  char user_name_holder[USERNAME_LENGTH + 1];
  LEX_STRING user_name= { user_name_holder, USERNAME_LENGTH };

  char host_name_holder[HOSTNAME_LENGTH + 1];
  LEX_STRING host_name= { host_name_holder, HOSTNAME_LENGTH };

  parse_user(definer, definerlen, user_name.str, &user_name.length,
             host_name.str, &host_name.length);

  set_definer(&user_name, &host_name);
}


void
sp_head::set_definer(const LEX_STRING *user_name, const LEX_STRING *host_name)
{
  m_definer_user.str= strmake_root(mem_root, user_name->str, user_name->length);
  m_definer_user.length= user_name->length;

  m_definer_host.str= strmake_root(mem_root, host_name->str, host_name->length);
  m_definer_host.length= host_name->length;
}


void
sp_head::reset_thd_mem_root(THD *thd)
{
  DBUG_ENTER("sp_head::reset_thd_mem_root");
  m_thd_root= thd->mem_root;
  thd->mem_root= &main_mem_root;
  DBUG_PRINT("info", ("mem_root 0x%lx moved to thd mem root 0x%lx",
                      (ulong) &mem_root, (ulong) &thd->mem_root));
  free_list= thd->free_list; // Keep the old list
  thd->free_list= NULL;	// Start a new one
  m_thd= thd;
  DBUG_VOID_RETURN;
}

void
sp_head::restore_thd_mem_root(THD *thd)
{
  DBUG_ENTER("sp_head::restore_thd_mem_root");
  Item *flist= free_list;	// The old list
  set_query_arena(thd);         // Get new free_list and mem_root
  state= INITIALIZED_FOR_SP;

  DBUG_PRINT("info", ("mem_root 0x%lx returned from thd mem root 0x%lx",
                      (ulong) &mem_root, (ulong) &thd->mem_root));
  thd->free_list= flist;	// Restore the old one
  thd->mem_root= m_thd_root;
  m_thd= NULL;
  DBUG_VOID_RETURN;
}


/**
  Check if a user has access right to a routine.

  @param thd		    Thread handler
  @param sp		    SP
  @param full_access       Set to 1 if the user has SELECT right to the
                           'mysql.proc' able or is the owner of the routine
  @retval
    false ok
  @retval
    true  error
*/

bool check_show_routine_access(THD *thd, sp_head *sp, bool *full_access)
{
  TABLE_LIST tables;
  bzero((char*) &tables,sizeof(tables));
  tables.db= (char*) "mysql";
  tables.table_name= tables.alias= (char*) "proc";
  *full_access= (!check_table_access(thd, SELECT_ACL, &tables, 1, TRUE) ||
                 (!strcmp(sp->m_definer_user.str,
                          thd->security_ctx->priv_user) &&
                  !strcmp(sp->m_definer_host.str,
                          thd->security_ctx->priv_host)));
  if (!*full_access)
    return check_some_routine_access(thd, sp->m_db.str, sp->m_name.str,
                                     sp->m_type == TYPE_ENUM_PROCEDURE);
  return 0;
}


/**
  Implement SHOW CREATE statement for stored routines.

  @param thd  Thread context.
  @param type         Stored routine type
                      (TYPE_ENUM_PROCEDURE or TYPE_ENUM_FUNCTION)

  @return Error status.
    @retval FALSE on success
    @retval TRUE on error
*/

bool
sp_head::show_create_routine(THD *thd, int type)
{
  const char *col1_caption= type == TYPE_ENUM_PROCEDURE ?
                            "Procedure" : "Function";

  const char *col3_caption= type == TYPE_ENUM_PROCEDURE ?
                            "Create Procedure" : "Create Function";

  bool err_status;

  Protocol *protocol= thd->protocol;
  List<Item> fields;

  LEX_STRING sql_mode;

  bool full_access;

  DBUG_ENTER("sp_head::show_create_routine");
  DBUG_PRINT("info", ("routine %s", m_name.str));

  DBUG_ASSERT(type == TYPE_ENUM_PROCEDURE ||
              type == TYPE_ENUM_FUNCTION);

  if (check_show_routine_access(thd, this, &full_access))
    DBUG_RETURN(TRUE);

  sys_var_thd_sql_mode::symbolic_mode_representation(
      thd, m_sql_mode, &sql_mode);

  /* Send header. */

  fields.push_back(new Item_empty_string(col1_caption, NAME_CHAR_LEN));
  fields.push_back(new Item_empty_string("sql_mode", sql_mode.length));

  {
    /*
      NOTE: SQL statement field must be not less than 1024 in order not to
      confuse old clients.
    */

    Item_empty_string *stmt_fld=
      new Item_empty_string(col3_caption,
                            max(m_defstr.length, 1024));

    stmt_fld->maybe_null= TRUE;

    fields.push_back(stmt_fld);
  }

  fields.push_back(new Item_empty_string("character_set_client",
                                         MY_CS_NAME_SIZE));

  fields.push_back(new Item_empty_string("collation_connection",
                                         MY_CS_NAME_SIZE));

  fields.push_back(new Item_empty_string("Database Collation",
                                         MY_CS_NAME_SIZE));

  if (protocol->send_fields(&fields,
                            Protocol::SEND_NUM_ROWS | Protocol::SEND_EOF))
  {
    DBUG_RETURN(TRUE);
  }

  /* Send data. */

  protocol->prepare_for_resend();

  protocol->store(m_name.str, m_name.length, system_charset_info);
  protocol->store(sql_mode.str, sql_mode.length, system_charset_info);

  if (full_access)
    protocol->store(m_defstr.str, m_defstr.length,
                    m_creation_ctx->get_client_cs());
  else
    protocol->store_null();


  protocol->store(m_creation_ctx->get_client_cs()->csname, system_charset_info);
  protocol->store(m_creation_ctx->get_connection_cl()->name, system_charset_info);
  protocol->store(m_creation_ctx->get_db_cl()->name, system_charset_info);

  err_status= protocol->write();

  if (!err_status)
    my_eof(thd);

  DBUG_RETURN(err_status);
}




/**
  Add instruction to SP.

  @param instr   Instruction
*/

void sp_head::add_instr(sp_instr *instr)
{
  instr->free_list= m_thd->free_list;
  m_thd->free_list= 0;
  /*
    Memory root of every instruction is designated for permanent
    transformations (optimizations) made on the parsed tree during
    the first execution. It points to the memory root of the
    entire stored procedure, as their life span is equal.
  */
  instr->mem_root= &main_mem_root;
  insert_dynamic(&m_instr, (uchar*)&instr);
}


/**
  Do some minimal optimization of the code:
    -# Mark used instructions
    -# While doing this, shortcut jumps to jump instructions
    -# Compact the code, removing unused instructions.

  This is the main mark and move loop; it relies on the following methods
  in sp_instr and its subclasses:

    - opt_mark()         :  Mark instruction as reachable
    - opt_shortcut_jump():  Shortcut jumps to the final destination;
                           used by opt_mark().
    - opt_move()         :  Update moved instruction
    - set_destination()  :  Set the new destination (jump instructions only)
*/

void sp_head::optimize()
{
  List<sp_instr> bp;
  sp_instr *i;
  uint src, dst;

  opt_mark();

  bp.empty();
  src= dst= 0;
  while ((i= get_instr(src)))
  {
    if (! i->marked)
    {
      delete i;
      src+= 1;
    }
    else
    {
      if (src != dst)
      {                         // Move the instruction and update prev. jumps
	sp_instr *ibp;
	List_iterator_fast<sp_instr> li(bp);

	set_dynamic(&m_instr, (uchar*)&i, dst);
	while ((ibp= li++))
        {
          sp_instr_opt_meta *im= static_cast<sp_instr_opt_meta *>(ibp);
          im->set_destination(src, dst);
        }
      }
      i->opt_move(dst, &bp);
      src+= 1;
      dst+= 1;
    }
  }
  m_instr.elements= dst;
  bp.empty();
}

void sp_head::add_mark_lead(uint ip, List<sp_instr> *leads)
{
  sp_instr *i= get_instr(ip);

  if (i && ! i->marked)
    leads->push_front(i);
}

void
sp_head::opt_mark()
{
  uint ip;
  sp_instr *i;
  List<sp_instr> leads;

  /*
    Forward flow analysis algorithm in the instruction graph:
    - first, add the entry point in the graph (the first instruction) to the
      'leads' list of paths to explore.
    - while there are still leads to explore:
      - pick one lead, and follow the path forward. Mark instruction reached.
        Stop only if the end of the routine is reached, or the path converge
        to code already explored (marked).
      - while following a path, collect in the 'leads' list any fork to
        another path (caused by conditional jumps instructions), so that these
        paths can be explored as well.
  */

  /* Add the entry point */
  i= get_instr(0);
  leads.push_front(i);

  /* For each path of code ... */
  while (leads.elements != 0)
  {
    i= leads.pop();

    /* Mark the entire path, collecting new leads. */
    while (i && ! i->marked)
    {
      ip= i->opt_mark(this, & leads);
      i= get_instr(ip);
    }
  }
}


#ifndef DBUG_OFF
/**
  Return the routine instructions as a result set.
  @return
    0 if ok, !=0 on error.
*/
int
sp_head::show_routine_code(THD *thd)
{
  Protocol *protocol= thd->protocol;
  char buff[2048];
  String buffer(buff, sizeof(buff), system_charset_info);
  List<Item> field_list;
  sp_instr *i;
  bool full_access;
  int res= 0;
  uint ip;
  DBUG_ENTER("sp_head::show_routine_code");
  DBUG_PRINT("info", ("procedure: %s", m_name.str));

  if (check_show_routine_access(thd, this, &full_access) || !full_access)
    DBUG_RETURN(1);

  field_list.push_back(new Item_uint("Pos", 9));
  // 1024 is for not to confuse old clients
  field_list.push_back(new Item_empty_string("Instruction",
					     max(buffer.length(), 1024)));
  if (protocol->send_fields(&field_list, Protocol::SEND_NUM_ROWS |
                                         Protocol::SEND_EOF))
    DBUG_RETURN(1);

  for (ip= 0; (i = get_instr(ip)) ; ip++)
  {
    /* 
      Consistency check. If these are different something went wrong
      during optimization.
    */
    if (ip != i->m_ip)
    {
      const char *format= "Instruction at position %u has m_ip=%u";
      char tmp[sizeof(format) + 2*SP_INSTR_UINT_MAXLEN + 1];

      sprintf(tmp, format, ip, i->m_ip);
      /*
        Since this is for debugging purposes only, we don't bother to
        introduce a special error code for it.
      */
      push_warning(thd, MYSQL_ERROR::WARN_LEVEL_WARN, ER_UNKNOWN_ERROR, tmp);
    }
    protocol->prepare_for_resend();
    protocol->store((longlong)ip);

    buffer.set("", 0, system_charset_info);
    i->print(&buffer);
    protocol->store(buffer.ptr(), buffer.length(), system_charset_info);
    if ((res= protocol->write()))
      break;
  }

  if (!res)
    my_eof(thd);

  DBUG_RETURN(res);
}
#endif // ifndef DBUG_OFF


/**
  Prepare LEX and thread for execution of instruction, if requested open
  and lock LEX's tables, execute instruction's core function, perform
  cleanup afterwards.

  @param thd           thread context
  @param nextp         out - next instruction
  @param open_tables   if TRUE then check read access to tables in LEX's table
                       list and open and lock them (used in instructions which
                       need to calculate some expression and don't execute
                       complete statement).
  @param sp_instr      instruction for which we prepare context, and which core
                       function execute by calling its exec_core() method.

  @note
    We are not saving/restoring some parts of THD which may need this because
    we do this once for whole routine execution in sp_head::execute().

  @return
    0/non-0 - Success/Failure
*/

int
sp_lex_keeper::reset_lex_and_exec_core(THD *thd, uint *nextp,
                                       bool open_tables, sp_instr* instr)
{
  int res= 0;
  DBUG_ENTER("reset_lex_and_exec_core");

  /* 
    The flag is saved at the entry to the following substatement.
    It's reset further in the common code part.
    It's merged with the saved parent's value at the exit of this func.
  */
  bool parent_modified_non_trans_table= thd->transaction.stmt.modified_non_trans_table;
  thd->transaction.stmt.modified_non_trans_table= FALSE;
  DBUG_ASSERT(!thd->derived_tables);
  DBUG_ASSERT(thd->change_list.is_empty());
  /*
    Use our own lex.
    We should not save old value since it is saved/restored in
    sp_head::execute() when we are entering/leaving routine.
  */
  thd->lex= m_lex;

  VOID(pthread_mutex_lock(&LOCK_thread_count));
  thd->query_id= next_query_id();
  VOID(pthread_mutex_unlock(&LOCK_thread_count));

  if (thd->prelocked_mode == NON_PRELOCKED)
  {
    /*
      This statement will enter/leave prelocked mode on its own.
      Entering prelocked mode changes table list and related members
      of LEX, so we'll need to restore them.
    */
    if (lex_query_tables_own_last)
    {
      /*
        We've already entered/left prelocked mode with this statement.
        Attach the list of tables that need to be prelocked and mark m_lex
        as having such list attached.
      */
      *lex_query_tables_own_last= prelocking_tables;
      m_lex->mark_as_requiring_prelocking(lex_query_tables_own_last);
    }
  }

  reinit_stmt_before_use(thd, m_lex);

  if (open_tables)
    res= instr->exec_open_and_lock_tables(thd, m_lex->query_tables);

  if (!res)
  {
    res= instr->exec_core(thd, nextp);
    DBUG_PRINT("info",("exec_core returned: %d", res));
  }

  m_lex->unit.cleanup();

  thd_proc_info(thd, "closing tables");
  /* Here we also commit or rollback the current statement. */
  close_thread_tables(thd);
  thd_proc_info(thd, 0);

  if (m_lex->query_tables_own_last)
  {
    /*
      We've entered and left prelocking mode when executing statement
      stored in m_lex. 
      m_lex->query_tables(->next_global)* list now has a 'tail' - a list
      of tables that are added for prelocking. (If this is the first
      execution, the 'tail' was added by open_tables(), otherwise we've
      attached it above in this function).
      Now we'll save the 'tail', and detach it.
    */
    lex_query_tables_own_last= m_lex->query_tables_own_last;
    prelocking_tables= *lex_query_tables_own_last;
    *lex_query_tables_own_last= NULL;
    m_lex->mark_as_requiring_prelocking(NULL);
  }
  thd->rollback_item_tree_changes();
  /* Update the state of the active arena. */
  thd->stmt_arena->state= Query_arena::EXECUTED;

  /*
    Merge here with the saved parent's values
    what is needed from the substatement gained
  */
  thd->transaction.stmt.modified_non_trans_table |= parent_modified_non_trans_table;
  /*
    Unlike for PS we should not call Item's destructors for newly created
    items after execution of each instruction in stored routine. This is
    because SP often create Item (like Item_int, Item_string etc...) when
    they want to store some value in local variable, pass return value and
    etc... So their life time should be longer than one instruction.

    cleanup_items() is called in sp_head::execute()
  */
  DBUG_RETURN(res || thd->is_error());
}


/*
  sp_instr class functions
*/

int sp_instr::exec_open_and_lock_tables(THD *thd, TABLE_LIST *tables)
{
  int result;

  /*
    Check whenever we have access to tables for this statement
    and open and lock them before executing instructions core function.
  */
  if (check_table_access(thd, SELECT_ACL, tables, UINT_MAX, FALSE)
      || open_and_lock_tables(thd, tables))
    result= -1;
  else
    result= 0;

  return result;
}

uint sp_instr::get_cont_dest()
{
  return (m_ip+1);
}


int sp_instr::exec_core(THD *thd, uint *nextp)
{
  DBUG_ASSERT(0);
  return 0;
}

/*
  sp_instr_stmt class functions
*/

int
sp_instr_stmt::execute(THD *thd, uint *nextp)
{
  char *query;
  uint32 query_length;
  int res;
  DBUG_ENTER("sp_instr_stmt::execute");
  DBUG_PRINT("info", ("command: %d", m_lex_keeper.sql_command()));

  query= thd->query;
  query_length= thd->query_length;
#if defined(ENABLED_PROFILING) && defined(COMMUNITY_SERVER)
  /* This s-p instr is profilable and will be captured. */
  thd->profiling.set_query_source(m_query.str, m_query.length);
#endif
  if (!(res= alloc_query(thd, m_query.str, m_query.length)) &&
      !(res=subst_spvars(thd, this, &m_query)))
  {
    /*
      (the order of query cache and subst_spvars calls is irrelevant because
      queries with SP vars can't be cached)
    */
    if (unlikely((thd->options & OPTION_LOG_OFF)==0))
      general_log_write(thd, COM_QUERY, thd->query, thd->query_length);

    if (query_cache_send_result_to_client(thd,
					  thd->query, thd->query_length) <= 0)
    {
      res= m_lex_keeper.reset_lex_and_exec_core(thd, nextp, FALSE, this);

      if (thd->main_da.is_eof())
        net_end_statement(thd);

      query_cache_end_of_result(thd);

      if (!res && unlikely(thd->enable_slow_log))
        log_slow_statement(thd);
    }
    else
      *nextp= m_ip+1;
    thd->query= query;
    thd->query_length= query_length;

    if (!thd->is_error())
      thd->main_da.reset_diagnostics_area();
  }
  DBUG_RETURN(res);
}


void
sp_instr_stmt::print(String *str)
{
  uint i, len;

  /* stmt CMD "..." */
  if (str->reserve(SP_STMT_PRINT_MAXLEN+SP_INSTR_UINT_MAXLEN+8))
    return;
  str->qs_append(STRING_WITH_LEN("stmt "));
  str->qs_append((uint)m_lex_keeper.sql_command());
  str->qs_append(STRING_WITH_LEN(" \""));
  len= m_query.length;
  /*
    Print the query string (but not too much of it), just to indicate which
    statement it is.
  */
  if (len > SP_STMT_PRINT_MAXLEN)
    len= SP_STMT_PRINT_MAXLEN-3;
  /* Copy the query string and replace '\n' with ' ' in the process */
  for (i= 0 ; i < len ; i++)
  {
    char c= m_query.str[i];
    if (c == '\n')
      c= ' ';
    str->qs_append(c);
  }
  if (m_query.length > SP_STMT_PRINT_MAXLEN)
    str->qs_append(STRING_WITH_LEN("...")); /* Indicate truncated string */
  str->qs_append('"');
}


int
sp_instr_stmt::exec_core(THD *thd, uint *nextp)
{
  int res= mysql_execute_command(thd);
  *nextp= m_ip+1;
  return res;
}


/*
  sp_instr_set class functions
*/

int
sp_instr_set::execute(THD *thd, uint *nextp)
{
  DBUG_ENTER("sp_instr_set::execute");
  DBUG_PRINT("info", ("offset: %u", m_offset));

  DBUG_RETURN(m_lex_keeper.reset_lex_and_exec_core(thd, nextp, TRUE, this));
}


int
sp_instr_set::exec_core(THD *thd, uint *nextp)
{
  int res= thd->spcont->set_variable(thd, m_offset, &m_value);

  if (res && thd->spcont->found_handler_here())
  {
    /*
      Failed to evaluate the value, and a handler has been found. Reset the
      variable to NULL.
    */

    if (thd->spcont->set_variable(thd, m_offset, 0))
    {
      /* If this also failed, let's abort. */

      sp_rcontext *spcont= thd->spcont;
    
      thd->spcont= NULL;           /* Avoid handlers */
      my_error(ER_OUT_OF_RESOURCES, MYF(0));
      spcont->clear_handler();
      thd->spcont= spcont;
    }
  }

  *nextp = m_ip+1;
  return res;
}

void
sp_instr_set::print(String *str)
{
  /* set name@offset ... */
  int rsrv = SP_INSTR_UINT_MAXLEN+6;
  sp_variable_t *var = m_ctx->find_variable(m_offset);

  /* 'var' should always be non-null, but just in case... */
  if (var)
    rsrv+= var->name.length;
  if (str->reserve(rsrv))
    return;
  str->qs_append(STRING_WITH_LEN("set "));
  if (var)
  {
    str->qs_append(var->name.str, var->name.length);
    str->qs_append('@');
  }
  str->qs_append(m_offset);
  str->qs_append(' ');
  m_value->print(str, QT_ORDINARY);
}


/*
  sp_instr_set_trigger_field class functions
*/

int
sp_instr_set_trigger_field::execute(THD *thd, uint *nextp)
{
  DBUG_ENTER("sp_instr_set_trigger_field::execute");
  DBUG_RETURN(m_lex_keeper.reset_lex_and_exec_core(thd, nextp, TRUE, this));
}


int
sp_instr_set_trigger_field::exec_core(THD *thd, uint *nextp)
{
  const int res= (trigger_field->set_value(thd, &value) ? -1 : 0);
  *nextp = m_ip+1;
  return res;
}

void
sp_instr_set_trigger_field::print(String *str)
{
  str->append(STRING_WITH_LEN("set_trigger_field "));
  trigger_field->print(str, QT_ORDINARY);
  str->append(STRING_WITH_LEN(":="));
  value->print(str, QT_ORDINARY);
}

/*
  sp_instr_opt_meta
*/

uint sp_instr_opt_meta::get_cont_dest()
{
  return m_cont_dest;
}


/*
 sp_instr_jump class functions
*/

int
sp_instr_jump::execute(THD *thd, uint *nextp)
{
  DBUG_ENTER("sp_instr_jump::execute");
  DBUG_PRINT("info", ("destination: %u", m_dest));

  *nextp= m_dest;
  DBUG_RETURN(0);
}

void
sp_instr_jump::print(String *str)
{
  /* jump dest */
  if (str->reserve(SP_INSTR_UINT_MAXLEN+5))
    return;
  str->qs_append(STRING_WITH_LEN("jump "));
  str->qs_append(m_dest);
}

uint
sp_instr_jump::opt_mark(sp_head *sp, List<sp_instr> *leads)
{
  m_dest= opt_shortcut_jump(sp, this);
  if (m_dest != m_ip+1)		/* Jumping to following instruction? */
    marked= 1;
  m_optdest= sp->get_instr(m_dest);
  return m_dest;
}

uint
sp_instr_jump::opt_shortcut_jump(sp_head *sp, sp_instr *start)
{
  uint dest= m_dest;
  sp_instr *i;

  while ((i= sp->get_instr(dest)))
  {
    uint ndest;

    if (start == i || this == i)
      break;
    ndest= i->opt_shortcut_jump(sp, start);
    if (ndest == dest)
      break;
    dest= ndest;
  }
  return dest;
}

void
sp_instr_jump::opt_move(uint dst, List<sp_instr> *bp)
{
  if (m_dest > m_ip)
    bp->push_back(this);	// Forward
  else if (m_optdest)
    m_dest= m_optdest->m_ip;	// Backward
  m_ip= dst;
}


/*
  sp_instr_jump_if_not class functions
*/

int
sp_instr_jump_if_not::execute(THD *thd, uint *nextp)
{
  DBUG_ENTER("sp_instr_jump_if_not::execute");
  DBUG_PRINT("info", ("destination: %u", m_dest));
  DBUG_RETURN(m_lex_keeper.reset_lex_and_exec_core(thd, nextp, TRUE, this));
}


int
sp_instr_jump_if_not::exec_core(THD *thd, uint *nextp)
{
  Item *it;
  int res;

  it= sp_prepare_func_item(thd, &m_expr);
  if (! it)
  {
    res= -1;
  }
  else
  {
    res= 0;
    if (! it->val_bool())
      *nextp = m_dest;
    else
      *nextp = m_ip+1;
  }

  return res;
}


void
sp_instr_jump_if_not::print(String *str)
{
  /* jump_if_not dest(cont) ... */
  if (str->reserve(2*SP_INSTR_UINT_MAXLEN+14+32)) // Add some for the expr. too
    return;
  str->qs_append(STRING_WITH_LEN("jump_if_not "));
  str->qs_append(m_dest);
  str->qs_append('(');
  str->qs_append(m_cont_dest);
  str->qs_append(STRING_WITH_LEN(") "));
  m_expr->print(str, QT_ORDINARY);
}


uint
sp_instr_jump_if_not::opt_mark(sp_head *sp, List<sp_instr> *leads)
{
  sp_instr *i;

  marked= 1;
  if ((i= sp->get_instr(m_dest)))
  {
    m_dest= i->opt_shortcut_jump(sp, this);
    m_optdest= sp->get_instr(m_dest);
  }
  sp->add_mark_lead(m_dest, leads);
  if ((i= sp->get_instr(m_cont_dest)))
  {
    m_cont_dest= i->opt_shortcut_jump(sp, this);
    m_cont_optdest= sp->get_instr(m_cont_dest);
  }
  sp->add_mark_lead(m_cont_dest, leads);
  return m_ip+1;
}

void
sp_instr_jump_if_not::opt_move(uint dst, List<sp_instr> *bp)
{
  /*
    cont. destinations may point backwards after shortcutting jumps
    during the mark phase. If it's still pointing forwards, only
    push this for backpatching if sp_instr_jump::opt_move() will not
    do it (i.e. if the m_dest points backwards).
   */
  if (m_cont_dest > m_ip)
  {                             // Forward
    if (m_dest < m_ip)
      bp->push_back(this);
  }
  else if (m_cont_optdest)
    m_cont_dest= m_cont_optdest->m_ip; // Backward
  /* This will take care of m_dest and m_ip */
  sp_instr_jump::opt_move(dst, bp);
}


/*
  sp_instr_freturn class functions
*/

int
sp_instr_freturn::execute(THD *thd, uint *nextp)
{
  DBUG_ENTER("sp_instr_freturn::execute");
  DBUG_RETURN(m_lex_keeper.reset_lex_and_exec_core(thd, nextp, TRUE, this));
}


int
sp_instr_freturn::exec_core(THD *thd, uint *nextp)
{
  /*
    Change <next instruction pointer>, so that this will be the last
    instruction in the stored function.
  */

  *nextp= UINT_MAX;

  /*
    Evaluate the value of return expression and store it in current runtime
    context.

    NOTE: It's necessary to evaluate result item right here, because we must
    do it in scope of execution the current context/block.
  */

  return thd->spcont->set_return_value(thd, &m_value);
}

void
sp_instr_freturn::print(String *str)
{
  /* freturn type expr... */
  if (str->reserve(1024+8+32)) // Add some for the expr. too
    return;
  str->qs_append(STRING_WITH_LEN("freturn "));
  str->qs_append((uint)m_type);
  str->qs_append(' ');
  m_value->print(str, QT_ORDINARY);
}

/*
  sp_instr_hpush_jump class functions
*/

int
sp_instr_hpush_jump::execute(THD *thd, uint *nextp)
{
  DBUG_ENTER("sp_instr_hpush_jump::execute");
  List_iterator_fast<sp_cond_type_t> li(m_cond);
  sp_cond_type_t *p;

  while ((p= li++))
    thd->spcont->push_handler(p, m_ip+1, m_type, m_frame);

  *nextp= m_dest;
  DBUG_RETURN(0);
}


void
sp_instr_hpush_jump::print(String *str)
{
  /* hpush_jump dest fsize type */
  if (str->reserve(SP_INSTR_UINT_MAXLEN*2 + 21))
    return;
  str->qs_append(STRING_WITH_LEN("hpush_jump "));
  str->qs_append(m_dest);
  str->qs_append(' ');
  str->qs_append(m_frame);
  switch (m_type) {
  case SP_HANDLER_NONE:
    str->qs_append(STRING_WITH_LEN(" NONE")); // This would be a bug
    break;
  case SP_HANDLER_EXIT:
    str->qs_append(STRING_WITH_LEN(" EXIT"));
    break;
  case SP_HANDLER_CONTINUE:
    str->qs_append(STRING_WITH_LEN(" CONTINUE"));
    break;
  case SP_HANDLER_UNDO:
    str->qs_append(STRING_WITH_LEN(" UNDO"));
    break;
  default:
    // This would be a bug as well
    str->qs_append(STRING_WITH_LEN(" UNKNOWN:"));
    str->qs_append(m_type);
  }
}


uint
sp_instr_hpush_jump::opt_mark(sp_head *sp, List<sp_instr> *leads)
{
  sp_instr *i;

  marked= 1;
  if ((i= sp->get_instr(m_dest)))
  {
    m_dest= i->opt_shortcut_jump(sp, this);
    m_optdest= sp->get_instr(m_dest);
  }
  sp->add_mark_lead(m_dest, leads);
  return m_ip+1;
}


/*
  sp_instr_hpop class functions
*/

int
sp_instr_hpop::execute(THD *thd, uint *nextp)
{
  DBUG_ENTER("sp_instr_hpop::execute");
  thd->spcont->pop_handlers(m_count);
  *nextp= m_ip+1;
  DBUG_RETURN(0);
}

void
sp_instr_hpop::print(String *str)
{
  /* hpop count */
  if (str->reserve(SP_INSTR_UINT_MAXLEN+5))
    return;
  str->qs_append(STRING_WITH_LEN("hpop "));
  str->qs_append(m_count);
}


/*
  sp_instr_hreturn class functions
*/

int
sp_instr_hreturn::execute(THD *thd, uint *nextp)
{
  DBUG_ENTER("sp_instr_hreturn::execute");
  if (m_dest)
    *nextp= m_dest;
  else
  {
    *nextp= thd->spcont->pop_hstack();
  }
  thd->spcont->exit_handler();
  DBUG_RETURN(0);
}


void
sp_instr_hreturn::print(String *str)
{
  /* hreturn framesize dest */
  if (str->reserve(SP_INSTR_UINT_MAXLEN*2 + 9))
    return;
  str->qs_append(STRING_WITH_LEN("hreturn "));
  str->qs_append(m_frame);
  if (m_dest)
  {
    str->qs_append(' ');
    str->qs_append(m_dest);
  }
}


uint
sp_instr_hreturn::opt_mark(sp_head *sp, List<sp_instr> *leads)
{
  marked= 1;
  
  if (m_dest)
  {
    /*
      This is an EXIT handler; next instruction step is in m_dest.
     */
    return m_dest;
  }
  
  /*
    This is a CONTINUE handler; next instruction step will come from
    the handler stack and not from opt_mark.
   */
  return UINT_MAX;
}


/*
  sp_instr_cpush class functions
*/

int
sp_instr_cpush::execute(THD *thd, uint *nextp)
{
  Query_arena backup_arena;
  DBUG_ENTER("sp_instr_cpush::execute");

  /*
    We should create cursors in the callers arena, as
    it could be (and usually is) used in several instructions.
  */
  thd->set_n_backup_active_arena(thd->spcont->callers_arena, &backup_arena);

  thd->spcont->push_cursor(&m_lex_keeper, this);

  thd->restore_active_arena(thd->spcont->callers_arena, &backup_arena);

  *nextp= m_ip+1;

  DBUG_RETURN(0);
}


void
sp_instr_cpush::print(String *str)
{
  LEX_STRING n;
  my_bool found= m_ctx->find_cursor(m_cursor, &n);
  /* cpush name@offset */
  uint rsrv= SP_INSTR_UINT_MAXLEN+7;

  if (found)
    rsrv+= n.length;
  if (str->reserve(rsrv))
    return;
  str->qs_append(STRING_WITH_LEN("cpush "));
  if (found)
  {
    str->qs_append(n.str, n.length);
    str->qs_append('@');
  }
  str->qs_append(m_cursor);
}


/*
  sp_instr_cpop class functions
*/

int
sp_instr_cpop::execute(THD *thd, uint *nextp)
{
  DBUG_ENTER("sp_instr_cpop::execute");
  thd->spcont->pop_cursors(m_count);
  *nextp= m_ip+1;
  DBUG_RETURN(0);
}


void
sp_instr_cpop::print(String *str)
{
  /* cpop count */
  if (str->reserve(SP_INSTR_UINT_MAXLEN+5))
    return;
  str->qs_append(STRING_WITH_LEN("cpop "));
  str->qs_append(m_count);
}


/*
  sp_instr_copen class functions
*/

/**
  @todo
    Assert that we either have an error or a cursor
*/

int
sp_instr_copen::execute(THD *thd, uint *nextp)
{
  /*
    We don't store a pointer to the cursor in the instruction to be
    able to reuse the same instruction among different threads in future.
  */
  sp_cursor *c= thd->spcont->get_cursor(m_cursor);
  int res;
  DBUG_ENTER("sp_instr_copen::execute");

  if (! c)
    res= -1;
  else
  {
    sp_lex_keeper *lex_keeper= c->get_lex_keeper();
    Query_arena *old_arena= thd->stmt_arena;

    /*
      Get the Query_arena from the cpush instruction, which contains
      the free_list of the query, so new items (if any) are stored in
      the right free_list, and we can cleanup after each open.
    */
    thd->stmt_arena= c->get_instr();
    res= lex_keeper->reset_lex_and_exec_core(thd, nextp, FALSE, this);
    /* Cleanup the query's items */
    if (thd->stmt_arena->free_list)
      cleanup_items(thd->stmt_arena->free_list);
    thd->stmt_arena= old_arena;
    /*
      Work around the fact that errors in selects are not returned properly
      (but instead converted into a warning), so if a condition handler
      caught, we have lost the result code.
    */
    if (!res)
    {
      uint dummy1, dummy2;

      if (thd->spcont->found_handler(&dummy1, &dummy2))
        res= -1;
    }
    /* TODO: Assert here that we either have an error or a cursor */
  }
  DBUG_RETURN(res);
}


int
sp_instr_copen::exec_core(THD *thd, uint *nextp)
{
  sp_cursor *c= thd->spcont->get_cursor(m_cursor);
  int res= c->open(thd);
  *nextp= m_ip+1;
  return res;
}

void
sp_instr_copen::print(String *str)
{
  LEX_STRING n;
  my_bool found= m_ctx->find_cursor(m_cursor, &n);
  /* copen name@offset */
  uint rsrv= SP_INSTR_UINT_MAXLEN+7;

  if (found)
    rsrv+= n.length;
  if (str->reserve(rsrv))
    return;
  str->qs_append(STRING_WITH_LEN("copen "));
  if (found)
  {
    str->qs_append(n.str, n.length);
    str->qs_append('@');
  }
  str->qs_append(m_cursor);
}


/*
  sp_instr_cclose class functions
*/

int
sp_instr_cclose::execute(THD *thd, uint *nextp)
{
  sp_cursor *c= thd->spcont->get_cursor(m_cursor);
  int res;
  DBUG_ENTER("sp_instr_cclose::execute");

  if (! c)
    res= -1;
  else
    res= c->close(thd);
  *nextp= m_ip+1;
  DBUG_RETURN(res);
}


void
sp_instr_cclose::print(String *str)
{
  LEX_STRING n;
  my_bool found= m_ctx->find_cursor(m_cursor, &n);
  /* cclose name@offset */
  uint rsrv= SP_INSTR_UINT_MAXLEN+8;

  if (found)
    rsrv+= n.length;
  if (str->reserve(rsrv))
    return;
  str->qs_append(STRING_WITH_LEN("cclose "));
  if (found)
  {
    str->qs_append(n.str, n.length);
    str->qs_append('@');
  }
  str->qs_append(m_cursor);
}


/*
  sp_instr_cfetch class functions
*/

int
sp_instr_cfetch::execute(THD *thd, uint *nextp)
{
  sp_cursor *c= thd->spcont->get_cursor(m_cursor);
  int res;
  Query_arena backup_arena;
  DBUG_ENTER("sp_instr_cfetch::execute");

  res= c ? c->fetch(thd, &m_varlist) : -1;

  *nextp= m_ip+1;
  DBUG_RETURN(res);
}


void
sp_instr_cfetch::print(String *str)
{
  List_iterator_fast<struct sp_variable> li(m_varlist);
  sp_variable_t *pv;
  LEX_STRING n;
  my_bool found= m_ctx->find_cursor(m_cursor, &n);
  /* cfetch name@offset vars... */
  uint rsrv= SP_INSTR_UINT_MAXLEN+8;

  if (found)
    rsrv+= n.length;
  if (str->reserve(rsrv))
    return;
  str->qs_append(STRING_WITH_LEN("cfetch "));
  if (found)
  {
    str->qs_append(n.str, n.length);
    str->qs_append('@');
  }
  str->qs_append(m_cursor);
  while ((pv= li++))
  {
    if (str->reserve(pv->name.length+SP_INSTR_UINT_MAXLEN+2))
      return;
    str->qs_append(' ');
    str->qs_append(pv->name.str, pv->name.length);
    str->qs_append('@');
    str->qs_append(pv->offset);
  }
}


/*
  sp_instr_error class functions
*/

int
sp_instr_error::execute(THD *thd, uint *nextp)
{
  DBUG_ENTER("sp_instr_error::execute");

  my_message(m_errcode, ER(m_errcode), MYF(0));
  *nextp= m_ip+1;
  DBUG_RETURN(-1);
}


void
sp_instr_error::print(String *str)
{
  /* error code */
  if (str->reserve(SP_INSTR_UINT_MAXLEN+6))
    return;
  str->qs_append(STRING_WITH_LEN("error "));
  str->qs_append(m_errcode);
}


/**************************************************************************
  sp_instr_set_case_expr class implementation
**************************************************************************/

int
sp_instr_set_case_expr::execute(THD *thd, uint *nextp)
{
  DBUG_ENTER("sp_instr_set_case_expr::execute");

  DBUG_RETURN(m_lex_keeper.reset_lex_and_exec_core(thd, nextp, TRUE, this));
}


int
sp_instr_set_case_expr::exec_core(THD *thd, uint *nextp)
{
  int res= thd->spcont->set_case_expr(thd, m_case_expr_id, &m_case_expr);

  if (res &&
      !thd->spcont->get_case_expr(m_case_expr_id) &&
      thd->spcont->found_handler_here())
  {
    /*
      Failed to evaluate the value, the case expression is still not
      initialized, and a handler has been found. Set to NULL so we can continue.
    */

    Item *null_item= new Item_null();
    
    if (!null_item ||
        thd->spcont->set_case_expr(thd, m_case_expr_id, &null_item))
    {
      /* If this also failed, we have to abort. */

      sp_rcontext *spcont= thd->spcont;
    
      thd->spcont= NULL;           /* Avoid handlers */
      my_error(ER_OUT_OF_RESOURCES, MYF(0));
      spcont->clear_handler();
      thd->spcont= spcont;
    }
  }
  else
    *nextp= m_ip+1;

  return res;
}


void
sp_instr_set_case_expr::print(String *str)
{
  /* set_case_expr (cont) id ... */
  str->reserve(2*SP_INSTR_UINT_MAXLEN+18+32); // Add some extra for expr too
  str->qs_append(STRING_WITH_LEN("set_case_expr ("));
  str->qs_append(m_cont_dest);
  str->qs_append(STRING_WITH_LEN(") "));
  str->qs_append(m_case_expr_id);
  str->qs_append(' ');
  m_case_expr->print(str, QT_ORDINARY);
}

uint
sp_instr_set_case_expr::opt_mark(sp_head *sp, List<sp_instr> *leads)
{
  sp_instr *i;

  marked= 1;
  if ((i= sp->get_instr(m_cont_dest)))
  {
    m_cont_dest= i->opt_shortcut_jump(sp, this);
    m_cont_optdest= sp->get_instr(m_cont_dest);
  }
  sp->add_mark_lead(m_cont_dest, leads);
  return m_ip+1;
}

void
sp_instr_set_case_expr::opt_move(uint dst, List<sp_instr> *bp)
{
  if (m_cont_dest > m_ip)
    bp->push_back(this);        // Forward
  else if (m_cont_optdest)
    m_cont_dest= m_cont_optdest->m_ip; // Backward
  m_ip= dst;
}


/* ------------------------------------------------------------------ */


/*
  Structure that represent all instances of one table
  in optimized multi-set of tables used by routine.
*/

typedef struct st_sp_table
{
  /*
    Multi-set key:
      db_name\0table_name\0alias\0 - for normal tables
      db_name\0table_name\0        - for temporary tables
    Note that in both cases we don't take last '\0' into account when
    we count length of key.
  */
  LEX_STRING qname;
  uint db_length, table_name_length;
  bool temp;               /* true if corresponds to a temporary table */
  thr_lock_type lock_type; /* lock type used for prelocking */
  uint lock_count;
  uint query_lock_count;
  uint8 trg_event_map;
} SP_TABLE;


uchar *sp_table_key(const uchar *ptr, size_t *plen, my_bool first)
{
  SP_TABLE *tab= (SP_TABLE *)ptr;
  *plen= tab->qname.length;
  return (uchar *)tab->qname.str;
}


/**
  Merge the list of tables used by some query into the multi-set of
  tables used by routine.

  @param thd                 thread context
  @param table               table list
  @param lex_for_tmp_check   LEX of the query for which we are merging
                             table list.

  @note
    This method will use LEX provided to check whenever we are creating
    temporary table and mark it as such in target multi-set.

  @retval
    TRUE    Success
  @retval
    FALSE   Error
*/

bool
sp_head::merge_table_list(THD *thd, TABLE_LIST *table, LEX *lex_for_tmp_check)
{
  SP_TABLE *tab;

  if (lex_for_tmp_check->sql_command == SQLCOM_DROP_TABLE &&
      lex_for_tmp_check->drop_temporary)
    return TRUE;

  for (uint i= 0 ; i < m_sptabs.records ; i++)
  {
    tab= (SP_TABLE *)hash_element(&m_sptabs, i);
    tab->query_lock_count= 0;
  }

  for (; table ; table= table->next_global)
    if (!table->derived && !table->schema_table)
    {
      char tname[(NAME_LEN + 1) * 3];           // db\0table\0alias\0
      uint tlen, alen;

      tlen= table->db_length;
      memcpy(tname, table->db, tlen);
      tname[tlen++]= '\0';
      memcpy(tname+tlen, table->table_name, table->table_name_length);
      tlen+= table->table_name_length;
      tname[tlen++]= '\0';
      alen= strlen(table->alias);
      memcpy(tname+tlen, table->alias, alen);
      tlen+= alen;
      tname[tlen]= '\0';

      /*
        Upgrade the lock type because this table list will be used
        only in pre-locked mode, in which DELAYED inserts are always
        converted to normal inserts.
      */
      if (table->lock_type == TL_WRITE_DELAYED)
        table->lock_type= TL_WRITE;

      /*
        We ignore alias when we check if table was already marked as temporary
        (and therefore should not be prelocked). Otherwise we will erroneously
        treat table with same name but with different alias as non-temporary.
      */
      if ((tab= (SP_TABLE *)hash_search(&m_sptabs, (uchar *)tname, tlen)) ||
          ((tab= (SP_TABLE *)hash_search(&m_sptabs, (uchar *)tname,
                                        tlen - alen - 1)) &&
           tab->temp))
      {
        if (tab->lock_type < table->lock_type)
          tab->lock_type= table->lock_type; // Use the table with the highest lock type
        tab->query_lock_count++;
        if (tab->query_lock_count > tab->lock_count)
          tab->lock_count++;
        tab->trg_event_map|= table->trg_event_map;
      }
      else
      {
	if (!(tab= (SP_TABLE *)thd->calloc(sizeof(SP_TABLE))))
	  return FALSE;
	if (lex_for_tmp_check->sql_command == SQLCOM_CREATE_TABLE &&
	    lex_for_tmp_check->query_tables == table &&
	    lex_for_tmp_check->create_info.options & HA_LEX_CREATE_TMP_TABLE)
        {
	  tab->temp= TRUE;
          tab->qname.length= tlen - alen - 1;
        }
        else
          tab->qname.length= tlen;
        tab->qname.str= (char*) thd->memdup(tname, tab->qname.length + 1);
        if (!tab->qname.str)
          return FALSE;
        tab->table_name_length= table->table_name_length;
        tab->db_length= table->db_length;
        tab->lock_type= table->lock_type;
        tab->lock_count= tab->query_lock_count= 1;
        tab->trg_event_map= table->trg_event_map;
	my_hash_insert(&m_sptabs, (uchar *)tab);
      }
    }
  return TRUE;
}


/**
  Add tables used by routine to the table list.

    Converts multi-set of tables used by this routine to table list and adds
    this list to the end of table list specified by 'query_tables_last_ptr'.

    Elements of list will be allocated in PS memroot, so this list will be
    persistent between PS executions.

  @param[in] thd                        Thread context
  @param[in,out] query_tables_last_ptr  Pointer to the next_global member of
    last element of the list where tables
    will be added (or to its root).
  @param[in] belong_to_view             Uppermost view which uses this routine,
    0 if none.

  @retval
    TRUE    if some elements were added
  @retval
    FALSE   otherwise.
*/

bool
sp_head::add_used_tables_to_table_list(THD *thd,
                                       TABLE_LIST ***query_tables_last_ptr,
                                       TABLE_LIST *belong_to_view)
{
  uint i;
  Query_arena *arena, backup;
  bool result= FALSE;
  DBUG_ENTER("sp_head::add_used_tables_to_table_list");

  /*
    Use persistent arena for table list allocation to be PS/SP friendly.
    Note that we also have to copy database/table names and alias to PS/SP
    memory since current instance of sp_head object can pass away before
    next execution of PS/SP for which tables are added to prelocking list.
    This will be fixed by introducing of proper invalidation mechanism
    once new TDC is ready.
  */
  arena= thd->activate_stmt_arena_if_needed(&backup);

  for (i=0 ; i < m_sptabs.records ; i++)
  {
    char *tab_buff, *key_buff;
    TABLE_LIST *table;
    SP_TABLE *stab= (SP_TABLE *)hash_element(&m_sptabs, i);
    if (stab->temp)
      continue;

    if (!(tab_buff= (char *)thd->calloc(ALIGN_SIZE(sizeof(TABLE_LIST)) *
                                        stab->lock_count)) ||
        !(key_buff= (char*)thd->memdup(stab->qname.str,
                                       stab->qname.length + 1)))
      DBUG_RETURN(FALSE);

    for (uint j= 0; j < stab->lock_count; j++)
    {
      table= (TABLE_LIST *)tab_buff;

      table->db= key_buff;
      table->db_length= stab->db_length;
      table->table_name= table->db + table->db_length + 1;
      table->table_name_length= stab->table_name_length;
      table->alias= table->table_name + table->table_name_length + 1;
      table->lock_type= stab->lock_type;
      table->cacheable_table= 1;
      table->prelocking_placeholder= 1;
      table->belong_to_view= belong_to_view;
      table->trg_event_map= stab->trg_event_map;

      /* Everyting else should be zeroed */

      **query_tables_last_ptr= table;
      table->prev_global= *query_tables_last_ptr;
      *query_tables_last_ptr= &table->next_global;

      tab_buff+= ALIGN_SIZE(sizeof(TABLE_LIST));
      result= TRUE;
    }
  }

  if (arena)
    thd->restore_active_arena(arena, &backup);

  DBUG_RETURN(result);
}


/**
  Simple function for adding an explicetly named (systems) table to
  the global table list, e.g. "mysql", "proc".
*/

TABLE_LIST *
sp_add_to_query_tables(THD *thd, LEX *lex,
		       const char *db, const char *name,
		       thr_lock_type locktype)
{
  TABLE_LIST *table;

  if (!(table= (TABLE_LIST *)thd->calloc(sizeof(TABLE_LIST))))
  {
    thd->fatal_error();
    return NULL;
  }
  table->db_length= strlen(db);
  table->db= thd->strmake(db, table->db_length);
  table->table_name_length= strlen(name);
  table->table_name= thd->strmake(name, table->table_name_length);
  table->alias= thd->strdup(name);
  table->lock_type= locktype;
  table->select_lex= lex->current_select;
  table->cacheable_table= 1;
  
  lex->add_to_query_tables(table);
  return table;
}
<|MERGE_RESOLUTION|>--- conflicted
+++ resolved
@@ -1940,15 +1940,11 @@
       we'll leave it here.
     */
     if (!thd->in_sub_stmt)
-<<<<<<< HEAD
-      close_thread_tables(thd);
-=======
     {
       thd->lex->unit.cleanup();
       close_thread_tables(thd);            
       thd->rollback_item_tree_changes();
     }
->>>>>>> 67e34ee4
 
     DBUG_PRINT("info",(" %.*s: eval args done",
                        (int) m_name.length, m_name.str));
