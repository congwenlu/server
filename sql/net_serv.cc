/* Copyright (C) 2000 MySQL AB

   This program is free software; you can redistribute it and/or modify
   it under the terms of the GNU General Public License as published by
   the Free Software Foundation; either version 2 of the License, or
   (at your option) any later version.

   This program is distributed in the hope that it will be useful,
   but WITHOUT ANY WARRANTY; without even the implied warranty of
   MERCHANTABILITY or FITNESS FOR A PARTICULAR PURPOSE.  See the
   GNU General Public License for more details.

   You should have received a copy of the GNU General Public License
   along with this program; if not, write to the Free Software
   Foundation, Inc., 59 Temple Place, Suite 330, Boston, MA  02111-1307  USA */

/*
  This file is the net layer API for the MySQL client/server protocol,
  which is a tightly coupled, proprietary protocol owned by MySQL AB.
  Any re-implementations of this protocol must also be under GPL
  unless one has got an license from MySQL AB stating otherwise.
*/

/*
  Write and read of logical packets to/from socket

  Writes are cached into net_buffer_length big packets.
  Read packets are reallocated dynamicly when reading big packets.
  Each logical packet has the following pre-info:
  3 byte length & 1 byte package-number.
*/

/*
  HFTODO this must be hidden if we don't want client capabilities in 
  embedded library
 */
#ifdef __WIN__
#include <winsock.h>
#endif
#include <my_global.h>
#include <mysql.h>
#include <mysql_embed.h>
#include <mysql_com.h>
#include <mysqld_error.h>
#include <my_sys.h>
#include <m_string.h>
#include <my_net.h>
#include <violite.h>
#include <signal.h>
#include <errno.h>

#ifdef EMBEDDED_LIBRARY

#undef net_flush

extern "C" {
my_bool	net_flush(NET *net);
}

#endif /*EMBEDDED_LIBRARY */


/*
  The following handles the differences when this is linked between the
  client and the server.

  This gives an error if a too big packet is found
  The server can change this with the -O switch, but because the client
  can't normally do this the client should have a bigger max_allowed_packet.
*/

#if defined(__WIN__) || !defined(MYSQL_SERVER)
  /* The following is because alarms doesn't work on windows. */
#define NO_ALARM
#endif
  
#ifndef NO_ALARM
#include "my_pthread.h"
void sql_print_error(const char *format,...);
#else
#define DONT_USE_THR_ALARM
#endif /* NO_ALARM */

#include "thr_alarm.h"

#ifdef MYSQL_SERVER
#define USE_QUERY_CACHE
extern uint test_flags;
extern void query_cache_insert(NET *net, const char *packet, ulong length);
extern ulong bytes_sent, bytes_received, net_big_packet_count;
extern pthread_mutex_t LOCK_bytes_sent , LOCK_bytes_received;
#else
#undef statistic_add
#undef statistic_increment
#define statistic_add(A,B,C)
#define statistic_increment(A,B)
#endif

#define TEST_BLOCKING		8
#define MAX_PACKET_LENGTH (256L*256L*256L-1)

static my_bool net_write_buff(NET *net,const char *packet,ulong len);


	/* Init with packet info */

my_bool my_net_init(NET *net, Vio* vio)
{
  DBUG_ENTER("my_net_init");
  my_net_local_init(net);			/* Set some limits */
  if (!(net->buff=(uchar*) my_malloc((uint32) net->max_packet+
				     NET_HEADER_SIZE + COMP_HEADER_SIZE,
				     MYF(MY_WME))))
    DBUG_RETURN(1);
  net->buff_end=net->buff+net->max_packet;
  net->vio = vio;
  net->no_send_ok = 0;
  net->error=0; net->return_errno=0; net->return_status=0;
  net->pkt_nr=net->compress_pkt_nr=0;
  net->write_pos=net->read_pos = net->buff;
  net->last_error[0]=0;
  net->compress=0; net->reading_or_writing=0;
  net->where_b = net->remain_in_buf=0;
  net->last_errno=0;
  net->query_cache_query=0;
  net->report_error= 0;

  if (vio != 0)					/* If real connection */
  {
    net->fd  = vio_fd(vio);			/* For perl DBI/DBD */
#if defined(MYSQL_SERVER) && !defined(___WIN__) && !defined(__EMX__) && !defined(OS2)
    if (!(test_flags & TEST_BLOCKING))
    {
      my_bool old_mode;
      vio_blocking(vio, FALSE, &old_mode);
    }
#endif
    vio_fastsend(vio);
  }
  DBUG_RETURN(0);
}


void net_end(NET *net)
{
  DBUG_ENTER("net_end");
  my_free((gptr) net->buff,MYF(MY_ALLOW_ZERO_PTR));
  net->buff=0;
  DBUG_VOID_RETURN;
}


/* Realloc the packet buffer */

my_bool net_realloc(NET *net, ulong length)
{
  uchar *buff;
  ulong pkt_length;
  DBUG_ENTER("net_realloc");
  DBUG_PRINT("enter",("length: %lu", length));

  if (length >= net->max_packet_size)
  {
    DBUG_PRINT("error",("Packet too large. Max sixe: %lu",
			net->max_packet_size));
    net->error= 1;
    net->report_error= 1;
    net->last_errno= ER_NET_PACKET_TOO_LARGE;
    DBUG_RETURN(1);
  }
  pkt_length = (length+IO_SIZE-1) & ~(IO_SIZE-1); 
  /*
    We must allocate some extra bytes for the end 0 and to be able to
    read big compressed blocks
  */
  if (!(buff=(uchar*) my_realloc((char*) net->buff, (uint32) pkt_length +
				 NET_HEADER_SIZE + COMP_HEADER_SIZE,
				 MYF(MY_WME))))
  {
    net->error= 1;
    net->report_error= 1;
#ifdef MYSQL_SERVER
    net->last_errno= ER_OUT_OF_RESOURCES;
#endif
    DBUG_RETURN(1);
  }
  net->buff=net->write_pos=buff;
  net->buff_end=buff+(net->max_packet=pkt_length);
  DBUG_RETURN(0);
}

	/* Remove unwanted characters from connection */

void net_clear(NET *net)
{
  DBUG_ENTER("net_clear");
#if !defined(EXTRA_DEBUG) && !defined(EMBEDDED_LIBRARY)
  {
    int count;					/* One may get 'unused' warn */
    my_bool old_mode;
    if (!vio_blocking(net->vio, FALSE, &old_mode))
    {
      while ((count = vio_read(net->vio, (char*) (net->buff),
			       (uint32) net->max_packet)) > 0)
	DBUG_PRINT("info",("skipped %d bytes from file: %s",
			   count, vio_description(net->vio)));
      vio_blocking(net->vio, TRUE, &old_mode);
    }
  }
#endif /* EXTRA_DEBUG */
  net->pkt_nr=net->compress_pkt_nr=0;		/* Ready for new command */
  net->write_pos=net->buff;
  DBUG_VOID_RETURN;
}

	/* Flush write_buffer if not empty. */

my_bool net_flush(NET *net)
{
  my_bool error= 0;
  DBUG_ENTER("net_flush");
  if (net->buff != net->write_pos)
  {
    error=test(net_real_write(net,(char*) net->buff,
			      (ulong) (net->write_pos - net->buff)));
    net->write_pos=net->buff;
  }
  /* Sync packet number if using compression */
  if (net->compress)
    net->pkt_nr=net->compress_pkt_nr;
  DBUG_RETURN(error);
}


/*****************************************************************************
** Write something to server/client buffer
*****************************************************************************/

/*
** Write a logical packet with packet header
** Format: Packet length (3 bytes), packet number(1 byte)
**         When compression is used a 3 byte compression length is added
** NOTE: If compression is used the original package is modified!
*/

my_bool
my_net_write(NET *net,const char *packet,ulong len)
{
  uchar buff[NET_HEADER_SIZE];
  /*
    Big packets are handled by splitting them in packets of MAX_PACKET_LENGTH
    length. The last packet is always a packet that is < MAX_PACKET_LENGTH.
    (The last packet may even have a length of 0)
  */
  while (len >= MAX_PACKET_LENGTH)
  {
    const ulong z_size = MAX_PACKET_LENGTH;
    int3store(buff, z_size);
    buff[3]= (uchar) net->pkt_nr++;
    if (net_write_buff(net, (char*) buff, NET_HEADER_SIZE) ||
	net_write_buff(net, packet, z_size))
      return 1;
    packet += z_size;
    len-=     z_size;
  }
  /* Write last packet */
  int3store(buff,len);
  buff[3]= (uchar) net->pkt_nr++;
  if (net_write_buff(net,(char*) buff,NET_HEADER_SIZE))
    return 1;
  DBUG_DUMP("packet_header",(char*) buff,NET_HEADER_SIZE);
  return test(net_write_buff(net,packet,len));
}

/*
  Send a command to the server.

  SYNOPSIS
    net_write_command()
    net			NET handler
    command		Command in MySQL server (enum enum_server_command)
    header		Header to write after command
    head_len		Length of header
    packet		Query or parameter to query
    len			Length of packet

  DESCRIPTION
    The reason for having both header and packet is so that libmysql
    can easy add a header to a special command (like prepared statements)
    without having to re-alloc the string.

    As the command is part of the first data packet, we have to do some data
    juggling to put the command in there, without having to create a new
    packet.
    This function will split big packets into sub-packets if needed.
    (Each sub packet can only be 2^24 bytes)

  RETURN VALUES
    0	ok
    1	error
*/

my_bool
net_write_command(NET *net,uchar command,
		  const char *header, ulong head_len,
		  const char *packet, ulong len)
{
  ulong length=len+1+head_len;			/* 1 extra byte for command */
  uchar buff[NET_HEADER_SIZE+1];
  uint header_size=NET_HEADER_SIZE+1;
  DBUG_ENTER("net_write_command");
  DBUG_PRINT("enter",("length: %lu", len));

  buff[4]=command;				/* For first packet */

  if (length >= MAX_PACKET_LENGTH)
  {
    /* Take into account that we have the command in the first header */
    len= MAX_PACKET_LENGTH - 1 - head_len;
    do
    {
      int3store(buff, MAX_PACKET_LENGTH);
      buff[3]= (uchar) net->pkt_nr++;
      if (net_write_buff(net,(char*) buff, header_size) ||
	  net_write_buff(net, header, head_len) ||
	  net_write_buff(net, packet, len))
	DBUG_RETURN(1);
      packet+= len;
      length-= MAX_PACKET_LENGTH;
      len= MAX_PACKET_LENGTH;
      head_len= 0;
      header_size= NET_HEADER_SIZE;
    } while (length >= MAX_PACKET_LENGTH);
    len=length;					/* Data left to be written */
  }
  int3store(buff,length);
  buff[3]= (uchar) net->pkt_nr++;
  DBUG_RETURN(test(net_write_buff(net, (char*) buff, header_size) ||
	      (head_len && net_write_buff(net, (char*) header, head_len)) ||
	      net_write_buff(net, packet, len) || net_flush(net)));
}

/*
  Caching the data in a local buffer before sending it.

  SYNOPSIS
    net_write_buff()
    net		Network handler
    packet	Packet to send
    len		Length of packet

  DESCRIPTION
    Fill up net->buffer and send it to the client when full.

    If the rest of the to-be-sent-packet is bigger than buffer,
    send it in one big block (to avoid copying to internal buffer).
    If not, copy the rest of the data to the buffer and return without
    sending data.

  NOTES
    The cached buffer can be sent as it is with 'net_flush()'.

    In this code we have to be careful to not send a packet longer than
    MAX_PACKET_LENGTH to net_real_write() if we are using the compressed protocol
    as we store the length of the compressed packet in 3 bytes.

  RETURN
  0	ok
  1
*/

static my_bool
net_write_buff(NET *net,const char *packet,ulong len)
{
  ulong left_length;
  if (net->compress && net->max_packet > MAX_PACKET_LENGTH)
    left_length= MAX_PACKET_LENGTH - (net->write_pos - net->buff);
  else
    left_length= (ulong) (net->buff_end - net->write_pos);

  if (len > left_length)
  {
    if (net->write_pos != net->buff)
    {
      /* Fill up already used packet and write it */
      memcpy((char*) net->write_pos,packet,left_length);
      if (net_real_write(net,(char*) net->buff, 
			 (ulong) (net->write_pos - net->buff) + left_length))
	return 1;
      net->write_pos= net->buff;
      packet+= left_length;
      len-= left_length;
    }
    if (net->compress)
    {
      /*
	We can't have bigger packets than 16M with compression
	Because the uncompressed length is stored in 3 bytes
      */
      left_length= MAX_PACKET_LENGTH;
      while (len > left_length)
      {
	if (net_real_write(net, packet, left_length))
	  return 1;
	packet+= left_length;
	len-= left_length;
      }
    }
    if (len > net->max_packet)
      return net_real_write(net, packet, len) ? 1 : 0;
    /* Send out rest of the blocks as full sized blocks */
  }
  memcpy((char*) net->write_pos,packet,len);
  net->write_pos+= len;
  return 0;
}


/*
  Read and write one packet using timeouts.
  If needed, the packet is compressed before sending.
*/

int
net_real_write(NET *net,const char *packet,ulong len)
{
  long int length;
  char *pos,*end;
  thr_alarm_t alarmed;
#ifndef NO_ALARM
  ALARM alarm_buff;
#endif
  uint retry_count=0;
  my_bool net_blocking = vio_is_blocking(net->vio);
  DBUG_ENTER("net_real_write");

#if defined(MYSQL_SERVER) && defined(HAVE_QUERY_CACHE)
  if (net->query_cache_query != 0)
    query_cache_insert(net, packet, len);
#endif

  if (net->error == 2)
    DBUG_RETURN(-1);				/* socket can't be used */

  net->reading_or_writing=2;
#ifdef HAVE_COMPRESS
  if (net->compress)
  {
    ulong complen;
    uchar *b;
    uint header_length=NET_HEADER_SIZE+COMP_HEADER_SIZE;
    if (!(b=(uchar*) my_malloc((uint32) len + NET_HEADER_SIZE +
			       COMP_HEADER_SIZE, MYF(MY_WME))))
    {
#ifdef MYSQL_SERVER
      net->last_errno= ER_OUT_OF_RESOURCES;
      net->error= 2;
      //TODO is it needed to set this variable if we have no socket
      net->report_error= 1;
#endif
      net->reading_or_writing= 0;
      DBUG_RETURN(1);
    }
    memcpy(b+header_length,packet,len);

    if (my_compress((byte*) b+header_length,&len,&complen))
      complen=0;
    int3store(&b[NET_HEADER_SIZE],complen);
    int3store(b,len);
    b[3]=(uchar) (net->compress_pkt_nr++);
    len+= header_length;
    packet= (char*) b;
  }
#endif /* HAVE_COMPRESS */

  /* DBUG_DUMP("net",packet,len); */
#ifndef NO_ALARM
  thr_alarm_init(&alarmed);
  if (net_blocking)
    thr_alarm(&alarmed,(uint) net->write_timeout,&alarm_buff);
#else
  alarmed=0;
#endif /* NO_ALARM */

  pos=(char*) packet; end=pos+len;
  while (pos != end)
  {
    if ((long) (length=vio_write(net->vio,pos,(uint32) (end-pos))) <= 0)
    {
      my_bool interrupted = vio_should_retry(net->vio);
#if (!defined(__WIN__) && !defined(__EMX__) && !defined(OS2))
      if ((interrupted || length==0) && !thr_alarm_in_use(&alarmed))
      {
        if (!thr_alarm(&alarmed,(uint) net->write_timeout,&alarm_buff))
        {                                       /* Always true for client */
	  my_bool old_mode;
	  while (vio_blocking(net->vio, TRUE, &old_mode) < 0)
	  {
	    if (vio_should_retry(net->vio) && retry_count++ < net->retry_count)
	      continue;
#ifdef EXTRA_DEBUG
	    fprintf(stderr,
		    "%s: my_net_write: fcntl returned error %d, aborting thread\n",
		    my_progname,vio_errno(net->vio));
#endif /* EXTRA_DEBUG */
#ifdef MYSQL_SERVER	    
	    net->last_errno= ER_NET_ERROR_ON_WRITE;
#endif
	    net->error= 2;                     /* Close socket */
            net->report_error= 1;
	    goto end;
	  }
	  retry_count=0;
	  continue;
	}
      }
      else
#endif /* (!defined(__WIN__) && !defined(__EMX__)) */
	if (thr_alarm_in_use(&alarmed) && !thr_got_alarm(&alarmed) &&
	    interrupted)
      {
	if (retry_count++ < net->retry_count)
	    continue;
#ifdef EXTRA_DEBUG
	  fprintf(stderr, "%s: write looped, aborting thread\n",
		  my_progname);
#endif /* EXTRA_DEBUG */
      }
#if defined(THREAD_SAFE_CLIENT) && !defined(MYSQL_SERVER)
      if (vio_errno(net->vio) == SOCKET_EINTR)
      {
	DBUG_PRINT("warning",("Interrupted write. Retrying..."));
	continue;
      }
#endif /* defined(THREAD_SAFE_CLIENT) && !defined(MYSQL_SERVER) */
      net->error= 2;				/* Close socket */
      net->report_error= 1;
#ifdef MYSQL_SERVER
      net->last_errno= (interrupted ? ER_NET_WRITE_INTERRUPTED :
			ER_NET_ERROR_ON_WRITE);
#endif /* MYSQL_SERVER */
      break;
    }
    pos+=length;
    statistic_add(bytes_sent,length,&LOCK_bytes_sent);
  }
#ifndef __WIN__
 end:
#endif
#ifdef HAVE_COMPRESS
  if (net->compress)
    my_free((char*) packet,MYF(0));
#endif
  if (thr_alarm_in_use(&alarmed))
  {
    my_bool old_mode;
    thr_end_alarm(&alarmed);
    vio_blocking(net->vio, net_blocking, &old_mode);
  }
  net->reading_or_writing=0;
  DBUG_RETURN(((int) (pos != end)));
}


/*****************************************************************************
** Read something from server/clinet
*****************************************************************************/

#ifndef NO_ALARM

static my_bool net_safe_read(NET *net, char *buff, uint32 length,
			     thr_alarm_t *alarmed)
{
  uint retry_count=0;
  while (length > 0)
  {
    int tmp;
    if ((tmp=vio_read(net->vio,(char*) net->buff, length)) <= 0)
    {
      my_bool interrupted = vio_should_retry(net->vio);
      if (!thr_got_alarm(alarmed) && interrupted)
      {					/* Probably in MIT threads */
	if (retry_count++ < net->retry_count)
	  continue;
      }
      return 1;
    }
    length-= tmp;
  }
  return 0;
}

/*
  Help function to clear the commuication buffer when we get a too big packet.

  SYNOPSIS
    my_net_skip_rest()
    net		Communication handle
    remain	Bytes to read
    alarmed	Parameter for thr_alarm()
    alarm_buff	Parameter for thr_alarm()

  RETURN VALUES
   0	Was able to read the whole packet
   1	Got mailformed packet from client
*/

static my_bool my_net_skip_rest(NET *net, uint32 remain, thr_alarm_t *alarmed,
				ALARM *alarm_buff)
{
  uint32 old=remain;
  DBUG_ENTER("my_net_skip_rest");
  DBUG_PRINT("enter",("bytes_to_skip: %u", (uint) remain));

  /* The following is good for debugging */
  statistic_increment(net_big_packet_count,&LOCK_bytes_received);

  if (!thr_alarm_in_use(alarmed))
  {
    my_bool old_mode;
    if (thr_alarm(alarmed,net->read_timeout, alarm_buff) ||
	vio_blocking(net->vio, TRUE, &old_mode) < 0)
      DBUG_RETURN(1);				/* Can't setup, abort */
  }
  for (;;)
  {
    while (remain > 0)
    {
      uint length= min(remain, net->max_packet);
      if (net_safe_read(net, (char*) net->buff, length, alarmed))
	DBUG_RETURN(1);
      statistic_add(bytes_received, length, &LOCK_bytes_received);
      remain -= (uint32) length;
    }
    if (old != MAX_PACKET_LENGTH)
      break;
    if (net_safe_read(net, (char*) net->buff, NET_HEADER_SIZE, alarmed))
      DBUG_RETURN(1);
    old=remain= uint3korr(net->buff);
    net->pkt_nr++;
  }
  DBUG_RETURN(0);
}
#endif /* NO_ALARM */


/*
  Reads one packet to net->buff + net->where_b
  Returns length of packet.  Long packets are handled by my_net_read().
  This function reallocates the net->buff buffer if necessary.
*/

static ulong
my_real_read(NET *net, ulong *complen)
{
  uchar *pos;
  long length;
  uint i,retry_count=0;
  ulong len=packet_error;
  thr_alarm_t alarmed;
#ifndef NO_ALARM
  ALARM alarm_buff;
#endif
  my_bool net_blocking=vio_is_blocking(net->vio);
  uint32 remain= (net->compress ? NET_HEADER_SIZE+COMP_HEADER_SIZE :
		  NET_HEADER_SIZE);
  *complen = 0;

  net->reading_or_writing=1;
  thr_alarm_init(&alarmed);
#ifndef NO_ALARM
  if (net_blocking)
    thr_alarm(&alarmed,net->read_timeout,&alarm_buff);
#endif /* NO_ALARM */

    pos = net->buff + net->where_b;		/* net->packet -4 */
    for (i=0 ; i < 2 ; i++)
    {
      while (remain > 0)
      {
	/* First read is done with non blocking mode */
        if ((int) (length=vio_read(net->vio,(char*) pos,remain)) <= 0L)
        {
          my_bool interrupted = vio_should_retry(net->vio);

	  DBUG_PRINT("info",("vio_read returned %d,  errno: %d",
			     length, vio_errno(net->vio)));
#if (!defined(__WIN__) && !defined(__EMX__) && !defined(OS2)) || defined(MYSQL_SERVER)
	  /*
	    We got an error that there was no data on the socket. We now set up
	    an alarm to not 'read forever', change the socket to non blocking
	    mode and try again
	  */
	  if ((interrupted || length == 0) && !thr_alarm_in_use(&alarmed))
	  {
	    if (!thr_alarm(&alarmed,net->read_timeout,&alarm_buff)) /* Don't wait too long */
	    {
	      my_bool old_mode;
	      while (vio_blocking(net->vio, TRUE, &old_mode) < 0)
	      {
		if (vio_should_retry(net->vio) &&
		    retry_count++ < net->retry_count)
		  continue;
		DBUG_PRINT("error",
			   ("fcntl returned error %d, aborting thread",
			    vio_errno(net->vio)));
#ifdef EXTRA_DEBUG
		fprintf(stderr,
			"%s: read: fcntl returned error %d, aborting thread\n",
			my_progname,vio_errno(net->vio));
#endif /* EXTRA_DEBUG */
		len= packet_error;
		net->error= 2;                 /* Close socket */
	        net->report_error= 1;
#ifdef MYSQL_SERVER
		net->last_errno= ER_NET_FCNTL_ERROR;
#endif
		goto end;
	      }
	      retry_count=0;
	      continue;
	    }
	  }
#endif /* (!defined(__WIN__) && !defined(__EMX__)) || defined(MYSQL_SERVER) */
	  if (thr_alarm_in_use(&alarmed) && !thr_got_alarm(&alarmed) &&
	      interrupted)
	  {					/* Probably in MIT threads */
	    if (retry_count++ < net->retry_count)
	      continue;
#ifdef EXTRA_DEBUG
	    fprintf(stderr, "%s: read looped with error %d, aborting thread\n",
		    my_progname,vio_errno(net->vio));
#endif /* EXTRA_DEBUG */
	  }
#if defined(THREAD_SAFE_CLIENT) && !defined(MYSQL_SERVER)
	  if (vio_should_retry(net->vio))
	  {
	    DBUG_PRINT("warning",("Interrupted read. Retrying..."));
	    continue;
	  }
#endif
	  DBUG_PRINT("error",("Couldn't read packet: remain: %u  errno: %d  length: %ld",
			      remain, vio_errno(net->vio), length));
	  len= packet_error;
	  net->error= 2;				/* Close socket */
	  net->report_error= 1;
#ifdef MYSQL_SERVER
	  net->last_errno= (interrupted ? ER_NET_READ_INTERRUPTED :
			    ER_NET_READ_ERROR);
#endif
	  goto end;
	}
	remain -= (uint32) length;
	pos+= (ulong) length;
	statistic_add(bytes_received,(ulong) length,&LOCK_bytes_received);
      }
      if (i == 0)
      {					/* First parts is packet length */
	ulong helping;
	if (net->buff[net->where_b + 3] != (uchar) net->pkt_nr)
	{
	  if (net->buff[net->where_b] != (uchar) 255)
	  {
	    DBUG_PRINT("error",
		       ("Packets out of order (Found: %d, expected %u)",
			(int) net->buff[net->where_b + 3],
			net->pkt_nr));
	    DBUG_DUMP("packet_header",(char*) net->buff+net->where_b, 4);
#ifdef EXTRA_DEBUG
	    fprintf(stderr,"Packets out of order (Found: %d, expected %d)\n",
		    (int) net->buff[net->where_b + 3],
		    (uint) (uchar) net->pkt_nr);
#endif
	  }
	  len= packet_error;
	  net->report_error= 1;
#ifdef MYSQL_SERVER
	  net->last_errno=ER_NET_PACKETS_OUT_OF_ORDER;
#endif
	  goto end;
	}
	net->compress_pkt_nr= ++net->pkt_nr;
#ifdef HAVE_COMPRESS
	if (net->compress)
	{
	  /*
	    If the packet is compressed then complen > 0 and contains the
	    number of bytes in the uncompressed packet
	  */
	  *complen=uint3korr(&(net->buff[net->where_b + NET_HEADER_SIZE]));
	}
#endif

	len=uint3korr(net->buff+net->where_b);
	if (!len)				/* End of big multi-packet */
	  goto end;
	helping = max(len,*complen) + net->where_b;
	/* The necessary size of net->buff */
	if (helping >= net->max_packet)
	{
	  if (net_realloc(net,helping))
	  {
#if defined(MYSQL_SERVER) && !defined(NO_ALARM)
	    if (!net->compress &&
		!my_net_skip_rest(net, (uint32) len, &alarmed, &alarm_buff))
	      net->error= 3;		/* Successfully skiped packet */
#endif
	    len= packet_error;          /* Return error and close connection */
	    goto end;
	  }
	}
	pos=net->buff + net->where_b;
	remain = (uint32) len;
      }
    }

end:
  if (thr_alarm_in_use(&alarmed))
  {
    my_bool old_mode;
    thr_end_alarm(&alarmed);
    vio_blocking(net->vio, net_blocking, &old_mode);
  }
  net->reading_or_writing=0;
  return(len);
}


/*
  Read a packet from the client/server and return it without the internal
  package header.
  If the packet is the first packet of a multi-packet packet
  (which is indicated by the length of the packet = 0xffffff) then
  all sub packets are read and concatenated.
  If the packet was compressed, its uncompressed and the length of the
  uncompressed packet is returned.

  The function returns the length of the found packet or packet_error.
  net->read_pos points to the read data.
*/

ulong
my_net_read(NET *net)
{
  ulong len,complen;

#ifdef HAVE_COMPRESS
  if (!net->compress)
  {
#endif
    len = my_real_read(net,&complen);
    if (len == MAX_PACKET_LENGTH)
    {
      /* First packet of a multi-packet.  Concatenate the packets */
      ulong save_pos = net->where_b;
      ulong total_length=0;
      do
      {
	net->where_b += len;
	total_length += len;
	len = my_real_read(net,&complen);
      } while (len == MAX_PACKET_LENGTH);
      if (len != packet_error)
	len+= total_length;
      net->where_b = save_pos;
    }
    net->read_pos = net->buff + net->where_b;
    if (len != packet_error)
      net->read_pos[len]=0;		/* Safeguard for mysql_use_result */
    return len;
#ifdef HAVE_COMPRESS
  }
  else
  {
    /* We are using the compressed protocol */

    ulong buf_length=       net->buf_length;
    ulong start_of_packet=  net->buf_length - net->remain_in_buf;
    ulong first_packet_offset=start_of_packet;
    uint read_length, multi_byte_packet=0;

    if (net->remain_in_buf)
    {
      /* Restore the character that was overwritten by the end 0 */
      net->buff[start_of_packet]=net->save_char;
    }
    else
    {
      /* reuse buffer, as there is nothing in it that we need */
      buf_length=start_of_packet=first_packet_offset=0;
    }
    for (;;)
    {
      ulong packet_len;

      if (buf_length - start_of_packet >= NET_HEADER_SIZE)
      {
	read_length = uint3korr(net->buff+start_of_packet);
	if (!read_length)
	{ 
	  /* End of multi-byte packet */
	  start_of_packet += NET_HEADER_SIZE;
	  break;
	}
	if (read_length + NET_HEADER_SIZE <= buf_length - start_of_packet)
	{
	  if (multi_byte_packet)
	  {
	    /* Remove packet header for second packet */
	    memmove(net->buff + first_packet_offset + start_of_packet,
		    net->buff + first_packet_offset + start_of_packet +
		    NET_HEADER_SIZE,
		    buf_length - start_of_packet);
	    start_of_packet += read_length;
	    buf_length -= NET_HEADER_SIZE;
	  }
	  else
	    start_of_packet+= read_length + NET_HEADER_SIZE;

	  if (read_length != MAX_PACKET_LENGTH)	/* last package */
	  {
	    multi_byte_packet= 0;		/* No last zero len packet */
	    break;
	  }
	  multi_byte_packet= NET_HEADER_SIZE;
	  /* Move data down to read next data packet after current one */
	  if (first_packet_offset)
	  {
	    memmove(net->buff,net->buff+first_packet_offset,
		    buf_length-first_packet_offset);
	    buf_length-=first_packet_offset;
	    start_of_packet -= first_packet_offset;
	    first_packet_offset=0;
	  }
	  continue;
	}
      }
      /* Move data down to read next data packet after current one */
      if (first_packet_offset)
      {
	memmove(net->buff,net->buff+first_packet_offset,
		buf_length-first_packet_offset);
	buf_length-=first_packet_offset;
	start_of_packet -= first_packet_offset;
	first_packet_offset=0;
      }

      net->where_b=buf_length;
      if ((packet_len = my_real_read(net,&complen)) == packet_error)
	return packet_error;
      if (my_uncompress((byte*) net->buff + net->where_b, &packet_len,
			&complen))
      {
	net->error= 2;			/* caller will close socket */
	net->report_error= 1;
#ifdef MYSQL_SERVER
	net->last_errno=ER_NET_UNCOMPRESS_ERROR;
#endif
	return packet_error;
      }
      buf_length+=packet_len;
    }

    net->read_pos=      net->buff+ first_packet_offset + NET_HEADER_SIZE;
    net->buf_length=    buf_length;
    net->remain_in_buf= (ulong) (buf_length - start_of_packet);
    len = ((ulong) (start_of_packet - first_packet_offset) - NET_HEADER_SIZE -
           multi_byte_packet);
    net->save_char= net->read_pos[len];	/* Must be saved */
    net->read_pos[len]=0;		/* Safeguard for mysql_use_result */
  }
#endif /* HAVE_COMPRESS */
  return len;
}

<<<<<<< HEAD
#endif /* #ifndef EMBEDDED_LIBRARY */
=======
>>>>>>> bed83967
<|MERGE_RESOLUTION|>--- conflicted
+++ resolved
@@ -972,8 +972,3 @@
 #endif /* HAVE_COMPRESS */
   return len;
 }
-
-<<<<<<< HEAD
-#endif /* #ifndef EMBEDDED_LIBRARY */
-=======
->>>>>>> bed83967
