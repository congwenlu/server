--- conflicted
+++ resolved
@@ -134,19 +134,6 @@
 Type_handler_data *type_handler_data= NULL;
 
 
-<<<<<<< HEAD
-String_ptr::String_ptr(Item *item, String *buffer)
- :m_string_ptr(item->val_str(buffer))
-{ }
-
-
-Ascii_ptr::Ascii_ptr(Item *item, String *buffer)
- :String_ptr(item->val_str_ascii(buffer))
-{ }
-
-
-void VDec::set(Item *item)
-=======
 bool Float::to_string(String *val_buffer, uint dec) const
 {
   uint to_length= 70;
@@ -173,8 +160,17 @@
 }
 
 
-void Time::make_from_item(Item *item, const Options opt)
->>>>>>> 2ae83aff
+String_ptr::String_ptr(Item *item, String *buffer)
+ :m_string_ptr(item->val_str(buffer))
+{ }
+
+
+Ascii_ptr::Ascii_ptr(Item *item, String *buffer)
+ :String_ptr(item->val_str_ascii(buffer))
+{ }
+
+
+void VDec::set(Item *item)
 {
   m_ptr= item->val_decimal(&m_buffer);
   DBUG_ASSERT((m_ptr == NULL) == item->null_value);
@@ -3777,9 +3773,15 @@
 }
 
 Item_cache *
-Type_handler_real_result::Item_get_cache(THD *thd, const Item *item) const
-{
-  return new (thd->mem_root) Item_cache_real(thd);
+Type_handler_double::Item_get_cache(THD *thd, const Item *item) const
+{
+  return new (thd->mem_root) Item_cache_double(thd);
+}
+
+Item_cache *
+Type_handler_float::Item_get_cache(THD *thd, const Item *item) const
+{
+  return new (thd->mem_root) Item_cache_float(thd);
 }
 
 Item_cache *
@@ -4689,7 +4691,6 @@
   new (ltime) Temporal_hybrid(thd, warn, VDec_op(item).ptr(), fuzzydate);
 }
 
-<<<<<<< HEAD
 
 void
 Type_handler_year::Item_func_hybrid_field_type_get_date(
@@ -4704,18 +4705,6 @@
   Longlong_hybrid_null nr(Longlong_null(year.to_YYYYMMDD(), year.is_null()),
                           item->unsigned_flag);
   new(ltime) Temporal_hybrid(thd, warn, nr, fuzzydate);
-=======
-Item_cache *
-Type_handler_double::Item_get_cache(THD *thd, const Item *item) const
-{
-  return new (thd->mem_root) Item_cache_double(thd);
-}
-
-Item_cache *
-Type_handler_float::Item_get_cache(THD *thd, const Item *item) const
-{
-  return new (thd->mem_root) Item_cache_float(thd);
->>>>>>> 2ae83aff
 }
 
 
@@ -4773,13 +4762,24 @@
 /***************************************************************************/
 
 String *
-Type_handler_real_result::Item_func_hybrid_field_type_val_str(
+Type_handler_double::Item_func_hybrid_field_type_val_str(
                                            Item_func_hybrid_field_type *item,
                                            String *str) const
 {
   return item->val_str_from_real_op(str);
 }
 
+String *
+Type_handler_float::Item_func_hybrid_field_type_val_str(
+                                           Item_func_hybrid_field_type *item,
+                                           String *str) const
+{
+  Float nr(item->real_op());
+  if (item->null_value)
+    return 0;
+  nr.to_string(str, item->decimals);
+  return str;
+}
 
 double
 Type_handler_real_result::Item_func_hybrid_field_type_val_real(
@@ -5303,10 +5303,21 @@
 }
 
 
-String *Type_handler_real_result::
+String *Type_handler_double::
           Item_func_min_max_val_str(Item_func_min_max *func, String *str) const
 {
   return func->val_string_from_real(str);
+}
+
+
+String *Type_handler_float::
+          Item_func_min_max_val_str(Item_func_min_max *func, String *str) const
+{
+  Float nr(func->val_real());
+  if (func->null_value)
+    return 0;
+  nr.to_string(str, func->decimals);
+  return str;
 }
 
 
@@ -5422,44 +5433,17 @@
 }
 
 
-<<<<<<< HEAD
 my_decimal *Type_handler_date_common::
             Item_func_min_max_val_decimal(Item_func_min_max *func,
                                           my_decimal *dec) const
-=======
-String *
-Type_handler_double::Item_func_hybrid_field_type_val_str(
-                                           Item_func_hybrid_field_type *item,
-                                           String *str) const
->>>>>>> 2ae83aff
 {
   return Date(current_thd, func).to_decimal(dec);
 }
 
 
-<<<<<<< HEAD
 my_decimal *Type_handler_datetime_common::
             Item_func_min_max_val_decimal(Item_func_min_max *func,
                                           my_decimal *dec) const
-=======
-String *
-Type_handler_float::Item_func_hybrid_field_type_val_str(
-                                           Item_func_hybrid_field_type *item,
-                                           String *str) const
-{
-  Float nr(item->real_op());
-  if (item->null_value)
-    return 0;
-  nr.to_string(str, item->decimals);
-  return str;
-}
-
-
-double
-Type_handler_real_result::Item_func_hybrid_field_type_val_real(
-                                           Item_func_hybrid_field_type *item)
-                                           const
->>>>>>> 2ae83aff
 {
   return Datetime(current_thd, func).to_decimal(dec);
 }
@@ -5959,6 +5943,14 @@
 
 
 bool Type_handler::
+       Item_float_typecast_fix_length_and_dec(Item_float_typecast *item) const
+{
+  item->fix_length_and_dec_generic();
+  return false;
+}
+
+
+bool Type_handler::
        Item_decimal_typecast_fix_length_and_dec(Item_decimal_typecast *item) const
 {
   item->fix_length_and_dec_generic();
@@ -5990,13 +5982,8 @@
 }
 
 
-<<<<<<< HEAD
 bool Type_handler::
        Item_time_typecast_fix_length_and_dec(Item_time_typecast *item) const
-=======
-String *Type_handler_double::
-          Item_func_min_max_val_str(Item_func_min_max *func, String *str) const
->>>>>>> 2ae83aff
 {
   uint dec= item->decimals == NOT_FIXED_DEC ?
             item->arguments()[0]->time_precision(current_thd) :
@@ -6007,24 +5994,8 @@
 }
 
 
-<<<<<<< HEAD
 bool Type_handler::
        Item_date_typecast_fix_length_and_dec(Item_date_typecast *item) const
-=======
-String *Type_handler_float::
-          Item_func_min_max_val_str(Item_func_min_max *func, String *str) const
-{
-  Float nr(func->val_real());
-  if (func->null_value)
-    return 0;
-  nr.to_string(str, func->decimals);
-  return str;
-}
-
-
-double Type_handler_string_result::
-         Item_func_min_max_val_real(Item_func_min_max *func) const
->>>>>>> 2ae83aff
 {
   item->fix_attributes_temporal(MAX_DATE_WIDTH, 0);
   item->maybe_null= true;
@@ -6063,6 +6034,13 @@
 
 bool Type_handler_geometry::
        Item_double_typecast_fix_length_and_dec(Item_double_typecast *item) const
+{
+  return Item_func_or_sum_illegal_param(item);
+}
+
+
+bool Type_handler_geometry::
+       Item_float_typecast_fix_length_and_dec(Item_float_typecast *item) const
 {
   return Item_func_or_sum_illegal_param(item);
 }
@@ -6505,22 +6483,9 @@
 }
 
 
-<<<<<<< HEAD
 bool Type_handler_string_result::
        subquery_type_allows_materialization(const Item *inner,
                                             const Item *outer) const
-=======
-bool Type_handler::
-       Item_float_typecast_fix_length_and_dec(Item_float_typecast *item) const
-{
-  item->fix_length_and_dec_generic();
-  return false;
-}
-
-
-bool Type_handler::
-       Item_decimal_typecast_fix_length_and_dec(Item_decimal_typecast *item) const
->>>>>>> 2ae83aff
 {
   DBUG_ASSERT(inner->cmp_type() == STRING_RESULT);
   return outer->cmp_type() == STRING_RESULT &&
@@ -6612,20 +6577,8 @@
 }
 
 
-<<<<<<< HEAD
 bool Type_handler_real_result::
        Item_save_in_value(THD *thd, Item *item, st_value *value) const
-=======
-bool Type_handler_geometry::
-       Item_float_typecast_fix_length_and_dec(Item_float_typecast *item) const
-{
-  return Item_func_or_sum_illegal_param(item);
-}
-
-
-bool Type_handler_geometry::
-       Item_decimal_typecast_fix_length_and_dec(Item_decimal_typecast *item) const
->>>>>>> 2ae83aff
 {
   value->m_type= DYN_COL_DOUBLE;
   value->value.m_double= item->val_real();
@@ -7139,6 +7092,15 @@
 }
 
 
+Item *Type_handler_float::
+        create_typecast_item(THD *thd, Item *item,
+                             const Type_cast_attributes &attr) const
+{
+  DBUG_ASSERT(!attr.length_specified());
+  return new (thd->mem_root) Item_float_typecast(thd, item);
+}
+
+
 Item *Type_handler_long_blob::
         create_typecast_item(THD *thd, Item *item,
                              const Type_cast_attributes &attr) const
@@ -7990,24 +7952,9 @@
 }
 
 
-<<<<<<< HEAD
 bool Type_handler_time_common::Item_eq_value(THD *thd,
                                              const Type_cmp_attributes *attr,
                                              Item *a, Item *b) const
-=======
-Item *Type_handler_float::
-        create_typecast_item(THD *thd, Item *item,
-                             const Type_cast_attributes &attr) const
-{
-  DBUG_ASSERT(!attr.length_specified());
-  return new (thd->mem_root) Item_float_typecast(thd, item);
-}
-
-
-Item *Type_handler_long_blob::
-        create_typecast_item(THD *thd, Item *item,
-                             const Type_cast_attributes &attr) const
->>>>>>> 2ae83aff
 {
   longlong value0= a->val_time_packed(thd);
   longlong value1= b->val_time_packed(thd);
