--- conflicted
+++ resolved
@@ -595,11 +595,7 @@
 static void wsrep_slave_count_change_update ()
 {
   wsrep_slave_count_change = (wsrep_slave_threads - wsrep_prev_slave_threads);
-<<<<<<< HEAD
-  WSREP_DEBUG("Change on slave threads: New %lu old %lu difference %lu",
-=======
   WSREP_DEBUG("Change on slave threads: New %lu old %lu difference %d",
->>>>>>> dcbd51ce
 	  wsrep_slave_threads, wsrep_prev_slave_threads, wsrep_slave_count_change);
   wsrep_prev_slave_threads = wsrep_slave_threads;
 }
@@ -761,4 +757,4 @@
 
   v->name= 0;                                   // terminator
   return 0;
-}
+}