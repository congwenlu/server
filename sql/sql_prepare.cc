/* Copyright (c) 2002, 2015, Oracle and/or its affiliates.
   Copyright (c) 2008, 2019, MariaDB

   This program is free software; you can redistribute it and/or modify
   it under the terms of the GNU General Public License as published by
   the Free Software Foundation; version 2 of the License.

   This program is distributed in the hope that it will be useful,
   but WITHOUT ANY WARRANTY; without even the implied warranty of
   MERCHANTABILITY or FITNESS FOR A PARTICULAR PURPOSE.  See the
   GNU General Public License for more details.

   You should have received a copy of the GNU General Public License
   along with this program; if not, write to the Free Software
   Foundation, Inc., 51 Franklin St, Fifth Floor, Boston, MA  02110-1335  USA */

/**
  @file

This file contains the implementation of prepared statements.

When one prepares a statement:

  - Server gets the query from client with command 'COM_STMT_PREPARE';
    in the following format:
    [COM_STMT_PREPARE:1] [query]
  - Parse the query and recognize any parameter markers '?' and
    store its information list in lex->param_list
  - Allocate a new statement for this prepare; and keep this in
    'thd->stmt_map'.
  - Without executing the query, return back to client the total
    number of parameters along with result-set metadata information
    (if any) in the following format:
    @verbatim
    [STMT_ID:4]
    [Column_count:2]
    [Param_count:2]
    [Params meta info (stubs only for now)]  (if Param_count > 0)
    [Columns meta info] (if Column_count > 0)
    @endverbatim

  During prepare the tables used in a statement are opened, but no
  locks are acquired.  Table opening will block any DDL during the
  operation, and we do not need any locks as we neither read nor
  modify any data during prepare.  Tables are closed after prepare
  finishes.

When one executes a statement:

  - Server gets the command 'COM_STMT_EXECUTE' to execute the
    previously prepared query. If there are any parameter markers, then the
    client will send the data in the following format:
    @verbatim
    [COM_STMT_EXECUTE:1]
    [STMT_ID:4]
    [NULL_BITS:(param_count+7)/8)]
    [TYPES_SUPPLIED_BY_CLIENT(0/1):1]
    [[length]data]
    [[length]data] .. [[length]data].
    @endverbatim
    (Note: Except for string/binary types; all other types will not be
    supplied with length field)
  - If it is a first execute or types of parameters were altered by client,
    then setup the conversion routines.
  - Assign parameter items from the supplied data.
  - Execute the query without re-parsing and send back the results
    to client

  During execution of prepared statement tables are opened and locked
  the same way they would for normal (non-prepared) statement
  execution.  Tables are unlocked and closed after the execution.

When one supplies long data for a placeholder:

  - Server gets the long data in pieces with command type
    'COM_STMT_SEND_LONG_DATA'.
  - The packet received will have the format as:
    [COM_STMT_SEND_LONG_DATA:1][STMT_ID:4][parameter_number:2][data]
  - data from the packet is appended to the long data value buffer for this
    placeholder.
  - It's up to the client to stop supplying data chunks at any point. The
    server doesn't care; also, the server doesn't notify the client whether
    it got the data or not; if there is any error, then it will be returned
    at statement execute.
*/

#include "mariadb.h"                          /* NO_EMBEDDED_ACCESS_CHECKS */
#include "sql_priv.h"
#include "unireg.h"
#include "sql_class.h"                          // set_var.h: THD
#include "set_var.h"
#include "sql_prepare.h"
#include "sql_parse.h" // insert_precheck, update_precheck, delete_precheck
#include "sql_base.h"  // open_normal_and_derived_tables
#include "sql_cache.h"                          // query_cache_*
#include "sql_view.h"                          // create_view_precheck
#include "sql_delete.h"                        // mysql_prepare_delete
#include "sql_select.h" // for JOIN
#include "sql_insert.h" // upgrade_lock_type_for_insert, mysql_prepare_insert
#include "sql_update.h" // mysql_prepare_update
#include "sql_db.h"     // mysql_opt_change_db, mysql_change_db
#include "sql_acl.h"    // *_ACL
#include "sql_derived.h" // mysql_derived_prepare,
                         // mysql_handle_derived
#include "sql_cte.h"
#include "sql_cursor.h"
#include "sql_show.h"
#include "sql_repl.h"
#include "slave.h"
#include "sp_head.h"
#include "sp.h"
#include "sp_cache.h"
#include "sql_handler.h"  // mysql_ha_rm_tables
#include "probes_mysql.h"
#include "opt_trace.h"
#ifdef EMBEDDED_LIBRARY
/* include MYSQL_BIND headers */
#include <mysql.h>
#else
#include <mysql_com.h>
#endif
#include "lock.h"                               // MYSQL_OPEN_FORCE_SHARED_MDL
#include "sql_handler.h"
#include "transaction.h"                        // trans_rollback_implicit
#include "wsrep_mysqld.h"

/**
  A result class used to send cursor rows using the binary protocol.
*/

class Select_fetch_protocol_binary: public select_send
{
  Protocol_binary protocol;
public:
  Select_fetch_protocol_binary(THD *thd);
  virtual bool send_result_set_metadata(List<Item> &list, uint flags);
  virtual int send_data(List<Item> &items);
  virtual bool send_eof();
#ifdef EMBEDDED_LIBRARY
  void begin_dataset()
  {
    protocol.begin_dataset();
  }
#endif
};

/****************************************************************************/

/**
  Prepared_statement: a statement that can contain placeholders.
*/

class Prepared_statement: public Statement
{
public:
  enum flag_values
  {
    IS_IN_USE= 1,
    IS_SQL_PREPARE= 2
  };

  THD *thd;
  Select_fetch_protocol_binary result;
  Item_param **param_array;
  Server_side_cursor *cursor;
  uchar *packet;
  uchar *packet_end;
  uint param_count;
  uint last_errno;
  uint flags;
  char last_error[MYSQL_ERRMSG_SIZE];
  my_bool iterations;
  my_bool start_param;
  my_bool read_types;
#ifndef EMBEDDED_LIBRARY
  bool (*set_params)(Prepared_statement *st, uchar *data, uchar *data_end,
                     uchar *read_pos, String *expanded_query);
  bool (*set_bulk_params)(Prepared_statement *st,
                          uchar **read_pos, uchar *data_end, bool reset);
#else
  bool (*set_params_data)(Prepared_statement *st, String *expanded_query);
  /*TODO: add bulk support for builtin server */
#endif
  bool (*set_params_from_actual_params)(Prepared_statement *stmt,
                                        List<Item> &list,
                                        String *expanded_query);
public:
  Prepared_statement(THD *thd_arg);
  virtual ~Prepared_statement();
  void setup_set_params();
  virtual Query_arena::Type type() const;
  virtual void cleanup_stmt();
  bool set_name(const LEX_CSTRING *name);
  inline void close_cursor() { delete cursor; cursor= 0; }
  inline bool is_in_use() { return flags & (uint) IS_IN_USE; }
  inline bool is_sql_prepare() const { return flags & (uint) IS_SQL_PREPARE; }
  void set_sql_prepare() { flags|= (uint) IS_SQL_PREPARE; }
  bool prepare(const char *packet, uint packet_length);
  bool execute_loop(String *expanded_query,
                    bool open_cursor,
                    uchar *packet_arg, uchar *packet_end_arg);
  bool execute_bulk_loop(String *expanded_query,
                         bool open_cursor,
                         uchar *packet_arg, uchar *packet_end_arg);
  bool execute_server_runnable(Server_runnable *server_runnable);
  my_bool set_bulk_parameters(bool reset);
  bool bulk_iterations() { return iterations; };
  /* Destroy this statement */
  void deallocate();
  bool execute_immediate(const char *query, uint query_length);
private:
  /**
    The memory root to allocate parsed tree elements (instances of Item,
    SELECT_LEX and other classes).
  */
  MEM_ROOT main_mem_root;
  sql_mode_t m_sql_mode;
private:
  bool set_db(const LEX_CSTRING *db);
  bool set_parameters(String *expanded_query,
                      uchar *packet, uchar *packet_end);
  bool execute(String *expanded_query, bool open_cursor);
  void deallocate_immediate();
  bool reprepare();
  bool validate_metadata(Prepared_statement  *copy);
  void swap_prepared_statement(Prepared_statement *copy);
};

/**
  Execute one SQL statement in an isolated context.
*/

class Execute_sql_statement: public Server_runnable
{
public:
  Execute_sql_statement(LEX_STRING sql_text);
  virtual bool execute_server_code(THD *thd);
private:
  LEX_STRING m_sql_text;
};


class Ed_connection;

/**
  Protocol_local: a helper class to intercept the result
  of the data written to the network. 
*/

class Protocol_local :public Protocol
{
public:
  Protocol_local(THD *thd, Ed_connection *ed_connection);
  ~Protocol_local() { free_root(&m_rset_root, MYF(0)); }
protected:
  virtual void prepare_for_resend();
  virtual bool write();
  virtual bool store_null();
  virtual bool store_tiny(longlong from);
  virtual bool store_short(longlong from);
  virtual bool store_long(longlong from);
  virtual bool store_longlong(longlong from, bool unsigned_flag);
  virtual bool store_decimal(const my_decimal *);
  virtual bool store(const char *from, size_t length, CHARSET_INFO *cs);
  virtual bool store(const char *from, size_t length,
                     CHARSET_INFO *fromcs, CHARSET_INFO *tocs);
  virtual bool store(MYSQL_TIME *time, int decimals);
  virtual bool store_date(MYSQL_TIME *time);
  virtual bool store_time(MYSQL_TIME *time, int decimals);
  virtual bool store(float value, uint32 decimals, String *buffer);
  virtual bool store(double value, uint32 decimals, String *buffer);
  virtual bool store(Field *field);

  virtual bool send_result_set_metadata(List<Item> *list, uint flags);
  virtual bool send_out_parameters(List<Item_param> *sp_params);
#ifdef EMBEDDED_LIBRARY
  void remove_last_row();
#endif
  virtual enum enum_protocol_type type() { return PROTOCOL_LOCAL; };

  virtual bool send_ok(uint server_status, uint statement_warn_count,
                       ulonglong affected_rows, ulonglong last_insert_id,
                       const char *message, bool skip_flush);

  virtual bool send_eof(uint server_status, uint statement_warn_count);
  virtual bool send_error(uint sql_errno, const char *err_msg, const char* sqlstate);
private:
  bool store_string(const char *str, size_t length,
                    CHARSET_INFO *src_cs, CHARSET_INFO *dst_cs);

  bool store_column(const void *data, size_t length);
  void opt_add_row_to_rset();
private:
  Ed_connection *m_connection;
  MEM_ROOT m_rset_root;
  List<Ed_row> *m_rset;
  size_t m_column_count;
  Ed_column *m_current_row;
  Ed_column *m_current_column;
};

/******************************************************************************
  Implementation
******************************************************************************/


inline bool is_param_null(const uchar *pos, ulong param_no)
{
  return pos[param_no/8] & (1 << (param_no & 7));
}

/**
  Find a prepared statement in the statement map by id.

    Try to find a prepared statement and set THD error if it's not found.

  @param thd                thread handle
  @param id                 statement id
  @param where              the place from which this function is called (for
                            error reporting).

  @return
    0 if the statement was not found, a pointer otherwise.
*/

static Prepared_statement *
find_prepared_statement(THD *thd, ulong id)
{
  /*
    To strictly separate namespaces of SQL prepared statements and C API
    prepared statements find() will return 0 if there is a named prepared
    statement with such id.

    LAST_STMT_ID is special value which mean last prepared statement ID
    (it was made for COM_MULTI to allow prepare and execute a statement
    in the same command but usage is not limited by COM_MULTI only).
  */
  Statement *stmt= ((id == LAST_STMT_ID) ?
                    thd->last_stmt :
                    thd->stmt_map.find(id));

  if (stmt == 0 || stmt->type() != Query_arena::PREPARED_STATEMENT)
    return NULL;

  return (Prepared_statement *) stmt;
}


/**
  Send prepared statement id and metadata to the client after prepare.

  @todo
    Fix this nasty upcast from List<Item_param> to List<Item>

  @return
    0 in case of success, 1 otherwise
*/

#ifndef EMBEDDED_LIBRARY
static bool send_prep_stmt(Prepared_statement *stmt, uint columns)
{
  NET *net= &stmt->thd->net;
  uchar buff[12];
  uint tmp;
  int error;
  THD *thd= stmt->thd;
  DBUG_ENTER("send_prep_stmt");
  DBUG_PRINT("enter",("stmt->id: %lu  columns: %d  param_count: %d",
                      stmt->id, columns, stmt->param_count));

  buff[0]= 0;                                   /* OK packet indicator */
  int4store(buff+1, stmt->id);
  int2store(buff+5, columns);
  int2store(buff+7, stmt->param_count);
  buff[9]= 0;                                   // Guard against a 4.1 client
  tmp= MY_MIN(stmt->thd->get_stmt_da()->current_statement_warn_count(), 65535);
  int2store(buff+10, tmp);

  /*
    Send types and names of placeholders to the client
    XXX: fix this nasty upcast from List<Item_param> to List<Item>
  */
  error= my_net_write(net, buff, sizeof(buff));
  if (stmt->param_count && likely(!error))
  {
    error= thd->protocol_text.send_result_set_metadata((List<Item> *)
                                          &stmt->lex->param_list,
                                          Protocol::SEND_EOF);
  }

  if (likely(!error))
  {
    /* Flag that a response has already been sent */
    thd->get_stmt_da()->disable_status();
  }

  DBUG_RETURN(error);
}
#else
static bool send_prep_stmt(Prepared_statement *stmt,
                           uint columns __attribute__((unused)))
{
  THD *thd= stmt->thd;

  thd->client_stmt_id= stmt->id;
  thd->client_param_count= stmt->param_count;
  thd->clear_error();
  thd->get_stmt_da()->disable_status();

  return 0;
}
#endif /*!EMBEDDED_LIBRARY*/


#ifndef EMBEDDED_LIBRARY

/**
  Read the length of the parameter data and return it back to
  the caller.

    Read data length, position the packet to the first byte after it,
    and return the length to the caller.

  @param packet             a pointer to the data
  @param len                remaining packet length

  @return
    Length of data piece.
*/

static ulong get_param_length(uchar **packet, ulong len)
{
  uchar *pos= *packet;
  if (len < 1)
    return 0;
  if (*pos < 251)
  {
    (*packet)++;
    return (ulong) *pos;
  }
  if (len < 3)
    return 0;
  if (*pos == 252)
  {
    (*packet)+=3;
    return (ulong) uint2korr(pos+1);
  }
  if (len < 4)
    return 0;
  if (*pos == 253)
  {
    (*packet)+=4;
    return (ulong) uint3korr(pos+1);
  }
  if (len < 5)
    return 0;
  (*packet)+=9; // Must be 254 when here
  /*
    In our client-server protocol all numbers bigger than 2^24
    stored as 8 bytes with uint8korr. Here we always know that
    parameter length is less than 2^4 so don't look at the second
    4 bytes. But still we need to obey the protocol hence 9 in the
    assignment above.
  */
  return (ulong) uint4korr(pos+1);
}
#else
#define get_param_length(packet, len) len
#endif /*!EMBEDDED_LIBRARY*/

/**
  Data conversion routines.

    All these functions read the data from pos, convert it to requested
    type and assign to param; pos is advanced to predefined length.

    Make a note that the NULL handling is examined at first execution
    (i.e. when input types altered) and for all subsequent executions
    we don't read any values for this.

  @param  pos               input data buffer
  @param  len               length of data in the buffer
*/

void Item_param::set_param_tiny(uchar **pos, ulong len)
{
#ifndef EMBEDDED_LIBRARY
  if (len < 1)
    return;
#endif
  int8 value= (int8) **pos;
  set_int(unsigned_flag ? (longlong) ((uint8) value) :
                          (longlong) value, 4);
  *pos+= 1;
}

void Item_param::set_param_short(uchar **pos, ulong len)
{
  int16 value;
#ifndef EMBEDDED_LIBRARY
  if (len < 2)
    return;
  value= sint2korr(*pos);
#else
  shortget(value, *pos);
#endif
  set_int(unsigned_flag ? (longlong) ((uint16) value) :
                          (longlong) value, 6);
  *pos+= 2;
}

void Item_param::set_param_int32(uchar **pos, ulong len)
{
  int32 value;
#ifndef EMBEDDED_LIBRARY
  if (len < 4)
    return;
  value= sint4korr(*pos);
#else
  longget(value, *pos);
#endif
  set_int(unsigned_flag ? (longlong) ((uint32) value) :
                          (longlong) value, 11);
  *pos+= 4;
}

void Item_param::set_param_int64(uchar **pos, ulong len)
{
  longlong value;
#ifndef EMBEDDED_LIBRARY
  if (len < 8)
    return;
  value= (longlong) sint8korr(*pos);
#else
  longlongget(value, *pos);
#endif
  set_int(value, 21);
  *pos+= 8;
}

void Item_param::set_param_float(uchar **pos, ulong len)
{
  float data;
#ifndef EMBEDDED_LIBRARY
  if (len < 4)
    return;
  float4get(data,*pos);
#else
  floatget(data, *pos);
#endif
  set_double((double) data);
  *pos+= 4;
}

void Item_param::set_param_double(uchar **pos, ulong len)
{
  double data;
#ifndef EMBEDDED_LIBRARY
  if (len < 8)
    return;
  float8get(data,*pos);
#else
  doubleget(data, *pos);
#endif
  set_double((double) data);
  *pos+= 8;
}

void Item_param::set_param_decimal(uchar **pos, ulong len)
{
  ulong length= get_param_length(pos, len);
  set_decimal((char*)*pos, length);
  *pos+= length;
}

#ifndef EMBEDDED_LIBRARY

/*
  Read date/time/datetime parameter values from network (binary
  protocol). See writing counterparts of these functions in
  libmysql.c (store_param_{time,date,datetime}).
*/

/**
  @todo
    Add warning 'Data truncated' here
*/
void Item_param::set_param_time(uchar **pos, ulong len)
{
  MYSQL_TIME tm;
  ulong length= get_param_length(pos, len);

  if (length >= 8)
  {
    uchar *to= *pos;
    uint day;

    tm.neg= (bool) to[0];
    day= (uint) sint4korr(to+1);
    tm.hour=   (uint) to[5] + day * 24;
    tm.minute= (uint) to[6];
    tm.second= (uint) to[7];
    tm.second_part= (length > 8) ? (ulong) sint4korr(to+8) : 0;
    if (tm.hour > 838)
    {
      /* TODO: add warning 'Data truncated' here */
      tm.hour= 838;
      tm.minute= 59;
      tm.second= 59;
    }
    tm.day= tm.year= tm.month= 0;
  }
  else
    set_zero_time(&tm, MYSQL_TIMESTAMP_TIME);
  set_time(&tm, MYSQL_TIMESTAMP_TIME, MAX_TIME_FULL_WIDTH);
  *pos+= length;
}

void Item_param::set_param_datetime(uchar **pos, ulong len)
{
  MYSQL_TIME tm;
  ulong length= get_param_length(pos, len);

  if (length >= 4)
  {
    uchar *to= *pos;

    tm.neg=    0;
    tm.year=   (uint) sint2korr(to);
    tm.month=  (uint) to[2];
    tm.day=    (uint) to[3];
    if (length > 4)
    {
      tm.hour=   (uint) to[4];
      tm.minute= (uint) to[5];
      tm.second= (uint) to[6];
    }
    else
      tm.hour= tm.minute= tm.second= 0;

    tm.second_part= (length > 7) ? (ulong) sint4korr(to+7) : 0;
  }
  else
    set_zero_time(&tm, MYSQL_TIMESTAMP_DATETIME);
  set_time(&tm, MYSQL_TIMESTAMP_DATETIME, MAX_DATETIME_WIDTH);
  *pos+= length;
}


void Item_param::set_param_date(uchar **pos, ulong len)
{
  MYSQL_TIME tm;
  ulong length= get_param_length(pos, len);

  if (length >= 4)
  {
    uchar *to= *pos;

    tm.year=  (uint) sint2korr(to);
    tm.month=  (uint) to[2];
    tm.day= (uint) to[3];

    tm.hour= tm.minute= tm.second= 0;
    tm.second_part= 0;
    tm.neg= 0;
  }
  else
    set_zero_time(&tm, MYSQL_TIMESTAMP_DATE);
  set_time(&tm, MYSQL_TIMESTAMP_DATE, MAX_DATE_WIDTH);
  *pos+= length;
}

#else/*!EMBEDDED_LIBRARY*/
/**
  @todo
    Add warning 'Data truncated' here
*/
void Item_param::set_param_time(uchar **pos, ulong len)
{
  MYSQL_TIME tm= *((MYSQL_TIME*)*pos);
  tm.hour+= tm.day * 24;
  tm.day= tm.year= tm.month= 0;
  if (tm.hour > 838)
  {
    /* TODO: add warning 'Data truncated' here */
    tm.hour= 838;
    tm.minute= 59;
    tm.second= 59;
  }
  set_time(&tm, MYSQL_TIMESTAMP_TIME, MAX_TIME_WIDTH);
}

void Item_param::set_param_datetime(uchar **pos, ulong len)
{
  MYSQL_TIME tm= *((MYSQL_TIME*)*pos);
  tm.neg= 0;
  set_time(&tm, MYSQL_TIMESTAMP_DATETIME, MAX_DATETIME_WIDTH);
}

void Item_param::set_param_date(uchar **pos, ulong len)
{
  MYSQL_TIME *to= (MYSQL_TIME*)*pos;
  set_time(to, MYSQL_TIMESTAMP_DATE, MAX_DATE_WIDTH);
}
#endif /*!EMBEDDED_LIBRARY*/


void Item_param::set_param_str(uchar **pos, ulong len)
{
  ulong length= get_param_length(pos, len);
  if (length == 0 && m_empty_string_is_null)
    set_null();
  else
  {
    if (length > len)
      length= len;
    /*
      We use &my_charset_bin here. Conversion and setting real character
      sets will be done in Item_param::convert_str_value(), after the
      original value is appended to the query used for logging.
    */
    set_str((const char *) *pos, length, &my_charset_bin, &my_charset_bin);
    *pos+= length;
  }
}


#undef get_param_length


void Item_param::setup_conversion(THD *thd, uchar param_type)
{
  const Type_handler *h=
    Type_handler::get_handler_by_field_type((enum_field_types) param_type);
  /*
    The client library ensures that we won't get any unexpected typecodes
    in the bound parameter. Translating unknown typecodes to
    &type_handler_string lets us to handle malformed packets as well.
  */
  if (!h)
    h= &type_handler_string;
  set_handler(h);
  h->Item_param_setup_conversion(thd, this);
}


void Item_param::setup_conversion_blob(THD *thd)
{
  value.cs_info.character_set_of_placeholder= &my_charset_bin;
  value.cs_info.character_set_client= thd->variables.character_set_client;
  DBUG_ASSERT(thd->variables.character_set_client);
  value.cs_info.final_character_set_of_str_value= &my_charset_bin;
  m_empty_string_is_null= thd->variables.sql_mode & MODE_EMPTY_STRING_IS_NULL;
}


void Item_param::setup_conversion_string(THD *thd, CHARSET_INFO *fromcs)
{
  value.cs_info.set(thd, fromcs);
  m_empty_string_is_null= thd->variables.sql_mode & MODE_EMPTY_STRING_IS_NULL;
  /*
    Exact value of max_length is not known unless data is converted to
    charset of connection, so we have to set it later.
  */
}

#ifndef EMBEDDED_LIBRARY

/**
  Routines to assign parameters from data supplied by the client.

    Update the parameter markers by reading data from the packet and
    and generate a valid query for logging.

  @note
    This function, along with other _with_log functions is called when one of
    binary, slow or general logs is open. Logging of prepared statements in
    all cases is performed by means of conventional queries: if parameter
    data was supplied from C API, each placeholder in the query is
    replaced with its actual value; if we're logging a [Dynamic] SQL
    prepared statement, parameter markers are replaced with variable names.
    Example:
    @verbatim
     mysqld_stmt_prepare("UPDATE t1 SET a=a*1.25 WHERE a=?")
       --> general logs gets [Prepare] UPDATE t1 SET a*1.25 WHERE a=?"
     mysqld_stmt_execute(stmt);
       --> general and binary logs get
                             [Execute] UPDATE t1 SET a*1.25 WHERE a=1"
    @endverbatim

    If a statement has been prepared using SQL syntax:
    @verbatim
     PREPARE stmt FROM "UPDATE t1 SET a=a*1.25 WHERE a=?"
       --> general log gets
                                 [Query]   PREPARE stmt FROM "UPDATE ..."
     EXECUTE stmt USING @a
       --> general log gets
                             [Query]   EXECUTE stmt USING @a;
    @endverbatim

  @retval
    0  if success
  @retval
    1  otherwise
*/

static bool insert_params_with_log(Prepared_statement *stmt, uchar *null_array,
                                   uchar *read_pos, uchar *data_end,
                                   String *query)
{
  THD  *thd= stmt->thd;
  Item_param **begin= stmt->param_array;
  Item_param **end= begin + stmt->param_count;
  Copy_query_with_rewrite acc(thd, stmt->query(), stmt->query_length(), query);
  DBUG_ENTER("insert_params_with_log");

  for (Item_param **it= begin; it < end; ++it)
  {
    Item_param *param= *it;
    if (!param->has_long_data_value())
    {
      if (is_param_null(null_array, (uint) (it - begin)))
        param->set_null();
      else
      {
        if (read_pos >= data_end)
          DBUG_RETURN(1);
        param->set_param_func(&read_pos, (uint) (data_end - read_pos));
        if (param->has_no_value())
          DBUG_RETURN(1);

        if (param->limit_clause_param && !param->has_int_value())
        {
          if (param->set_limit_clause_param(param->val_int()))
            DBUG_RETURN(1);
        }
      }
    }
    /*
      A long data stream was supplied for this parameter marker.
      This was done after prepare, prior to providing a placeholder
      type (the types are supplied at execute). Check that the
      supplied type of placeholder can accept a data stream.
    */
    else if (!param->type_handler()->is_param_long_data_type())
      DBUG_RETURN(1);

    if (acc.append(param))
      DBUG_RETURN(1);

    if (param->convert_str_value(thd))
      DBUG_RETURN(1);                           /* out of memory */
  }
  if (acc.finalize())
    DBUG_RETURN(1);

  DBUG_RETURN(0);
}


static bool insert_params(Prepared_statement *stmt, uchar *null_array,
                          uchar *read_pos, uchar *data_end,
                          String *expanded_query)
{
  Item_param **begin= stmt->param_array;
  Item_param **end= begin + stmt->param_count;

  DBUG_ENTER("insert_params");

  for (Item_param **it= begin; it < end; ++it)
  {
    Item_param *param= *it;
    param->indicator= STMT_INDICATOR_NONE; // only for bulk parameters
    if (!param->has_long_data_value())
    {
      if (is_param_null(null_array, (uint) (it - begin)))
        param->set_null();
      else
      {
        if (read_pos >= data_end)
          DBUG_RETURN(1);
        param->set_param_func(&read_pos, (uint) (data_end - read_pos));
        if (param->has_no_value())
          DBUG_RETURN(1);
      }
    }
    /*
      A long data stream was supplied for this parameter marker.
      This was done after prepare, prior to providing a placeholder
      type (the types are supplied at execute). Check that the
      supplied type of placeholder can accept a data stream.
    */
    else if (!param->type_handler()->is_param_long_data_type())
      DBUG_RETURN(1);
    if (param->convert_str_value(stmt->thd))
      DBUG_RETURN(1);                           /* out of memory */
    param->sync_clones();
  }
  DBUG_RETURN(0);
}


static bool insert_bulk_params(Prepared_statement *stmt,
                               uchar **read_pos, uchar *data_end,
                               bool reset)
{
  Item_param **begin= stmt->param_array;
  Item_param **end= begin + stmt->param_count;

  DBUG_ENTER("insert_params");

  for (Item_param **it= begin; it < end; ++it)
  {
    Item_param *param= *it;
    if (reset)
      param->reset();
    if (!param->has_long_data_value())
    {
      param->indicator= (enum_indicator_type) *((*read_pos)++);
      if ((*read_pos) > data_end)
        DBUG_RETURN(1);
      switch (param->indicator)
      {
      case STMT_INDICATOR_NONE:
        if ((*read_pos) >= data_end)
          DBUG_RETURN(1);
        param->set_param_func(read_pos, (uint) (data_end - (*read_pos)));
        if (param->has_no_value())
          DBUG_RETURN(1);
        if (param->convert_str_value(stmt->thd))
          DBUG_RETURN(1);                           /* out of memory */
        break;
      case STMT_INDICATOR_NULL:
        param->set_null();
        break;
      case STMT_INDICATOR_DEFAULT:
        param->set_default();
        break;
      case STMT_INDICATOR_IGNORE:
        param->set_ignore();
        break;
      }
    }
    else
      DBUG_RETURN(1); // long is not supported here
    param->sync_clones();
  }
  DBUG_RETURN(0);
}

static bool set_conversion_functions(Prepared_statement *stmt,
                                     uchar **data, uchar *data_end)
{
  uchar *read_pos= *data;
  const uint signed_bit= 1 << 15;
  DBUG_ENTER("set_conversion_functions");
  /*
     First execute or types altered by the client, setup the
     conversion routines for all parameters (one time)
   */
  Item_param **it= stmt->param_array;
  Item_param **end= it + stmt->param_count;
  THD *thd= stmt->thd;
  for (; it < end; ++it)
  {
    ushort typecode;

    if (read_pos >= data_end)
      DBUG_RETURN(1);

    typecode= sint2korr(read_pos);
    read_pos+= 2;
    (**it).unsigned_flag= MY_TEST(typecode & signed_bit);
    (*it)->setup_conversion(thd, (uchar) (typecode & 0xff));
    (*it)->sync_clones();
  }
  *data= read_pos;
  DBUG_RETURN(0);
}


static bool setup_conversion_functions(Prepared_statement *stmt,
                                       uchar **data, uchar *data_end,
                                       bool bulk_protocol= 0)
{
  /* skip null bits */
  uchar *read_pos= *data;
  if (!bulk_protocol)
    read_pos+= (stmt->param_count+7) / 8;

  DBUG_ENTER("setup_conversion_functions");

  if (*read_pos++) //types supplied / first execute
  {
    *data= read_pos;
    bool res= set_conversion_functions(stmt, data, data_end);
    DBUG_RETURN(res);
  }
  *data= read_pos;
  DBUG_RETURN(0);
}

#else

//TODO: support bulk parameters

/**
  Embedded counterparts of parameter assignment routines.

    The main difference between the embedded library and the server is
    that in embedded case we don't serialize/deserialize parameters data.

    Additionally, for unknown reason, the client-side flag raised for
    changed types of placeholders is ignored and we simply setup conversion
    functions at each execute (TODO: fix).
*/

static bool emb_insert_params(Prepared_statement *stmt, String *expanded_query)
{
  THD *thd= stmt->thd;
  Item_param **it= stmt->param_array;
  Item_param **end= it + stmt->param_count;
  MYSQL_BIND *client_param= stmt->thd->client_params;

  DBUG_ENTER("emb_insert_params");

  for (; it < end; ++it, ++client_param)
  {
    Item_param *param= *it;
    param->setup_conversion(thd, client_param->buffer_type);
    if (!param->has_long_data_value())
    {
      if (*client_param->is_null)
        param->set_null();
      else
      {
        uchar *buff= (uchar*) client_param->buffer;
        param->unsigned_flag= client_param->is_unsigned;
        param->set_param_func(&buff,
                              client_param->length ?
                              *client_param->length :
                              client_param->buffer_length);
        if (param->has_no_value())
          DBUG_RETURN(1);
      }
      param->sync_clones();
    }
    if (param->convert_str_value(thd))
      DBUG_RETURN(1);                           /* out of memory */
  }
  DBUG_RETURN(0);
}


static bool emb_insert_params_with_log(Prepared_statement *stmt, String *query)
{
  THD *thd= stmt->thd;
  Item_param **it= stmt->param_array;
  Item_param **end= it + stmt->param_count;
  MYSQL_BIND *client_param= thd->client_params;
  Copy_query_with_rewrite acc(thd, stmt->query(), stmt->query_length(), query);
  DBUG_ENTER("emb_insert_params_with_log");

  for (; it < end; ++it, ++client_param)
  {
    Item_param *param= *it;
    param->setup_conversion(thd, client_param->buffer_type);
    if (!param->has_long_data_value())
    {
      if (*client_param->is_null)
        param->set_null();
      else
      {
        uchar *buff= (uchar*)client_param->buffer;
        param->unsigned_flag= client_param->is_unsigned;
        param->set_param_func(&buff,
                              client_param->length ?
                              *client_param->length :
                              client_param->buffer_length);
        if (param->has_no_value())
          DBUG_RETURN(1);
      }
    }
    if (acc.append(param))
      DBUG_RETURN(1);

    if (param->convert_str_value(thd))
      DBUG_RETURN(1);                           /* out of memory */
    param->sync_clones();
  }
  if (acc.finalize())
    DBUG_RETURN(1);

  DBUG_RETURN(0);
}

#endif /*!EMBEDDED_LIBRARY*/

/**
  Setup data conversion routines using an array of parameter
  markers from the original prepared statement.
  Swap the parameter data of the original prepared
  statement to the new one.

  Used only when we re-prepare a prepared statement.
  There are two reasons for this function to exist:

  1) In the binary client/server protocol, parameter metadata
  is sent only at first execute. Consequently, if we need to
  reprepare a prepared statement at a subsequent execution,
  we may not have metadata information in the packet.
  In that case we use the parameter array of the original
  prepared statement to setup parameter types of the new
  prepared statement.

  2) In the binary client/server protocol, we may supply
  long data in pieces. When the last piece is supplied,
  we assemble the pieces and convert them from client
  character set to the connection character set. After
  that the parameter value is only available inside
  the parameter, the original pieces are lost, and thus
  we can only assign the corresponding parameter of the
  reprepared statement from the original value.

  @param[out]  param_array_dst  parameter markers of the new statement
  @param[in]   param_array_src  parameter markers of the original
                                statement
  @param[in]   param_count      total number of parameters. Is the
                                same in src and dst arrays, since
                                the statement query is the same

  @return this function never fails
*/

static void
swap_parameter_array(Item_param **param_array_dst,
                     Item_param **param_array_src,
                     uint param_count)
{
  Item_param **dst= param_array_dst;
  Item_param **src= param_array_src;
  Item_param **end= param_array_dst + param_count;

  for (; dst < end; ++src, ++dst)
  {
    (*dst)->set_param_type_and_swap_value(*src);
    (*dst)->sync_clones();
    (*src)->sync_clones();
  }
}


/**
  Assign prepared statement parameters from user variables.

  @param stmt      Statement
  @param params    A list of parameters. Caller must ensure that number
                   of parameters in the list is equal to number of statement
                   parameters
  @param query     Ignored
*/

static bool
insert_params_from_actual_params(Prepared_statement *stmt,
                                 List<Item> &params,
                                 String *query __attribute__((unused)))
{
  Item_param **begin= stmt->param_array;
  Item_param **end= begin + stmt->param_count;
  List_iterator<Item> param_it(params);
  DBUG_ENTER("insert_params_from_actual_params");

  for (Item_param **it= begin; it < end; ++it)
  {
    Item_param *param= *it;
    Item *ps_param= param_it++;
    if (ps_param->save_in_param(stmt->thd, param) ||
        param->convert_str_value(stmt->thd))
      DBUG_RETURN(1);
    param->sync_clones();
  }
  DBUG_RETURN(0);
}


/**
  Do the same as insert_params_from_actual_params
  but also construct query text for binary log.

  @param stmt      Prepared statement
  @param params    A list of parameters. Caller must ensure that number of
                   parameters in the list is equal to number of statement
                   parameters
  @param query     The query with parameter markers replaced with corresponding
                   user variables that were used to execute the query.
*/

static bool
insert_params_from_actual_params_with_log(Prepared_statement *stmt,
                                          List<Item> &params,
                                          String *query)
{
  Item_param **begin= stmt->param_array;
  Item_param **end= begin + stmt->param_count;
  List_iterator<Item> param_it(params);
  THD *thd= stmt->thd;
  Copy_query_with_rewrite acc(thd, stmt->query(), stmt->query_length(), query);

  DBUG_ENTER("insert_params_from_actual_params_with_log");

  for (Item_param **it= begin; it < end; ++it)
  {
    Item_param *param= *it;
    Item *ps_param= param_it++;
    if (ps_param->save_in_param(thd, param))
      DBUG_RETURN(1);

    if (acc.append(param))
      DBUG_RETURN(1);

    if (param->convert_str_value(thd))
      DBUG_RETURN(1);

    param->sync_clones();
  }
  if (acc.finalize())
    DBUG_RETURN(1);

  DBUG_RETURN(0);
}

/**
  Validate INSERT statement.

  @param stmt               prepared statement
  @param tables             global/local table list

  @retval
    FALSE             success
  @retval
    TRUE              error, error message is set in THD
*/

static bool mysql_test_insert(Prepared_statement *stmt,
                              TABLE_LIST *table_list,
                              List<Item> &fields,
                              List<List_item> &values_list,
                              List<Item> &update_fields,
                              List<Item> &update_values,
                              enum_duplicates duplic)
{
  THD *thd= stmt->thd;
  List_iterator_fast<List_item> its(values_list);
  List_item *values;
  DBUG_ENTER("mysql_test_insert");

  /*
    Since INSERT DELAYED doesn't support temporary tables, we could
    not pre-open temporary tables for SQLCOM_INSERT / SQLCOM_REPLACE.
    Open them here instead.
  */
  if (table_list->lock_type != TL_WRITE_DELAYED)
  {
    if (thd->open_temporary_tables(table_list))
      goto error;
  }

  if (insert_precheck(thd, table_list))
    goto error;

  //upgrade_lock_type_for_insert(thd, &table_list->lock_type, duplic,
  //                             values_list.elements > 1);
  /*
    open temporary memory pool for temporary data allocated by derived
    tables & preparation procedure
    Note that this is done without locks (should not be needed as we will not
    access any data here)
    If we would use locks, then we have to ensure we are not using
    TL_WRITE_DELAYED as having two such locks can cause table corruption.
  */
  if (open_normal_and_derived_tables(thd, table_list,
                                     MYSQL_OPEN_FORCE_SHARED_MDL, DT_INIT))
    goto error;

  if ((values= its++))
  {
    uint value_count;
    ulong counter= 0;
    Item *unused_conds= 0;

    if (table_list->table)
    {
      // don't allocate insert_values
      table_list->table->insert_values=(uchar *)1;
    }

    if (mysql_prepare_insert(thd, table_list, table_list->table,
                             fields, values, update_fields, update_values,
                             duplic, &unused_conds, FALSE))
      goto error;

    value_count= values->elements;
    its.rewind();

    if (table_list->lock_type == TL_WRITE_DELAYED &&
        !(table_list->table->file->ha_table_flags() & HA_CAN_INSERT_DELAYED))
    {
      my_error(ER_DELAYED_NOT_SUPPORTED, MYF(0), (table_list->view ?
                                                  table_list->view_name.str :
                                                  table_list->table_name.str));
      goto error;
    }
    while ((values= its++))
    {
      counter++;
      if (values->elements != value_count)
      {
        my_error(ER_WRONG_VALUE_COUNT_ON_ROW, MYF(0), counter);
        goto error;
      }
      if (setup_fields(thd, Ref_ptr_array(),
                       *values, COLUMNS_READ, 0, NULL, 0))
        goto error;
    }
  }
  DBUG_RETURN(FALSE);

error:
  /* insert_values is cleared in open_table */
  DBUG_RETURN(TRUE);
}


/**
  Validate UPDATE statement.

  @param stmt               prepared statement
  @param tables             list of tables used in this query

  @todo
    - here we should send types of placeholders to the client.

  @retval
    0                 success
  @retval
    1                 error, error message is set in THD
  @retval
    2                 convert to multi_update
*/

static int mysql_test_update(Prepared_statement *stmt,
                              TABLE_LIST *table_list)
{
  int res;
  THD *thd= stmt->thd;
  uint table_count= 0;
  TABLE_LIST *update_source_table;
  SELECT_LEX *select= stmt->lex->first_select_lex();
#ifndef NO_EMBEDDED_ACCESS_CHECKS
  uint          want_privilege;
#endif
  DBUG_ENTER("mysql_test_update");

  if (update_precheck(thd, table_list) ||
      open_tables(thd, &table_list, &table_count, MYSQL_OPEN_FORCE_SHARED_MDL))
    goto error;

  if (mysql_handle_derived(thd->lex, DT_INIT))
    goto error;

  if (((update_source_table= unique_table(thd, table_list,
                                          table_list->next_global, 0)) ||
        table_list->is_multitable()))
  {
    DBUG_ASSERT(update_source_table || table_list->view != 0);
    DBUG_PRINT("info", ("Switch to multi-update"));
    /* pass counter value */
    thd->lex->table_count= table_count;
    /* convert to multiupdate */
    DBUG_RETURN(2);
  }

  /*
    thd->fill_derived_tables() is false here for sure (because it is
    preparation of PS, so we even do not check it).
  */
  if (table_list->handle_derived(thd->lex, DT_MERGE_FOR_INSERT))
    goto error;
  if (table_list->handle_derived(thd->lex, DT_PREPARE))
    goto error;

  if (!table_list->single_table_updatable())
  {
    my_error(ER_NON_UPDATABLE_TABLE, MYF(0), table_list->alias.str, "UPDATE");
    goto error;
  }

#ifndef NO_EMBEDDED_ACCESS_CHECKS
  /* Force privilege re-checking for views after they have been opened. */
  want_privilege= (table_list->view ? UPDATE_ACL :
                   table_list->grant.want_privilege);
#endif

  if (mysql_prepare_update(thd, table_list, &select->where,
                           select->order_list.elements,
                           select->order_list.first))
    goto error;

#ifndef NO_EMBEDDED_ACCESS_CHECKS
  table_list->grant.want_privilege= want_privilege;
  table_list->table->grant.want_privilege= want_privilege;
  table_list->register_want_access(want_privilege);
#endif
  thd->lex->first_select_lex()->no_wrap_view_item= TRUE;
  res= setup_fields(thd, Ref_ptr_array(),
                    select->item_list, MARK_COLUMNS_READ, 0, NULL, 0);
  thd->lex->first_select_lex()->no_wrap_view_item= FALSE;
  if (res)
    goto error;
#ifndef NO_EMBEDDED_ACCESS_CHECKS
  /* Check values */
  table_list->grant.want_privilege=
  table_list->table->grant.want_privilege=
    (SELECT_ACL & ~table_list->table->grant.privilege);
  table_list->register_want_access(SELECT_ACL);
#endif
  if (setup_fields(thd, Ref_ptr_array(),
                   stmt->lex->value_list, COLUMNS_READ, 0, NULL, 0) ||
      check_unique_table(thd, table_list))
    goto error;
  /* TODO: here we should send types of placeholders to the client. */
  DBUG_RETURN(0);
error:
  DBUG_RETURN(1);
}


/**
  Validate DELETE statement.

  @param stmt               prepared statement
  @param tables             list of tables used in this query

  @retval
    FALSE             success
  @retval
    TRUE              error, error message is set in THD
*/

static bool mysql_test_delete(Prepared_statement *stmt,
                              TABLE_LIST *table_list)
{
  uint table_count= 0;
  THD *thd= stmt->thd;
  LEX *lex= stmt->lex;
  bool delete_while_scanning;
  DBUG_ENTER("mysql_test_delete");

  if (delete_precheck(thd, table_list) ||
      open_tables(thd, &table_list, &table_count, MYSQL_OPEN_FORCE_SHARED_MDL))
    goto error;

  if (mysql_handle_derived(thd->lex, DT_INIT))
    goto error;
  if (mysql_handle_derived(thd->lex, DT_MERGE_FOR_INSERT))
    goto error;
  if (mysql_handle_derived(thd->lex, DT_PREPARE))
    goto error;

  if (!table_list->single_table_updatable())
  {
    my_error(ER_NON_UPDATABLE_TABLE, MYF(0), table_list->alias.str, "DELETE");
    goto error;
  }
  if (!table_list->table || !table_list->table->is_created())
  {
    my_error(ER_VIEW_DELETE_MERGE_VIEW, MYF(0),
             table_list->view_db.str, table_list->view_name.str);
    goto error;
  }

  DBUG_RETURN(mysql_prepare_delete(thd, table_list,
                                   lex->first_select_lex()->with_wild,
                                   lex->first_select_lex()->item_list,
                                   &lex->first_select_lex()->where,
                                   &delete_while_scanning));
error:
  DBUG_RETURN(TRUE);
}


/**
  Validate SELECT statement.

    In case of success, if this query is not EXPLAIN, send column list info
    back to the client.

  @param stmt               prepared statement
  @param tables             list of tables used in the query

  @retval
    0                 success
  @retval
    1                 error, error message is set in THD
  @retval
    2                 success, and statement metadata has been sent
*/

static int mysql_test_select(Prepared_statement *stmt,
                             TABLE_LIST *tables)
{
  THD *thd= stmt->thd;
  LEX *lex= stmt->lex;
  SELECT_LEX_UNIT *unit= &lex->unit;
  DBUG_ENTER("mysql_test_select");

  lex->first_select_lex()->context.resolve_in_select_list= TRUE;

  ulong privilege= lex->exchange ? SELECT_ACL | FILE_ACL : SELECT_ACL;
  if (tables)
  {
    if (check_table_access(thd, privilege, tables, FALSE, UINT_MAX, FALSE))
      goto error;
  }
  else if (check_access(thd, privilege, any_db, NULL, NULL, 0, 0))
    goto error;

  if (!lex->result && !(lex->result= new (stmt->mem_root) select_send(thd)))
  {
    my_error(ER_OUTOFMEMORY, MYF(ME_FATAL),
             static_cast<int>(sizeof(select_send)));
    goto error;
  }

  if (open_normal_and_derived_tables(thd, tables,  MYSQL_OPEN_FORCE_SHARED_MDL,
                                     DT_INIT | DT_PREPARE | DT_CREATE))
    goto error;

  thd->lex->used_tables= 0;                        // Updated by setup_fields

  /*
    JOIN::prepare calls
    It is not SELECT COMMAND for sure, so setup_tables will be called as
    usual, and we pass 0 as setup_tables_done_option
  */
  if (unit->prepare(unit->derived, 0, 0))
    goto error;
  if (!lex->describe && !thd->lex->analyze_stmt && !stmt->is_sql_prepare())
  {
    /* Make copy of item list, as change_columns may change it */
    List<Item> fields(lex->first_select_lex()->item_list);

    /* Change columns if a procedure like analyse() */
    if (unit->last_procedure && unit->last_procedure->change_columns(thd, fields))
      goto error;

    /*
      We can use lex->result as it should've been prepared in
      unit->prepare call above.
    */
    if (send_prep_stmt(stmt, lex->result->field_count(fields)) ||
        lex->result->send_result_set_metadata(fields, Protocol::SEND_EOF) ||
        thd->protocol->flush())
      goto error;
    DBUG_RETURN(2);
  }
  DBUG_RETURN(0);
error:
  DBUG_RETURN(1);
}


/**
  Validate and prepare for execution DO statement expressions.

  @param stmt               prepared statement
  @param tables             list of tables used in this query
  @param values             list of expressions

  @retval
    FALSE             success
  @retval
    TRUE              error, error message is set in THD
*/

static bool mysql_test_do_fields(Prepared_statement *stmt,
                                TABLE_LIST *tables,
                                List<Item> *values)
{
  THD *thd= stmt->thd;

  DBUG_ENTER("mysql_test_do_fields");
  if (tables && check_table_access(thd, SELECT_ACL, tables, FALSE,
                                   UINT_MAX, FALSE))
    DBUG_RETURN(TRUE);

  if (open_normal_and_derived_tables(thd, tables, MYSQL_OPEN_FORCE_SHARED_MDL,
                                     DT_INIT | DT_PREPARE | DT_CREATE))
    DBUG_RETURN(TRUE);
  DBUG_RETURN(setup_fields(thd, Ref_ptr_array(),
                           *values, COLUMNS_READ, 0, NULL, 0));
}


/**
  Validate and prepare for execution SET statement expressions.

  @param stmt               prepared statement
  @param tables             list of tables used in this query
  @param values             list of expressions

  @retval
    FALSE             success
  @retval
    TRUE              error, error message is set in THD
*/

static bool mysql_test_set_fields(Prepared_statement *stmt,
                                  TABLE_LIST *tables,
                                  List<set_var_base> *var_list)
{
  DBUG_ENTER("mysql_test_set_fields");
  List_iterator_fast<set_var_base> it(*var_list);
  THD *thd= stmt->thd;
  set_var_base *var;

  if ((tables &&
       check_table_access(thd, SELECT_ACL, tables, FALSE, UINT_MAX, FALSE)) ||
      open_normal_and_derived_tables(thd, tables, MYSQL_OPEN_FORCE_SHARED_MDL,
                                     DT_INIT | DT_PREPARE | DT_CREATE))
    goto error;

  while ((var= it++))
  {
    if (var->light_check(thd))
      goto error;
  }
  DBUG_RETURN(FALSE);
error:
  DBUG_RETURN(TRUE);
}


/**
  Validate and prepare for execution CALL statement expressions.

  @param stmt               prepared statement
  @param tables             list of tables used in this query
  @param value_list         list of expressions

  @retval FALSE             success
  @retval TRUE              error, error message is set in THD
*/

static bool mysql_test_call_fields(Prepared_statement *stmt,
                                   TABLE_LIST *tables,
                                   List<Item> *value_list)
{
  DBUG_ENTER("mysql_test_call_fields");

  List_iterator<Item> it(*value_list);
  THD *thd= stmt->thd;
  Item *item;

  if ((tables &&
       check_table_access(thd, SELECT_ACL, tables, FALSE, UINT_MAX, FALSE)) ||
      open_normal_and_derived_tables(thd, tables, MYSQL_OPEN_FORCE_SHARED_MDL,
                                     DT_INIT | DT_PREPARE))
    goto err;

  while ((item= it++))
  {
    if (item->fix_fields_if_needed_for_scalar(thd, it.ref()))
      goto err;
  }
  DBUG_RETURN(FALSE);
err:
  DBUG_RETURN(TRUE);
}


/**
  Check internal SELECT of the prepared command.

  @param stmt                      prepared statement
  @param specific_prepare          function of command specific prepare
  @param setup_tables_done_option  options to be passed to LEX::unit.prepare()

  @note
    This function won't directly open tables used in select. They should
    be opened either by calling function (and in this case you probably
    should use select_like_stmt_test_with_open()) or by
    "specific_prepare" call (like this happens in case of multi-update).

  @retval
    FALSE                success
  @retval
    TRUE                 error, error message is set in THD
*/

static bool select_like_stmt_test(Prepared_statement *stmt,
                                  int (*specific_prepare)(THD *thd),
                                  ulong setup_tables_done_option)
{
  DBUG_ENTER("select_like_stmt_test");
  THD *thd= stmt->thd;
  LEX *lex= stmt->lex;

  lex->first_select_lex()->context.resolve_in_select_list= TRUE;

  if (specific_prepare && (*specific_prepare)(thd))
    DBUG_RETURN(TRUE);

  thd->lex->used_tables= 0;                        // Updated by setup_fields

  /* Calls JOIN::prepare */
  DBUG_RETURN(lex->unit.prepare(lex->unit.derived, 0, setup_tables_done_option));
}

/**
  Check internal SELECT of the prepared command (with opening of used
  tables).

  @param stmt                      prepared statement
  @param tables                    list of tables to be opened
                                   before calling specific_prepare function
  @param specific_prepare          function of command specific prepare
  @param setup_tables_done_option  options to be passed to LEX::unit.prepare()

  @retval
    FALSE                success
  @retval
    TRUE                 error
*/

static bool
select_like_stmt_test_with_open(Prepared_statement *stmt,
                                TABLE_LIST *tables,
                                int (*specific_prepare)(THD *thd),
                                ulong setup_tables_done_option)
{
  uint table_count= 0;
  DBUG_ENTER("select_like_stmt_test_with_open");

  /*
    We should not call LEX::unit.cleanup() after this
    open_normal_and_derived_tables() call because we don't allow
    prepared EXPLAIN yet so derived tables will clean up after
    themself.
  */
  THD *thd= stmt->thd;
  if (open_tables(thd, &tables, &table_count, MYSQL_OPEN_FORCE_SHARED_MDL))
    DBUG_RETURN(TRUE);

  DBUG_RETURN(select_like_stmt_test(stmt, specific_prepare,
                                    setup_tables_done_option));
}


/**
  Validate and prepare for execution CREATE TABLE statement.

  @param stmt               prepared statement
  @param tables             list of tables used in this query

  @retval
    FALSE             success
  @retval
    TRUE              error, error message is set in THD
*/

static bool mysql_test_create_table(Prepared_statement *stmt)
{
  DBUG_ENTER("mysql_test_create_table");
  THD *thd= stmt->thd;
  LEX *lex= stmt->lex;
  SELECT_LEX *select_lex= lex->first_select_lex();
  bool res= FALSE;
  bool link_to_local;
  TABLE_LIST *create_table= lex->query_tables;
  TABLE_LIST *tables= lex->create_last_non_select_table->next_global;

  if (create_table_precheck(thd, tables, create_table))
    DBUG_RETURN(TRUE);

  if (select_lex->item_list.elements)
  {
    /* Base table and temporary table are not in the same name space. */
    if (!lex->create_info.tmp_table())
      create_table->open_type= OT_BASE_ONLY;

    if (open_normal_and_derived_tables(stmt->thd, lex->query_tables,
                                       MYSQL_OPEN_FORCE_SHARED_MDL,
                                       DT_INIT | DT_PREPARE | DT_CREATE))
      DBUG_RETURN(TRUE);

    select_lex->context.resolve_in_select_list= TRUE;

    lex->unlink_first_table(&link_to_local);

    res= select_like_stmt_test(stmt, 0, 0);

    lex->link_first_table_back(create_table, link_to_local);
  }
  else
  {
    /*
      Check that the source table exist, and also record
      its metadata version. Even though not strictly necessary,
      we validate metadata of all CREATE TABLE statements,
      which keeps metadata validation code simple.
    */
    if (open_normal_and_derived_tables(stmt->thd, lex->query_tables,
                                       MYSQL_OPEN_FORCE_SHARED_MDL,
                                       DT_INIT | DT_PREPARE))
      DBUG_RETURN(TRUE);
  }

  DBUG_RETURN(res);
}


static int send_stmt_metadata(THD *thd, Prepared_statement *stmt, List<Item> *fields)
{
  if (stmt->is_sql_prepare())
    return 0;

  if (send_prep_stmt(stmt, fields->elements) ||
      thd->protocol->send_result_set_metadata(fields, Protocol::SEND_EOF) ||
      thd->protocol->flush())
    return 1;

  return 2;
}


/**
  Validate and prepare for execution SHOW CREATE TABLE statement.

  @param stmt               prepared statement
  @param tables             list of tables used in this query

  @retval
    FALSE             success
  @retval
    TRUE              error, error message is set in THD
*/

static int mysql_test_show_create_table(Prepared_statement *stmt,
                                        TABLE_LIST *tables)
{
  DBUG_ENTER("mysql_test_show_create_table");
  THD *thd= stmt->thd;
  List<Item> fields;
  char buff[2048];
  String buffer(buff, sizeof(buff), system_charset_info);

  if (mysqld_show_create_get_fields(thd, tables, &fields, &buffer))
    DBUG_RETURN(1);

  DBUG_RETURN(send_stmt_metadata(thd, stmt, &fields));
}


/**
  Validate and prepare for execution SHOW CREATE DATABASE statement.

  @param stmt               prepared statement

  @retval
    FALSE             success
  @retval
    TRUE              error, error message is set in THD
*/

static int mysql_test_show_create_db(Prepared_statement *stmt)
{
  DBUG_ENTER("mysql_test_show_create_db");
  THD *thd= stmt->thd;
  List<Item> fields;

  mysqld_show_create_db_get_fields(thd, &fields);
    
  DBUG_RETURN(send_stmt_metadata(thd, stmt, &fields));
}


#ifndef NO_EMBEDDED_ACCESS_CHECKS
/**
  Validate and prepare for execution SHOW GRANTS statement.

  @param stmt               prepared statement

  @retval
    FALSE             success
  @retval
    TRUE              error, error message is set in THD
*/

static int mysql_test_show_grants(Prepared_statement *stmt)
{
  DBUG_ENTER("mysql_test_show_grants");
  THD *thd= stmt->thd;
  List<Item> fields;
  char buff[1024];
  const char *username= NULL, *hostname= NULL, *rolename= NULL, *end;

  if (get_show_user(thd, thd->lex->grant_user, &username, &hostname, &rolename))
    DBUG_RETURN(1);

  if (username)
    end= strxmov(buff,"Grants for ",username,"@",hostname, NullS);
  else if (rolename)
    end= strxmov(buff,"Grants for ",rolename, NullS);
  else
    DBUG_RETURN(1);

  mysql_show_grants_get_fields(thd, &fields, buff, (uint)(end - buff));
  DBUG_RETURN(send_stmt_metadata(thd, stmt, &fields));
}
#endif /*NO_EMBEDDED_ACCESS_CHECKS*/


#ifndef EMBEDDED_LIBRARY
/**
  Validate and prepare for execution SHOW SLAVE STATUS statement.

  @param stmt               prepared statement

  @retval
    FALSE             success
  @retval
    TRUE              error, error message is set in THD
*/

static int mysql_test_show_slave_status(Prepared_statement *stmt)
{
  DBUG_ENTER("mysql_test_show_slave_status");
  THD *thd= stmt->thd;
  List<Item> fields;

  show_master_info_get_fields(thd, &fields, thd->lex->verbose, 0);
    
  DBUG_RETURN(send_stmt_metadata(thd, stmt, &fields));
}


/**
  Validate and prepare for execution SHOW MASTER STATUS statement.

  @param stmt               prepared statement

  @retval
    FALSE             success
  @retval
    TRUE              error, error message is set in THD
*/

static int mysql_test_show_master_status(Prepared_statement *stmt)
{
  DBUG_ENTER("mysql_test_show_master_status");
  THD *thd= stmt->thd;
  List<Item> fields;

  show_binlog_info_get_fields(thd, &fields);
    
  DBUG_RETURN(send_stmt_metadata(thd, stmt, &fields));
}


/**
  Validate and prepare for execution SHOW BINLOGS statement.

  @param stmt               prepared statement

  @retval
    FALSE             success
  @retval
    TRUE              error, error message is set in THD
*/

static int mysql_test_show_binlogs(Prepared_statement *stmt)
{
  DBUG_ENTER("mysql_test_show_binlogs");
  THD *thd= stmt->thd;
  List<Item> fields;

  show_binlogs_get_fields(thd, &fields);
    
  DBUG_RETURN(send_stmt_metadata(thd, stmt, &fields));
}

#endif /* EMBEDDED_LIBRARY */


/**
  Validate and prepare for execution SHOW CREATE PROC/FUNC statement.

  @param stmt               prepared statement

  @retval
    FALSE             success
  @retval
    TRUE              error, error message is set in THD
*/

static int mysql_test_show_create_routine(Prepared_statement *stmt,
                                          const Sp_handler *sph)
{
  DBUG_ENTER("mysql_test_show_binlogs");
  THD *thd= stmt->thd;
  List<Item> fields;

  sp_head::show_create_routine_get_fields(thd, sph, &fields);
    
  DBUG_RETURN(send_stmt_metadata(thd, stmt, &fields));
}


/**
  @brief Validate and prepare for execution CREATE VIEW statement

  @param stmt prepared statement

  @note This function handles create view commands.

  @retval FALSE Operation was a success.
  @retval TRUE An error occurred.
*/

static bool mysql_test_create_view(Prepared_statement *stmt)
{
  DBUG_ENTER("mysql_test_create_view");
  THD *thd= stmt->thd;
  LEX *lex= stmt->lex;
  bool res= TRUE;
  /* Skip first table, which is the view we are creating */
  bool link_to_local;
  TABLE_LIST *view= lex->unlink_first_table(&link_to_local);
  TABLE_LIST *tables= lex->query_tables;

  if (create_view_precheck(thd, tables, view, lex->create_view->mode))
    goto err;

  /*
    Since we can't pre-open temporary tables for SQLCOM_CREATE_VIEW,
    (see mysql_create_view) we have to do it here instead.
  */
  if (thd->open_temporary_tables(tables))
    goto err;

  lex->context_analysis_only|= CONTEXT_ANALYSIS_ONLY_VIEW;
  if (open_normal_and_derived_tables(thd, tables, MYSQL_OPEN_FORCE_SHARED_MDL,
                                     DT_INIT | DT_PREPARE))
    goto err;

  res= select_like_stmt_test(stmt, 0, 0);

err:
  /* put view back for PS rexecuting */
  lex->link_first_table_back(view, link_to_local);
  DBUG_RETURN(res);
}


/*
  Validate and prepare for execution a multi update statement.

  @param stmt               prepared statement
  @param tables             list of tables used in this query
  @param converted          converted to multi-update from usual update

  @retval
    FALSE             success
  @retval
    TRUE              error, error message is set in THD
*/

static bool mysql_test_multiupdate(Prepared_statement *stmt,
                                  TABLE_LIST *tables,
                                  bool converted)
{
  /* if we switched from normal update, rights are checked */
  if (!converted && multi_update_precheck(stmt->thd, tables))
    return TRUE;

  return select_like_stmt_test(stmt, &mysql_multi_update_prepare,
                               OPTION_SETUP_TABLES_DONE);
}


/**
  Validate and prepare for execution a multi delete statement.

  @param stmt               prepared statement
  @param tables             list of tables used in this query

  @retval
    FALSE             success
  @retval
    TRUE              error, error message in THD is set.
*/

static bool mysql_test_multidelete(Prepared_statement *stmt,
                                  TABLE_LIST *tables)
{
  THD *thd= stmt->thd;

  thd->lex->current_select= thd->lex->first_select_lex();
  if (add_item_to_list(thd, new (thd->mem_root)
                       Item_null(thd)))
  {
    my_error(ER_OUTOFMEMORY, MYF(ME_FATAL), 0);
    goto error;
  }

  if (multi_delete_precheck(thd, tables) ||
      select_like_stmt_test_with_open(stmt, tables,
                                      &mysql_multi_delete_prepare,
                                      OPTION_SETUP_TABLES_DONE))
    goto error;
  if (!tables->table)
  {
    my_error(ER_VIEW_DELETE_MERGE_VIEW, MYF(0),
             tables->view_db.str, tables->view_name.str);
    goto error;
  }
  return FALSE;
error:
  return TRUE;
}


/**
  Wrapper for mysql_insert_select_prepare, to make change of local tables
  after open_normal_and_derived_tables() call.

  @param thd                thread handle

  @note
    We need to remove the first local table after
    open_normal_and_derived_tables(), because mysql_handle_derived
    uses local tables lists.
*/

static int mysql_insert_select_prepare_tester(THD *thd)
{
  SELECT_LEX *first_select= thd->lex->first_select_lex();
  TABLE_LIST *second_table= first_select->table_list.first->next_local;

  /* Skip first table, which is the table we are inserting in */
  first_select->table_list.first= second_table;
  thd->lex->first_select_lex()->context.table_list=
    thd->lex->first_select_lex()->context.first_name_resolution_table=
    second_table;

  return mysql_insert_select_prepare(thd);
}


/**
  Validate and prepare for execution INSERT ... SELECT statement.

  @param stmt               prepared statement
  @param tables             list of tables used in this query

  @retval
    FALSE             success
  @retval
    TRUE              error, error message is set in THD
*/

static bool mysql_test_insert_select(Prepared_statement *stmt,
                                     TABLE_LIST *tables)
{
  int res;
  LEX *lex= stmt->lex;
  TABLE_LIST *first_local_table;

  if (tables->table)
  {
    // don't allocate insert_values
    tables->table->insert_values=(uchar *)1;
  }

  if (insert_precheck(stmt->thd, tables))
    return 1;

  /* store it, because mysql_insert_select_prepare_tester change it */
  first_local_table= lex->first_select_lex()->table_list.first;
  DBUG_ASSERT(first_local_table != 0);

  res=
    select_like_stmt_test_with_open(stmt, tables,
                                    &mysql_insert_select_prepare_tester,
                                    OPTION_SETUP_TABLES_DONE);
  /* revert changes  made by mysql_insert_select_prepare_tester */
  lex->first_select_lex()->table_list.first= first_local_table;
  return res;
}

/**
  Validate SELECT statement.

    In case of success, if this query is not EXPLAIN, send column list info
    back to the client.

  @param stmt               prepared statement
  @param tables             list of tables used in the query

  @retval 0 success
  @retval 1 error, error message is set in THD
  @retval 2 success, and statement metadata has been sent
*/

static int mysql_test_handler_read(Prepared_statement *stmt,
                                   TABLE_LIST *tables)
{
  THD *thd= stmt->thd;
  LEX *lex= stmt->lex;
  SQL_HANDLER *ha_table;
  DBUG_ENTER("mysql_test_handler_read");

  lex->first_select_lex()->context.resolve_in_select_list= TRUE;

  /*
    We don't have to test for permissions as this is already done during
    HANDLER OPEN
  */
  if (!(ha_table= mysql_ha_read_prepare(thd, tables, lex->ha_read_mode,
                                        lex->ident.str,
                                        lex->insert_list,
                                        lex->ha_rkey_mode,
                                        lex->first_select_lex()->where)))
    DBUG_RETURN(1);

  if (!stmt->is_sql_prepare())
  {
    if (!lex->result && !(lex->result= new (stmt->mem_root) select_send(thd)))
      DBUG_RETURN(1);

    if (send_prep_stmt(stmt, ha_table->fields.elements) ||
        lex->result->send_result_set_metadata(ha_table->fields, Protocol::SEND_EOF) ||
        thd->protocol->flush())
      DBUG_RETURN(1);
    DBUG_RETURN(2);
  }
  DBUG_RETURN(0);
}


/**
  Perform semantic analysis of the parsed tree and send a response packet
  to the client.

    This function
    - opens all tables and checks access rights
    - validates semantics of statement columns and SQL functions
      by calling fix_fields.

  @param stmt               prepared statement

  @retval
    FALSE             success, statement metadata is sent to client
  @retval
    TRUE              error, error message is set in THD (but not sent)
*/

static bool check_prepared_statement(Prepared_statement *stmt)
{
  THD *thd= stmt->thd;
  LEX *lex= stmt->lex;
  SELECT_LEX *select_lex= lex->first_select_lex();
  TABLE_LIST *tables;
  enum enum_sql_command sql_command= lex->sql_command;
  int res= 0;
  DBUG_ENTER("check_prepared_statement");
  DBUG_PRINT("enter",("command: %d  param_count: %u",
                      sql_command, stmt->param_count));

  lex->first_lists_tables_same();
  lex->fix_first_select_number();
  tables= lex->query_tables;

  /* set context for commands which do not use setup_tables */
  lex->first_select_lex()->context.resolve_in_table_list_only(select_lex->
                                                     get_table_list());

  /*
    For the optimizer trace, this is the symmetric, for statement preparation,
    of what is done at statement execution (in mysql_execute_command()).
  */
  Opt_trace_start ots(thd, tables, lex->sql_command, &lex->var_list,
                      thd->query(), thd->query_length(),
                      thd->variables.character_set_client);

  Json_writer_object trace_command(thd);
  Json_writer_array trace_command_steps(thd, "steps");

  /* Reset warning count for each query that uses tables */
  if (tables)
    thd->get_stmt_da()->opt_clear_warning_info(thd->query_id);

  if (check_dependencies_in_with_clauses(thd->lex->with_clauses_list))
    goto error;

  if (sql_command_flags[sql_command] & CF_HA_CLOSE)
    mysql_ha_rm_tables(thd, tables);

  /*
    Open temporary tables that are known now. Temporary tables added by
    prelocking will be opened afterwards (during open_tables()).
  */
  if (sql_command_flags[sql_command] & CF_PREOPEN_TMP_TABLES)
  {
    if (thd->open_temporary_tables(tables))
      goto error;
  }

  switch (sql_command) {
  case SQLCOM_REPLACE:
  case SQLCOM_INSERT:
    res= mysql_test_insert(stmt, tables, lex->field_list,
                           lex->many_values,
                           lex->update_list, lex->value_list,
                           lex->duplicates);
    break;

  case SQLCOM_UPDATE:
    res= mysql_test_update(stmt, tables);
    /* mysql_test_update returns 2 if we need to switch to multi-update */
    if (res != 2)
      break;
    /* fall through */
  case SQLCOM_UPDATE_MULTI:
    res= mysql_test_multiupdate(stmt, tables, res == 2);
    break;

  case SQLCOM_DELETE:
    res= mysql_test_delete(stmt, tables);
    break;
  /* The following allow WHERE clause, so they must be tested like SELECT */
  case SQLCOM_SHOW_DATABASES:
  case SQLCOM_SHOW_TABLES:
  case SQLCOM_SHOW_TRIGGERS:
  case SQLCOM_SHOW_EVENTS:
  case SQLCOM_SHOW_OPEN_TABLES:
  case SQLCOM_SHOW_FIELDS:
  case SQLCOM_SHOW_KEYS:
  case SQLCOM_SHOW_COLLATIONS:
  case SQLCOM_SHOW_CHARSETS:
  case SQLCOM_SHOW_VARIABLES:
  case SQLCOM_SHOW_STATUS:
  case SQLCOM_SHOW_TABLE_STATUS:
  case SQLCOM_SHOW_STATUS_PROC:
  case SQLCOM_SHOW_STATUS_FUNC:
  case SQLCOM_SHOW_STATUS_PACKAGE:
  case SQLCOM_SHOW_STATUS_PACKAGE_BODY:
  case SQLCOM_SELECT:
    res= mysql_test_select(stmt, tables);
    if (res == 2)
    {
      /* Statement and field info has already been sent */
      DBUG_RETURN(FALSE);
    }
    break;
  case SQLCOM_CREATE_TABLE:
  case SQLCOM_CREATE_SEQUENCE:
    res= mysql_test_create_table(stmt);
    break;
  case SQLCOM_SHOW_CREATE:
    if ((res= mysql_test_show_create_table(stmt, tables)) == 2)
    {
      /* Statement and field info has already been sent */
      DBUG_RETURN(FALSE);
    }
    break;
  case SQLCOM_SHOW_CREATE_DB:
    if ((res= mysql_test_show_create_db(stmt)) == 2)
    {
      /* Statement and field info has already been sent */
      DBUG_RETURN(FALSE);
    }
    break;
#ifndef NO_EMBEDDED_ACCESS_CHECKS
  case SQLCOM_SHOW_GRANTS:
    if ((res= mysql_test_show_grants(stmt)) == 2)
    {
      /* Statement and field info has already been sent */
      DBUG_RETURN(FALSE);
    }
    break;
#endif /* NO_EMBEDDED_ACCESS_CHECKS */
#ifndef EMBEDDED_LIBRARY
  case SQLCOM_SHOW_SLAVE_STAT:
    if ((res= mysql_test_show_slave_status(stmt)) == 2)
    {
      /* Statement and field info has already been sent */
      DBUG_RETURN(FALSE);
    }
    break;
  case SQLCOM_SHOW_MASTER_STAT:
    if ((res= mysql_test_show_master_status(stmt)) == 2)
    {
      /* Statement and field info has already been sent */
      DBUG_RETURN(FALSE);
    }
    break;
  case SQLCOM_SHOW_BINLOGS:
    if ((res= mysql_test_show_binlogs(stmt)) == 2)
    {
      /* Statement and field info has already been sent */
      DBUG_RETURN(FALSE);
    }
    break;
#endif /* EMBEDDED_LIBRARY */
  case SQLCOM_SHOW_CREATE_PROC:
    if ((res= mysql_test_show_create_routine(stmt, &sp_handler_procedure)) == 2)
    {
      /* Statement and field info has already been sent */
      DBUG_RETURN(FALSE);
    }
    break;
  case SQLCOM_SHOW_CREATE_FUNC:
    if ((res= mysql_test_show_create_routine(stmt, &sp_handler_function)) == 2)
    {
      /* Statement and field info has already been sent */
      DBUG_RETURN(FALSE);
    }
    break;
  case SQLCOM_SHOW_CREATE_PACKAGE:
    if ((res= mysql_test_show_create_routine(stmt, &sp_handler_package_spec)) == 2)
    {
      /* Statement and field info has already been sent */
      DBUG_RETURN(FALSE);
    }
    break;
  case SQLCOM_SHOW_CREATE_PACKAGE_BODY:
    if ((res= mysql_test_show_create_routine(stmt,
                                             &sp_handler_package_body)) == 2)
    {
      /* Statement and field info has already been sent */
      DBUG_RETURN(FALSE);
    }
    break;
  case SQLCOM_CREATE_VIEW:
    if (lex->create_view->mode == VIEW_ALTER)
    {
      my_message(ER_UNSUPPORTED_PS, ER_THD(thd, ER_UNSUPPORTED_PS), MYF(0));
      goto error;
    }
    res= mysql_test_create_view(stmt);
    break;
  case SQLCOM_DO:
    res= mysql_test_do_fields(stmt, tables, lex->insert_list);
    break;

  case SQLCOM_CALL:
    res= mysql_test_call_fields(stmt, tables, &lex->value_list);
    break;
  case SQLCOM_SET_OPTION:
    res= mysql_test_set_fields(stmt, tables, &lex->var_list);
    break;

  case SQLCOM_DELETE_MULTI:
    res= mysql_test_multidelete(stmt, tables);
    break;

  case SQLCOM_INSERT_SELECT:
  case SQLCOM_REPLACE_SELECT:
    res= mysql_test_insert_select(stmt, tables);
    break;

  case SQLCOM_HA_READ:
    res= mysql_test_handler_read(stmt, tables);
    /* Statement and field info has already been sent */
    DBUG_RETURN(res == 1 ? TRUE : FALSE);

    /*
      Note that we don't need to have cases in this list if they are
      marked with CF_STATUS_COMMAND in sql_command_flags
    */
  case SQLCOM_SHOW_EXPLAIN:
  case SQLCOM_DROP_TABLE:
  case SQLCOM_DROP_SEQUENCE:
  case SQLCOM_RENAME_TABLE:
  case SQLCOM_ALTER_TABLE:
  case SQLCOM_ALTER_SEQUENCE:
  case SQLCOM_COMMIT:
  case SQLCOM_CREATE_INDEX:
  case SQLCOM_DROP_INDEX:
  case SQLCOM_ROLLBACK:
  case SQLCOM_ROLLBACK_TO_SAVEPOINT:
  case SQLCOM_TRUNCATE:
  case SQLCOM_DROP_VIEW:
  case SQLCOM_REPAIR:
  case SQLCOM_ANALYZE:
  case SQLCOM_OPTIMIZE:
  case SQLCOM_CHANGE_MASTER:
  case SQLCOM_RESET:
  case SQLCOM_FLUSH:
  case SQLCOM_SLAVE_START:
  case SQLCOM_SLAVE_STOP:
  case SQLCOM_SLAVE_ALL_START:
  case SQLCOM_SLAVE_ALL_STOP:
  case SQLCOM_INSTALL_PLUGIN:
  case SQLCOM_UNINSTALL_PLUGIN:
  case SQLCOM_CREATE_DB:
  case SQLCOM_DROP_DB:
  case SQLCOM_ALTER_DB_UPGRADE:
  case SQLCOM_CHECKSUM:
  case SQLCOM_CREATE_USER:
  case SQLCOM_ALTER_USER:
  case SQLCOM_RENAME_USER:
  case SQLCOM_DROP_USER:
  case SQLCOM_CREATE_ROLE:
  case SQLCOM_DROP_ROLE:
  case SQLCOM_ASSIGN_TO_KEYCACHE:
  case SQLCOM_PRELOAD_KEYS:
  case SQLCOM_GRANT:
  case SQLCOM_GRANT_ROLE:
  case SQLCOM_REVOKE:
  case SQLCOM_REVOKE_ALL:
  case SQLCOM_REVOKE_ROLE:
  case SQLCOM_KILL:
  case SQLCOM_COMPOUND:
  case SQLCOM_SHUTDOWN:
    break;

  case SQLCOM_PREPARE:
  case SQLCOM_EXECUTE:
  case SQLCOM_DEALLOCATE_PREPARE:
  default:
    /*
      Trivial check of all status commands. This is easier than having
      things in the above case list, as it's less chance for mistakes.
    */
    if (!(sql_command_flags[sql_command] & CF_STATUS_COMMAND))
    {
      /* All other statements are not supported yet. */
      my_message(ER_UNSUPPORTED_PS, ER_THD(thd, ER_UNSUPPORTED_PS), MYF(0));
      goto error;
    }
    break;
  }
  if (res == 0)
  {
    if (!stmt->is_sql_prepare())
    {
       if (lex->describe || lex->analyze_stmt)
       {
         select_send result(thd);
         List<Item> field_list;
         res= thd->prepare_explain_fields(&result, &field_list,
                                          lex->describe, lex->analyze_stmt) ||
              send_prep_stmt(stmt, result.field_count(field_list)) ||
              result.send_result_set_metadata(field_list,
                                                    Protocol::SEND_EOF);
       }
       else
         res= send_prep_stmt(stmt, 0);
       if (!res)
         thd->protocol->flush();
    }
    DBUG_RETURN(FALSE);
  }
error:
  DBUG_RETURN(TRUE);
}

/**
  Initialize array of parameters in statement from LEX.
  (We need to have quick access to items by number in mysql_stmt_get_longdata).
  This is to avoid using malloc/realloc in the parser.
*/

static bool init_param_array(Prepared_statement *stmt)
{
  LEX *lex= stmt->lex;
  if ((stmt->param_count= lex->param_list.elements))
  {
    if (stmt->param_count > (uint) UINT_MAX16)
    {
      /* Error code to be defined in 5.0 */
      my_message(ER_PS_MANY_PARAM, ER_THD(stmt->thd, ER_PS_MANY_PARAM),
                 MYF(0));
      return TRUE;
    }
    Item_param **to;
    List_iterator<Item_param> param_iterator(lex->param_list);
    /* Use thd->mem_root as it points at statement mem_root */
    stmt->param_array= (Item_param **)
                       alloc_root(stmt->thd->mem_root,
                                  sizeof(Item_param*) * stmt->param_count);
    if (!stmt->param_array)
      return TRUE;
    for (to= stmt->param_array;
         to < stmt->param_array + stmt->param_count;
         ++to)
    {
      *to= param_iterator++;
    }
  }
  return FALSE;
}


/**
  COM_STMT_PREPARE handler.

    Given a query string with parameter markers, create a prepared
    statement from it and send PS info back to the client.

    If parameter markers are found in the query, then store the information
    using Item_param along with maintaining a list in lex->param_array, so
    that a fast and direct retrieval can be made without going through all
    field items.

  @param packet             query to be prepared
  @param packet_length      query string length, including ignored
                            trailing NULL or quote char.

  @note
    This function parses the query and sends the total number of parameters
    and resultset metadata information back to client (if any), without
    executing the query i.e. without any log/disk writes. This allows the
    queries to be re-executed without re-parsing during execute.

  @return
    none: in case of success a new statement id and metadata is sent
    to the client, otherwise an error message is set in THD.
*/

void mysqld_stmt_prepare(THD *thd, const char *packet, uint packet_length)
{
  Protocol *save_protocol= thd->protocol;
  Prepared_statement *stmt;
  DBUG_ENTER("mysqld_stmt_prepare");
  DBUG_PRINT("prep_query", ("%s", packet));

  /* First of all clear possible warnings from the previous command */
  thd->reset_for_next_command();

  if (! (stmt= new Prepared_statement(thd)))
    goto end;           /* out of memory: error is set in Sql_alloc */

  if (thd->stmt_map.insert(thd, stmt))
  {
    /*
      The error is set in the insert. The statement itself
      will be also deleted there (this is how the hash works).
    */
    goto end;
  }

  thd->protocol= &thd->protocol_binary;

  if (stmt->prepare(packet, packet_length))
  {
    /* Statement map deletes statement on erase */
    thd->stmt_map.erase(stmt);
    thd->clear_last_stmt();
  }
  else
    thd->set_last_stmt(stmt);

  thd->protocol= save_protocol;

  sp_cache_enforce_limit(thd->sp_proc_cache, stored_program_cache_size);
  sp_cache_enforce_limit(thd->sp_func_cache, stored_program_cache_size);
  sp_cache_enforce_limit(thd->sp_package_spec_cache, stored_program_cache_size);
  sp_cache_enforce_limit(thd->sp_package_body_cache, stored_program_cache_size);

  /* check_prepared_statemnt sends the metadata packet in case of success */
end:
  DBUG_VOID_RETURN;
}

/**
  Get an SQL statement from an item in m_code.

  This function can return pointers to very different memory classes:
  - a static string "NULL", if the item returned NULL
  - the result of prepare_stmt_code->val_str(), if no conversion was needed
  - a thd->mem_root allocated string with the result of
    prepare_stmt_code->val_str() converted to @@collation_connection,
    if conversion was needed

  The caller must dispose the result before the life cycle of "buffer" ends.
  As soon as buffer's destructor is called, the value is not valid any more!

  mysql_sql_stmt_prepare() and mysql_sql_stmt_execute_immediate()
  call get_dynamic_sql_string() and then call respectively
  Prepare_statement::prepare() and Prepare_statment::execute_immediate(),
  who store the returned result into its permanent location using
  alloc_query(). "buffer" is still not destructed at that time.

  @param[out]   dst        the result is stored here
  @param[inout] buffer

  @retval       false on success
  @retval       true on error (out of memory)
*/

bool Lex_prepared_stmt::get_dynamic_sql_string(THD *thd,
                                               LEX_CSTRING *dst,
                                               String *buffer)
{
  if (m_code->fix_fields_if_needed_for_scalar(thd, NULL))
    return true;

  const String *str= m_code->val_str(buffer);
  if (m_code->null_value)
  {
    /*
      Prepare source was NULL, so we need to set "str" to
      something reasonable to get a readable error message during parsing
    */
    dst->str= "NULL";
    dst->length= 4;
    return false;
  }

  /*
    Character set conversion notes:

    1) When PREPARE or EXECUTE IMMEDIATE are used with string literals:
          PREPARE stmt FROM 'SELECT ''str''';
          EXECUTE IMMEDIATE 'SELECT ''str''';
       it's very unlikely that any conversion will happen below, because
       @@character_set_client and @@collation_connection are normally
       set to the same CHARSET_INFO pointer.

       In tricky environments when @@collation_connection is set to something
       different from @@character_set_client, double conversion may happen:
       - When the parser scans the string literal
         (sql_yacc.yy rules "prepare_src" -> "expr" -> ... -> "text_literal")
         it will convert 'str' from @@character_set_client to
         @@collation_connection.
       - Then in the code below will convert 'str' from @@collation_connection
         back to @@character_set_client.

    2) When PREPARE or EXECUTE IMMEDIATE is used with a user variable,
        it should work about the same way, because user variables are usually
        assigned like this:
          SET @str='str';
        and thus have the same character set with string literals.

    3) When PREPARE or EXECUTE IMMEDIATE is used with some
       more complex expression, conversion will depend on this expression.
       For example, a concatenation of string literals:
         EXECUTE IMMEDIATE 'SELECT * FROM'||'t1';
       should work the same way with just a single literal,
       so no conversion normally.
  */
  CHARSET_INFO *to_cs= thd->variables.character_set_client;

  uint32 unused;
  if (String::needs_conversion(str->length(), str->charset(), to_cs, &unused))
  {
    if (!(dst->str= sql_strmake_with_convert(thd, str->ptr(), str->length(),
                                             str->charset(), UINT_MAX32,
                                             to_cs, &dst->length)))
    {
      dst->length= 0;
      return true;
    }
    DBUG_ASSERT(dst->length <= UINT_MAX32);
    return false;
  }
  dst->str= str->ptr();
  dst->length= str->length();
  return false;
}


/**
  SQLCOM_PREPARE implementation.

    Prepare an SQL prepared statement. This is called from
    mysql_execute_command and should therefore behave like an
    ordinary query (e.g. should not reset any global THD data).

  @param thd     thread handle

  @return
    none: in case of success, OK packet is sent to the client,
    otherwise an error message is set in THD
*/

void mysql_sql_stmt_prepare(THD *thd)
{
  LEX *lex= thd->lex;
  const LEX_CSTRING *name= &lex->prepared_stmt.name();
  Prepared_statement *stmt;
  LEX_CSTRING query;
  DBUG_ENTER("mysql_sql_stmt_prepare");

  if ((stmt= (Prepared_statement*) thd->stmt_map.find_by_name(name)))
  {
    /*
      If there is a statement with the same name, remove it. It is ok to
      remove old and fail to insert a new one at the same time.
    */
    if (stmt->is_in_use())
    {
      my_error(ER_PS_NO_RECURSION, MYF(0));
      DBUG_VOID_RETURN;
    }

    stmt->deallocate();
  }

  /*
    It's important for "buffer" not to be destructed before stmt->prepare()!
    See comments in get_dynamic_sql_string().
  */
  StringBuffer<256> buffer;
  if (lex->prepared_stmt.get_dynamic_sql_string(thd, &query, &buffer) ||
      ! (stmt= new Prepared_statement(thd)))
  {
    DBUG_VOID_RETURN;                           /* out of memory */
  }

  stmt->set_sql_prepare();

  /* Set the name first, insert should know that this statement has a name */
  if (stmt->set_name(name))
  {
    delete stmt;
    DBUG_VOID_RETURN;
  }

  if (thd->stmt_map.insert(thd, stmt))
  {
    /* The statement is deleted and an error is set if insert fails */
    DBUG_VOID_RETURN;
  }

  /*
    Make sure we call Prepared_statement::prepare() with an empty
    THD::change_list. It can be non-empty as LEX::get_dynamic_sql_string()
    calls fix_fields() for the Item containing the PS source,
    e.g. on character set conversion:

    SET NAMES utf8;
    DELIMITER $$
    CREATE PROCEDURE p1()
    BEGIN
      PREPARE stmt FROM CONCAT('SELECT ',CONVERT(RAND() USING latin1));
      EXECUTE stmt;
    END;
    $$
    DELIMITER ;
    CALL p1();
  */
  Item_change_list_savepoint change_list_savepoint(thd);

  if (stmt->prepare(query.str, (uint) query.length))
  {
    /* Statement map deletes the statement on erase */
    thd->stmt_map.erase(stmt);
  }
  else
  {
    SESSION_TRACKER_CHANGED(thd, SESSION_STATE_CHANGE_TRACKER, NULL);
    my_ok(thd, 0L, 0L, "Statement prepared");
  }
  change_list_savepoint.rollback(thd);

  DBUG_VOID_RETURN;
}


void mysql_sql_stmt_execute_immediate(THD *thd)
{
  LEX *lex= thd->lex;
  Prepared_statement *stmt;
  LEX_CSTRING query;
  DBUG_ENTER("mysql_sql_stmt_execute_immediate");

  if (lex->prepared_stmt.params_fix_fields(thd))
    DBUG_VOID_RETURN;

  /*
    Prepared_statement is quite large,
    let's allocate it on the heap rather than on the stack.

    It's important for "buffer" not to be destructed
    before stmt->execute_immediate().
    See comments in get_dynamic_sql_string().
  */
  StringBuffer<256> buffer;
  if (lex->prepared_stmt.get_dynamic_sql_string(thd, &query, &buffer) ||
      !(stmt= new Prepared_statement(thd)))
    DBUG_VOID_RETURN;                           // out of memory

  // See comments on thd->free_list in mysql_sql_stmt_execute()
  Item *free_list_backup= thd->free_list;
  thd->free_list= NULL;
  /*
    Make sure we call Prepared_statement::execute_immediate()
    with an empty THD::change_list. It can be non empty as the above
    LEX::prepared_stmt_params_fix_fields() and LEX::get_dynamic_str_string()
    call fix_fields() for the PS source and PS parameter Items and
    can do Item tree changes, e.g. on character set conversion:

    - Example #1: Item tree changes in get_dynamic_str_string()
    SET NAMES utf8;
    CREATE PROCEDURE p1()
      EXECUTE IMMEDIATE CONCAT('SELECT ',CONVERT(RAND() USING latin1));
    CALL p1();

    - Example #2: Item tree changes in prepared_stmt_param_fix_fields():
    SET NAMES utf8;
    CREATE PROCEDURE p1(a VARCHAR(10) CHARACTER SET utf8)
      EXECUTE IMMEDIATE 'SELECT ?' USING CONCAT(a, CONVERT(RAND() USING latin1));
    CALL p1('x');
  */
  Item_change_list_savepoint change_list_savepoint(thd);
  (void) stmt->execute_immediate(query.str, (uint) query.length);
  change_list_savepoint.rollback(thd);
  thd->free_items();
  thd->free_list= free_list_backup;

  stmt->lex->restore_set_statement_var();
  delete stmt;
  DBUG_VOID_RETURN;
}


/**
  Reinit prepared statement/stored procedure before execution.

  @todo
    When the new table structure is ready, then have a status bit
    to indicate the table is altered, and re-do the setup_*
    and open the tables back.
*/

void reinit_stmt_before_use(THD *thd, LEX *lex)
{
  SELECT_LEX *sl= lex->all_selects_list;
  DBUG_ENTER("reinit_stmt_before_use");
  Window_spec *win_spec;

  /*
    We have to update "thd" pointer in LEX, all its units and in LEX::result,
    since statements which belong to trigger body are associated with TABLE
    object and because of this can be used in different threads.
  */
  lex->thd= thd;
  DBUG_ASSERT(!lex->explain);

  if (lex->empty_field_list_on_rset)
  {
    lex->empty_field_list_on_rset= 0;
    lex->field_list.empty();
  }
  for (; sl; sl= sl->next_select_in_list())
  {
    if (sl->changed_elements & TOUCHED_SEL_COND)
    {
      /* remove option which was put by mysql_explain_union() */
      sl->options&= ~SELECT_DESCRIBE;

      /* see unique_table() */
      sl->exclude_from_table_unique_test= FALSE;

      /*
        Copy WHERE, HAVING clause pointers to avoid damaging them
        by optimisation
      */
      if (sl->prep_where)
      {
        /*
          We need this rollback because memory allocated in
          copy_andor_structure() will be freed
        */
        thd->change_item_tree((Item**)&sl->where,
                              sl->prep_where->copy_andor_structure(thd));
        sl->where->cleanup();
      }
      else
        sl->where= NULL;
      if (sl->prep_having)
      {
        /*
          We need this rollback because memory allocated in
          copy_andor_structure() will be freed
        */
        thd->change_item_tree((Item**)&sl->having,
                              sl->prep_having->copy_andor_structure(thd));
        sl->having->cleanup();
      }
      else
        sl->having= NULL;
      DBUG_ASSERT(sl->join == 0);
      ORDER *order;
      /* Fix GROUP list */
      if (sl->group_list_ptrs && sl->group_list_ptrs->size() > 0)
      {
        for (uint ix= 0; ix < sl->group_list_ptrs->size() - 1; ++ix)
        {
          order= sl->group_list_ptrs->at(ix);
          order->next= sl->group_list_ptrs->at(ix+1);
        }
      }
    }
    { // no harm to do it (item_ptr set on parsing)
      ORDER *order;
      for (order= sl->group_list.first; order; order= order->next)
      {
        order->item= &order->item_ptr;
      }
      /* Fix ORDER list */
      for (order= sl->order_list.first; order; order= order->next)
        order->item= &order->item_ptr;
      /* Fix window functions too */
      List_iterator<Window_spec> it(sl->window_specs);

      while ((win_spec= it++))
      {
        for (order= win_spec->partition_list->first; order; order= order->next)
          order->item= &order->item_ptr;
        for (order= win_spec->order_list->first; order; order= order->next)
          order->item= &order->item_ptr;
      }

      // Reinit Pushdown
      sl->cond_pushed_into_where= NULL;
      sl->cond_pushed_into_having= NULL;
    }
    if (sl->changed_elements & TOUCHED_SEL_DERIVED)
    {
#ifdef DBUG_ASSERT_EXISTS
      bool res=
#endif
        sl->handle_derived(lex, DT_REINIT);
      DBUG_ASSERT(res == 0);
    }

    {
      SELECT_LEX_UNIT *unit= sl->master_unit();
      unit->unclean();
      unit->types.empty();
      /* for derived tables & PS (which can't be reset by Item_subselect) */
      unit->reinit_exec_mechanism();
      unit->set_thd(thd);
    }
  }

  /*
    TODO: When the new table structure is ready, then have a status bit
    to indicate the table is altered, and re-do the setup_*
    and open the tables back.
  */
  /*
    NOTE: We should reset whole table list here including all tables added
    by prelocking algorithm (it is not a problem for substatements since
    they have their own table list).
  */
  for (TABLE_LIST *tables= lex->query_tables;
       tables;
       tables= tables->next_global)
  {
    tables->reinit_before_use(thd);
  }

  /* Reset MDL tickets for procedures/functions */
  for (Sroutine_hash_entry *rt=
         (Sroutine_hash_entry*)thd->lex->sroutines_list.first;
       rt; rt= rt->next)
    rt->mdl_request.ticket= NULL;

  /*
    Cleanup of the special case of DELETE t1, t2 FROM t1, t2, t3 ...
    (multi-delete).  We do a full clean up, although at the moment all we
    need to clean in the tables of MULTI-DELETE list is 'table' member.
  */
  for (TABLE_LIST *tables= lex->auxiliary_table_list.first;
       tables;
       tables= tables->next_global)
  {
    tables->reinit_before_use(thd);
  }
  lex->current_select= lex->first_select_lex();


  if (lex->result)
  {
    lex->result->cleanup();
    lex->result->set_thd(thd);
  }
  lex->allow_sum_func.clear_all();
  lex->in_sum_func= NULL;
  DBUG_VOID_RETURN;
}


/**
  Clears parameters from data left from previous execution or long data.

  @param stmt               prepared statement for which parameters should
                            be reset
*/

static void reset_stmt_params(Prepared_statement *stmt)
{
  Item_param **item= stmt->param_array;
  Item_param **end= item + stmt->param_count;
  for (;item < end ; ++item)
    (**item).reset();
}


static void mysql_stmt_execute_common(THD *thd,
                                      ulong stmt_id,
                                      uchar *packet,
                                      uchar *packet_end,
                                      ulong cursor_flags,
                                      bool iteration,
                                      bool types);

/**
  COM_STMT_EXECUTE handler: execute a previously prepared statement.

    If there are any parameters, then replace parameter markers with the
    data supplied from the client, and then execute the statement.
    This function uses binary protocol to send a possible result set
    to the client.

  @param thd                current thread
  @param packet_arg         parameter types and data, if any
  @param packet_length      packet length, including the terminator character.

  @return
    none: in case of success OK packet or a result set is sent to the
    client, otherwise an error message is set in THD.
*/

void mysqld_stmt_execute(THD *thd, char *packet_arg, uint packet_length)
{
  uchar *packet= (uchar*)packet_arg; // GCC 4.0.1 workaround
  ulong stmt_id= uint4korr(packet);
  ulong flags= (ulong) packet[4];
  uchar *packet_end= packet + packet_length;
  DBUG_ENTER("mysqld_stmt_execute");

  packet+= 9;                               /* stmt_id + 5 bytes of flags */

  mysql_stmt_execute_common(thd, stmt_id, packet, packet_end, flags, FALSE,
  FALSE);
  DBUG_VOID_RETURN;
}


/**
  COM_STMT_BULK_EXECUTE handler: execute a previously prepared statement.

    If there are any parameters, then replace parameter markers with the
    data supplied from the client, and then execute the statement.
    This function uses binary protocol to send a possible result set
    to the client.

  @param thd                current thread
  @param packet_arg         parameter types and data, if any
  @param packet_length      packet length, including the terminator character.

  @return
    none: in case of success OK packet or a result set is sent to the
    client, otherwise an error message is set in THD.
*/

void mysqld_stmt_bulk_execute(THD *thd, char *packet_arg, uint packet_length)
{
  uchar *packet= (uchar*)packet_arg; // GCC 4.0.1 workaround
  ulong stmt_id= uint4korr(packet);
  uint flags= (uint) uint2korr(packet + 4);
  uchar *packet_end= packet + packet_length;
  DBUG_ENTER("mysqld_stmt_execute_bulk");

  if (!(thd->client_capabilities &
        MARIADB_CLIENT_STMT_BULK_OPERATIONS))
  {
    DBUG_PRINT("error",
               ("An attempt to execute bulk operation without support"));
    my_error(ER_UNSUPPORTED_PS, MYF(0));
  }
  /* Check for implemented parameters */
  if (flags & (~STMT_BULK_FLAG_CLIENT_SEND_TYPES))
  {
    DBUG_PRINT("error", ("unsupported bulk execute flags %x", flags));
    my_error(ER_UNSUPPORTED_PS, MYF(0));
  }

  /* stmt id and two bytes of flags */
  packet+= 4 + 2;
  mysql_stmt_execute_common(thd, stmt_id, packet, packet_end, 0, TRUE,
                            (flags & STMT_BULK_FLAG_CLIENT_SEND_TYPES));
  DBUG_VOID_RETURN;
}


/**
  Common part of prepared statement execution

  @param thd             THD handle
  @param stmt_id         id of the prepared statement
  @param paket           packet with parameters to bind
  @param packet_end      pointer to the byte after parameters end
  @param cursor_flags    cursor flags
  @param bulk_op         id it bulk operation
  @param read_types      flag say that types muast been read
*/

static void mysql_stmt_execute_common(THD *thd,
                                      ulong stmt_id,
                                      uchar *packet,
                                      uchar *packet_end,
                                      ulong cursor_flags,
                                      bool bulk_op,
                                      bool read_types)
{
  /* Query text for binary, general or slow log, if any of them is open */
  String expanded_query;
  Prepared_statement *stmt;
  Protocol *save_protocol= thd->protocol;
  bool open_cursor;
  DBUG_ENTER("mysqld_stmt_execute_common");
  DBUG_ASSERT((!read_types) || (read_types && bulk_op));

  /* First of all clear possible warnings from the previous command */
  thd->reset_for_next_command();

  if (!(stmt= find_prepared_statement(thd, stmt_id)))
  {
    char llbuf[22];
    my_error(ER_UNKNOWN_STMT_HANDLER, MYF(0), static_cast<int>(sizeof(llbuf)),
             llstr(stmt_id, llbuf), "mysqld_stmt_execute");
    DBUG_VOID_RETURN;
  }
  stmt->read_types= read_types;

#if defined(ENABLED_PROFILING)
  thd->profiling.set_query_source(stmt->query(), stmt->query_length());
#endif
  DBUG_PRINT("exec_query", ("%s", stmt->query()));
  DBUG_PRINT("info",("stmt: %p bulk_op %d", stmt, bulk_op));

  open_cursor= MY_TEST(cursor_flags & (ulong) CURSOR_TYPE_READ_ONLY);

  thd->protocol= &thd->protocol_binary;
  if (!bulk_op)
    stmt->execute_loop(&expanded_query, open_cursor, packet, packet_end);
  else
    stmt->execute_bulk_loop(&expanded_query, open_cursor, packet, packet_end);
  thd->protocol= save_protocol;

  sp_cache_enforce_limit(thd->sp_proc_cache, stored_program_cache_size);
  sp_cache_enforce_limit(thd->sp_func_cache, stored_program_cache_size);
  sp_cache_enforce_limit(thd->sp_package_spec_cache, stored_program_cache_size);
  sp_cache_enforce_limit(thd->sp_package_body_cache, stored_program_cache_size);

  /* Close connection socket; for use with client testing (Bug#43560). */
  DBUG_EXECUTE_IF("close_conn_after_stmt_execute", vio_shutdown(thd->net.vio,SHUT_RD););

  DBUG_VOID_RETURN;
}


/**
  SQLCOM_EXECUTE implementation.

    Execute prepared statement using parameter values from
    lex->prepared_stmt_params and send result to the client using
    text protocol. This is called from mysql_execute_command and
    therefore should behave like an ordinary query (e.g. not change
    global THD data, such as warning count, server status, etc).
    This function uses text protocol to send a possible result set.

  @param thd                thread handle

  @return
    none: in case of success, OK (or result set) packet is sent to the
    client, otherwise an error is set in THD
*/

void mysql_sql_stmt_execute(THD *thd)
{
  LEX *lex= thd->lex;
  Prepared_statement *stmt;
  const LEX_CSTRING *name= &lex->prepared_stmt.name();
  /* Query text for binary, general or slow log, if any of them is open */
  String expanded_query;
  DBUG_ENTER("mysql_sql_stmt_execute");
  DBUG_PRINT("info", ("EXECUTE: %.*s", (int) name->length, name->str));

  if (!(stmt= (Prepared_statement*) thd->stmt_map.find_by_name(name)))
  {
    my_error(ER_UNKNOWN_STMT_HANDLER, MYF(0),
             static_cast<int>(name->length), name->str, "EXECUTE");
    DBUG_VOID_RETURN;
  }

  if (stmt->param_count != lex->prepared_stmt.param_count())
  {
    my_error(ER_WRONG_ARGUMENTS, MYF(0), "EXECUTE");
    DBUG_VOID_RETURN;
  }

  DBUG_PRINT("info",("stmt: %p", stmt));

  if (lex->prepared_stmt.params_fix_fields(thd))
    DBUG_VOID_RETURN;

  /*
    thd->free_list can already have some Items.

    Example queries:
      - SET STATEMENT var=expr FOR EXECUTE stmt;
      - EXECUTE stmt USING expr;

    E.g. for a query like this:
      PREPARE stmt FROM 'INSERT INTO t1 VALUES (@@max_sort_length)';
      SET STATEMENT max_sort_length=2048 FOR EXECUTE stmt;
    thd->free_list contains a pointer to Item_int corresponding to 2048.

    If Prepared_statement::execute() notices that the table metadata for "t1"
    has changed since PREPARE, it returns an error asking the calling
    Prepared_statement::execute_loop() to re-prepare the statement.
    Before returning the error, Prepared_statement::execute()
    calls Prepared_statement::cleanup_stmt(),
    which calls thd->cleanup_after_query(),
    which calls Query_arena::free_items().

    We hide "external" Items, e.g. those created while parsing the
    "SET STATEMENT" or "USING" parts of the query,
    so they don't get freed in case of re-prepare.
    See MDEV-10702 Crash in SET STATEMENT FOR EXECUTE
  */
  Item *free_list_backup= thd->free_list;
  thd->free_list= NULL; // Hide the external (e.g. "SET STATEMENT") Items
  /*
    Make sure we call Prepared_statement::execute_loop() with an empty
    THD::change_list. It can be non-empty because the above
    LEX::prepared_stmt_params_fix_fields() calls fix_fields() for
    the PS parameter Items and can do some Item tree changes,
    e.g. on character set conversion:

    SET NAMES utf8;
    DELIMITER $$
    CREATE PROCEDURE p1(a VARCHAR(10) CHARACTER SET utf8)
    BEGIN
      PREPARE stmt FROM 'SELECT ?';
      EXECUTE stmt USING CONCAT(a, CONVERT(RAND() USING latin1));
    END;
    $$
    DELIMITER ;
    CALL p1('x');
  */
  Item_change_list_savepoint change_list_savepoint(thd);
  (void) stmt->execute_loop(&expanded_query, FALSE, NULL, NULL);
  change_list_savepoint.rollback(thd);
  thd->free_items();    // Free items created by execute_loop()
  /*
    Now restore the "external" (e.g. "SET STATEMENT") Item list.
    It will be freed normaly in THD::cleanup_after_query().
  */
  thd->free_list= free_list_backup;

  stmt->lex->restore_set_statement_var();
  DBUG_VOID_RETURN;
}


/**
  COM_STMT_FETCH handler: fetches requested amount of rows from cursor.

  @param thd                Thread handle
  @param packet             Packet from client (with stmt_id & num_rows)
  @param packet_length      Length of packet
*/

void mysqld_stmt_fetch(THD *thd, char *packet, uint packet_length)
{
  /* assume there is always place for 8-16 bytes */
  ulong stmt_id= uint4korr(packet);
  ulong num_rows= uint4korr(packet+4);
  Prepared_statement *stmt;
  Statement stmt_backup;
  Server_side_cursor *cursor;
  DBUG_ENTER("mysqld_stmt_fetch");

  /* First of all clear possible warnings from the previous command */
  thd->reset_for_next_command();

  status_var_increment(thd->status_var.com_stmt_fetch);
  if (!(stmt= find_prepared_statement(thd, stmt_id)))
  {
    char llbuf[22];
    my_error(ER_UNKNOWN_STMT_HANDLER, MYF(0), static_cast<int>(sizeof(llbuf)),
             llstr(stmt_id, llbuf), "mysqld_stmt_fetch");
    DBUG_VOID_RETURN;
  }

  cursor= stmt->cursor;
  if (!cursor)
  {
    my_error(ER_STMT_HAS_NO_OPEN_CURSOR, MYF(0), stmt_id);
    DBUG_VOID_RETURN;
  }

  thd->stmt_arena= stmt;
  thd->set_n_backup_statement(stmt, &stmt_backup);

  cursor->fetch(num_rows);

  if (!cursor->is_open())
  {
    stmt->close_cursor();
    reset_stmt_params(stmt);
  }

  thd->restore_backup_statement(stmt, &stmt_backup);
  thd->stmt_arena= thd;

  DBUG_VOID_RETURN;
}


/**
  Reset a prepared statement in case there was a recoverable error.

    This function resets statement to the state it was right after prepare.
    It can be used to:
    - clear an error happened during mysqld_stmt_send_long_data
    - cancel long data stream for all placeholders without
      having to call mysqld_stmt_execute.
    - close an open cursor
    Sends 'OK' packet in case of success (statement was reset)
    or 'ERROR' packet (unrecoverable error/statement not found/etc).

  @param thd                Thread handle
  @param packet             Packet with stmt id
*/

void mysqld_stmt_reset(THD *thd, char *packet)
{
  /* There is always space for 4 bytes in buffer */
  ulong stmt_id= uint4korr(packet);
  Prepared_statement *stmt;
  DBUG_ENTER("mysqld_stmt_reset");

  /* First of all clear possible warnings from the previous command */
  thd->reset_for_next_command();

  status_var_increment(thd->status_var.com_stmt_reset);
  if (!(stmt= find_prepared_statement(thd, stmt_id)))
  {
    char llbuf[22];
    my_error(ER_UNKNOWN_STMT_HANDLER, MYF(0), static_cast<int>(sizeof(llbuf)),
             llstr(stmt_id, llbuf), "mysqld_stmt_reset");
    DBUG_VOID_RETURN;
  }

  stmt->close_cursor();

  /*
    Clear parameters from data which could be set by
    mysqld_stmt_send_long_data() call.
  */
  reset_stmt_params(stmt);

  stmt->state= Query_arena::STMT_PREPARED;

  general_log_print(thd, thd->get_command(), NullS);

  my_ok(thd);

  DBUG_VOID_RETURN;
}


/**
  Delete a prepared statement from memory.

  @note
    we don't send any reply to this command.
*/

void mysqld_stmt_close(THD *thd, char *packet)
{
  /* There is always space for 4 bytes in packet buffer */
  ulong stmt_id= uint4korr(packet);
  Prepared_statement *stmt;
  DBUG_ENTER("mysqld_stmt_close");

  thd->get_stmt_da()->disable_status();

  if (!(stmt= find_prepared_statement(thd, stmt_id)))
    DBUG_VOID_RETURN;

  /*
    The only way currently a statement can be deallocated when it's
    in use is from within Dynamic SQL.
  */
  DBUG_ASSERT(! stmt->is_in_use());
  stmt->deallocate();
  general_log_print(thd, thd->get_command(), NullS);

  if (thd->last_stmt == stmt)
    thd->clear_last_stmt();

  DBUG_VOID_RETURN;
}


/**
  SQLCOM_DEALLOCATE implementation.

    Close an SQL prepared statement. As this can be called from Dynamic
    SQL, we should be careful to not close a statement that is currently
    being executed.

  @return
    none: OK packet is sent in case of success, otherwise an error
    message is set in THD
*/

void mysql_sql_stmt_close(THD *thd)
{
  Prepared_statement* stmt;
<<<<<<< HEAD
  const LEX_CSTRING *name= &thd->lex->prepared_stmt.name();
  DBUG_PRINT("info", ("DEALLOCATE PREPARE: %.*s\n", (int) name->length,
=======
  LEX_CSTRING *name= &thd->lex->prepared_stmt_name;
  DBUG_PRINT("info", ("DEALLOCATE PREPARE: %.*s", (int) name->length,
>>>>>>> 9c72963d
                      name->str));

  if (! (stmt= (Prepared_statement*) thd->stmt_map.find_by_name(name)))
    my_error(ER_UNKNOWN_STMT_HANDLER, MYF(0),
             static_cast<int>(name->length), name->str, "DEALLOCATE PREPARE");
  else if (stmt->is_in_use())
    my_error(ER_PS_NO_RECURSION, MYF(0));
  else
  {
    stmt->deallocate();
    SESSION_TRACKER_CHANGED(thd, SESSION_STATE_CHANGE_TRACKER, NULL);
    my_ok(thd);
  }
}


/**
  Handle long data in pieces from client.

    Get a part of a long data. To make the protocol efficient, we are
    not sending any return packets here. If something goes wrong, then
    we will send the error on 'execute' We assume that the client takes
    care of checking that all parts are sent to the server. (No checking
    that we get a 'end of column' in the server is performed).

  @param thd                Thread handle
  @param packet             String to append
  @param packet_length      Length of string (including end \\0)
*/

void mysql_stmt_get_longdata(THD *thd, char *packet, ulong packet_length)
{
  ulong stmt_id;
  uint param_number;
  Prepared_statement *stmt;
  Item_param *param;
#ifndef EMBEDDED_LIBRARY
  char *packet_end= packet + packet_length;
#endif
  DBUG_ENTER("mysql_stmt_get_longdata");

  status_var_increment(thd->status_var.com_stmt_send_long_data);

  thd->get_stmt_da()->disable_status();
#ifndef EMBEDDED_LIBRARY
  /* Minimal size of long data packet is 6 bytes */
  if (packet_length < MYSQL_LONG_DATA_HEADER)
    DBUG_VOID_RETURN;
#endif

  stmt_id= uint4korr(packet);
  packet+= 4;

  if (!(stmt=find_prepared_statement(thd, stmt_id)))
    DBUG_VOID_RETURN;

  param_number= uint2korr(packet);
  packet+= 2;
#ifndef EMBEDDED_LIBRARY
  if (param_number >= stmt->param_count)
  {
    /* Error will be sent in execute call */
    stmt->state= Query_arena::STMT_ERROR;
    stmt->last_errno= ER_WRONG_ARGUMENTS;
    sprintf(stmt->last_error, ER_THD(thd, ER_WRONG_ARGUMENTS),
            "mysqld_stmt_send_long_data");
    DBUG_VOID_RETURN;
  }
#endif

  param= stmt->param_array[param_number];

  Diagnostics_area new_stmt_da(thd->query_id, false, true);
  Diagnostics_area *save_stmt_da= thd->get_stmt_da();

  thd->set_stmt_da(&new_stmt_da);

#ifndef EMBEDDED_LIBRARY
  param->set_longdata(packet, (ulong) (packet_end - packet));
#else
  param->set_longdata(thd->extra_data, thd->extra_length);
#endif
  if (unlikely(thd->get_stmt_da()->is_error()))
  {
    stmt->state= Query_arena::STMT_ERROR;
    stmt->last_errno= thd->get_stmt_da()->sql_errno();
    strmake_buf(stmt->last_error, thd->get_stmt_da()->message());
  }
  thd->set_stmt_da(save_stmt_da);

  general_log_print(thd, thd->get_command(), NullS);

  DBUG_VOID_RETURN;
}


/***************************************************************************
 Select_fetch_protocol_binary
****************************************************************************/

Select_fetch_protocol_binary::Select_fetch_protocol_binary(THD *thd_arg):
  select_send(thd_arg), protocol(thd_arg)
{}

bool Select_fetch_protocol_binary::send_result_set_metadata(List<Item> &list, uint flags)
{
  bool rc;
  Protocol *save_protocol= thd->protocol;

  /*
    Protocol::send_result_set_metadata caches the information about column types:
    this information is later used to send data. Therefore, the same
    dedicated Protocol object must be used for all operations with
    a cursor.
  */
  thd->protocol= &protocol;
  rc= select_send::send_result_set_metadata(list, flags);
  thd->protocol= save_protocol;

  return rc;
}

bool Select_fetch_protocol_binary::send_eof()
{
  /*
    Don't send EOF if we're in error condition (which implies we've already
    sent or are sending an error)
  */
  if (unlikely(thd->is_error()))
    return true;

  ::my_eof(thd);
  return false;
}


int
Select_fetch_protocol_binary::send_data(List<Item> &fields)
{
  Protocol *save_protocol= thd->protocol;
  int rc;

  thd->protocol= &protocol;
  rc= select_send::send_data(fields);
  thd->protocol= save_protocol;
  return rc;
}

/*******************************************************************
* Reprepare_observer
*******************************************************************/
/** Push an error to the error stack and return TRUE for now. */

bool
Reprepare_observer::report_error(THD *thd)
{
  /*
    This 'error' is purely internal to the server:
    - No exception handler is invoked,
    - No condition is added in the condition area (warn_list).
    The diagnostics area is set to an error status to enforce
    that this thread execution stops and returns to the caller,
    backtracking all the way to Prepared_statement::execute_loop().
  */
  thd->get_stmt_da()->set_error_status(ER_NEED_REPREPARE);
  m_invalidated= TRUE;

  return TRUE;
}


/*******************************************************************
* Server_runnable
*******************************************************************/

Server_runnable::~Server_runnable()
{
}

///////////////////////////////////////////////////////////////////////////

Execute_sql_statement::
Execute_sql_statement(LEX_STRING sql_text)
  :m_sql_text(sql_text)
{}


/**
  Parse and execute a statement. Does not prepare the query.

  Allows to execute a statement from within another statement.
  The main property of the implementation is that it does not
  affect the environment -- i.e. you  can run many
  executions without having to cleanup/reset THD in between.
*/

bool
Execute_sql_statement::execute_server_code(THD *thd)
{
  PSI_statement_locker *parent_locker;
  bool error;

  if (alloc_query(thd, m_sql_text.str, m_sql_text.length))
    return TRUE;

  Parser_state parser_state;
  if (parser_state.init(thd, thd->query(), thd->query_length()))
    return TRUE;

  parser_state.m_lip.multi_statements= FALSE;
  lex_start(thd);

  error= parse_sql(thd, &parser_state, NULL) || thd->is_error();

  if (unlikely(error))
    goto end;

  thd->lex->set_trg_event_type_for_tables();

  parent_locker= thd->m_statement_psi;
  thd->m_statement_psi= NULL;
  error= mysql_execute_command(thd);
  thd->m_statement_psi= parent_locker;

  /* report error issued during command execution */
  if (likely(error == 0) && thd->spcont == NULL)
    general_log_write(thd, COM_STMT_EXECUTE,
                      thd->query(), thd->query_length());

end:
  thd->lex->restore_set_statement_var();
  lex_end(thd->lex);

  return error;
}

/***************************************************************************
 Prepared_statement
****************************************************************************/

Prepared_statement::Prepared_statement(THD *thd_arg)
  :Statement(NULL, &main_mem_root,
             STMT_INITIALIZED,
             ((++thd_arg->statement_id_counter) & STMT_ID_MASK)),
  thd(thd_arg),
  result(thd_arg),
  param_array(0),
  cursor(0),
  packet(0),
  packet_end(0),
  param_count(0),
  last_errno(0),
  flags((uint) IS_IN_USE),
  iterations(0),
  start_param(0),
  read_types(0),
  m_sql_mode(thd->variables.sql_mode)
{
  init_sql_alloc(&main_mem_root, "Prepared_statement",
                 thd_arg->variables.query_alloc_block_size,
                 thd_arg->variables.query_prealloc_size,
                 MYF(MY_THREAD_SPECIFIC));
  *last_error= '\0';
}


void Prepared_statement::setup_set_params()
{
  /*
    Note: BUG#25843 applies here too (query cache lookup uses thd->db, not
    db from "prepare" time).
  */
  if (query_cache_maybe_disabled(thd)) // we won't expand the query
    lex->safe_to_cache_query= FALSE;   // so don't cache it at Execution

  /*
    Decide if we have to expand the query (because we must write it to logs or
    because we want to look it up in the query cache) or not.
  */
  bool replace_params_with_values= false;
  // binlog
  replace_params_with_values|= mysql_bin_log.is_open() && is_update_query(lex->sql_command);
  // general or slow log
  replace_params_with_values|= opt_log || thd->variables.sql_log_slow;
  // query cache
  replace_params_with_values|= query_cache_is_cacheable_query(lex);
  // but never for compound statements
  replace_params_with_values&= lex->sql_command != SQLCOM_COMPOUND;

  if (replace_params_with_values)
  {
    set_params_from_actual_params= insert_params_from_actual_params_with_log;
#ifndef EMBEDDED_LIBRARY
    set_params= insert_params_with_log;
    set_bulk_params= insert_bulk_params; // RBR is on for bulk operation
#else
    //TODO: add bulk support for bulk parameters
    set_params_data= emb_insert_params_with_log;
#endif
  }
  else
  {
    set_params_from_actual_params= insert_params_from_actual_params;
#ifndef EMBEDDED_LIBRARY
    set_params= insert_params;
    set_bulk_params= insert_bulk_params;
#else
    //TODO: add bulk support for bulk parameters
    set_params_data= emb_insert_params;
#endif
  }
}


/**
  Destroy this prepared statement, cleaning up all used memory
  and resources.

  This is called from ::deallocate() to handle COM_STMT_CLOSE and
  DEALLOCATE PREPARE or when THD ends and all prepared statements are freed.
*/

Prepared_statement::~Prepared_statement()
{
  DBUG_ENTER("Prepared_statement::~Prepared_statement");
  DBUG_PRINT("enter",("stmt: %p  cursor: %p",
                      this, cursor));
  delete cursor;
  /*
    We have to call free on the items even if cleanup is called as some items,
    like Item_param, don't free everything until free_items()
  */
  free_items();
  if (lex)
  {
    delete lex->sphead;
    delete lex->result;
    delete (st_lex_local *) lex;
  }
  free_root(&main_mem_root, MYF(0));
  DBUG_VOID_RETURN;
}


Query_arena::Type Prepared_statement::type() const
{
  return PREPARED_STATEMENT;
}


void Prepared_statement::cleanup_stmt()
{
  DBUG_ENTER("Prepared_statement::cleanup_stmt");
  DBUG_PRINT("enter",("stmt: %p", this));
  lex->restore_set_statement_var();
  thd->rollback_item_tree_changes();
  cleanup_items(free_list);
  thd->cleanup_after_query();

  DBUG_VOID_RETURN;
}


bool Prepared_statement::set_name(const LEX_CSTRING *name_arg)
{
  name.length= name_arg->length;
  name.str= (char*) memdup_root(mem_root, name_arg->str, name_arg->length);
  return name.str == 0;
}


/**
  Remember the current database.

  We must reset/restore the current database during execution of
  a prepared statement since it affects execution environment:
  privileges, @@character_set_database, and other.

  @return 1 if out of memory.
*/

bool
Prepared_statement::set_db(const LEX_CSTRING *db_arg)
{
  /* Remember the current database. */
  if (db_arg->length)
  {
    if (!(db.str= this->strmake(db_arg->str, db_arg->length)))
      return 1;
    db.length= db_arg->length;
  }
  else
    db= null_clex_str;
  return 0;
}

/**************************************************************************
  Common parts of mysql_[sql]_stmt_prepare, mysql_[sql]_stmt_execute.
  Essentially, these functions do all the magic of preparing/executing
  a statement, leaving network communication, input data handling and
  global THD state management to the caller.
***************************************************************************/

/**
  Parse statement text, validate the statement, and prepare it for execution.

    You should not change global THD state in this function, if at all
    possible: it may be called from any context, e.g. when executing
    a COM_* command, and SQLCOM_* command, or a stored procedure.

  @param packet             statement text
  @param packet_len

  @note
    Precondition:
    The caller must ensure that thd->change_list and thd->free_list
    is empty: this function will not back them up but will free
    in the end of its execution.

  @note
    Postcondition:
    thd->mem_root contains unused memory allocated during validation.
*/

bool Prepared_statement::prepare(const char *packet, uint packet_len)
{
  bool error;
  Statement stmt_backup;
  Query_arena *old_stmt_arena;
  DBUG_ENTER("Prepared_statement::prepare");
  DBUG_ASSERT(m_sql_mode == thd->variables.sql_mode);
  /*
    If this is an SQLCOM_PREPARE, we also increase Com_prepare_sql.
    However, it seems handy if com_stmt_prepare is increased always,
    no matter what kind of prepare is processed.
  */
  status_var_increment(thd->status_var.com_stmt_prepare);

  if (! (lex= new (mem_root) st_lex_local))
    DBUG_RETURN(TRUE);
  lex->stmt_lex= lex;

  if (set_db(&thd->db))
    DBUG_RETURN(TRUE);

  /*
    alloc_query() uses thd->mem_root && thd->query, so we should call
    both of backup_statement() and backup_query_arena() here.
  */
  thd->set_n_backup_statement(this, &stmt_backup);
  thd->set_n_backup_active_arena(this, &stmt_backup);

  if (alloc_query(thd, packet, packet_len))
  {
    thd->restore_backup_statement(this, &stmt_backup);
    thd->restore_active_arena(this, &stmt_backup);
    DBUG_RETURN(TRUE);
  }

  old_stmt_arena= thd->stmt_arena;
  thd->stmt_arena= this;

  Parser_state parser_state;
  if (parser_state.init(thd, thd->query(), thd->query_length()))
  {
    thd->restore_backup_statement(this, &stmt_backup);
    thd->restore_active_arena(this, &stmt_backup);
    thd->stmt_arena= old_stmt_arena;
    DBUG_RETURN(TRUE);
  }

  parser_state.m_lip.stmt_prepare_mode= TRUE;
  parser_state.m_lip.multi_statements= FALSE;

  lex_start(thd);
  lex->context_analysis_only|= CONTEXT_ANALYSIS_ONLY_PREPARE;

  error= (parse_sql(thd, & parser_state, NULL) ||
          thd->is_error() ||
          init_param_array(this));

  lex->set_trg_event_type_for_tables();

  /*
    While doing context analysis of the query (in check_prepared_statement)
    we allocate a lot of additional memory: for open tables, JOINs, derived
    tables, etc.  Let's save a snapshot of current parse tree to the
    statement and restore original THD. In cases when some tree
    transformation can be reused on execute, we set again thd->mem_root from
    stmt->mem_root (see setup_wild for one place where we do that).
  */
  thd->restore_active_arena(this, &stmt_backup);

  /*
    If called from a stored procedure, ensure that we won't rollback
    external changes when cleaning up after validation.
  */
  DBUG_ASSERT(thd->Item_change_list::is_empty());

  /*
    Marker used to release metadata locks acquired while the prepared
    statement is being checked.
  */
  MDL_savepoint mdl_savepoint= thd->mdl_context.mdl_savepoint();

  /* 
   The only case where we should have items in the thd->free_list is
   after stmt->set_params_from_vars(), which may in some cases create
   Item_null objects.
  */

  if (likely(error == 0))
    error= check_prepared_statement(this);

  if (unlikely(error))
  {
    /*
      let the following code know we're not in PS anymore,
      the won't be any EXECUTE, so we need a full cleanup
    */
    lex->context_analysis_only&= ~CONTEXT_ANALYSIS_ONLY_PREPARE;
  }

  /* The order is important */
  lex->unit.cleanup();

  /* No need to commit statement transaction, it's not started. */
  DBUG_ASSERT(thd->transaction.stmt.is_empty());

  close_thread_tables(thd);
  thd->mdl_context.rollback_to_savepoint(mdl_savepoint);

  /*
    Transaction rollback was requested since MDL deadlock was discovered
    while trying to open tables. Rollback transaction in all storage
    engines including binary log and release all locks.

    Once dynamic SQL is allowed as substatements the below if-statement
    has to be adjusted to not do rollback in substatement.
  */
  DBUG_ASSERT(! thd->in_sub_stmt);
  if (thd->transaction_rollback_request)
  {
    trans_rollback_implicit(thd);
    thd->mdl_context.release_transactional_locks();
  }

  /* Preserve CHANGE MASTER attributes */
  lex_end_stage1(lex);
  cleanup_stmt();
  thd->restore_backup_statement(this, &stmt_backup);
  thd->stmt_arena= old_stmt_arena;

  if (likely(error == 0))
  {
    setup_set_params();
    lex->context_analysis_only&= ~CONTEXT_ANALYSIS_ONLY_PREPARE;
    state= Query_arena::STMT_PREPARED;
    flags&= ~ (uint) IS_IN_USE;

    /* 
      Log COM_EXECUTE to the general log. Note, that in case of SQL
      prepared statements this causes two records to be output:

      Query       PREPARE stmt from @user_variable
      Prepare     <statement SQL text>

      This is considered user-friendly, since in the
      second log entry we output the actual statement text.

      Do not print anything if this is an SQL prepared statement and
      we're inside a stored procedure (also called Dynamic SQL) --
      sub-statements inside stored procedures are not logged into
      the general log.
    */
    if (thd->spcont == NULL)
      general_log_write(thd, COM_STMT_PREPARE, query(), query_length());
  }
  DBUG_RETURN(error);
}


/**
  Assign parameter values either from variables, in case of SQL PS
  or from the execute packet.

  @param expanded_query  a container with the original SQL statement.
                         '?' placeholders will be replaced with
                         their values in case of success.
                         The result is used for logging and replication
  @param packet          pointer to execute packet.
                         NULL in case of SQL PS
  @param packet_end      end of the packet. NULL in case of SQL PS

  @todo Use a paremeter source class family instead of 'if's, and
  support stored procedure variables.

  @retval TRUE an error occurred when assigning a parameter (likely
          a conversion error or out of memory, or malformed packet)
  @retval FALSE success
*/

bool
Prepared_statement::set_parameters(String *expanded_query,
                                   uchar *packet, uchar *packet_end)
{
  bool is_sql_ps= packet == NULL;
  bool res= FALSE;

  if (is_sql_ps)
  {
    /* SQL prepared statement */
    res= set_params_from_actual_params(this, thd->lex->prepared_stmt.params(),
                                       expanded_query);
  }
  else if (param_count)
  {
#ifndef EMBEDDED_LIBRARY
    uchar *null_array= packet;
    res= (setup_conversion_functions(this, &packet, packet_end) ||
          set_params(this, null_array, packet, packet_end, expanded_query));
#else
    /*
      In embedded library we re-install conversion routines each time
      we set parameters, and also we don't need to parse packet.
      So we do it in one function.
    */
    res= set_params_data(this, expanded_query);
#endif
  }
  if (res)
  {
    my_error(ER_WRONG_ARGUMENTS, MYF(0),
             is_sql_ps ? "EXECUTE" : "mysqld_stmt_execute");
    reset_stmt_params(this);
  }
  return res;
}


/**
  Execute a prepared statement. Re-prepare it a limited number
  of times if necessary.

  Try to execute a prepared statement. If there is a metadata
  validation error, prepare a new copy of the prepared statement,
  swap the old and the new statements, and try again.
  If there is a validation error again, repeat the above, but
  perform no more than MAX_REPREPARE_ATTEMPTS.

  @note We have to try several times in a loop since we
  release metadata locks on tables after prepared statement
  prepare. Therefore, a DDL statement may sneak in between prepare
  and execute of a new statement. If this happens repeatedly
  more than MAX_REPREPARE_ATTEMPTS times, we give up.

  @return TRUE if an error, FALSE if success
  @retval  TRUE    either MAX_REPREPARE_ATTEMPTS has been reached,
                   or some general error
  @retval  FALSE   successfully executed the statement, perhaps
                   after having reprepared it a few times.
*/
const static int MAX_REPREPARE_ATTEMPTS= 3;

bool
Prepared_statement::execute_loop(String *expanded_query,
                                 bool open_cursor,
                                 uchar *packet,
                                 uchar *packet_end)
{
  Reprepare_observer reprepare_observer;
  bool error;
  int reprepare_attempt= 0;
  iterations= FALSE;

  /*
    - In mysql_sql_stmt_execute() we hide all "external" Items
      e.g. those created in the "SET STATEMENT" part of the "EXECUTE" query.
    - In case of mysqld_stmt_execute() there should not be "external" Items.
  */
  DBUG_ASSERT(thd->free_list == NULL);

  /* Check if we got an error when sending long data */
  if (unlikely(state == Query_arena::STMT_ERROR))
  {
    my_message(last_errno, last_error, MYF(0));
    return TRUE;
  }

  if (set_parameters(expanded_query, packet, packet_end))
    return TRUE;

reexecute:
  // Make sure that reprepare() did not create any new Items.
  DBUG_ASSERT(thd->free_list == NULL);

  /*
    Install the metadata observer. If some metadata version is
    different from prepare time and an observer is installed,
    the observer method will be invoked to push an error into
    the error stack.
  */

  if (sql_command_flags[lex->sql_command] & CF_REEXECUTION_FRAGILE)
  {
    reprepare_observer.reset_reprepare_observer();
    DBUG_ASSERT(thd->m_reprepare_observer == NULL);
    thd->m_reprepare_observer= &reprepare_observer;
  }

  error= execute(expanded_query, open_cursor) || thd->is_error();

  thd->m_reprepare_observer= NULL;

  if (unlikely(error) &&
      (sql_command_flags[lex->sql_command] & CF_REEXECUTION_FRAGILE) &&
      !thd->is_fatal_error && !thd->killed &&
      reprepare_observer.is_invalidated() &&
      reprepare_attempt++ < MAX_REPREPARE_ATTEMPTS)
  {
    DBUG_ASSERT(thd->get_stmt_da()->sql_errno() == ER_NEED_REPREPARE);
    thd->clear_error();

    error= reprepare();

    if (likely(!error))                         /* Success */
      goto reexecute;
  }
  reset_stmt_params(this);

  return error;
}

my_bool bulk_parameters_set(THD *thd)
{
  DBUG_ENTER("bulk_parameters_set");
  Prepared_statement *stmt= (Prepared_statement *) thd->bulk_param;

  if (stmt && unlikely(stmt->set_bulk_parameters(FALSE)))
    DBUG_RETURN(TRUE);
  DBUG_RETURN(FALSE);
}

my_bool bulk_parameters_iterations(THD *thd)
{
  Prepared_statement *stmt= (Prepared_statement *) thd->bulk_param;
  if (!stmt)
    return FALSE;
  return stmt->bulk_iterations();
}


my_bool Prepared_statement::set_bulk_parameters(bool reset)
{
  DBUG_ENTER("Prepared_statement::set_bulk_parameters");
  DBUG_PRINT("info", ("iteration: %d", iterations));

  if (iterations)
  {
#ifndef EMBEDDED_LIBRARY
    if ((*set_bulk_params)(this, &packet, packet_end, reset))
#else
    // bulk parameters are not supported for embedded, so it will an error
#endif
    {
      my_error(ER_WRONG_ARGUMENTS, MYF(0),
               "mysqld_stmt_bulk_execute");
      reset_stmt_params(this);
      DBUG_RETURN(true);
    }
    if (packet >= packet_end)
      iterations= FALSE;
  }
  start_param= 0;
  DBUG_RETURN(false);
}

bool
Prepared_statement::execute_bulk_loop(String *expanded_query,
                                      bool open_cursor,
                                      uchar *packet_arg,
                                      uchar *packet_end_arg)
{
  Reprepare_observer reprepare_observer;
  bool error= 0;
  packet= packet_arg;
  packet_end= packet_end_arg;
  iterations= TRUE;
  start_param= true;
#ifdef DBUG_ASSERT_EXISTS
  Item *free_list_state= thd->free_list;
#endif
  thd->set_bulk_execution((void *)this);
  /* Check if we got an error when sending long data */
  if (state == Query_arena::STMT_ERROR)
  {
    my_message(last_errno, last_error, MYF(0));
    thd->set_bulk_execution(0);
    return TRUE;
  }
  /* Check for non zero parameter count*/
  if (param_count == 0)
  {
    DBUG_PRINT("error", ("Statement with no parameters for bulk execution."));
    my_error(ER_UNSUPPORTED_PS, MYF(0));
    thd->set_bulk_execution(0);
    return TRUE;
  }

  if (!(sql_command_flags[lex->sql_command] & CF_SP_BULK_SAFE))
  {
    DBUG_PRINT("error", ("Command is not supported in bulk execution."));
    my_error(ER_UNSUPPORTED_PS, MYF(0));
    thd->set_bulk_execution(0);
    return TRUE;
  }

#ifndef EMBEDDED_LIBRARY
  if (read_types &&
      set_conversion_functions(this, &packet, packet_end))
#else
  // bulk parameters are not supported for embedded, so it will an error
#endif
  {
    my_error(ER_WRONG_ARGUMENTS, MYF(0),
            "mysqld_stmt_bulk_execute");
    reset_stmt_params(this);
    thd->set_bulk_execution(0);
    return true;
  }
  read_types= FALSE;

  // iterations changed by set_bulk_parameters
  while ((iterations || start_param) && !error && !thd->is_error())
  {
    int reprepare_attempt= 0;

    /*
      Here we set parameters for not optimized commands,
      optimized commands do it inside thier internal loop.
    */
    if (!(sql_command_flags[lex->sql_command] & CF_SP_BULK_OPTIMIZED))
    {
      if (set_bulk_parameters(TRUE))
      {
        thd->set_bulk_execution(0);
        return true;
      }
    }

reexecute:
    /*
      If the free_list is not empty, we'll wrongly free some externally
      allocated items when cleaning up after validation of the prepared
      statement.
    */
    DBUG_ASSERT(thd->free_list == free_list_state);

    /*
      Install the metadata observer. If some metadata version is
      different from prepare time and an observer is installed,
      the observer method will be invoked to push an error into
      the error stack.
    */

    if (sql_command_flags[lex->sql_command] & CF_REEXECUTION_FRAGILE)
    {
      reprepare_observer.reset_reprepare_observer();
      DBUG_ASSERT(thd->m_reprepare_observer == NULL);
      thd->m_reprepare_observer= &reprepare_observer;
    }

    error= execute(expanded_query, open_cursor) || thd->is_error();

    thd->m_reprepare_observer= NULL;

    if (unlikely(error) &&
        (sql_command_flags[lex->sql_command] & CF_REEXECUTION_FRAGILE) &&
        !thd->is_fatal_error && !thd->killed &&
        reprepare_observer.is_invalidated() &&
        reprepare_attempt++ < MAX_REPREPARE_ATTEMPTS)
    {
      DBUG_ASSERT(thd->get_stmt_da()->sql_errno() == ER_NEED_REPREPARE);
      thd->clear_error();

      error= reprepare();

      if (likely(!error))                                /* Success */
        goto reexecute;
    }
  }
  reset_stmt_params(this);
  thd->set_bulk_execution(0);

  return error;
}


bool
Prepared_statement::execute_server_runnable(Server_runnable *server_runnable)
{
  Statement stmt_backup;
  bool error;
  Query_arena *save_stmt_arena= thd->stmt_arena;
  Item_change_list save_change_list;
  thd->Item_change_list::move_elements_to(&save_change_list);

  state= STMT_CONVENTIONAL_EXECUTION;

  if (!(lex= new (mem_root) st_lex_local))
    return TRUE;

  thd->set_n_backup_statement(this, &stmt_backup);
  thd->set_n_backup_active_arena(this, &stmt_backup);
  thd->stmt_arena= this;

  error= server_runnable->execute_server_code(thd);

  thd->cleanup_after_query();

  thd->restore_active_arena(this, &stmt_backup);
  thd->restore_backup_statement(this, &stmt_backup);
  thd->stmt_arena= save_stmt_arena;

  save_change_list.move_elements_to(thd);

  /* Items and memory will freed in destructor */

  return error;
}


/**
  Reprepare this prepared statement.

  Currently this is implemented by creating a new prepared
  statement, preparing it with the original query and then
  swapping the new statement and the original one.

  @retval  TRUE   an error occurred. Possible errors include
                  incompatibility of new and old result set
                  metadata
  @retval  FALSE  success, the statement has been reprepared
*/

bool
Prepared_statement::reprepare()
{
  char saved_cur_db_name_buf[SAFE_NAME_LEN+1];
  LEX_STRING saved_cur_db_name=
    { saved_cur_db_name_buf, sizeof(saved_cur_db_name_buf) };
  LEX_CSTRING stmt_db_name= db;
  bool cur_db_changed;
  bool error;

  Prepared_statement copy(thd);
  copy.m_sql_mode= m_sql_mode;

  copy.set_sql_prepare(); /* To suppress sending metadata to the client. */

  status_var_increment(thd->status_var.com_stmt_reprepare);

  if (unlikely(mysql_opt_change_db(thd, &stmt_db_name, &saved_cur_db_name,
                                   TRUE, &cur_db_changed)))
    return TRUE;

  sql_mode_t save_sql_mode= thd->variables.sql_mode;
  thd->variables.sql_mode= m_sql_mode;
  error= ((name.str && copy.set_name(&name)) ||
          copy.prepare(query(), query_length()) ||
          validate_metadata(&copy));
  thd->variables.sql_mode= save_sql_mode;

  if (cur_db_changed)
    mysql_change_db(thd, (LEX_CSTRING*) &saved_cur_db_name, TRUE);

  if (likely(!error))
  {
    swap_prepared_statement(&copy);
    swap_parameter_array(param_array, copy.param_array, param_count);
#ifdef DBUG_ASSERT_EXISTS
    is_reprepared= TRUE;
#endif
    /*
      Clear possible warnings during reprepare, it has to be completely
      transparent to the user. We use clear_warning_info() since
      there were no separate query id issued for re-prepare.
      Sic: we can't simply silence warnings during reprepare, because if
      it's failed, we need to return all the warnings to the user.
    */
    thd->get_stmt_da()->clear_warning_info(thd->query_id);
  }
  return error;
}


/**
  Validate statement result set metadata (if the statement returns
  a result set).

  Currently we only check that the number of columns of the result
  set did not change.
  This is a helper method used during re-prepare.

  @param[in]  copy  the re-prepared prepared statement to verify
                    the metadata of

  @retval TRUE  error, ER_PS_REBIND is reported
  @retval FALSE statement return no or compatible metadata
*/


bool Prepared_statement::validate_metadata(Prepared_statement *copy)
{
  /**
    If this is an SQL prepared statement or EXPLAIN,
    return FALSE -- the metadata of the original SELECT,
    if any, has not been sent to the client.
  */
  if (is_sql_prepare() || lex->describe)
    return FALSE;

  if (lex->first_select_lex()->item_list.elements !=
      copy->lex->first_select_lex()->item_list.elements)
  {
    /** Column counts mismatch, update the client */
    thd->server_status|= SERVER_STATUS_METADATA_CHANGED;
  }

  return FALSE;
}


/**
  Replace the original prepared statement with a prepared copy.

  This is a private helper that is used as part of statement
  reprepare

  @return This function does not return any errors.
*/

void
Prepared_statement::swap_prepared_statement(Prepared_statement *copy)
{
  Statement tmp_stmt;

  /* Swap memory roots. */
  swap_variables(MEM_ROOT, main_mem_root, copy->main_mem_root);

  /* Swap the arenas */
  tmp_stmt.set_query_arena(this);
  set_query_arena(copy);
  copy->set_query_arena(&tmp_stmt);

  /* Swap the statement parent classes */
  tmp_stmt.set_statement(this);
  set_statement(copy);
  copy->set_statement(&tmp_stmt);

  /* Swap ids back, we need the original id */
  swap_variables(ulong, id, copy->id);
  /* Swap mem_roots back, they must continue pointing at the main_mem_roots */
  swap_variables(MEM_ROOT *, mem_root, copy->mem_root);
  /*
    Swap the old and the new parameters array. The old array
    is allocated in the old arena.
  */
  swap_variables(Item_param **, param_array, copy->param_array);
  /* Don't swap flags: the copy has IS_SQL_PREPARE always set. */
  /* swap_variables(uint, flags, copy->flags); */
  /* Swap names, the old name is allocated in the wrong memory root */
  swap_variables(LEX_CSTRING, name, copy->name);
  /* Ditto */
  swap_variables(LEX_CSTRING, db, copy->db);

  DBUG_ASSERT(param_count == copy->param_count);
  DBUG_ASSERT(thd == copy->thd);
  last_error[0]= '\0';
  last_errno= 0;
}


/**
  Execute a prepared statement.

    You should not change global THD state in this function, if at all
    possible: it may be called from any context, e.g. when executing
    a COM_* command, and SQLCOM_* command, or a stored procedure.

  @param expanded_query     A query for binlogging which has all parameter
                            markers ('?') replaced with their actual values.
  @param open_cursor        True if an attempt to open a cursor should be made.
                            Currenlty used only in the binary protocol.

  @note
    Preconditions, postconditions.
    - See the comment for Prepared_statement::prepare().

  @retval
    FALSE	    ok
  @retval
    TRUE		Error
*/

bool Prepared_statement::execute(String *expanded_query, bool open_cursor)
{
  Statement stmt_backup;
  Query_arena *old_stmt_arena;
  bool error= TRUE;
  bool qc_executed= FALSE;

  char saved_cur_db_name_buf[SAFE_NAME_LEN+1];
  LEX_STRING saved_cur_db_name=
    { saved_cur_db_name_buf, sizeof(saved_cur_db_name_buf) };
  bool cur_db_changed;

  LEX_CSTRING stmt_db_name= db;

  status_var_increment(thd->status_var.com_stmt_execute);

  if (flags & (uint) IS_IN_USE)
  {
    my_error(ER_PS_NO_RECURSION, MYF(0));
    return TRUE;
  }

  /*
    For SHOW VARIABLES lex->result is NULL, as it's a non-SELECT
    command. For such queries we don't return an error and don't
    open a cursor -- the client library will recognize this case and
    materialize the result set.
    For SELECT statements lex->result is created in
    check_prepared_statement. lex->result->simple_select() is FALSE
    in INSERT ... SELECT and similar commands.
  */

  if (open_cursor && lex->result && lex->result->check_simple_select())
  {
    DBUG_PRINT("info",("Cursor asked for not SELECT stmt"));
    return TRUE;
  }

  /* In case the command has a call to SP which re-uses this statement name */
  flags|= IS_IN_USE;

  close_cursor();

  /*
    If the free_list is not empty, we'll wrongly free some externally
    allocated items when cleaning up after execution of this statement.
  */
  DBUG_ASSERT(thd->Item_change_list::is_empty());

  /* 
   The only case where we should have items in the thd->free_list is
   after stmt->set_params_from_vars(), which may in some cases create
   Item_null objects.
  */

  thd->set_n_backup_statement(this, &stmt_backup);

  /*
    Change the current database (if needed).

    Force switching, because the database of the prepared statement may be
    NULL (prepared statements can be created while no current database
    selected).
  */

  if (mysql_opt_change_db(thd, &stmt_db_name, &saved_cur_db_name, TRUE,
                          &cur_db_changed))
    goto error;

  /* Allocate query. */

  if (expanded_query->length() &&
      alloc_query(thd, (char*) expanded_query->ptr(),
                  expanded_query->length()))
  {
    my_error(ER_OUTOFMEMORY, MYF(ME_FATAL), expanded_query->length());
    goto error;
  }
  /*
    Expanded query is needed for slow logging, so we want thd->query
    to point at it even after we restore from backup. This is ok, as
    expanded query was allocated in thd->mem_root.
  */
  stmt_backup.set_query_inner(thd->query_string);

  /*
    At first execution of prepared statement we may perform logical
    transformations of the query tree. Such changes should be performed
    on the parse tree of current prepared statement and new items should
    be allocated in its memory root. Set the appropriate pointer in THD
    to the arena of the statement.
  */
  old_stmt_arena= thd->stmt_arena;
  thd->stmt_arena= this;
  reinit_stmt_before_use(thd, lex);

  /* Go! */

  if (open_cursor)
    error= mysql_open_cursor(thd, &result, &cursor);
  else
  {
    /*
      Try to find it in the query cache, if not, execute it.
      Note that multi-statements cannot exist here (they are not supported in
      prepared statements).
    */
    if (query_cache_send_result_to_client(thd, thd->query(),
                                          thd->query_length()) <= 0)
    {
      PSI_statement_locker *parent_locker;
      MYSQL_QUERY_EXEC_START(thd->query(),
                             thd->thread_id,
                             thd->get_db(),
                             &thd->security_ctx->priv_user[0],
                             (char *) thd->security_ctx->host_or_ip,
                             1);
      parent_locker= thd->m_statement_psi;
      thd->m_statement_psi= NULL;
      error= mysql_execute_command(thd);
      thd->m_statement_psi= parent_locker;
      MYSQL_QUERY_EXEC_DONE(error);
    }
    else
    {
      thd->lex->sql_command= SQLCOM_SELECT;
      status_var_increment(thd->status_var.com_stat[SQLCOM_SELECT]);
      thd->update_stats();
      qc_executed= TRUE;
    }
  }

  /*
    Restore the current database (if changed).

    Force switching back to the saved current database (if changed),
    because it may be NULL. In this case, mysql_change_db() would generate
    an error.
  */

  if (cur_db_changed)
    mysql_change_db(thd, (LEX_CSTRING*) &saved_cur_db_name, TRUE);

  /* Assert that if an error, no cursor is open */
  DBUG_ASSERT(! (error && cursor));

  if (! cursor)
    cleanup_stmt();
  
  /*
    EXECUTE command has its own dummy "explain data". We don't need it,
    instead, we want to keep the query plan of the statement that was 
    executed.
  */
  if (!stmt_backup.lex->explain || 
      !stmt_backup.lex->explain->have_query_plan())
  {
    delete_explain_query(stmt_backup.lex);
    stmt_backup.lex->explain = thd->lex->explain;
    thd->lex->explain= NULL;
  }
  else
    delete_explain_query(thd->lex);

  thd->set_statement(&stmt_backup);
  thd->stmt_arena= old_stmt_arena;

  if (state == Query_arena::STMT_PREPARED && !qc_executed)
    state= Query_arena::STMT_EXECUTED;

  if (likely(error == 0) && this->lex->sql_command == SQLCOM_CALL)
  {
    if (is_sql_prepare())
    {
      /*
        Here we have the diagnostics area status already set to DA_OK.
        sent_out_parameters() can raise errors when assigning OUT parameters:
          DECLARE a DATETIME;
          EXECUTE IMMEDIATE 'CALL p1(?)' USING a;
        when the procedure p1 assigns a DATETIME-incompatible value (e.g. 10)
        to the out parameter. Allow to overwrite status (to DA_ERROR).
      */
      thd->get_stmt_da()->set_overwrite_status(true);
      thd->protocol_text.send_out_parameters(&this->lex->param_list);
      thd->get_stmt_da()->set_overwrite_status(false);
    }
    else
      thd->protocol->send_out_parameters(&this->lex->param_list);
  }

  /*
    Log COM_EXECUTE to the general log. Note, that in case of SQL
    prepared statements this causes two records to be output:

    Query       EXECUTE <statement name>
    Execute     <statement SQL text>

    This is considered user-friendly, since in the
    second log entry we output values of parameter markers.

    Do not print anything if this is an SQL prepared statement and
    we're inside a stored procedure (also called Dynamic SQL) --
    sub-statements inside stored procedures are not logged into
    the general log.
  */
  if (likely(error == 0 && thd->spcont == NULL))
    general_log_write(thd, COM_STMT_EXECUTE, thd->query(), thd->query_length());

error:
  thd->lex->restore_set_statement_var();
  flags&= ~ (uint) IS_IN_USE;
  return error;
}


/**
  Prepare, execute and clean-up a statement.
  @param query  - query text
  @param length - query text length
  @retval true  - the query was not executed (parse error, wrong parameters)
  @retval false - the query was prepared and executed

  Note, if some error happened during execution, it still returns "false".
*/
bool Prepared_statement::execute_immediate(const char *query, uint query_len)
{
  DBUG_ENTER("Prepared_statement::execute_immediate");
  String expanded_query;
  static LEX_CSTRING execute_immediate_stmt_name=
    {STRING_WITH_LEN("(immediate)") };

  set_sql_prepare();
  name= execute_immediate_stmt_name;      // for DBUG_PRINT etc
  if (unlikely(prepare(query, query_len)))
    DBUG_RETURN(true);

  if (param_count != thd->lex->prepared_stmt.param_count())
  {
    my_error(ER_WRONG_ARGUMENTS, MYF(0), "EXECUTE");
    deallocate_immediate();
    DBUG_RETURN(true);
  }

  (void) execute_loop(&expanded_query, FALSE, NULL, NULL);
  deallocate_immediate();
  DBUG_RETURN(false);
}


/**
  Common part of DEALLOCATE PREPARE, EXECUTE IMMEDIATE, mysqld_stmt_close.
*/
void Prepared_statement::deallocate_immediate()
{
  /* We account deallocate in the same manner as mysqld_stmt_close */
  status_var_increment(thd->status_var.com_stmt_close);

  /* It should now be safe to reset CHANGE MASTER parameters */
  lex_end_stage2(lex);
}


/** Common part of DEALLOCATE PREPARE and mysqld_stmt_close. */

void Prepared_statement::deallocate()
{
  deallocate_immediate();
  /* Statement map calls delete stmt on erase */
  thd->stmt_map.erase(this);
}


/***************************************************************************
* Ed_result_set
***************************************************************************/
/**
  Use operator delete to free memory of Ed_result_set.
  Accessing members of a class after the class has been destroyed
  is a violation of the C++ standard but is commonly used in the
  server code.
*/

void Ed_result_set::operator delete(void *ptr, size_t size) throw ()
{
  if (ptr)
  {
    /*
      Make a stack copy, otherwise free_root() will attempt to
      write to freed memory.
    */
    MEM_ROOT own_root= ((Ed_result_set*) ptr)->m_mem_root;
    free_root(&own_root, MYF(0));
  }
}


/**
  Initialize an instance of Ed_result_set.

  Instances of the class, as well as all result set rows, are
  always allocated in the memory root passed over as the second
  argument. In the constructor, we take over ownership of the
  memory root. It will be freed when the class is destroyed.

  sic: Ed_result_est is not designed to be allocated on stack.
*/

Ed_result_set::Ed_result_set(List<Ed_row> *rows_arg,
                             size_t column_count_arg,
                             MEM_ROOT *mem_root_arg)
  :m_mem_root(*mem_root_arg),
  m_column_count(column_count_arg),
  m_rows(rows_arg),
  m_next_rset(NULL)
{
  /* Take over responsibility for the memory */
  clear_alloc_root(mem_root_arg);
}

/***************************************************************************
* Ed_result_set
***************************************************************************/

/**
  Create a new "execute direct" connection.
*/

Ed_connection::Ed_connection(THD *thd)
  :m_diagnostics_area(thd->query_id, false, true),
  m_thd(thd),
  m_rsets(0),
  m_current_rset(0)
{
}


/**
  Free all result sets of the previous statement, if any,
  and reset warnings and errors.

  Called before execution of the next query.
*/

void
Ed_connection::free_old_result()
{
  while (m_rsets)
  {
    Ed_result_set *rset= m_rsets->m_next_rset;
    delete m_rsets;
    m_rsets= rset;
  }
  m_current_rset= m_rsets;
  m_diagnostics_area.reset_diagnostics_area();
  m_diagnostics_area.clear_warning_info(m_thd->query_id);
}


/**
  A simple wrapper that uses a helper class to execute SQL statements.
*/

bool
Ed_connection::execute_direct(LEX_STRING sql_text)
{
  Execute_sql_statement execute_sql_statement(sql_text);
  DBUG_PRINT("ed_query", ("%s", sql_text.str));

  return execute_direct(&execute_sql_statement);
}


/**
  Execute a fragment of server functionality without an effect on
  thd, and store results in memory.

  Conventions:
  - the code fragment must finish with OK, EOF or ERROR.
  - the code fragment doesn't have to close thread tables,
  free memory, commit statement transaction or do any other
  cleanup that is normally done in the end of dispatch_command().

  @param server_runnable A code fragment to execute.
*/

bool Ed_connection::execute_direct(Server_runnable *server_runnable)
{
  bool rc= FALSE;
  Protocol_local protocol_local(m_thd, this);
  Prepared_statement stmt(m_thd);
  Protocol *save_protocol= m_thd->protocol;
  Diagnostics_area *save_diagnostics_area= m_thd->get_stmt_da();

  DBUG_ENTER("Ed_connection::execute_direct");

  free_old_result(); /* Delete all data from previous execution, if any */

  m_thd->protocol= &protocol_local;
  m_thd->set_stmt_da(&m_diagnostics_area);

  rc= stmt.execute_server_runnable(server_runnable);
  m_thd->protocol->end_statement();

  m_thd->protocol= save_protocol;
  m_thd->set_stmt_da(save_diagnostics_area);
  /*
    Protocol_local makes use of m_current_rset to keep
    track of the last result set, while adding result sets to the end.
    Reset it to point to the first result set instead.
  */
  m_current_rset= m_rsets;

  DBUG_RETURN(rc);
}


/**
  A helper method that is called only during execution.

  Although Ed_connection doesn't support multi-statements,
  a statement may generate many result sets. All subsequent
  result sets are appended to the end.

  @pre This is called only by Protocol_local.
*/

void
Ed_connection::add_result_set(Ed_result_set *ed_result_set)
{
  if (m_rsets)
  {
    m_current_rset->m_next_rset= ed_result_set;
    /* While appending, use m_current_rset as a pointer to the tail. */
    m_current_rset= ed_result_set;
  }
  else
    m_current_rset= m_rsets= ed_result_set;
}


/**
  Release ownership of the current result set to the client.

  Since we use a simple linked list for result sets,
  this method uses a linear search of the previous result
  set to exclude the released instance from the list.

  @todo Use double-linked list, when this is really used.

  XXX: This has never been tested with more than one result set!

  @pre There must be a result set.
*/

Ed_result_set *
Ed_connection::store_result_set()
{
  Ed_result_set *ed_result_set;

  DBUG_ASSERT(m_current_rset);

  if (m_current_rset == m_rsets)
  {
    /* Assign the return value */
    ed_result_set= m_current_rset;
    /* Exclude the return value from the list. */
    m_current_rset= m_rsets= m_rsets->m_next_rset;
  }
  else
  {
    Ed_result_set *prev_rset= m_rsets;
    /* Assign the return value. */
    ed_result_set= m_current_rset;

    /* Exclude the return value from the list */
    while (prev_rset->m_next_rset != m_current_rset)
      prev_rset= ed_result_set->m_next_rset;
    m_current_rset= prev_rset->m_next_rset= m_current_rset->m_next_rset;
  }
  ed_result_set->m_next_rset= NULL; /* safety */

  return ed_result_set;
}

/*************************************************************************
* Protocol_local
**************************************************************************/

Protocol_local::Protocol_local(THD *thd, Ed_connection *ed_connection)
  :Protocol(thd),
  m_connection(ed_connection),
  m_rset(NULL),
  m_column_count(0),
  m_current_row(NULL),
  m_current_column(NULL)
{
  clear_alloc_root(&m_rset_root);
}

/**
  Called between two result set rows.

  Prepare structures to fill result set rows.
  Unfortunately, we can't return an error here. If memory allocation
  fails, we'll have to return an error later. And so is done
  in methods such as @sa store_column().
*/

void Protocol_local::prepare_for_resend()
{
  DBUG_ASSERT(alloc_root_inited(&m_rset_root));

  opt_add_row_to_rset();
  /* Start a new row. */
  m_current_row= (Ed_column *) alloc_root(&m_rset_root,
                                          sizeof(Ed_column) * m_column_count);
  m_current_column= m_current_row;
}


/**
  In "real" protocols this is called to finish a result set row.
  Unused in the local implementation.
*/

bool Protocol_local::write()
{
  return FALSE;
}

/**
  A helper function to add the current row to the current result
  set. Called in @sa prepare_for_resend(), when a new row is started,
  and in send_eof(), when the result set is finished.
*/

void Protocol_local::opt_add_row_to_rset()
{
  if (m_current_row)
  {
    /* Add the old row to the result set */
    Ed_row *ed_row= new (&m_rset_root) Ed_row(m_current_row, m_column_count);
    if (ed_row)
      m_rset->push_back(ed_row, &m_rset_root);
  }
}


/**
  Add a NULL column to the current row.
*/

bool Protocol_local::store_null()
{
  if (m_current_column == NULL)
    return TRUE; /* prepare_for_resend() failed to allocate memory. */

  bzero(m_current_column, sizeof(*m_current_column));
  ++m_current_column;
  return FALSE;
}


/**
  A helper method to add any column to the current row
  in its binary form.

  Allocates memory for the data in the result set memory root.
*/

bool Protocol_local::store_column(const void *data, size_t length)
{
  if (m_current_column == NULL)
    return TRUE; /* prepare_for_resend() failed to allocate memory. */
  /*
    alloc_root() automatically aligns memory, so we don't need to
    do any extra alignment if we're pointing to, say, an integer.
  */
  m_current_column->str= (char*) memdup_root(&m_rset_root,
                                             data,
                                             length + 1 /* Safety */);
  if (! m_current_column->str)
    return TRUE;
  m_current_column->str[length]= '\0'; /* Safety */
  m_current_column->length= length;
  ++m_current_column;
  return FALSE;
}


/**
  Store a string value in a result set column, optionally
  having converted it to character_set_results.
*/

bool
Protocol_local::store_string(const char *str, size_t length,
                             CHARSET_INFO *src_cs, CHARSET_INFO *dst_cs)
{
  /* Store with conversion */
  uint error_unused;

  if (dst_cs && !my_charset_same(src_cs, dst_cs) &&
      src_cs != &my_charset_bin &&
      dst_cs != &my_charset_bin)
  {
    if (unlikely(convert->copy(str, length, src_cs, dst_cs, &error_unused)))
      return TRUE;
    str= convert->ptr();
    length= convert->length();
  }
  return store_column(str, length);
}


/** Store a tiny int as is (1 byte) in a result set column. */

bool Protocol_local::store_tiny(longlong value)
{
  char v= (char) value;
  return store_column(&v, 1);
}


/** Store a short as is (2 bytes, host order) in a result set column. */

bool Protocol_local::store_short(longlong value)
{
  int16 v= (int16) value;
  return store_column(&v, 2);
}


/** Store a "long" as is (4 bytes, host order) in a result set column.  */

bool Protocol_local::store_long(longlong value)
{
  int32 v= (int32) value;
  return store_column(&v, 4);
}


/** Store a "longlong" as is (8 bytes, host order) in a result set column. */

bool Protocol_local::store_longlong(longlong value, bool unsigned_flag)
{
  int64 v= (int64) value;
  return store_column(&v, 8);
}


/** Store a decimal in string format in a result set column */

bool Protocol_local::store_decimal(const my_decimal *value)
{
  DBUG_ASSERT(0); // This method is not used yet
  StringBuffer<DECIMAL_MAX_STR_LENGTH> str;
  return value->to_string(&str) ? store_column(str.ptr(), str.length()) : true;
}


/** Convert to cs_results and store a string. */

bool Protocol_local::store(const char *str, size_t length,
                           CHARSET_INFO *src_cs)
{
  CHARSET_INFO *dst_cs;

  dst_cs= m_connection->m_thd->variables.character_set_results;
  return store_string(str, length, src_cs, dst_cs);
}


/** Store a string. */

bool Protocol_local::store(const char *str, size_t length,
                           CHARSET_INFO *src_cs, CHARSET_INFO *dst_cs)
{
  return store_string(str, length, src_cs, dst_cs);
}


/* Store MYSQL_TIME (in binary format) */

bool Protocol_local::store(MYSQL_TIME *time, int decimals)
{
  if (decimals != AUTO_SEC_PART_DIGITS)
    my_time_trunc(time, decimals);
  return store_column(time, sizeof(MYSQL_TIME));
}


/** Store MYSQL_TIME (in binary format) */

bool Protocol_local::store_date(MYSQL_TIME *time)
{
  return store_column(time, sizeof(MYSQL_TIME));
}


/** Store MYSQL_TIME (in binary format) */

bool Protocol_local::store_time(MYSQL_TIME *time, int decimals)
{
  if (decimals != AUTO_SEC_PART_DIGITS)
    my_time_trunc(time, decimals);
  return store_column(time, sizeof(MYSQL_TIME));
}


/* Store a floating point number, as is. */

bool Protocol_local::store(float value, uint32 decimals, String *buffer)
{
  return store_column(&value, sizeof(float));
}


/* Store a double precision number, as is. */

bool Protocol_local::store(double value, uint32 decimals, String *buffer)
{
  return store_column(&value, sizeof (double));
}


/* Store a Field. */

bool Protocol_local::store(Field *field)
{
  if (field->is_null())
    return store_null();
  return field->send_binary(this);
}


/** Called to start a new result set. */

bool Protocol_local::send_result_set_metadata(List<Item> *columns, uint)
{
  DBUG_ASSERT(m_rset == 0 && !alloc_root_inited(&m_rset_root));

  init_sql_alloc(&m_rset_root, "send_result_set_metadata",
                 MEM_ROOT_BLOCK_SIZE, 0, MYF(MY_THREAD_SPECIFIC));

  if (! (m_rset= new (&m_rset_root) List<Ed_row>))
    return TRUE;

  m_column_count= columns->elements;

  return FALSE;
}


/**
  Normally this is a separate result set with OUT parameters
  of stored procedures. Currently unsupported for the local
  version.
*/

bool Protocol_local::send_out_parameters(List<Item_param> *sp_params)
{
  return FALSE;
}


/** Called for statements that don't have a result set, at statement end. */

bool
Protocol_local::send_ok(uint server_status, uint statement_warn_count,
                        ulonglong affected_rows, ulonglong last_insert_id,
                        const char *message, bool skip_flush)
{
  /*
    Just make sure nothing is sent to the client, we have grabbed
    the status information in the connection diagnostics area.
  */
  return FALSE;
}


/**
  Called at the end of a result set. Append a complete
  result set to the list in Ed_connection.

  Don't send anything to the client, but instead finish
  building of the result set at hand.
*/

bool Protocol_local::send_eof(uint server_status, uint statement_warn_count)
{
  Ed_result_set *ed_result_set;

  DBUG_ASSERT(m_rset);

  opt_add_row_to_rset();
  m_current_row= 0;

  ed_result_set= new (&m_rset_root) Ed_result_set(m_rset, m_column_count,
                                                  &m_rset_root);

  m_rset= NULL;

  if (! ed_result_set)
    return TRUE;

  /* In case of successful allocation memory ownership was transferred. */
  DBUG_ASSERT(!alloc_root_inited(&m_rset_root));

  /*
    Link the created Ed_result_set instance into the list of connection
    result sets. Never fails.
  */
  m_connection->add_result_set(ed_result_set);
  return FALSE;
}


/** Called to send an error to the client at the end of a statement. */

bool
Protocol_local::send_error(uint sql_errno, const char *err_msg, const char*)
{
  /*
    Just make sure that nothing is sent to the client (default
    implementation).
  */
  return FALSE;
}


#ifdef EMBEDDED_LIBRARY
void Protocol_local::remove_last_row()
{ }
#endif<|MERGE_RESOLUTION|>--- conflicted
+++ resolved
@@ -3531,13 +3531,8 @@
 void mysql_sql_stmt_close(THD *thd)
 {
   Prepared_statement* stmt;
-<<<<<<< HEAD
   const LEX_CSTRING *name= &thd->lex->prepared_stmt.name();
-  DBUG_PRINT("info", ("DEALLOCATE PREPARE: %.*s\n", (int) name->length,
-=======
-  LEX_CSTRING *name= &thd->lex->prepared_stmt_name;
   DBUG_PRINT("info", ("DEALLOCATE PREPARE: %.*s", (int) name->length,
->>>>>>> 9c72963d
                       name->str));
 
   if (! (stmt= (Prepared_statement*) thd->stmt_map.find_by_name(name)))
