/* Copyright (C) 2000 MySQL AB & MySQL Finland AB & TCX DataKonsult AB

   This program is free software; you can redistribute it and/or modify
   it under the terms of the GNU General Public License as published by
   the Free Software Foundation; either version 2 of the License, or
   (at your option) any later version.

   This program is distributed in the hope that it will be useful,
   but WITHOUT ANY WARRANTY; without even the implied warranty of
   MERCHANTABILITY or FITNESS FOR A PARTICULAR PURPOSE.  See the
   GNU General Public License for more details.

   You should have received a copy of the GNU General Public License
   along with this program; if not, write to the Free Software
   Foundation, Inc., 59 Temple Place, Suite 330, Boston, MA  02111-1307  USA */


/* Insert of records */

/*
  INSERT DELAYED

  Insert delayed is distinguished from a normal insert by lock_type ==
  TL_WRITE_DELAYED instead of TL_WRITE. It first tries to open a
  "delayed" table (delayed_get_table()), but falls back to
  open_and_lock_tables() on error and proceeds as normal insert then.

  Opening a "delayed" table means to find a delayed insert thread that
  has the table open already. If this fails, a new thread is created and
  waited for to open and lock the table.

  If accessing the thread succeeded, in
  delayed_insert::get_local_table() the table of the thread is copied
  for local use. A copy is required because the normal insert logic
  works on a target table, but the other threads table object must not
  be used. The insert logic uses the record buffer to create a record.
  And the delayed insert thread uses the record buffer to pass the
  record to the table handler. So there must be different objects. Also
  the copied table is not included in the lock, so that the statement
  can proceed even if the real table cannot be accessed at this moment.

  Copying a table object is not a trivial operation. Besides the TABLE
  object there are the field pointer array, the field objects and the
  record buffer. After copying the field objects, their pointers into
  the record must be "moved" to point to the new record buffer.

  After this setup the normal insert logic is used. Only that for
  delayed inserts write_delayed() is called instead of write_record().
  It inserts the rows into a queue and signals the delayed insert thread
  instead of writing directly to the table.

  The delayed insert thread awakes from the signal. It locks the table,
  inserts the rows from the queue, unlocks the table, and waits for the
  next signal. It does normally live until a FLUSH TABLES or SHUTDOWN.

*/

#include "mysql_priv.h"
#include "sp_head.h"
#include "sql_trigger.h"
#include "sql_select.h"
#include "sql_show.h"

static int check_null_fields(THD *thd,TABLE *entry);
#ifndef EMBEDDED_LIBRARY
static TABLE *delayed_get_table(THD *thd,TABLE_LIST *table_list);
static int write_delayed(THD *thd, TABLE *table, enum_duplicates dup,
                         LEX_STRING query, bool ignore, bool log_on);
static void end_delayed_insert(THD *thd);
pthread_handler_t handle_delayed_insert(void *arg);
static void unlink_blobs(register TABLE *table);
#endif
static bool check_view_insertability(THD *thd, TABLE_LIST *view);

/* Define to force use of my_malloc() if the allocated memory block is big */

#ifndef HAVE_ALLOCA
#define my_safe_alloca(size, min_length) my_alloca(size)
#define my_safe_afree(ptr, size, min_length) my_afree(ptr)
#else
#define my_safe_alloca(size, min_length) ((size <= min_length) ? my_alloca(size) : my_malloc(size,MYF(0)))
#define my_safe_afree(ptr, size, min_length) if (size > min_length) my_free(ptr,MYF(0))
#endif


/*
  Check if insert fields are correct.

  SYNOPSIS
    check_insert_fields()
    thd                         The current thread.
    table                       The table for insert.
    fields                      The insert fields.
    values                      The insert values.
    check_unique                If duplicate values should be rejected.

  NOTE
    Clears TIMESTAMP_AUTO_SET_ON_INSERT from table->timestamp_field_type
    or leaves it as is, depending on if timestamp should be updated or
    not.

  RETURN
    0           OK
    -1          Error
*/

static int check_insert_fields(THD *thd, TABLE_LIST *table_list,
                               List<Item> &fields, List<Item> &values,
                               bool check_unique)
{
  TABLE *table= table_list->table;

  if (!table_list->updatable)
  {
    my_error(ER_NON_INSERTABLE_TABLE, MYF(0), table_list->alias, "INSERT");
    return -1;
  }

  if (fields.elements == 0 && values.elements != 0)
  {
    if (!table)
    {
      my_error(ER_VIEW_NO_INSERT_FIELD_LIST, MYF(0),
               table_list->view_db.str, table_list->view_name.str);
      return -1;
    }
    if (values.elements != table->s->fields)
    {
      my_error(ER_WRONG_VALUE_COUNT_ON_ROW, MYF(0), 1L);
      return -1;
    }
#ifndef NO_EMBEDDED_ACCESS_CHECKS
    if (grant_option)
    {
      Field_iterator_table fields;
      fields.set_table(table);
      if (check_grant_all_columns(thd, INSERT_ACL, &table->grant,
                                  table->s->db.str, table->s->table_name.str,
                                  &fields))
        return -1;
    }
#endif
    clear_timestamp_auto_bits(table->timestamp_field_type,
                              TIMESTAMP_AUTO_SET_ON_INSERT);
    /*
      No fields are provided so all fields must be provided in the values.
      Thus we set all bits in the write set.
    */
    bitmap_set_all(table->write_set);
  }
  else
  {						// Part field list
    SELECT_LEX *select_lex= &thd->lex->select_lex;
    Name_resolution_context *context= &select_lex->context;
    Name_resolution_context_state ctx_state;
    int res;

    if (fields.elements != values.elements)
    {
      my_error(ER_WRONG_VALUE_COUNT_ON_ROW, MYF(0), 1L);
      return -1;
    }

    thd->dup_field= 0;
    select_lex->no_wrap_view_item= TRUE;

    /* Save the state of the current name resolution context. */
    ctx_state.save_state(context, table_list);

    /*
      Perform name resolution only in the first table - 'table_list',
      which is the table that is inserted into.
    */
    table_list->next_local= 0;
    context->resolve_in_table_list_only(table_list);
    res= setup_fields(thd, 0, fields, MARK_COLUMNS_WRITE, 0, 0);

    /* Restore the current context. */
    ctx_state.restore_state(context, table_list);
    thd->lex->select_lex.no_wrap_view_item= FALSE;

    if (res)
      return -1;

    if (table_list->effective_algorithm == VIEW_ALGORITHM_MERGE)
    {
      /* it is join view => we need to find table for update */
      List_iterator_fast<Item> it(fields);
      Item *item;
      TABLE_LIST *tbl= 0;            // reset for call to check_single_table()
      table_map map= 0;

      while ((item= it++))
        map|= item->used_tables();
      if (table_list->check_single_table(&tbl, map, table_list) || tbl == 0)
      {
        my_error(ER_VIEW_MULTIUPDATE, MYF(0),
                 table_list->view_db.str, table_list->view_name.str);
        return -1;
      }
      table_list->table= table= tbl->table;
    }

    if (check_unique && thd->dup_field)
    {
      my_error(ER_FIELD_SPECIFIED_TWICE, MYF(0), thd->dup_field->field_name);
      return -1;
    }
    if (table->timestamp_field)	// Don't automaticly set timestamp if used
    {
      if (bitmap_is_set(table->write_set,
                        table->timestamp_field->field_index))
        clear_timestamp_auto_bits(table->timestamp_field_type,
                                  TIMESTAMP_AUTO_SET_ON_INSERT);
      else
      {
        bitmap_set_bit(table->write_set,
                       table->timestamp_field->field_index);
      }
    }
  }
  // For the values we need select_priv
#ifndef NO_EMBEDDED_ACCESS_CHECKS
  table->grant.want_privilege= (SELECT_ACL & ~table->grant.privilege);
#endif

  if (check_key_in_view(thd, table_list) ||
      (table_list->view &&
       check_view_insertability(thd, table_list)))
  {
    my_error(ER_NON_INSERTABLE_TABLE, MYF(0), table_list->alias, "INSERT");
    return -1;
  }

  return 0;
}


/*
  Check update fields for the timestamp field.

  SYNOPSIS
    check_update_fields()
    thd                         The current thread.
    insert_table_list           The insert table list.
    table                       The table for update.
    update_fields               The update fields.

  NOTE
    If the update fields include the timestamp field,
    remove TIMESTAMP_AUTO_SET_ON_UPDATE from table->timestamp_field_type.

  RETURN
    0           OK
    -1          Error
*/

static int check_update_fields(THD *thd, TABLE_LIST *insert_table_list,
                               List<Item> &update_fields)
{
  TABLE *table= insert_table_list->table;
  my_bool timestamp_mark;

  LINT_INIT(timestamp_mark);

  if (table->timestamp_field)
  {
    /*
      Unmark the timestamp field so that we can check if this is modified
      by update_fields
    */
    timestamp_mark= bitmap_test_and_clear(table->write_set,
                                          table->timestamp_field->field_index);
  }

  /* Check the fields we are going to modify */
  if (setup_fields(thd, 0, update_fields, MARK_COLUMNS_WRITE, 0, 0))
    return -1;

  if (table->timestamp_field)
  {
    /* Don't set timestamp column if this is modified. */
    if (bitmap_is_set(table->write_set,
                      table->timestamp_field->field_index))
      clear_timestamp_auto_bits(table->timestamp_field_type,
                                TIMESTAMP_AUTO_SET_ON_UPDATE);
    if (timestamp_mark)
      bitmap_set_bit(table->write_set,
                     table->timestamp_field->field_index);
  }
  return 0;
}


bool mysql_insert(THD *thd,TABLE_LIST *table_list,
                  List<Item> &fields,
                  List<List_item> &values_list,
                  List<Item> &update_fields,
                  List<Item> &update_values,
                  enum_duplicates duplic,
		  bool ignore)
{
  int error, res;
  /*
    log_on is about delayed inserts only.
    By default, both logs are enabled (this won't cause problems if the server
    runs without --log-update or --log-bin).
  */
  bool log_on= ((thd->options & OPTION_BIN_LOG) ||
                (!(thd->security_ctx->master_access & SUPER_ACL)));
  bool transactional_table, joins_freed= FALSE;
  bool changed;
  uint value_count;
  ulong counter = 1;
  ulonglong id;
  COPY_INFO info;
  TABLE *table= 0;
  List_iterator_fast<List_item> its(values_list);
  List_item *values;
  Name_resolution_context *context;
  Name_resolution_context_state ctx_state;
#ifndef EMBEDDED_LIBRARY
  char *query= thd->query;
#endif
  thr_lock_type lock_type = table_list->lock_type;
  Item *unused_conds= 0;
  DBUG_ENTER("mysql_insert");

  /*
    in safe mode or with skip-new change delayed insert to be regular
    if we are told to replace duplicates, the insert cannot be concurrent
    delayed insert changed to regular in slave thread
   */
#ifdef EMBEDDED_LIBRARY
  if (lock_type == TL_WRITE_DELAYED)
    lock_type=TL_WRITE;
#else
  if ((lock_type == TL_WRITE_DELAYED &&
       ((specialflag & (SPECIAL_NO_NEW_FUNC | SPECIAL_SAFE_MODE)) ||
	thd->slave_thread || !thd->variables.max_insert_delayed_threads)) ||
      (lock_type == TL_WRITE_CONCURRENT_INSERT && duplic == DUP_REPLACE) ||
      (duplic == DUP_UPDATE))
    lock_type=TL_WRITE;
#endif
  table_list->lock_type= lock_type;

#ifndef EMBEDDED_LIBRARY
  if (lock_type == TL_WRITE_DELAYED)
  {
    if (thd->locked_tables)
    {
      DBUG_ASSERT(table_list->db); /* Must be set in the parser */
      if (find_locked_table(thd, table_list->db, table_list->table_name))
      {
	my_error(ER_DELAYED_INSERT_TABLE_LOCKED, MYF(0),
                 table_list->table_name);
	DBUG_RETURN(TRUE);
      }
    }
    if ((table= delayed_get_table(thd,table_list)) && !thd->is_fatal_error)
    {
      /*
        Open tables used for sub-selects or in stored functions, will also
        cache these functions.
      */
      res= open_and_lock_tables(thd, table_list->next_global);
      /*
	First is not processed by open_and_lock_tables() => we need set
	updateability flags "by hands".
      */
      if (!table_list->derived && !table_list->view)
        table_list->updatable= 1;  // usual table
    }
    else
    {
      /* Too many delayed insert threads;  Use a normal insert */
      table_list->lock_type= lock_type= TL_WRITE;
      res= open_and_lock_tables(thd, table_list);
    }
  }
  else
#endif /* EMBEDDED_LIBRARY */
    res= open_and_lock_tables(thd, table_list);
  if (res || thd->is_fatal_error)
    DBUG_RETURN(TRUE);

  thd->proc_info="init";
  thd->used_tables=0;
  values= its++;

  if (mysql_prepare_insert(thd, table_list, table, fields, values,
			   update_fields, update_values, duplic, &unused_conds,
                           FALSE))
    goto abort;

  /* mysql_prepare_insert set table_list->table if it was not set */
  table= table_list->table;

  context= &thd->lex->select_lex.context;
  /*
    These three asserts test the hypothesis that the resetting of the name
    resolution context below is not necessary at all since the list of local
    tables for INSERT always consists of one table.
  */
  DBUG_ASSERT(!table_list->next_local);
  DBUG_ASSERT(!context->table_list->next_local);
  DBUG_ASSERT(!context->first_name_resolution_table->next_name_resolution_table);

  /* Save the state of the current name resolution context. */
  ctx_state.save_state(context, table_list);

  /*
    Perform name resolution only in the first table - 'table_list',
    which is the table that is inserted into.
  */
  table_list->next_local= 0;
  context->resolve_in_table_list_only(table_list);

  value_count= values->elements;
  while ((values= its++))
  {
    counter++;
    if (values->elements != value_count)
    {
      my_error(ER_WRONG_VALUE_COUNT_ON_ROW, MYF(0), counter);
      goto abort;
    }
    if (setup_fields(thd, 0, *values, MARK_COLUMNS_READ, 0, 0))
      goto abort;
  }
  its.rewind ();
 
  /* Restore the current context. */
  ctx_state.restore_state(context, table_list);

  /*
    Fill in the given fields and dump it to the table file
  */
  info.records= info.deleted= info.copied= info.updated= 0;
  info.ignore= ignore;
  info.handle_duplicates=duplic;
  info.update_fields= &update_fields;
  info.update_values= &update_values;
  info.view= (table_list->view ? table_list : 0);

  /*
    Count warnings for all inserts.
    For single line insert, generate an error if try to set a NOT NULL field
    to NULL.
  */
  thd->count_cuted_fields= ((values_list.elements == 1 &&
                             !ignore) ?
			    CHECK_FIELD_ERROR_FOR_NULL :
			    CHECK_FIELD_WARN);
  thd->cuted_fields = 0L;
  table->next_number_field=table->found_next_number_field;

  error=0;
  thd->proc_info="update";
  if (duplic != DUP_ERROR || ignore)
    table->file->extra(HA_EXTRA_IGNORE_DUP_KEY);
  if (duplic == DUP_REPLACE &&
      (!table->triggers || !table->triggers->has_delete_triggers()))
    table->file->extra(HA_EXTRA_WRITE_CAN_REPLACE);
  /*
    let's *try* to start bulk inserts. It won't necessary
    start them as values_list.elements should be greater than
    some - handler dependent - threshold.
    We should not start bulk inserts if this statement uses
    functions or invokes triggers since they may access
    to the same table and therefore should not see its
    inconsistent state created by this optimization.
    So we call start_bulk_insert to perform nesessary checks on
    values_list.elements, and - if nothing else - to initialize
    the code to make the call of end_bulk_insert() below safe.
  */
  if (lock_type != TL_WRITE_DELAYED && !thd->prelocked_mode)
    table->file->ha_start_bulk_insert(values_list.elements);

  thd->no_trans_update= 0;
  thd->abort_on_warning= (!ignore &&
                          (thd->variables.sql_mode &
                           (MODE_STRICT_TRANS_TABLES |
                            MODE_STRICT_ALL_TABLES)));

  if ((fields.elements || !value_count) &&
      check_that_all_fields_are_given_values(thd, table, table_list))
  {
    /* thd->net.report_error is now set, which will abort the next loop */
    error= 1;
  }

  table->mark_columns_needed_for_insert();

  if (table_list->prepare_where(thd, 0, TRUE) ||
      table_list->prepare_check_option(thd))
    error= 1;

  while ((values= its++))
  {
    if (fields.elements || !value_count)
    {
      restore_record(table,s->default_values);	// Get empty record
      if (fill_record_n_invoke_before_triggers(thd, fields, *values, 0,
                                               table->triggers,
                                               TRG_EVENT_INSERT))
      {
	if (values_list.elements != 1 && !thd->net.report_error)
	{
	  info.records++;
	  continue;
	}
	/*
	  TODO: set thd->abort_on_warning if values_list.elements == 1
	  and check that all items return warning in case of problem with
	  storing field.
        */
	error=1;
	break;
      }
    }
    else
    {
      if (thd->used_tables)			// Column used in values()
	restore_record(table,s->default_values);	// Get empty record
      else
      {
        /*
          Fix delete marker. No need to restore rest of record since it will
          be overwritten by fill_record() anyway (and fill_record() does not
          use default values in this case).
        */
	table->record[0][0]= table->s->default_values[0];
      }
      if (fill_record_n_invoke_before_triggers(thd, table->field, *values, 0,
                                               table->triggers,
                                               TRG_EVENT_INSERT))
      {
	if (values_list.elements != 1 && ! thd->net.report_error)
	{
	  info.records++;
	  continue;
	}
	error=1;
	break;
      }
    }

    if ((res= table_list->view_check_option(thd,
					    (values_list.elements == 1 ?
					     0 :
					     ignore))) ==
        VIEW_CHECK_SKIP)
      continue;
    else if (res == VIEW_CHECK_ERROR)
    {
      error= 1;
      break;
    }
#ifndef EMBEDDED_LIBRARY
    if (lock_type == TL_WRITE_DELAYED)
    {
      LEX_STRING const st_query = { query, thd->query_length };
      error=write_delayed(thd, table, duplic, st_query, ignore, log_on);
      query=0;
    }
    else
#endif
      error=write_record(thd, table ,&info);
    if (error)
      break;
    thd->row_count++;
  }

  free_underlaid_joins(thd, &thd->lex->select_lex);
  joins_freed= TRUE;

  /*
    Now all rows are inserted.  Time to update logs and sends response to
    user
  */
#ifndef EMBEDDED_LIBRARY
  if (lock_type == TL_WRITE_DELAYED)
  {
    if (!error)
    {
      info.copied=values_list.elements;
      end_delayed_insert(thd);
    }
    query_cache_invalidate3(thd, table_list, 1);
  }
  else
#endif
  {
    /*
      Do not do this release if this is a delayed insert, it would steal
      auto_inc values from the delayed_insert thread as they share TABLE.
    */
    table->file->ha_release_auto_increment();
    if (!thd->prelocked_mode && table->file->ha_end_bulk_insert() && !error)
    {
      table->file->print_error(my_errno,MYF(0));
      error=1;
    }
    transactional_table= table->file->has_transactions();

    if ((changed= (info.copied || info.deleted || info.updated)))
    {
      /*
        Invalidate the table in the query cache if something changed.
        For the transactional algorithm to work the invalidation must be
        before binlog writing and ha_autocommit_or_rollback
      */
      query_cache_invalidate3(thd, table_list, 1);
      if (error <= 0 || !transactional_table)
      {
        if (mysql_bin_log.is_open())
        {
          if (error <= 0)
            thd->clear_error();
          if (thd->binlog_query(THD::ROW_QUERY_TYPE,
                                thd->query, thd->query_length,
                                transactional_table, FALSE) &&
              transactional_table)
          {
            error=1;
          }
        }
        if (!transactional_table)
          thd->options|=OPTION_STATUS_NO_TRANS_UPDATE;
      }
    }
    if (transactional_table)
      error=ha_autocommit_or_rollback(thd,error);

    if (thd->lock)
    {
      mysql_unlock_tables(thd, thd->lock);
      /*
        Invalidate the table in the query cache if something changed
        after unlocking when changes become fisible.
        TODO: this is workaround. right way will be move invalidating in
        the unlock procedure.
      */
      if (lock_type ==  TL_WRITE_CONCURRENT_INSERT && changed)
      {
        query_cache_invalidate3(thd, table_list, 1);
      }
      thd->lock=0;
    }
  }
  thd->proc_info="end";
  /*
    We'll report to the client this id:
    - if the table contains an autoincrement column and we successfully
    inserted an autogenerated value, the autogenerated value.
    - if the table contains no autoincrement column and LAST_INSERT_ID(X) was
    called, X.
    - if the table contains an autoincrement column, and some rows were
    inserted, the id of the last "inserted" row (if IGNORE, that value may not
    have been really inserted but ignored).
  */
  id= (thd->first_successful_insert_id_in_cur_stmt > 0) ?
    thd->first_successful_insert_id_in_cur_stmt :
    (thd->arg_of_last_insert_id_function ?
     thd->first_successful_insert_id_in_prev_stmt :
     ((table->next_number_field && info.copied) ?
     table->next_number_field->val_int() : 0));
  table->next_number_field=0;
  thd->count_cuted_fields= CHECK_FIELD_IGNORE;
  if (duplic != DUP_ERROR || ignore)
    table->file->extra(HA_EXTRA_NO_IGNORE_DUP_KEY);
  if (duplic == DUP_REPLACE &&
      (!table->triggers || !table->triggers->has_delete_triggers()))
    table->file->extra(HA_EXTRA_WRITE_CANNOT_REPLACE);

  if (error)
    goto abort;
  if (values_list.elements == 1 && (!(thd->options & OPTION_WARNINGS) ||
				    !thd->cuted_fields))
  {
    thd->row_count_func= info.copied+info.deleted+info.updated;
    send_ok(thd, (ulong) thd->row_count_func, id);
  }
  else
  {
    char buff[160];
    if (ignore)
      sprintf(buff, ER(ER_INSERT_INFO), (ulong) info.records,
	      (lock_type == TL_WRITE_DELAYED) ? (ulong) 0 :
	      (ulong) (info.records - info.copied), (ulong) thd->cuted_fields);
    else
      sprintf(buff, ER(ER_INSERT_INFO), (ulong) info.records,
	      (ulong) (info.deleted+info.updated), (ulong) thd->cuted_fields);
    thd->row_count_func= info.copied+info.deleted+info.updated;
    ::send_ok(thd, (ulong) thd->row_count_func, id, buff);
  }
  thd->abort_on_warning= 0;
  DBUG_RETURN(FALSE);

abort:
#ifndef EMBEDDED_LIBRARY
  if (lock_type == TL_WRITE_DELAYED)
    end_delayed_insert(thd);
#endif
  if (table != NULL)
    table->file->ha_release_auto_increment();
  if (!joins_freed)
    free_underlaid_joins(thd, &thd->lex->select_lex);
  thd->abort_on_warning= 0;
  DBUG_RETURN(TRUE);
}


/*
  Additional check for insertability for VIEW

  SYNOPSIS
    check_view_insertability()
    thd     - thread handler
    view    - reference on VIEW

  IMPLEMENTATION
    A view is insertable if the folloings are true:
    - All columns in the view are columns from a table
    - All not used columns in table have a default values
    - All field in view are unique (not referring to the same column)

  RETURN
    FALSE - OK
      view->contain_auto_increment is 1 if and only if the view contains an
      auto_increment field

    TRUE  - can't be used for insert
*/

static bool check_view_insertability(THD * thd, TABLE_LIST *view)
{
  uint num= view->view->select_lex.item_list.elements;
  TABLE *table= view->table;
  Field_translator *trans_start= view->field_translation,
		   *trans_end= trans_start + num;
  Field_translator *trans;
  Field **field_ptr= table->field;
  uint used_fields_buff_size= bitmap_buffer_size(table->s->fields);
  uint32 *used_fields_buff= (uint32*)thd->alloc(used_fields_buff_size);
  MY_BITMAP used_fields;
  enum_mark_columns save_mark_used_columns= thd->mark_used_columns;
  DBUG_ENTER("check_key_in_view");

  if (!used_fields_buff)
    DBUG_RETURN(TRUE);  // EOM

  DBUG_ASSERT(view->table != 0 && view->field_translation != 0);

  VOID(bitmap_init(&used_fields, used_fields_buff, table->s->fields, 0));
  bitmap_clear_all(&used_fields);

  view->contain_auto_increment= 0;
  /* 
    we must not set query_id for fields as they're not 
    really used in this context
  */
  thd->mark_used_columns= MARK_COLUMNS_NONE;
  /* check simplicity and prepare unique test of view */
  for (trans= trans_start; trans != trans_end; trans++)
  {
    if (!trans->item->fixed && trans->item->fix_fields(thd, &trans->item))
    {
      thd->mark_used_columns= save_mark_used_columns;
      DBUG_RETURN(TRUE);
    }
    Item_field *field;
    /* simple SELECT list entry (field without expression) */
    if (!(field= trans->item->filed_for_view_update()))
    {
      thd->mark_used_columns= save_mark_used_columns;
      DBUG_RETURN(TRUE);
    }
    if (field->field->unireg_check == Field::NEXT_NUMBER)
      view->contain_auto_increment= 1;
    /* prepare unique test */
    /*
      remove collation (or other transparent for update function) if we have
      it
    */
    trans->item= field;
  }
  thd->mark_used_columns= save_mark_used_columns;
  /* unique test */
  for (trans= trans_start; trans != trans_end; trans++)
  {
    /* Thanks to test above, we know that all columns are of type Item_field */
    Item_field *field= (Item_field *)trans->item;
    /* check fields belong to table in which we are inserting */
    if (field->field->table == table &&
        bitmap_fast_test_and_set(&used_fields, field->field->field_index))
      DBUG_RETURN(TRUE);
  }

  DBUG_RETURN(FALSE);
}


/*
  Check if table can be updated

  SYNOPSIS
     mysql_prepare_insert_check_table()
     thd		Thread handle
     table_list		Table list
     fields		List of fields to be updated
     where		Pointer to where clause
     select_insert      Check is making for SELECT ... INSERT

   RETURN
     FALSE ok
     TRUE  ERROR
*/

static bool mysql_prepare_insert_check_table(THD *thd, TABLE_LIST *table_list,
                                             List<Item> &fields,
                                             bool select_insert)
{
  bool insert_into_view= (table_list->view != 0);
  DBUG_ENTER("mysql_prepare_insert_check_table");

  /*
     first table in list is the one we'll INSERT into, requires INSERT_ACL.
     all others require SELECT_ACL only. the ACL requirement below is for
     new leaves only anyway (view-constituents), so check for SELECT rather
     than INSERT.
  */

  if (setup_tables_and_check_access(thd, &thd->lex->select_lex.context,
                                    &thd->lex->select_lex.top_join_list,
                                    table_list,
                                    &thd->lex->select_lex.leaf_tables,
                                    select_insert, INSERT_ACL, SELECT_ACL))
    DBUG_RETURN(TRUE);

  if (insert_into_view && !fields.elements)
  {
    thd->lex->empty_field_list_on_rset= 1;
    if (!table_list->table)
    {
      my_error(ER_VIEW_NO_INSERT_FIELD_LIST, MYF(0),
               table_list->view_db.str, table_list->view_name.str);
      DBUG_RETURN(TRUE);
    }
    DBUG_RETURN(insert_view_fields(thd, &fields, table_list));
  }

  DBUG_RETURN(FALSE);
}


/*
  Prepare items in INSERT statement

  SYNOPSIS
    mysql_prepare_insert()
    thd			Thread handler
    table_list	        Global/local table list
    table		Table to insert into (can be NULL if table should
			be taken from table_list->table)    
    where		Where clause (for insert ... select)
    select_insert	TRUE if INSERT ... SELECT statement

  TODO (in far future)
    In cases of:
    INSERT INTO t1 SELECT a, sum(a) as sum1 from t2 GROUP BY a
    ON DUPLICATE KEY ...
    we should be able to refer to sum1 in the ON DUPLICATE KEY part

  WARNING
    You MUST set table->insert_values to 0 after calling this function
    before releasing the table object.
  
  RETURN VALUE
    FALSE OK
    TRUE  error
*/

bool mysql_prepare_insert(THD *thd, TABLE_LIST *table_list,
                          TABLE *table, List<Item> &fields, List_item *values,
                          List<Item> &update_fields, List<Item> &update_values,
                          enum_duplicates duplic,
                          COND **where, bool select_insert)
{
  SELECT_LEX *select_lex= &thd->lex->select_lex;
  Name_resolution_context *context= &select_lex->context;
  Name_resolution_context_state ctx_state;
  bool insert_into_view= (table_list->view != 0);
  bool res= 0;
  DBUG_ENTER("mysql_prepare_insert");
  DBUG_PRINT("enter", ("table_list 0x%lx, table 0x%lx, view %d",
		       (ulong)table_list, (ulong)table,
		       (int)insert_into_view));

  /*
    For subqueries in VALUES() we should not see the table in which we are
    inserting (for INSERT ... SELECT this is done by changing table_list,
    because INSERT ... SELECT share SELECT_LEX it with SELECT.
  */
  if (!select_insert)
  {
    for (SELECT_LEX_UNIT *un= select_lex->first_inner_unit();
         un;
         un= un->next_unit())
    {
      for (SELECT_LEX *sl= un->first_select();
           sl;
           sl= sl->next_select())
      {
        sl->context.outer_context= 0;
      }
    }
  }

  if (duplic == DUP_UPDATE)
  {
    /* it should be allocated before Item::fix_fields() */
    if (table_list->set_insert_values(thd->mem_root))
      DBUG_RETURN(TRUE);
  }

  if (mysql_prepare_insert_check_table(thd, table_list, fields, select_insert))
    DBUG_RETURN(TRUE);

  /* Save the state of the current name resolution context. */
  ctx_state.save_state(context, table_list);

  /*
    Perform name resolution only in the first table - 'table_list',
    which is the table that is inserted into.
  */
  table_list->next_local= 0;
  context->resolve_in_table_list_only(table_list);

  /* Prepare the fields in the statement. */
  if (values &&
      !(res= check_insert_fields(thd, context->table_list, fields, *values,
                                 !insert_into_view) ||
        setup_fields(thd, 0, *values, MARK_COLUMNS_READ, 0, 0)) &&
      duplic == DUP_UPDATE)
  {
    select_lex->no_wrap_view_item= TRUE;
    res= check_update_fields(thd, context->table_list, update_fields);
    select_lex->no_wrap_view_item= FALSE;
    /*
      When we are not using GROUP BY we can refer to other tables in the
      ON DUPLICATE KEY part.
    */       
    if (select_lex->group_list.elements == 0)
    {
      context->table_list->next_local=       ctx_state.save_next_local;
      /* first_name_resolution_table was set by resolve_in_table_list_only() */
      context->first_name_resolution_table->
        next_name_resolution_table=          ctx_state.save_next_local;
    }
    if (!res)
      res= setup_fields(thd, 0, update_values, MARK_COLUMNS_READ, 0, 0);
  }

  /* Restore the current context. */
  ctx_state.restore_state(context, table_list);

  if (res)
    DBUG_RETURN(res);

  if (!table)
    table= table_list->table;

  if (!select_insert)
  {
    Item *fake_conds= 0;
    TABLE_LIST *duplicate;
    if ((duplicate= unique_table(thd, table_list, table_list->next_global)))
    {
      update_non_unique_table_error(table_list, "INSERT", duplicate);
      DBUG_RETURN(TRUE);
    }
    select_lex->fix_prepare_information(thd, &fake_conds, &fake_conds);
    select_lex->first_execution= 0;
  }
  if (duplic == DUP_UPDATE || duplic == DUP_REPLACE)
    table->prepare_for_position();
  DBUG_RETURN(FALSE);
}


	/* Check if there is more uniq keys after field */

static int last_uniq_key(TABLE *table,uint keynr)
{
  while (++keynr < table->s->keys)
    if (table->key_info[keynr].flags & HA_NOSAME)
      return 0;
  return 1;
}


/*
  Write a record to table with optional deleting of conflicting records,
  invoke proper triggers if needed.

  SYNOPSIS
     write_record()
      thd   - thread context
      table - table to which record should be written
      info  - COPY_INFO structure describing handling of duplicates
              and which is used for counting number of records inserted
              and deleted.

  NOTE
    Once this record will be written to table after insert trigger will
    be invoked. If instead of inserting new record we will update old one
    then both on update triggers will work instead. Similarly both on
    delete triggers will be invoked if we will delete conflicting records.

    Sets thd->no_trans_update if table which is updated didn't have
    transactions.

  RETURN VALUE
    0     - success
    non-0 - error
*/


int write_record(THD *thd, TABLE *table,COPY_INFO *info)
{
  int error, trg_error= 0;
  char *key=0;
  MY_BITMAP *save_read_set, *save_write_set;
  ulonglong prev_insert_id= table->file->next_insert_id;
  ulonglong insert_id_for_cur_row= 0;
  DBUG_ENTER("write_record");

  info->records++;
  save_read_set=  table->read_set;
  save_write_set= table->write_set;

  if (info->handle_duplicates == DUP_REPLACE ||
      info->handle_duplicates == DUP_UPDATE)
  {
    while ((error=table->file->ha_write_row(table->record[0])))
    {
      uint key_nr;
      /*
        If we do more than one iteration of this loop, from the second one the
        row will have an explicit value in the autoinc field, which was set at
        the first call of handler::update_auto_increment(). So we must save
        the autogenerated value to avoid thd->insert_id_for_cur_row to become
        0.
      */
      if (table->file->insert_id_for_cur_row > 0)
        insert_id_for_cur_row= table->file->insert_id_for_cur_row;
      else
        table->file->insert_id_for_cur_row= insert_id_for_cur_row;
      bool is_duplicate_key_error;
      if (table->file->is_fatal_error(error, HA_CHECK_DUP))
	goto err;
      is_duplicate_key_error= table->file->is_fatal_error(error, 0);
      if (!is_duplicate_key_error)
      {
        /*
          We come here when we had an ignorable error which is not a duplicate
          key error. In this we ignore error if ignore flag is set, otherwise
          report error as usual. We will not do any duplicate key processing.
        */
        if (info->ignore)
          goto ok_or_after_trg_err; /* Ignoring a not fatal error, return 0 */
        goto err;
      }
      if ((int) (key_nr = table->file->get_dup_key(error)) < 0)
      {
	error= HA_ERR_FOUND_DUPP_KEY;         /* Database can't find key */
	goto err;
      }
      /* Read all columns for the row we are going to replace */
      table->use_all_columns();
      /*
	Don't allow REPLACE to replace a row when a auto_increment column
	was used.  This ensures that we don't get a problem when the
	whole range of the key has been used.
      */
      if (info->handle_duplicates == DUP_REPLACE &&
          table->next_number_field &&
          key_nr == table->s->next_number_index &&
	  (insert_id_for_cur_row > 0))
	goto err;
      if (table->file->ha_table_flags() & HA_DUPLICATE_POS)
      {
	if (table->file->rnd_pos(table->record[1],table->file->dup_ref))
	  goto err;
      }
      else
      {
	if (table->file->extra(HA_EXTRA_FLUSH_CACHE)) /* Not needed with NISAM */
	{
	  error=my_errno;
	  goto err;
	}

	if (!key)
	{
	  if (!(key=(char*) my_safe_alloca(table->s->max_unique_length,
					   MAX_KEY_LENGTH)))
	  {
	    error=ENOMEM;
	    goto err;
	  }
	}
	key_copy((byte*) key,table->record[0],table->key_info+key_nr,0);
	if ((error=(table->file->index_read_idx(table->record[1],key_nr,
						(byte*) key,
						table->key_info[key_nr].
						key_length,
						HA_READ_KEY_EXACT))))
	  goto err;
      }
      if (info->handle_duplicates == DUP_UPDATE)
      {
        int res= 0;
        /*
          We don't check for other UNIQUE keys - the first row
          that matches, is updated. If update causes a conflict again,
          an error is returned
        */
	DBUG_ASSERT(table->insert_values != NULL);
        store_record(table,insert_values);
        restore_record(table,record[1]);
        DBUG_ASSERT(info->update_fields->elements ==
                    info->update_values->elements);
        if (fill_record_n_invoke_before_triggers(thd, *info->update_fields,
                                                 *info->update_values, 0,
                                                 table->triggers,
                                                 TRG_EVENT_UPDATE))
          goto before_trg_err;

        /* CHECK OPTION for VIEW ... ON DUPLICATE KEY UPDATE ... */
        if (info->view &&
            (res= info->view->view_check_option(current_thd, info->ignore)) ==
            VIEW_CHECK_SKIP)
          goto ok_or_after_trg_err;
        if (res == VIEW_CHECK_ERROR)
          goto before_trg_err;

        if ((error=table->file->ha_update_row(table->record[1],
                                              table->record[0])))
	{
          if (info->ignore &&
              !table->file->is_fatal_error(error, HA_CHECK_DUP_KEY))
          {
            table->file->restore_auto_increment(prev_insert_id);
            goto ok_or_after_trg_err;
          }
          goto err;
	}
        info->updated++;
        /*
          If ON DUP KEY UPDATE updates a row instead of inserting one, it's
          like a regular UPDATE statement: it should not affect the value of a
          next SELECT LAST_INSERT_ID() or mysql_insert_id().
          Except if LAST_INSERT_ID(#) was in the INSERT query, which is
          handled separately by THD::arg_of_last_insert_id_function.
        */
        insert_id_for_cur_row= table->file->insert_id_for_cur_row= 0;
        if (table->next_number_field)
          table->file->adjust_next_insert_id_after_explicit_value(table->next_number_field->val_int());
        trg_error= (table->triggers &&
                    table->triggers->process_triggers(thd, TRG_EVENT_UPDATE,
                                                      TRG_ACTION_AFTER, TRUE));
        info->copied++;
        goto ok_or_after_trg_err;
      }
      else /* DUP_REPLACE */
      {
	/*
	  The manual defines the REPLACE semantics that it is either
	  an INSERT or DELETE(s) + INSERT; FOREIGN KEY checks in
	  InnoDB do not function in the defined way if we allow MySQL
	  to convert the latter operation internally to an UPDATE.
          We also should not perform this conversion if we have 
          timestamp field with ON UPDATE which is different from DEFAULT.
          Another case when conversion should not be performed is when
          we have ON DELETE trigger on table so user may notice that
          we cheat here. Note that it is ok to do such conversion for
          tables which have ON UPDATE but have no ON DELETE triggers,
          we just should not expose this fact to users by invoking
          ON UPDATE triggers.
	*/
	if (last_uniq_key(table,key_nr) &&
	    !table->file->referenced_by_foreign_key() &&
            (table->timestamp_field_type == TIMESTAMP_NO_AUTO_SET ||
             table->timestamp_field_type == TIMESTAMP_AUTO_SET_ON_BOTH) &&
            (!table->triggers || !table->triggers->has_delete_triggers()))
        {
          if ((error=table->file->ha_update_row(table->record[1],
					        table->record[0])))
            goto err;
          info->deleted++;
          thd->record_first_successful_insert_id_in_cur_stmt(table->file->insert_id_for_cur_row);
          /*
            Since we pretend that we have done insert we should call
            its after triggers.
          */
          goto after_trg_n_copied_inc;
        }
        else
        {
          if (table->triggers &&
              table->triggers->process_triggers(thd, TRG_EVENT_DELETE,
                                                TRG_ACTION_BEFORE, TRUE))
            goto before_trg_err;
          if ((error=table->file->ha_delete_row(table->record[1])))
            goto err;
          info->deleted++;
          if (!table->file->has_transactions())
            thd->no_trans_update= 1;
          if (table->triggers &&
              table->triggers->process_triggers(thd, TRG_EVENT_DELETE,
                                                TRG_ACTION_AFTER, TRUE))
          {
            trg_error= 1;
            goto ok_or_after_trg_err;
          }
          /* Let us attempt do write_row() once more */
        }
      }
    }
    thd->record_first_successful_insert_id_in_cur_stmt(table->file->insert_id_for_cur_row);
    /*
      Restore column maps if they where replaced during an duplicate key
      problem.
    */
    if (table->read_set != save_read_set ||
        table->write_set != save_write_set)
      table->column_bitmaps_set(save_read_set, save_write_set);
  }
  else if ((error=table->file->ha_write_row(table->record[0])))
  {
    if (!info->ignore ||
        table->file->is_fatal_error(error, HA_CHECK_DUP))
      goto err;
    table->file->restore_auto_increment(prev_insert_id);
    goto ok_or_after_trg_err;
  }

after_trg_n_copied_inc:
  info->copied++;
  thd->record_first_successful_insert_id_in_cur_stmt(table->file->insert_id_for_cur_row);
  trg_error= (table->triggers &&
              table->triggers->process_triggers(thd, TRG_EVENT_INSERT,
                                                TRG_ACTION_AFTER, TRUE));

ok_or_after_trg_err:
  if (key)
    my_safe_afree(key,table->s->max_unique_length,MAX_KEY_LENGTH);
  if (!table->file->has_transactions())
    thd->no_trans_update= 1;
  DBUG_RETURN(trg_error);

err:
  info->last_errno= error;
  /* current_select is NULL if this is a delayed insert */
  if (thd->lex->current_select)
    thd->lex->current_select->no_error= 0;        // Give error
  table->file->print_error(error,MYF(0));
  
before_trg_err:
  table->file->restore_auto_increment(prev_insert_id);
  if (key)
    my_safe_afree(key, table->s->max_unique_length, MAX_KEY_LENGTH);
  table->column_bitmaps_set(save_read_set, save_write_set);
  DBUG_RETURN(1);
}


/******************************************************************************
  Check that all fields with arn't null_fields are used
******************************************************************************/

int check_that_all_fields_are_given_values(THD *thd, TABLE *entry,
                                           TABLE_LIST *table_list)
{
  int err= 0;
  MY_BITMAP *write_set= entry->write_set;

  for (Field **field=entry->field ; *field ; field++)
  {
    if (!bitmap_is_set(write_set, (*field)->field_index) &&
        ((*field)->flags & NO_DEFAULT_VALUE_FLAG) &&
        ((*field)->real_type() != FIELD_TYPE_ENUM))
    {
      bool view= FALSE;
      if (table_list)
      {
        table_list= table_list->top_table();
        view= test(table_list->view);
      }
      if (view)
      {
        push_warning_printf(thd, MYSQL_ERROR::WARN_LEVEL_WARN,
                            ER_NO_DEFAULT_FOR_VIEW_FIELD,
                            ER(ER_NO_DEFAULT_FOR_VIEW_FIELD),
                            table_list->view_db.str,
                            table_list->view_name.str);
      }
      else
      {
        push_warning_printf(thd, MYSQL_ERROR::WARN_LEVEL_WARN,
                            ER_NO_DEFAULT_FOR_FIELD,
                            ER(ER_NO_DEFAULT_FOR_FIELD),
                            (*field)->field_name);
      }
      err= 1;
    }
  }
  return thd->abort_on_warning ? err : 0;
}

/*****************************************************************************
  Handling of delayed inserts
  A thread is created for each table that one uses with the DELAYED attribute.
*****************************************************************************/

#ifndef EMBEDDED_LIBRARY

class delayed_row :public ilink {
public:
  char *record;
  enum_duplicates dup;
  time_t start_time;
  bool query_start_used, ignore, log_query;
  bool stmt_depends_on_first_successful_insert_id_in_prev_stmt;
  ulonglong first_successful_insert_id_in_prev_stmt;
  ulonglong forced_insert_id;
  ulong auto_increment_increment;
  ulong auto_increment_offset;
  timestamp_auto_set_type timestamp_field_type;
  LEX_STRING query;

  delayed_row(LEX_STRING const query_arg, enum_duplicates dup_arg,
              bool ignore_arg, bool log_query_arg)
    : record(0), dup(dup_arg), ignore(ignore_arg), log_query(log_query_arg),
      forced_insert_id(0), query(query_arg)
    {}
  ~delayed_row()
  {
    x_free(query.str);
    x_free(record);
  }
};


class delayed_insert :public ilink {
  uint locks_in_memory;
public:
  THD thd;
  TABLE *table;
  pthread_mutex_t mutex;
  pthread_cond_t cond,cond_client;
  volatile uint tables_in_use,stacked_inserts;
  volatile bool status,dead;
  COPY_INFO info;
  I_List<delayed_row> rows;
  ulong group_count;
  TABLE_LIST table_list;			// Argument

  delayed_insert()
    :locks_in_memory(0),
     table(0),tables_in_use(0),stacked_inserts(0), status(0), dead(0),
     group_count(0)
  {
    thd.security_ctx->user=thd.security_ctx->priv_user=(char*) delayed_user;
    thd.security_ctx->host=(char*) my_localhost;
    thd.current_tablenr=0;
    thd.version=refresh_version;
    thd.command=COM_DELAYED_INSERT;
    thd.lex->current_select= 0; 		// for my_message_sql
    thd.lex->sql_command= SQLCOM_INSERT;        // For innodb::store_lock()
    /*
      Statement-based replication of INSERT DELAYED has problems with RAND()
      and user vars, so in mixed mode we go to row-based.
    */
    thd.set_current_stmt_binlog_row_based_if_mixed();

    bzero((char*) &thd.net, sizeof(thd.net));		// Safety
    bzero((char*) &table_list, sizeof(table_list));	// Safety
    thd.system_thread= SYSTEM_THREAD_DELAYED_INSERT;
    thd.security_ctx->host_or_ip= "";
    bzero((char*) &info,sizeof(info));
    pthread_mutex_init(&mutex,MY_MUTEX_INIT_FAST);
    pthread_cond_init(&cond,NULL);
    pthread_cond_init(&cond_client,NULL);
    VOID(pthread_mutex_lock(&LOCK_thread_count));
    delayed_insert_threads++;
    VOID(pthread_mutex_unlock(&LOCK_thread_count));
  }
  ~delayed_insert()
  {
    /* The following is not really needed, but just for safety */
    delayed_row *row;
    while ((row=rows.get()))
      delete row;
    if (table)
      close_thread_tables(&thd);
    VOID(pthread_mutex_lock(&LOCK_thread_count));
    pthread_mutex_destroy(&mutex);
    pthread_cond_destroy(&cond);
    pthread_cond_destroy(&cond_client);
    thd.unlink();				// Must be unlinked under lock
    x_free(thd.query);
    thd.security_ctx->user= thd.security_ctx->host=0;
    thread_count--;
    delayed_insert_threads--;
    VOID(pthread_mutex_unlock(&LOCK_thread_count));
    VOID(pthread_cond_broadcast(&COND_thread_count)); /* Tell main we are ready */
  }

  /* The following is for checking when we can delete ourselves */
  inline void lock()
  {
    locks_in_memory++;				// Assume LOCK_delay_insert
  }
  void unlock()
  {
    pthread_mutex_lock(&LOCK_delayed_insert);
    if (!--locks_in_memory)
    {
      pthread_mutex_lock(&mutex);
      if (thd.killed && ! stacked_inserts && ! tables_in_use)
      {
	pthread_cond_signal(&cond);
	status=1;
      }
      pthread_mutex_unlock(&mutex);
    }
    pthread_mutex_unlock(&LOCK_delayed_insert);
  }
  inline uint lock_count() { return locks_in_memory; }

  TABLE* get_local_table(THD* client_thd);
  bool handle_inserts(void);
};


I_List<delayed_insert> delayed_threads;


delayed_insert *find_handler(THD *thd, TABLE_LIST *table_list)
{
  thd->proc_info="waiting for delay_list";
  pthread_mutex_lock(&LOCK_delayed_insert);	// Protect master list
  I_List_iterator<delayed_insert> it(delayed_threads);
  delayed_insert *tmp;
  while ((tmp=it++))
  {
    if (!strcmp(tmp->thd.db, table_list->db) &&
	!strcmp(table_list->table_name, tmp->table->s->table_name.str))
    {
      tmp->lock();
      break;
    }
  }
  pthread_mutex_unlock(&LOCK_delayed_insert); // For unlink from list
  return tmp;
}


static TABLE *delayed_get_table(THD *thd,TABLE_LIST *table_list)
{
  int error;
  delayed_insert *tmp;
  TABLE *table;
  DBUG_ENTER("delayed_get_table");

  /* Must be set in the parser */
  DBUG_ASSERT(table_list->db);

  /* Find the thread which handles this table. */
  if (!(tmp=find_handler(thd,table_list)))
  {
    /*
      No match. Create a new thread to handle the table, but
      no more than max_insert_delayed_threads.
    */
    if (delayed_insert_threads >= thd->variables.max_insert_delayed_threads)
      DBUG_RETURN(0);
    thd->proc_info="Creating delayed handler";
    pthread_mutex_lock(&LOCK_delayed_create);
    /*
      The first search above was done without LOCK_delayed_create.
      Another thread might have created the handler in between. Search again.
    */
    if (! (tmp= find_handler(thd, table_list)))
    {
      if (!(tmp=new delayed_insert()))
      {
	my_error(ER_OUTOFMEMORY,MYF(0),sizeof(delayed_insert));
	goto err1;
      }
      pthread_mutex_lock(&LOCK_thread_count);
      thread_count++;
      pthread_mutex_unlock(&LOCK_thread_count);
      tmp->thd.set_db(table_list->db, strlen(table_list->db));
      tmp->thd.query= my_strdup(table_list->table_name,MYF(MY_WME));
      if (tmp->thd.db == NULL || tmp->thd.query == NULL)
      {
	delete tmp;
	my_message(ER_OUT_OF_RESOURCES, ER(ER_OUT_OF_RESOURCES), MYF(0));
	goto err1;
      }
      tmp->table_list= *table_list;			// Needed to open table
      tmp->table_list.alias= tmp->table_list.table_name= tmp->thd.query;
      tmp->lock();
      pthread_mutex_lock(&tmp->mutex);
      if ((error=pthread_create(&tmp->thd.real_id,&connection_attrib,
				handle_delayed_insert,(void*) tmp)))
      {
	DBUG_PRINT("error",
		   ("Can't create thread to handle delayed insert (error %d)",
		    error));
	pthread_mutex_unlock(&tmp->mutex);
	tmp->unlock();
	delete tmp;
	my_error(ER_CANT_CREATE_THREAD, MYF(0), error);
	goto err1;
      }

      /* Wait until table is open */
      thd->proc_info="waiting for handler open";
      while (!tmp->thd.killed && !tmp->table && !thd->killed)
      {
	pthread_cond_wait(&tmp->cond_client,&tmp->mutex);
      }
      pthread_mutex_unlock(&tmp->mutex);
      thd->proc_info="got old table";
      if (tmp->thd.killed)
      {
	if (tmp->thd.is_fatal_error)
	{
	  /* Copy error message and abort */
	  thd->fatal_error();
	  strmov(thd->net.last_error,tmp->thd.net.last_error);
	  thd->net.last_errno=tmp->thd.net.last_errno;
	}
	tmp->unlock();
	goto err;
      }
      if (thd->killed)
      {
	tmp->unlock();
	goto err;
      }
    }
    pthread_mutex_unlock(&LOCK_delayed_create);
  }

  pthread_mutex_lock(&tmp->mutex);
  table= tmp->get_local_table(thd);
  pthread_mutex_unlock(&tmp->mutex);
  if (table)
    thd->di=tmp;
  else if (tmp->thd.is_fatal_error)
    thd->fatal_error();
  /* Unlock the delayed insert object after its last access. */
  tmp->unlock();
  DBUG_RETURN((table_list->table=table));

 err1:
  thd->fatal_error();
 err:
  pthread_mutex_unlock(&LOCK_delayed_create);
  DBUG_RETURN(0); // Continue with normal insert
}


/*
  As we can't let many threads modify the same TABLE structure, we create
  an own structure for each tread.  This includes a row buffer to save the
  column values and new fields that points to the new row buffer.
  The memory is allocated in the client thread and is freed automaticly.
*/

TABLE *delayed_insert::get_local_table(THD* client_thd)
{
  my_ptrdiff_t adjust_ptrs;
  Field **field,**org_field, *found_next_number_field;
  TABLE *copy;
  TABLE_SHARE *share= table->s;
  byte *bitmap;
  DBUG_ENTER("delayed_insert::get_local_table");

  /* First request insert thread to get a lock */
  status=1;
  tables_in_use++;
  if (!thd.lock)				// Table is not locked
  {
    client_thd->proc_info="waiting for handler lock";
    pthread_cond_signal(&cond);			// Tell handler to lock table
    while (!dead && !thd.lock && ! client_thd->killed)
    {
      pthread_cond_wait(&cond_client,&mutex);
    }
    client_thd->proc_info="got handler lock";
    if (client_thd->killed)
      goto error;
    if (dead)
    {
      strmov(client_thd->net.last_error,thd.net.last_error);
      client_thd->net.last_errno=thd.net.last_errno;
      goto error;
    }
  }

  /*
    Allocate memory for the TABLE object, the field pointers array, and
    one record buffer of reclength size. Normally a table has three
    record buffers of rec_buff_length size, which includes alignment
    bytes. Since the table copy is used for creating one record only,
    the other record buffers and alignment are unnecessary.
  */
  client_thd->proc_info="allocating local table";
  copy= (TABLE*) client_thd->alloc(sizeof(*copy)+
				   (share->fields+1)*sizeof(Field**)+
				   share->reclength +
                                   share->column_bitmap_size*2);
  if (!copy)
    goto error;

  /* Copy the TABLE object. */
  *copy= *table;
  /* We don't need to change the file handler here */
  /* Assign the pointers for the field pointers array and the record. */
  field= copy->field= (Field**) (copy + 1);
  bitmap= (byte*) (field + share->fields + 1);
  copy->record[0]= (bitmap + share->column_bitmap_size * 2);
  memcpy((char*) copy->record[0], (char*) table->record[0], share->reclength);
  /*
    Make a copy of all fields.
    The copied fields need to point into the copied record. This is done
    by copying the field objects with their old pointer values and then
    "move" the pointers by the distance between the original and copied
    records. That way we preserve the relative positions in the records.
  */
  adjust_ptrs= PTR_BYTE_DIFF(copy->record[0], table->record[0]);
  found_next_number_field= table->found_next_number_field;
  for (org_field= table->field; *org_field; org_field++, field++)
  {
    if (!(*field= (*org_field)->new_field(client_thd->mem_root, copy, 1)))
      DBUG_RETURN(0);
    (*field)->orig_table= copy;			// Remove connection
    (*field)->move_field_offset(adjust_ptrs);	// Point at copy->record[0]
    if (*org_field == found_next_number_field)
      (*field)->table->found_next_number_field= *field;
  }
  *field=0;

  /* Adjust timestamp */
  if (table->timestamp_field)
  {
    /* Restore offset as this may have been reset in handle_inserts */
    copy->timestamp_field=
      (Field_timestamp*) copy->field[share->timestamp_field_offset];
    copy->timestamp_field->unireg_check= table->timestamp_field->unireg_check;
    copy->timestamp_field_type= copy->timestamp_field->get_auto_set_type();
  }

  /* Adjust in_use for pointing to client thread */
  copy->in_use= client_thd;

  /* Adjust lock_count. This table object is not part of a lock. */
  copy->lock_count= 0;

  /* Adjust bitmaps */
  copy->def_read_set.bitmap= (my_bitmap_map*) bitmap;
  copy->def_write_set.bitmap= ((my_bitmap_map*)
                               (bitmap + share->column_bitmap_size));
  copy->tmp_set.bitmap= 0;                      // To catch errors
  bzero((char*) bitmap, share->column_bitmap_size*2);
  copy->read_set=  &copy->def_read_set;
  copy->write_set= &copy->def_write_set;

  DBUG_RETURN(copy);

  /* Got fatal error */
 error:
  tables_in_use--;
  status=1;
  pthread_cond_signal(&cond);			// Inform thread about abort
  DBUG_RETURN(0);
}


/* Put a question in queue */

static int
write_delayed(THD *thd,TABLE *table, enum_duplicates duplic,
              LEX_STRING query, bool ignore, bool log_on)
{
  delayed_row *row= 0;
  delayed_insert *di=thd->di;
  const Discrete_interval *forced_auto_inc;
  DBUG_ENTER("write_delayed");
  DBUG_PRINT("enter", ("query = '%s' length %u", query.str, query.length));

  thd->proc_info="waiting for handler insert";
  pthread_mutex_lock(&di->mutex);
  while (di->stacked_inserts >= delayed_queue_size && !thd->killed)
    pthread_cond_wait(&di->cond_client,&di->mutex);
  thd->proc_info="storing row into queue";

  if (thd->killed)
    goto err;

  /*
    Take a copy of the query string, if there is any. The string will
    be free'ed when the row is destroyed. If there is no query string,
    we don't do anything special.
   */

  if (query.str)
  {
    char *str;
    if (!(str= my_strndup(query.str, query.length, MYF(MY_WME))))
      goto err;
    query.str= str;
  }
  row= new delayed_row(query, duplic, ignore, log_on);
  if (row == NULL)
  {
    my_free(query.str, MYF(MY_WME));
    goto err;
  }

  if (!(row->record= (char*) my_malloc(table->s->reclength, MYF(MY_WME))))
    goto err;
  memcpy(row->record, table->record[0], table->s->reclength);
  row->start_time=		thd->start_time;
  row->query_start_used=	thd->query_start_used;
  /*
    those are for the binlog: LAST_INSERT_ID() has been evaluated at this
    time, so record does not need it, but statement-based binlogging of the
    INSERT will need when the row is actually inserted.
    As for SET INSERT_ID, DELAYED does not honour it (BUG#20830).
  */
  row->stmt_depends_on_first_successful_insert_id_in_prev_stmt=
    thd->stmt_depends_on_first_successful_insert_id_in_prev_stmt;
  row->first_successful_insert_id_in_prev_stmt=
    thd->first_successful_insert_id_in_prev_stmt;
  row->timestamp_field_type=    table->timestamp_field_type;

  /* Copy session variables. */
  row->auto_increment_increment= thd->variables.auto_increment_increment;
  row->auto_increment_offset=    thd->variables.auto_increment_offset;
  /* Copy the next forced auto increment value, if any. */
  if ((forced_auto_inc= thd->auto_inc_intervals_forced.get_next()))
  {
    row->forced_insert_id= forced_auto_inc->minimum();
    DBUG_PRINT("delayed", ("transmitting auto_inc: %lu",
                           (ulong) row->forced_insert_id));
  }

  di->rows.push_back(row);
  di->stacked_inserts++;
  di->status=1;
  if (table->s->blob_fields)
    unlink_blobs(table);
  pthread_cond_signal(&di->cond);

  thread_safe_increment(delayed_rows_in_use,&LOCK_delayed_status);
  pthread_mutex_unlock(&di->mutex);
  DBUG_RETURN(0);

 err:
  delete row;
  pthread_mutex_unlock(&di->mutex);
  DBUG_RETURN(1);
}


static void end_delayed_insert(THD *thd)
{
  DBUG_ENTER("end_delayed_insert");
  delayed_insert *di=thd->di;
  pthread_mutex_lock(&di->mutex);
  DBUG_PRINT("info",("tables in use: %d",di->tables_in_use));
  if (!--di->tables_in_use || di->thd.killed)
  {						// Unlock table
    di->status=1;
    pthread_cond_signal(&di->cond);
  }
  pthread_mutex_unlock(&di->mutex);
  DBUG_VOID_RETURN;
}


/* We kill all delayed threads when doing flush-tables */

void kill_delayed_threads(void)
{
  VOID(pthread_mutex_lock(&LOCK_delayed_insert)); // For unlink from list

  I_List_iterator<delayed_insert> it(delayed_threads);
  delayed_insert *tmp;
  while ((tmp=it++))
  {
    /* Ensure that the thread doesn't kill itself while we are looking at it */
    pthread_mutex_lock(&tmp->mutex);
    tmp->thd.killed= THD::KILL_CONNECTION;
    if (tmp->thd.mysys_var)
    {
      pthread_mutex_lock(&tmp->thd.mysys_var->mutex);
      if (tmp->thd.mysys_var->current_cond)
      {
	/*
	  We need the following test because the main mutex may be locked
	  in handle_delayed_insert()
	*/
	if (&tmp->mutex != tmp->thd.mysys_var->current_mutex)
	  pthread_mutex_lock(tmp->thd.mysys_var->current_mutex);
	pthread_cond_broadcast(tmp->thd.mysys_var->current_cond);
	if (&tmp->mutex != tmp->thd.mysys_var->current_mutex)
	  pthread_mutex_unlock(tmp->thd.mysys_var->current_mutex);
      }
      pthread_mutex_unlock(&tmp->thd.mysys_var->mutex);
    }
    pthread_mutex_unlock(&tmp->mutex);
  }
  VOID(pthread_mutex_unlock(&LOCK_delayed_insert)); // For unlink from list
}


/*
 * Create a new delayed insert thread
*/

pthread_handler_t handle_delayed_insert(void *arg)
{
  delayed_insert *di=(delayed_insert*) arg;
  THD *thd= &di->thd;

  pthread_detach_this_thread();
  /* Add thread to THD list so that's it's visible in 'show processlist' */
  pthread_mutex_lock(&LOCK_thread_count);
  thd->thread_id=thread_id++;
  thd->end_time();
  threads.append(thd);
  thd->killed=abort_loop ? THD::KILL_CONNECTION : THD::NOT_KILLED;
  pthread_mutex_unlock(&LOCK_thread_count);

  /*
    Wait until the client runs into pthread_cond_wait(),
    where we free it after the table is opened and di linked in the list.
    If we did not wait here, the client might detect the opened table
    before it is linked to the list. It would release LOCK_delayed_create
    and allow another thread to create another handler for the same table,
    since it does not find one in the list.
  */
  pthread_mutex_lock(&di->mutex);
#if !defined( __WIN__) /* Win32 calls this in pthread_create */
  if (my_thread_init())
  {
    strmov(thd->net.last_error,ER(thd->net.last_errno=ER_OUT_OF_RESOURCES));
    goto end;
  }
#endif

  DBUG_ENTER("handle_delayed_insert");
  thd->thread_stack= (char*) &thd;
  if (init_thr_lock() || thd->store_globals())
  {
    thd->fatal_error();
    strmov(thd->net.last_error,ER(thd->net.last_errno=ER_OUT_OF_RESOURCES));
    goto err;
  }
#if !defined(__WIN__) && !defined(__NETWARE__)
  sigset_t set;
  VOID(sigemptyset(&set));			// Get mask in use
  VOID(pthread_sigmask(SIG_UNBLOCK,&set,&thd->block_signals));
#endif

  /* open table */

  if (!(di->table=open_ltable(thd,&di->table_list,TL_WRITE_DELAYED)))
  {
    thd->fatal_error();				// Abort waiting inserts
    goto err;
  }
  if (!(di->table->file->ha_table_flags() & HA_CAN_INSERT_DELAYED))
  {
    thd->fatal_error();
    my_error(ER_ILLEGAL_HA, MYF(0), di->table_list.table_name);
    goto err;
  }
  di->table->copy_blobs=1;

  /* One can now use this */
  pthread_mutex_lock(&LOCK_delayed_insert);
  delayed_threads.append(di);
  pthread_mutex_unlock(&LOCK_delayed_insert);

  /* Tell client that the thread is initialized */
  pthread_cond_signal(&di->cond_client);

  /* Now wait until we get an insert or lock to handle */
  /* We will not abort as long as a client thread uses this thread */

  for (;;)
  {
    if (thd->killed == THD::KILL_CONNECTION)
    {
      uint lock_count;
      /*
	Remove this from delay insert list so that no one can request a
	table from this
      */
      pthread_mutex_unlock(&di->mutex);
      pthread_mutex_lock(&LOCK_delayed_insert);
      di->unlink();
      lock_count=di->lock_count();
      pthread_mutex_unlock(&LOCK_delayed_insert);
      pthread_mutex_lock(&di->mutex);
      if (!lock_count && !di->tables_in_use && !di->stacked_inserts)
	break;					// Time to die
    }

    if (!di->status && !di->stacked_inserts)
    {
      struct timespec abstime;
      set_timespec(abstime, delayed_insert_timeout);

      /* Information for pthread_kill */
      di->thd.mysys_var->current_mutex= &di->mutex;
      di->thd.mysys_var->current_cond= &di->cond;
      di->thd.proc_info="Waiting for INSERT";

      DBUG_PRINT("info",("Waiting for someone to insert rows"));
      while (!thd->killed)
      {
	int error;
#if defined(HAVE_BROKEN_COND_TIMEDWAIT)
	error=pthread_cond_wait(&di->cond,&di->mutex);
#else
	error=pthread_cond_timedwait(&di->cond,&di->mutex,&abstime);
#ifdef EXTRA_DEBUG
	if (error && error != EINTR && error != ETIMEDOUT)
	{
	  fprintf(stderr, "Got error %d from pthread_cond_timedwait\n",error);
	  DBUG_PRINT("error",("Got error %d from pthread_cond_timedwait",
			      error));
	}
#endif
#endif
	if (thd->killed || di->status)
	  break;
	if (error == ETIMEDOUT || error == ETIME)
	{
	  thd->killed= THD::KILL_CONNECTION;
	  break;
	}
      }
      /* We can't lock di->mutex and mysys_var->mutex at the same time */
      pthread_mutex_unlock(&di->mutex);
      pthread_mutex_lock(&di->thd.mysys_var->mutex);
      di->thd.mysys_var->current_mutex= 0;
      di->thd.mysys_var->current_cond= 0;
      pthread_mutex_unlock(&di->thd.mysys_var->mutex);
      pthread_mutex_lock(&di->mutex);
    }
    di->thd.proc_info=0;

    if (di->tables_in_use && ! thd->lock)
    {
      bool not_used;
      /*
        Request for new delayed insert.
        Lock the table, but avoid to be blocked by a global read lock.
        If we got here while a global read lock exists, then one or more
        inserts started before the lock was requested. These are allowed
        to complete their work before the server returns control to the
        client which requested the global read lock. The delayed insert
        handler will close the table and finish when the outstanding
        inserts are done.
      */
      if (! (thd->lock= mysql_lock_tables(thd, &di->table, 1,
                                          MYSQL_LOCK_IGNORE_GLOBAL_READ_LOCK,
                                          &not_used)))
      {
	/* Fatal error */
	di->dead= 1;
	thd->killed= THD::KILL_CONNECTION;
      }
      pthread_cond_broadcast(&di->cond_client);
    }
    if (di->stacked_inserts)
    {
      if (di->handle_inserts())
      {
	/* Some fatal error */
	di->dead= 1;
	thd->killed= THD::KILL_CONNECTION;
      }
    }
    di->status=0;
    if (!di->stacked_inserts && !di->tables_in_use && thd->lock)
    {
      /*
        No one is doing a insert delayed
        Unlock table so that other threads can use it
      */
      MYSQL_LOCK *lock=thd->lock;
      thd->lock=0;
      pthread_mutex_unlock(&di->mutex);
      /*
        We need to release next_insert_id before unlocking. This is
        enforced by handler::ha_external_lock().
      */
      di->table->file->ha_release_auto_increment();
      mysql_unlock_tables(thd, lock);
      di->group_count=0;
      pthread_mutex_lock(&di->mutex);
    }
    if (di->tables_in_use)
      pthread_cond_broadcast(&di->cond_client); // If waiting clients
  }

err:
  /*
    mysql_lock_tables() can potentially start a transaction and write
    a table map. In the event of an error, that transaction has to be
    rolled back.  We only need to roll back a potential statement
    transaction, since real transactions are rolled back in
    close_thread_tables().

    TODO: This is not true any more, table maps are generated on the
    first call to ha_*_row() instead. Remove code that are used to
    cover for the case outlined above.
   */
  ha_rollback_stmt(thd);

#ifndef __WIN__
end:
#endif
  /*
    di should be unlinked from the thread handler list and have no active
    clients
  */

  close_thread_tables(thd);			// Free the table
  di->table=0;
  di->dead= 1;                                  // If error
  thd->killed= THD::KILL_CONNECTION;	        // If error
  pthread_cond_broadcast(&di->cond_client);	// Safety
  pthread_mutex_unlock(&di->mutex);

  pthread_mutex_lock(&LOCK_delayed_create);	// Because of delayed_get_table
  pthread_mutex_lock(&LOCK_delayed_insert);	
  delete di;
  pthread_mutex_unlock(&LOCK_delayed_insert);
  pthread_mutex_unlock(&LOCK_delayed_create);  

  my_thread_end();
  pthread_exit(0);
  DBUG_RETURN(0);
}


/* Remove pointers from temporary fields to allocated values */

static void unlink_blobs(register TABLE *table)
{
  for (Field **ptr=table->field ; *ptr ; ptr++)
  {
    if ((*ptr)->flags & BLOB_FLAG)
      ((Field_blob *) (*ptr))->clear_temporary();
  }
}

/* Free blobs stored in current row */

static void free_delayed_insert_blobs(register TABLE *table)
{
  for (Field **ptr=table->field ; *ptr ; ptr++)
  {
    if ((*ptr)->flags & BLOB_FLAG)
    {
      char *str;
      ((Field_blob *) (*ptr))->get_ptr(&str);
      my_free(str,MYF(MY_ALLOW_ZERO_PTR));
      ((Field_blob *) (*ptr))->reset();
    }
  }
}


bool delayed_insert::handle_inserts(void)
{
  int error;
  ulong max_rows;
  bool using_ignore= 0, using_opt_replace= 0,
       using_bin_log= mysql_bin_log.is_open();
  delayed_row *row;
  DBUG_ENTER("handle_inserts");

  /* Allow client to insert new rows */
  pthread_mutex_unlock(&mutex);

  table->next_number_field=table->found_next_number_field;
  table->use_all_columns();

  thd.proc_info="upgrading lock";
  if (thr_upgrade_write_delay_lock(*thd.lock->locks))
  {
    /* This can only happen if thread is killed by shutdown */
    sql_print_error(ER(ER_DELAYED_CANT_CHANGE_LOCK),table->s->table_name.str);
    goto err;
  }

  thd.proc_info="insert";
  max_rows= delayed_insert_limit;
  if (thd.killed || table->s->version != refresh_version)
  {
    thd.killed= THD::KILL_CONNECTION;
    max_rows= ULONG_MAX;                     // Do as much as possible
  }

  /*
    We can't use row caching when using the binary log because if
    we get a crash, then binary log will contain rows that are not yet
    written to disk, which will cause problems in replication.
  */
  if (!using_bin_log)
    table->file->extra(HA_EXTRA_WRITE_CACHE);
  pthread_mutex_lock(&mutex);

  while ((row=rows.get()))
  {
    stacked_inserts--;
    pthread_mutex_unlock(&mutex);
    memcpy(table->record[0],row->record,table->s->reclength);

    thd.start_time=row->start_time;
    thd.query_start_used=row->query_start_used;
    /*
      To get the exact auto_inc interval to store in the binlog we must not
      use values from the previous interval (of the previous rows).
    */
    bool log_query= (row->log_query && row->query.str != NULL);
    DBUG_PRINT("delayed", ("query: '%s'  length: %u", row->query.str ?
                           row->query.str : "[NULL]", row->query.length));
    if (log_query)
    {
      /*
        This is the first value of an INSERT statement.
        It is the right place to clear a forced insert_id.
        This is usually done after the last value of an INSERT statement,
        but we won't know this in the insert delayed thread. But before
        the first value is sufficiently equivalent to after the last
        value of the previous statement.
      */
      table->file->ha_release_auto_increment();
      thd.auto_inc_intervals_in_cur_stmt_for_binlog.empty();
    }
    thd.first_successful_insert_id_in_prev_stmt= 
      row->first_successful_insert_id_in_prev_stmt;
    thd.stmt_depends_on_first_successful_insert_id_in_prev_stmt= 
      row->stmt_depends_on_first_successful_insert_id_in_prev_stmt;
    table->timestamp_field_type= row->timestamp_field_type;

    /* Copy the session variables. */
    thd.variables.auto_increment_increment= row->auto_increment_increment;
    thd.variables.auto_increment_offset=    row->auto_increment_offset;
    /* Copy a forced insert_id, if any. */
    if (row->forced_insert_id)
    {
      DBUG_PRINT("delayed", ("received auto_inc: %lu",
                             (ulong) row->forced_insert_id));
      thd.force_one_auto_inc_interval(row->forced_insert_id);
    }

    info.ignore= row->ignore;
    info.handle_duplicates= row->dup;
    if (info.ignore ||
	info.handle_duplicates != DUP_ERROR)
    {
      table->file->extra(HA_EXTRA_IGNORE_DUP_KEY);
      using_ignore=1;
    }
    if (info.handle_duplicates == DUP_REPLACE &&
        (!table->triggers ||
         !table->triggers->has_delete_triggers()))
    {
      table->file->extra(HA_EXTRA_WRITE_CAN_REPLACE);
      using_opt_replace= 1;
    }
    thd.clear_error(); // reset error for binlog
    if (write_record(&thd, table, &info))
    {
      info.error_count++;				// Ignore errors
      thread_safe_increment(delayed_insert_errors,&LOCK_delayed_status);
      row->log_query = 0;
    }

    if (using_ignore)
    {
      using_ignore=0;
      table->file->extra(HA_EXTRA_NO_IGNORE_DUP_KEY);
    }
    if (using_opt_replace)
    {
      using_opt_replace= 0;
      table->file->extra(HA_EXTRA_WRITE_CANNOT_REPLACE);
    }

    if (log_query && mysql_bin_log.is_open())
    {
      /*
        If the query has several rows to insert, only the first row will come
        here. In row-based binlogging, this means that the first row will be
        written to binlog as one Table_map event and one Rows event (due to an
        event flush done in binlog_query()), then all other rows of this query
        will be binlogged together as one single Table_map event and one
        single Rows event.
      */
      thd.binlog_query(THD::ROW_QUERY_TYPE,
                       row->query.str, row->query.length,
                       FALSE, FALSE);
    }

    if (table->s->blob_fields)
      free_delayed_insert_blobs(table);
    thread_safe_sub(delayed_rows_in_use,1,&LOCK_delayed_status);
    thread_safe_increment(delayed_insert_writes,&LOCK_delayed_status);
    pthread_mutex_lock(&mutex);

    delete row;
    /*
      Let READ clients do something once in a while
      We should however not break in the middle of a multi-line insert
      if we have binary logging enabled as we don't want other commands
      on this table until all entries has been processed
    */
    if (group_count++ >= max_rows && (row= rows.head()) &&
	(!(row->log_query & using_bin_log)))
    {
      group_count=0;
      if (stacked_inserts || tables_in_use)	// Let these wait a while
      {
	if (tables_in_use)
	  pthread_cond_broadcast(&cond_client); // If waiting clients
	thd.proc_info="reschedule";
	pthread_mutex_unlock(&mutex);
	if ((error=table->file->extra(HA_EXTRA_NO_CACHE)))
	{
	  /* This should never happen */
	  table->file->print_error(error,MYF(0));
	  sql_print_error("%s",thd.net.last_error);
          DBUG_PRINT("error", ("HA_EXTRA_NO_CACHE failed in loop"));
	  goto err;
	}
	query_cache_invalidate3(&thd, table, 1);
	if (thr_reschedule_write_lock(*thd.lock->locks))
	{
	  /* This should never happen */
	  sql_print_error(ER(ER_DELAYED_CANT_CHANGE_LOCK),
                          table->s->table_name.str);
	}
	if (!using_bin_log)
	  table->file->extra(HA_EXTRA_WRITE_CACHE);
	pthread_mutex_lock(&mutex);
	thd.proc_info="insert";
      }
      if (tables_in_use)
	pthread_cond_broadcast(&cond_client);	// If waiting clients
    }
  }
  thd.proc_info=0;
  pthread_mutex_unlock(&mutex);

  /*
    We need to flush the pending event when using row-based
    replication since the flushing normally done in binlog_query() is
    not done last in the statement: for delayed inserts, the insert
    statement is logged *before* all rows are inserted.

    We can flush the pending event without checking the thd->lock
    since the delayed insert *thread* is not inside a stored function
    or trigger.

    TODO: Move the logging to last in the sequence of rows.
   */
  if (thd.current_stmt_binlog_row_based)
    thd.binlog_flush_pending_rows_event(TRUE);

  if ((error=table->file->extra(HA_EXTRA_NO_CACHE)))
  {						// This shouldn't happen
    table->file->print_error(error,MYF(0));
    sql_print_error("%s",thd.net.last_error);
    DBUG_PRINT("error", ("HA_EXTRA_NO_CACHE failed after loop"));
    goto err;
  }
  query_cache_invalidate3(&thd, table, 1);
  pthread_mutex_lock(&mutex);
  DBUG_RETURN(0);

 err:
#ifndef DBUG_OFF
  max_rows= 0;                                  // For DBUG output
#endif
  /* Remove all not used rows */
  while ((row=rows.get()))
  {
    delete row;
    thread_safe_increment(delayed_insert_errors,&LOCK_delayed_status);
    stacked_inserts--;
#ifndef DBUG_OFF
    max_rows++;
#endif
  }
  DBUG_PRINT("error", ("dropped %lu rows after an error", max_rows));
  thread_safe_increment(delayed_insert_errors, &LOCK_delayed_status);
  pthread_mutex_lock(&mutex);
  DBUG_RETURN(1);
}
#endif /* EMBEDDED_LIBRARY */

/***************************************************************************
  Store records in INSERT ... SELECT *
***************************************************************************/


/*
  make insert specific preparation and checks after opening tables

  SYNOPSIS
    mysql_insert_select_prepare()
    thd         thread handler

  RETURN
    FALSE OK
    TRUE  Error
*/

bool mysql_insert_select_prepare(THD *thd)
{
  LEX *lex= thd->lex;
  SELECT_LEX *select_lex= &lex->select_lex;
  TABLE_LIST *first_select_leaf_table;
  DBUG_ENTER("mysql_insert_select_prepare");

  /*
    SELECT_LEX do not belong to INSERT statement, so we can't add WHERE
    clause if table is VIEW
  */
  
  if (mysql_prepare_insert(thd, lex->query_tables,
                           lex->query_tables->table, lex->field_list, 0,
                           lex->update_list, lex->value_list,
                           lex->duplicates,
                           &select_lex->where, TRUE))
    DBUG_RETURN(TRUE);

  /*
    exclude first table from leaf tables list, because it belong to
    INSERT
  */
  DBUG_ASSERT(select_lex->leaf_tables != 0);
  lex->leaf_tables_insert= select_lex->leaf_tables;
  /* skip all leaf tables belonged to view where we are insert */
  for (first_select_leaf_table= select_lex->leaf_tables->next_leaf;
       first_select_leaf_table &&
       first_select_leaf_table->belong_to_view &&
       first_select_leaf_table->belong_to_view ==
       lex->leaf_tables_insert->belong_to_view;
       first_select_leaf_table= first_select_leaf_table->next_leaf)
  {}
  select_lex->leaf_tables= first_select_leaf_table;
  DBUG_RETURN(FALSE);
}


select_insert::select_insert(TABLE_LIST *table_list_par, TABLE *table_par,
                             List<Item> *fields_par,
                             List<Item> *update_fields,
                             List<Item> *update_values,
                             enum_duplicates duplic,
                             bool ignore_check_option_errors)
  :table_list(table_list_par), table(table_par), fields(fields_par),
   autoinc_value_of_last_inserted_row(0),
   insert_into_view(table_list_par && table_list_par->view != 0)
{
  bzero((char*) &info,sizeof(info));
  info.handle_duplicates= duplic;
  info.ignore= ignore_check_option_errors;
  info.update_fields= update_fields;
  info.update_values= update_values;
  if (table_list_par)
    info.view= (table_list_par->view ? table_list_par : 0);
}


int
select_insert::prepare(List<Item> &values, SELECT_LEX_UNIT *u)
{
  LEX *lex= thd->lex;
  int res;
  SELECT_LEX *lex_current_select_save= lex->current_select;
  DBUG_ENTER("select_insert::prepare");

  unit= u;

  /*
    Since table in which we are going to insert is added to the first
    select, LEX::current_select should point to the first select while
    we are fixing fields from insert list.
  */
  lex->current_select= &lex->select_lex;
  res= check_insert_fields(thd, table_list, *fields, values,
                           !insert_into_view) ||
       setup_fields(thd, 0, values, MARK_COLUMNS_READ, 0, 0);

  if (info.handle_duplicates == DUP_UPDATE)
  {
    /* Save the state of the current name resolution context. */
    Name_resolution_context *context= &lex->select_lex.context;
    Name_resolution_context_state ctx_state;

    /* Save the state of the current name resolution context. */
    ctx_state.save_state(context, table_list);

    /* Perform name resolution only in the first table - 'table_list'. */
    table_list->next_local= 0;
    context->resolve_in_table_list_only(table_list);

    lex->select_lex.no_wrap_view_item= TRUE;
    res= res || check_update_fields(thd, context->table_list,
                                    *info.update_fields);
    lex->select_lex.no_wrap_view_item= FALSE;
    /*
      When we are not using GROUP BY we can refer to other tables in the
      ON DUPLICATE KEY part
    */       
    if (lex->select_lex.group_list.elements == 0)
    {
      context->table_list->next_local=       ctx_state.save_next_local;
      /* first_name_resolution_table was set by resolve_in_table_list_only() */
      context->first_name_resolution_table->
        next_name_resolution_table=          ctx_state.save_next_local;
    }
    res= res || setup_fields(thd, 0, *info.update_values, MARK_COLUMNS_READ,
                             0, 0);

    /* Restore the current context. */
    ctx_state.restore_state(context, table_list);
  }

  lex->current_select= lex_current_select_save;
  if (res)
    DBUG_RETURN(1);
  /*
    if it is INSERT into join view then check_insert_fields already found
    real table for insert
  */
  table= table_list->table;

  /*
    Is table which we are changing used somewhere in other parts of
    query
  */
  if (!(lex->current_select->options & OPTION_BUFFER_RESULT) &&
      unique_table(thd, table_list, table_list->next_global))
  {
    /* Using same table for INSERT and SELECT */
    lex->current_select->options|= OPTION_BUFFER_RESULT;
    lex->current_select->join->select_options|= OPTION_BUFFER_RESULT;
  }
  else if (!thd->prelocked_mode)
  {
    /*
      We must not yet prepare the result table if it is the same as one of the 
      source tables (INSERT SELECT). The preparation may disable 
      indexes on the result table, which may be used during the select, if it
      is the same table (Bug #6034). Do the preparation after the select phase
      in select_insert::prepare2().
      We won't start bulk inserts at all if this statement uses functions or
      should invoke triggers since they may access to the same table too.
    */
    table->file->ha_start_bulk_insert((ha_rows) 0);
  }
  restore_record(table,s->default_values);		// Get empty record
  table->next_number_field=table->found_next_number_field;
  thd->cuted_fields=0;
  if (info.ignore || info.handle_duplicates != DUP_ERROR)
    table->file->extra(HA_EXTRA_IGNORE_DUP_KEY);
  if (info.handle_duplicates == DUP_REPLACE &&
      (!table->triggers || !table->triggers->has_delete_triggers()))
    table->file->extra(HA_EXTRA_WRITE_CAN_REPLACE);
  thd->no_trans_update= 0;
  thd->abort_on_warning= (!info.ignore &&
                          (thd->variables.sql_mode &
                           (MODE_STRICT_TRANS_TABLES |
                            MODE_STRICT_ALL_TABLES)));
  res= ((fields->elements &&
         check_that_all_fields_are_given_values(thd, table, table_list)) ||
        table_list->prepare_where(thd, 0, TRUE) ||
        table_list->prepare_check_option(thd));

  if (!res)
    table->mark_columns_needed_for_insert();

  DBUG_RETURN(res);
}


/*
  Finish the preparation of the result table.

  SYNOPSIS
    select_insert::prepare2()
    void

  DESCRIPTION
    If the result table is the same as one of the source tables (INSERT SELECT),
    the result table is not finally prepared at the join prepair phase.
    Do the final preparation now.
		       
  RETURN
    0   OK
*/

int select_insert::prepare2(void)
{
  DBUG_ENTER("select_insert::prepare2");
  if (thd->lex->current_select->options & OPTION_BUFFER_RESULT &&
      !thd->prelocked_mode)
    table->file->ha_start_bulk_insert((ha_rows) 0);
  DBUG_RETURN(0);
}


void select_insert::cleanup()
{
  /* select_insert/select_create are never re-used in prepared statement */
  DBUG_ASSERT(0);
}

select_insert::~select_insert()
{
  DBUG_ENTER("~select_insert");
  if (table)
  {
    table->next_number_field=0;
    table->file->ha_reset();
  }
  thd->count_cuted_fields= CHECK_FIELD_IGNORE;
  thd->abort_on_warning= 0;
  DBUG_VOID_RETURN;
}


bool select_insert::send_data(List<Item> &values)
{
  DBUG_ENTER("select_insert::send_data");
  bool error=0;

  if (unit->offset_limit_cnt)
  {						// using limit offset,count
    unit->offset_limit_cnt--;
    DBUG_RETURN(0);
  }

  thd->count_cuted_fields= CHECK_FIELD_WARN;	// Calculate cuted fields
  store_values(values);
  thd->count_cuted_fields= CHECK_FIELD_IGNORE;
  if (thd->net.report_error)
    DBUG_RETURN(1);
  if (table_list)                               // Not CREATE ... SELECT
  {
    switch (table_list->view_check_option(thd, info.ignore)) {
    case VIEW_CHECK_SKIP:
      DBUG_RETURN(0);
    case VIEW_CHECK_ERROR:
      DBUG_RETURN(1);
    }
  }

  error= write_record(thd, table, &info);
    
  if (!error)
  {
    if (table->triggers || info.handle_duplicates == DUP_UPDATE)
    {
      /*
        Restore fields of the record since it is possible that they were
        changed by ON DUPLICATE KEY UPDATE clause.
    
        If triggers exist then whey can modify some fields which were not
        originally touched by INSERT ... SELECT, so we have to restore
        their original values for the next row.
      */
      restore_record(table, s->default_values);
    }
    if (table->next_number_field)
    {
      /*
        If no value has been autogenerated so far, we need to remember the
        value we just saw, we may need to send it to client in the end.
      */
      if (thd->first_successful_insert_id_in_cur_stmt == 0) // optimization
        autoinc_value_of_last_inserted_row= 
          table->next_number_field->val_int();
      /*
        Clear auto-increment field for the next record, if triggers are used
        we will clear it twice, but this should be cheap.
      */
      table->next_number_field->reset();
    }
  }
  DBUG_RETURN(error);
}


void select_insert::store_values(List<Item> &values)
{
  if (fields->elements)
    fill_record_n_invoke_before_triggers(thd, *fields, values, 1,
                                         table->triggers, TRG_EVENT_INSERT);
  else
    fill_record_n_invoke_before_triggers(thd, table->field, values, 1,
                                         table->triggers, TRG_EVENT_INSERT);
}

void select_insert::send_error(uint errcode,const char *err)
{
  DBUG_ENTER("select_insert::send_error");

  /* Avoid an extra 'unknown error' message if we already reported an error */
  if (errcode != ER_UNKNOWN_ERROR && !thd->net.report_error)
    my_message(errcode, err, MYF(0));

  /*
    If the creation of the table failed (due to a syntax error, for
    example), no table will have been opened and therefore 'table'
    will be NULL. In that case, we still need to execute the rollback
    and the end of the function.
   */
  if (table)
  {
    /*
      If we are not in prelocked mode, we end the bulk insert started
      before.
    */
    if (!thd->prelocked_mode)
      table->file->ha_end_bulk_insert();

    /*
      If at least one row has been inserted/modified and will stay in
      the table (the table doesn't have transactions) we must write to
      the binlog (and the error code will make the slave stop).

      For many errors (example: we got a duplicate key error while
      inserting into a MyISAM table), no row will be added to the table,
      so passing the error to the slave will not help since there will
      be an error code mismatch (the inserts will succeed on the slave
      with no error).

      If table creation failed, the number of rows modified will also be
      zero, so no check for that is made.
    */
    if (info.copied || info.deleted || info.updated)
    {
      DBUG_ASSERT(table != NULL);
      if (!table->file->has_transactions())
      {
        if (mysql_bin_log.is_open())
          thd->binlog_query(THD::ROW_QUERY_TYPE, thd->query, thd->query_length,
                            table->file->has_transactions(), FALSE);
        if (!thd->current_stmt_binlog_row_based && !table->s->tmp_table &&
            !can_rollback_data())
          thd->options|= OPTION_STATUS_NO_TRANS_UPDATE;
        query_cache_invalidate3(thd, table, 1);
      }
    }
    table->file->ha_release_auto_increment();
  }

  ha_rollback_stmt(thd);
  DBUG_VOID_RETURN;
}


bool select_insert::send_eof()
{
  int error;
  bool const trans_table= table->file->has_transactions();
  ulonglong id;
  DBUG_ENTER("select_insert::send_eof");
  DBUG_PRINT("enter", ("trans_table=%d, table_type='%s'",
                       trans_table, table->file->table_type()));

  error= (!thd->prelocked_mode) ? table->file->ha_end_bulk_insert():0;
  table->file->extra(HA_EXTRA_NO_IGNORE_DUP_KEY);
  table->file->extra(HA_EXTRA_WRITE_CANNOT_REPLACE);

  if (info.copied || info.deleted || info.updated)
  {
    /*
      We must invalidate the table in the query cache before binlog writing
      and ha_autocommit_or_rollback.
    */
    query_cache_invalidate3(thd, table, 1);
    /*
      Mark that we have done permanent changes if all of the below is true
      - Table doesn't support transactions
      - It's a normal (not temporary) table. (Changes to temporary tables
        are not logged in RBR)
      - We are using statement based replication
    */
    if (!trans_table &&
        (!table->s->tmp_table || !thd->current_stmt_binlog_row_based))
      thd->options|= OPTION_STATUS_NO_TRANS_UPDATE;
   }

  /*
    Write to binlog before commiting transaction.  No statement will
    be written by the binlog_query() below in RBR mode.  All the
    events are in the transaction cache and will be written when
    ha_autocommit_or_rollback() is issued below.
  */
  if (mysql_bin_log.is_open())
  {
    if (!error)
      thd->clear_error();
    thd->binlog_query(THD::ROW_QUERY_TYPE,
                      thd->query, thd->query_length,
                      trans_table, FALSE);
  }
  /*
    We will call ha_autocommit_or_rollback() also for
    non-transactional tables under row-based replication: there might
    be events in the binary logs transaction, and we need to write
    them to the binary log.
   */
  if (trans_table || thd->current_stmt_binlog_row_based)
  {
    int error2= ha_autocommit_or_rollback(thd, error);
    if (error2 && !error)
      error= error2;
  }
  table->file->ha_release_auto_increment();

  if (error)
  {
    table->file->print_error(error,MYF(0));
    DBUG_RETURN(1);
  }
  char buff[160];
  if (info.ignore)
    sprintf(buff, ER(ER_INSERT_INFO), (ulong) info.records,
	    (ulong) (info.records - info.copied), (ulong) thd->cuted_fields);
  else
    sprintf(buff, ER(ER_INSERT_INFO), (ulong) info.records,
	    (ulong) (info.deleted+info.updated), (ulong) thd->cuted_fields);
  thd->row_count_func= info.copied+info.deleted+info.updated;

  id= (thd->first_successful_insert_id_in_cur_stmt > 0) ?
    thd->first_successful_insert_id_in_cur_stmt :
    (thd->arg_of_last_insert_id_function ?
     thd->first_successful_insert_id_in_prev_stmt :
     (info.copied ? autoinc_value_of_last_inserted_row : 0));
  ::send_ok(thd, (ulong) thd->row_count_func, id, buff);
  DBUG_RETURN(0);
}


/***************************************************************************
  CREATE TABLE (SELECT) ...
***************************************************************************/

/*
  Create table from lists of fields and items (or open existing table
  with same name).

  SYNOPSIS
    create_table_from_items()
      thd          in     Thread object
      create_info  in     Create information (like MAX_ROWS, ENGINE or
                          temporary table flag)
      create_table in     Pointer to TABLE_LIST object providing database
                          and name for table to be created or to be open
      extra_fields in/out Initial list of fields for table to be created
      keys         in     List of keys for table to be created
      items        in     List of items which should be used to produce rest
                          of fields for the table (corresponding fields will
                          be added to the end of 'extra_fields' list)
      lock         out    Pointer to the MYSQL_LOCK object for table created
                          (open) will be returned in this parameter. Since
                          this table is not included in THD::lock caller is
                          responsible for explicitly unlocking this table.
      hooks

  NOTES
    If 'create_info->options' bitmask has HA_LEX_CREATE_IF_NOT_EXISTS
    flag and table with name provided already exists then this function will
    simply open existing table.
    Also note that create, open and lock sequence in this function is not
    atomic and thus contains gap for deadlock and can cause other troubles.
    Since this function contains some logic specific to CREATE TABLE ... SELECT
    it should be changed before it can be used in other contexts.

  RETURN VALUES
    non-zero  Pointer to TABLE object for table created or opened
    0         Error
*/

static TABLE *create_table_from_items(THD *thd, HA_CREATE_INFO *create_info,
                                      TABLE_LIST *create_table,
                                      List<create_field> *extra_fields,
                                      List<Key> *keys,
                                      List<Item> *items,
                                      MYSQL_LOCK **lock,
                                      TABLEOP_HOOKS *hooks)
{
  TABLE tmp_table;		// Used during 'create_field()'
  TABLE_SHARE share;
  TABLE *table= 0;
  uint select_field_count= items->elements;
  /* Add selected items to field list */
  List_iterator_fast<Item> it(*items);
  Item *item;
  Field *tmp_field;
  bool not_used;
  DBUG_ENTER("create_table_from_items");

  tmp_table.alias= 0;
  tmp_table.timestamp_field= 0;
  tmp_table.s= &share;
  init_tmp_table_share(&share, "", 0, "", "");

  tmp_table.s->db_create_options=0;
  tmp_table.s->blob_ptr_size= portable_sizeof_char_ptr;
  tmp_table.s->db_low_byte_first= 
        test(create_info->db_type == myisam_hton ||
             create_info->db_type == heap_hton);
  tmp_table.null_row=tmp_table.maybe_null=0;

  while ((item=it++))
  {
    create_field *cr_field;
    Field *field, *def_field;
    if (item->type() == Item::FUNC_ITEM)
      field= item->tmp_table_field(&tmp_table);
    else
      field= create_tmp_field(thd, &tmp_table, item, item->type(),
                              (Item ***) 0, &tmp_field, &def_field, 0, 0, 0, 0,
                              0);
    if (!field ||
	!(cr_field=new create_field(field,(item->type() == Item::FIELD_ITEM ?
					   ((Item_field *)item)->field :
					   (Field*) 0))))
      DBUG_RETURN(0);
    if (item->maybe_null)
      cr_field->flags &= ~NOT_NULL_FLAG;
    extra_fields->push_back(cr_field);
  }
  /*
    create and lock table

    We don't log the statement, it will be logged later.

    If this is a HEAP table, the automatic DELETE FROM which is written to the
    binlog when a HEAP table is opened for the first time since startup, must
    not be written: 1) it would be wrong (imagine we're in CREATE SELECT: we
    don't want to delete from it) 2) it would be written before the CREATE
    TABLE, which is a wrong order. So we keep binary logging disabled when we
    open_table().
    NOTE: By locking table which we just have created (or for which we just
    have have found that it already exists) separately from other tables used
    by the statement we create potential window for deadlock.
    TODO: create and open should be done atomic !
  */
  {
    tmp_disable_binlog(thd);
    if (!mysql_create_table(thd, create_table->db, create_table->table_name,
                            create_info, *extra_fields, *keys, 0,
                            select_field_count, 0))
    {
      /*
        If we are here in prelocked mode we either create temporary table
        or prelocked mode is caused by the SELECT part of this statement.
      */
      DBUG_ASSERT(!thd->prelocked_mode ||
                  create_info->options & HA_LEX_CREATE_TMP_TABLE ||
                  thd->lex->requires_prelocking());

      /*
        NOTE: We don't want to ignore set of locked tables here if we are
              under explicit LOCK TABLES since it will open gap for deadlock
              too wide (and also is not backward compatible).
      */

      if (! (table= open_table(thd, create_table, thd->mem_root, (bool*) 0,
                               (MYSQL_LOCK_IGNORE_FLUSH |
                                ((thd->prelocked_mode == PRELOCKED) ?
                                 MYSQL_OPEN_IGNORE_LOCKED_TABLES:0)))))
        quick_rm_table(create_info->db_type, create_table->db,
                       table_case_name(create_info, create_table->table_name),
                       0);
    }
    reenable_binlog(thd);
    if (!table)                                   // open failed
      DBUG_RETURN(0);
  }

  /*
    FIXME: What happens if trigger manages to be created while we are
           obtaining this lock ? May be it is sensible just to disable
           trigger execution in this case ? Or will MYSQL_LOCK_IGNORE_FLUSH
           save us from that ?
  */
  table->reginfo.lock_type=TL_WRITE;
  hooks->prelock(&table, 1);                    // Call prelock hooks
  if (! ((*lock)= mysql_lock_tables(thd, &table, 1,
                                    MYSQL_LOCK_IGNORE_FLUSH, &not_used)))
  {
    VOID(pthread_mutex_lock(&LOCK_open));
    hash_delete(&open_cache,(byte*) table);
    VOID(pthread_mutex_unlock(&LOCK_open));
    quick_rm_table(create_info->db_type, create_table->db,
		   table_case_name(create_info, create_table->table_name), 0);
    DBUG_RETURN(0);
  }
  table->file->extra(HA_EXTRA_WRITE_CACHE);
  DBUG_RETURN(table);
}


int
select_create::prepare(List<Item> &values, SELECT_LEX_UNIT *u)
{
  DBUG_ENTER("select_create::prepare");

  TABLEOP_HOOKS *hook_ptr= NULL;
<<<<<<< HEAD
=======
#ifdef HAVE_ROW_BASED_REPLICATION
  /*
    For row-based replication, the CREATE-SELECT statement is written
    in two pieces: the first one contain the CREATE TABLE statement
    necessary to create the table and the second part contain the rows
    that should go into the table.

    For non-temporary tables, the start of the CREATE-SELECT
    implicitly commits the previous transaction, and all events
    forming the statement will be stored the transaction cache. At end
    of the statement, the entire statement is committed as a
    transaction, and all events are written to the binary log.

    On the master, the table is locked for the duration of the
    statement, but since the CREATE part is replicated as a simple
    statement, there is no way to lock the table for accesses on the
    slave.  Hence, we have to hold on to the CREATE part of the
    statement until the statement has finished.
   */
>>>>>>> 588fcc72
  class MY_HOOKS : public TABLEOP_HOOKS {
  public:
    MY_HOOKS(select_create *x) : ptr(x) { }

  private:
    virtual void do_prelock(TABLE **tables, uint count)
    {
      TABLE const *const table = *tables;
      if (ptr->get_thd()->current_stmt_binlog_row_based  &&
          !table->s->tmp_table &&
          !ptr->get_create_info()->table_existed)
      {
        ptr->binlog_show_create_table(tables, count);
      }
    }

    select_create *ptr;
  };

  MY_HOOKS hooks(this);
  hook_ptr= &hooks;

  unit= u;

  /*
    Start a statement transaction before the create if we are using
    row-based replication for the statement.  If we are creating a
    temporary table, we need to start a statement transaction.
  */
  if ((thd->lex->create_info.options & HA_LEX_CREATE_TMP_TABLE) == 0 &&
      thd->current_stmt_binlog_row_based)
  {
    thd->binlog_start_trans_and_stmt();
  }

  if (!(table= create_table_from_items(thd, create_info, create_table,
                                       extra_fields, keys, &values,
                                       &thd->extra_lock, hook_ptr)))
    DBUG_RETURN(-1);				// abort() deletes table

  if (table->s->fields < values.elements)
  {
    my_error(ER_WRONG_VALUE_COUNT_ON_ROW, MYF(0), 1);
    DBUG_RETURN(-1);
  }

 /* First field to copy */
  field= table->field+table->s->fields - values.elements;

  /* Mark all fields that are given values */
  for (Field **f= field ; *f ; f++)
    bitmap_set_bit(table->write_set, (*f)->field_index);

  /* Don't set timestamp if used */
  table->timestamp_field_type= TIMESTAMP_NO_AUTO_SET;
  table->next_number_field=table->found_next_number_field;

  restore_record(table,s->default_values);      // Get empty record
  thd->cuted_fields=0;
  if (info.ignore || info.handle_duplicates != DUP_ERROR)
    table->file->extra(HA_EXTRA_IGNORE_DUP_KEY);
  if (info.handle_duplicates == DUP_REPLACE &&
      (!table->triggers || !table->triggers->has_delete_triggers()))
    table->file->extra(HA_EXTRA_WRITE_CAN_REPLACE);
  if (!thd->prelocked_mode)
    table->file->ha_start_bulk_insert((ha_rows) 0);
  thd->no_trans_update= 0;
  thd->abort_on_warning= (!info.ignore &&
                          (thd->variables.sql_mode &
                           (MODE_STRICT_TRANS_TABLES |
                            MODE_STRICT_ALL_TABLES)));
  if (check_that_all_fields_are_given_values(thd, table, table_list))
    DBUG_RETURN(1);
  table->mark_columns_needed_for_insert();
  DBUG_RETURN(0);
}

void
select_create::binlog_show_create_table(TABLE **tables, uint count)
{
  /*
    Note 1: In RBR mode, we generate a CREATE TABLE statement for the
    created table by calling store_create_info() (behaves as SHOW
    CREATE TABLE).  In the event of an error, nothing should be
    written to the binary log, even if the table is non-transactional;
    therefore we pretend that the generated CREATE TABLE statement is
    for a transactional table.  The event will then be put in the
    transaction cache, and any subsequent events (e.g., table-map
    events and binrow events) will also be put there.  We can then use
    ha_autocommit_or_rollback() to either throw away the entire
    kaboodle of events, or write them to the binary log.

    We write the CREATE TABLE statement here and not in prepare()
    since there potentially are sub-selects or accesses to information
    schema that will do a close_thread_tables(), destroying the
    statement transaction cache.
  */
  DBUG_ASSERT(thd->current_stmt_binlog_row_based);
  DBUG_ASSERT(tables && *tables && count > 0);

  char buf[2048];
  String query(buf, sizeof(buf), system_charset_info);
  int result;
  TABLE_LIST table_list;

  memset(&table_list, 0, sizeof(table_list));
  table_list.table = *tables;
  query.length(0);      // Have to zero it since constructor doesn't

  result= store_create_info(thd, &table_list, &query, create_info);
  DBUG_ASSERT(result == 0); /* store_create_info() always return 0 */

  thd->binlog_query(THD::STMT_QUERY_TYPE,
                    query.ptr(), query.length(),
                    /* is_trans */ TRUE,
                    /* suppress_use */ FALSE);
}

void select_create::store_values(List<Item> &values)
{
  fill_record_n_invoke_before_triggers(thd, field, values, 1,
                                       table->triggers, TRG_EVENT_INSERT);
}


void select_create::send_error(uint errcode,const char *err)
{
  DBUG_ENTER("select_create::send_error");

  DBUG_PRINT("info",
             ("Current statement %s row-based",
              thd->current_stmt_binlog_row_based ? "is" : "is NOT"));
  DBUG_PRINT("info",
             ("Current table (at 0x%lu) %s a temporary (or non-existant) table",
              table,
              table && !table->s->tmp_table ? "is NOT" : "is"));
  DBUG_PRINT("info",
             ("Table %s prior to executing this statement",
              get_create_info()->table_existed ? "existed" : "did not exist"));

  /*
    This will execute any rollbacks that are necessary before writing
    the transcation cache.

    We disable the binary log since nothing should be written to the
    binary log.  This disabling is important, since we potentially do
    a "roll back" of non-transactional tables by removing the table,
    and the actual rollback might generate events that should not be
    written to the binary log.

  */
  tmp_disable_binlog(thd);
  select_insert::send_error(errcode, err);
  reenable_binlog(thd);

  DBUG_VOID_RETURN;
}


bool select_create::send_eof()
{
  bool tmp=select_insert::send_eof();
  if (tmp)
    abort();
  else
  {
    /*
      Do an implicit commit at end of statement for non-temporary
      tables.  This can fail, but we should unlock the table
      nevertheless.
    */
    if (!table->s->tmp_table)
      ha_commit(thd);               // Can fail, but we proceed anyway

    table->file->extra(HA_EXTRA_NO_IGNORE_DUP_KEY);
    table->file->extra(HA_EXTRA_WRITE_CANNOT_REPLACE);
    VOID(pthread_mutex_lock(&LOCK_open));
    mysql_unlock_tables(thd, thd->extra_lock);
    if (!table->s->tmp_table)
    {
      if (close_thread_table(thd, &table))
        broadcast_refresh();
    }
    thd->extra_lock=0;
    table=0;
    VOID(pthread_mutex_unlock(&LOCK_open));
  }
  return tmp;
}

void select_create::abort()
{
  DBUG_ENTER("select_create::abort");
  VOID(pthread_mutex_lock(&LOCK_open));

  /*
    We roll back the statement, including truncating the transaction
    cache of the binary log, if the statement failed.

    We roll back the statement prior to deleting the table and prior
    to releasing the lock on the table, since there might be potential
    for failure if the rollback is executed after the drop or after
    unlocking the table.

    We also roll back the statement regardless of whether the creation
    of the table succeeded or not, since we need to reset the binary
    log state.
  */
  if (thd->current_stmt_binlog_row_based)
    ha_rollback_stmt(thd);

  if (thd->extra_lock)
  {
    mysql_unlock_tables(thd, thd->extra_lock);
    thd->extra_lock=0;
  }

  if (table)
  {
    table->file->extra(HA_EXTRA_NO_IGNORE_DUP_KEY);
    table->file->extra(HA_EXTRA_WRITE_CANNOT_REPLACE);
    handlerton *table_type=table->s->db_type;
    if (!table->s->tmp_table)
    {
      ulong version= table->s->version;
      table->s->version= 0;
      hash_delete(&open_cache,(byte*) table);
      if (!create_info->table_existed)
        quick_rm_table(table_type, create_table->db,
                       create_table->table_name, 0);
      /* Tell threads waiting for refresh that something has happened */
      if (version != refresh_version)
        broadcast_refresh();
    }
    else if (!create_info->table_existed)
      close_temporary_table(thd, table, 1, 1);
    table=0;                                    // Safety
  }
  VOID(pthread_mutex_unlock(&LOCK_open));
  DBUG_VOID_RETURN;
}


/*****************************************************************************
  Instansiate templates
*****************************************************************************/

#ifdef HAVE_EXPLICIT_TEMPLATE_INSTANTIATION
template class List_iterator_fast<List_item>;
#ifndef EMBEDDED_LIBRARY
template class I_List<delayed_insert>;
template class I_List_iterator<delayed_insert>;
template class I_List<delayed_row>;
#endif /* EMBEDDED_LIBRARY */
#endif /* HAVE_EXPLICIT_TEMPLATE_INSTANTIATION */<|MERGE_RESOLUTION|>--- conflicted
+++ resolved
@@ -2945,9 +2945,6 @@
   DBUG_ENTER("select_create::prepare");
 
   TABLEOP_HOOKS *hook_ptr= NULL;
-<<<<<<< HEAD
-=======
-#ifdef HAVE_ROW_BASED_REPLICATION
   /*
     For row-based replication, the CREATE-SELECT statement is written
     in two pieces: the first one contain the CREATE TABLE statement
@@ -2966,7 +2963,6 @@
     slave.  Hence, we have to hold on to the CREATE part of the
     statement until the statement has finished.
    */
->>>>>>> 588fcc72
   class MY_HOOKS : public TABLEOP_HOOKS {
   public:
     MY_HOOKS(select_create *x) : ptr(x) { }
