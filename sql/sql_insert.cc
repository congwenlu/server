/* Copyright (C) 2000 MySQL AB & MySQL Finland AB & TCX DataKonsult AB

   This program is free software; you can redistribute it and/or modify
   it under the terms of the GNU General Public License as published by
   the Free Software Foundation; either version 2 of the License, or
   (at your option) any later version.

   This program is distributed in the hope that it will be useful,
   but WITHOUT ANY WARRANTY; without even the implied warranty of
   MERCHANTABILITY or FITNESS FOR A PARTICULAR PURPOSE.  See the
   GNU General Public License for more details.

   You should have received a copy of the GNU General Public License
   along with this program; if not, write to the Free Software
   Foundation, Inc., 59 Temple Place, Suite 330, Boston, MA  02111-1307  USA */


/* Insert of records */

#include "mysql_priv.h"
#include "sp_head.h"
#include "sql_trigger.h"
#include "sql_select.h"
<<<<<<< HEAD
#include "sql_show.h"
=======
>>>>>>> 53862e60

static int check_null_fields(THD *thd,TABLE *entry);
#ifndef EMBEDDED_LIBRARY
static TABLE *delayed_get_table(THD *thd,TABLE_LIST *table_list);
static int write_delayed(THD *thd,TABLE *table, enum_duplicates dup, bool ignore,
			 char *query, uint query_length, bool log_on);
static void end_delayed_insert(THD *thd);
pthread_handler_t handle_delayed_insert(void *arg);
static void unlink_blobs(register TABLE *table);
#endif
static bool check_view_insertability(THD *thd, TABLE_LIST *view);

/* Define to force use of my_malloc() if the allocated memory block is big */

#ifndef HAVE_ALLOCA
#define my_safe_alloca(size, min_length) my_alloca(size)
#define my_safe_afree(ptr, size, min_length) my_afree(ptr)
#else
#define my_safe_alloca(size, min_length) ((size <= min_length) ? my_alloca(size) : my_malloc(size,MYF(0)))
#define my_safe_afree(ptr, size, min_length) if (size > min_length) my_free(ptr,MYF(0))
#endif


/*
  Check if insert fields are correct.

  SYNOPSIS
    check_insert_fields()
    thd                         The current thread.
    table                       The table for insert.
    fields                      The insert fields.
    values                      The insert values.
    check_unique                If duplicate values should be rejected.

  NOTE
    Clears TIMESTAMP_AUTO_SET_ON_INSERT from table->timestamp_field_type
    or leaves it as is, depending on if timestamp should be updated or
    not.

  RETURN
    0           OK
    -1          Error
*/

static int check_insert_fields(THD *thd, TABLE_LIST *table_list,
                               List<Item> &fields, List<Item> &values,
                               bool check_unique)
{
  TABLE *table= table_list->table;

  if (!table_list->updatable)
  {
    my_error(ER_NON_UPDATABLE_TABLE, MYF(0), table_list->alias, "INSERT");
    return -1;
  }

  if (fields.elements == 0 && values.elements != 0)
  {
    if (!table)
    {
      my_error(ER_VIEW_NO_INSERT_FIELD_LIST, MYF(0),
               table_list->view_db.str, table_list->view_name.str);
      return -1;
    }
    if (values.elements != table->s->fields)
    {
      my_error(ER_WRONG_VALUE_COUNT_ON_ROW, MYF(0), 1L);
      return -1;
    }
#ifndef NO_EMBEDDED_ACCESS_CHECKS
    if (grant_option)
    {
      Field_iterator_table fields;
      fields.set_table(table);
      if (check_grant_all_columns(thd, INSERT_ACL, &table->grant,
<<<<<<< HEAD
                                  table->s->db.str, table->s->table_name.str,
=======
                                  table->s->db, table->s->table_name,
>>>>>>> 53862e60
                                  &fields))
        return -1;
    }
#endif
    clear_timestamp_auto_bits(table->timestamp_field_type,
                              TIMESTAMP_AUTO_SET_ON_INSERT);
    /*
      No fields are provided so all fields must be provided in the values.
      Thus we set all bits in the write set.
    */
    table->file->ha_set_all_bits_in_write_set();
  }
  else
  {						// Part field list
    SELECT_LEX *select_lex= &thd->lex->select_lex;
    Name_resolution_context *context= &select_lex->context;
    Name_resolution_context_state ctx_state;
    int res;

    if (fields.elements != values.elements)
    {
      my_error(ER_WRONG_VALUE_COUNT_ON_ROW, MYF(0), 1L);
      return -1;
    }

    thd->dupp_field=0;
    select_lex->no_wrap_view_item= TRUE;

    /* Save the state of the current name resolution context. */
    ctx_state.save_state(context, table_list);

    /*
      Perform name resolution only in the first table - 'table_list',
      which is the table that is inserted into.
    */
    table_list->next_local= 0;
    context->resolve_in_table_list_only(table_list);
<<<<<<< HEAD
    /*
      Indicate fields in list is to be updated by setting set_query_id
      parameter to 2. This sets the bit in the write_set for each field.
    */
    res= setup_fields(thd, 0, fields, 2, 0, 0);
=======
    res= setup_fields(thd, 0, fields, 1, 0, 0);
>>>>>>> 53862e60

    /* Restore the current context. */
    ctx_state.restore_state(context, table_list);
    thd->lex->select_lex.no_wrap_view_item= FALSE;

    if (res)
      return -1;

    if (table_list->effective_algorithm == VIEW_ALGORITHM_MERGE)
<<<<<<< HEAD
    {
      /* it is join view => we need to find table for update */
      List_iterator_fast<Item> it(fields);
      Item *item;
      TABLE_LIST *tbl= 0;            // reset for call to check_single_table()
      table_map map= 0;

      while ((item= it++))
        map|= item->used_tables();
      if (table_list->check_single_table(&tbl, map, table_list) || tbl == 0)
      {
        my_error(ER_VIEW_MULTIUPDATE, MYF(0),
                 table_list->view_db.str, table_list->view_name.str);
        return -1;
      }
      table_list->table= table= tbl->table;
    }

    if (check_unique && thd->dupp_field)
    {
=======
    {
      /* it is join view => we need to find table for update */
      List_iterator_fast<Item> it(fields);
      Item *item;
      TABLE_LIST *tbl= 0;            // reset for call to check_single_table()
      table_map map= 0;

      while ((item= it++))
        map|= item->used_tables();
      if (table_list->check_single_table(&tbl, map, table_list) || tbl == 0)
      {
        my_error(ER_VIEW_MULTIUPDATE, MYF(0),
                 table_list->view_db.str, table_list->view_name.str);
        return -1;
      }
      table_list->table= table= tbl->table;
    }

    if (check_unique && thd->dupp_field)
    {
>>>>>>> 53862e60
      my_error(ER_FIELD_SPECIFIED_TWICE, MYF(0), thd->dupp_field->field_name);
      return -1;
    }
    if (table->timestamp_field &&	// Don't set timestamp if used
	table->timestamp_field->query_id == thd->query_id)
      clear_timestamp_auto_bits(table->timestamp_field_type,
                                TIMESTAMP_AUTO_SET_ON_INSERT);
  }
  // For the values we need select_priv
#ifndef NO_EMBEDDED_ACCESS_CHECKS
  table->grant.want_privilege= (SELECT_ACL & ~table->grant.privilege);
#endif

  if (check_key_in_view(thd, table_list) ||
      (table_list->view &&
       check_view_insertability(thd, table_list)))
  {
    my_error(ER_NON_UPDATABLE_TABLE, MYF(0), table_list->alias, "INSERT");
    return -1;
  }

  return 0;
}


/*
  Check update fields for the timestamp field.

  SYNOPSIS
    check_update_fields()
    thd                         The current thread.
    insert_table_list           The insert table list.
    table                       The table for update.
    update_fields               The update fields.

  NOTE
    If the update fields include the timestamp field,
    remove TIMESTAMP_AUTO_SET_ON_UPDATE from table->timestamp_field_type.

  RETURN
    0           OK
    -1          Error
*/

static int check_update_fields(THD *thd, TABLE_LIST *insert_table_list,
                               List<Item> &update_fields)
{
  TABLE *table= insert_table_list->table;
  query_id_t timestamp_query_id;
  LINT_INIT(timestamp_query_id);

  /*
    Change the query_id for the timestamp column so that we can
    check if this is modified directly.
  */
  if (table->timestamp_field)
  {
    timestamp_query_id= table->timestamp_field->query_id;
    table->timestamp_field->query_id= thd->query_id - 1;
  }

  /*
    Check the fields we are going to modify. This will set the query_id
    of all used fields to the threads query_id. It will also set all
    fields into the write set of this table.
  */
<<<<<<< HEAD
  if (setup_fields(thd, 0, update_fields, 2, 0, 0))
=======
  if (setup_fields(thd, 0, update_fields, 1, 0, 0))
>>>>>>> 53862e60
    return -1;

  if (table->timestamp_field)
  {
    /* Don't set timestamp column if this is modified. */
    if (table->timestamp_field->query_id == thd->query_id)
      clear_timestamp_auto_bits(table->timestamp_field_type,
                                TIMESTAMP_AUTO_SET_ON_UPDATE);
    else
    {
      table->timestamp_field->query_id= timestamp_query_id;
      table->file->ha_set_bit_in_write_set(table->timestamp_field->fieldnr);
    }
  }

  return 0;
}


bool mysql_insert(THD *thd,TABLE_LIST *table_list,
                  List<Item> &fields,
                  List<List_item> &values_list,
                  List<Item> &update_fields,
                  List<Item> &update_values,
                  enum_duplicates duplic,
		  bool ignore)
{
  int error, res;
  /*
    log_on is about delayed inserts only.
    By default, both logs are enabled (this won't cause problems if the server
    runs without --log-update or --log-bin).
  */
  bool log_on= (thd->options & OPTION_BIN_LOG) ||
    (!(thd->security_ctx->master_access & SUPER_ACL));
  bool transactional_table, joins_freed= FALSE;
<<<<<<< HEAD
=======
  bool changed;
>>>>>>> 53862e60
  uint value_count;
  ulong counter = 1;
  ulonglong id;
  COPY_INFO info;
  TABLE *table= 0;
  List_iterator_fast<List_item> its(values_list);
  List_item *values;
  Name_resolution_context *context;
  Name_resolution_context_state ctx_state;
#ifndef EMBEDDED_LIBRARY
  char *query= thd->query;
#endif
  thr_lock_type lock_type = table_list->lock_type;
  Item *unused_conds= 0;
  DBUG_ENTER("mysql_insert");

  /*
    in safe mode or with skip-new change delayed insert to be regular
    if we are told to replace duplicates, the insert cannot be concurrent
    delayed insert changed to regular in slave thread
   */
#ifdef EMBEDDED_LIBRARY
  if (lock_type == TL_WRITE_DELAYED)
    lock_type=TL_WRITE;
#else
  if ((lock_type == TL_WRITE_DELAYED &&
       ((specialflag & (SPECIAL_NO_NEW_FUNC | SPECIAL_SAFE_MODE)) ||
	thd->slave_thread || !thd->variables.max_insert_delayed_threads)) ||
      (lock_type == TL_WRITE_CONCURRENT_INSERT && duplic == DUP_REPLACE) ||
      (duplic == DUP_UPDATE))
    lock_type=TL_WRITE;
#endif
  table_list->lock_type= lock_type;

#ifndef EMBEDDED_LIBRARY
  if (lock_type == TL_WRITE_DELAYED)
  {
    if (thd->locked_tables)
    {
      if (find_locked_table(thd,
			    table_list->db ? table_list->db : thd->db,
			    table_list->table_name))
      {
	my_error(ER_DELAYED_INSERT_TABLE_LOCKED, MYF(0),
                 table_list->table_name);
	DBUG_RETURN(TRUE);
      }
    }
    if ((table= delayed_get_table(thd,table_list)) && !thd->is_fatal_error)
    {
      /*
        Open tables used for sub-selects or in stored functions, will also
        cache these functions.
      */
      res= open_and_lock_tables(thd, table_list->next_global);
      /*
	First is not processed by open_and_lock_tables() => we need set
	updateability flags "by hands".
      */
      if (!table_list->derived && !table_list->view)
        table_list->updatable= 1;  // usual table
    }
    else
    {
      /* Too many delayed insert threads;  Use a normal insert */
      table_list->lock_type= lock_type= TL_WRITE;
      res= open_and_lock_tables(thd, table_list);
    }
  }
  else
#endif /* EMBEDDED_LIBRARY */
    res= open_and_lock_tables(thd, table_list);
  if (res || thd->is_fatal_error)
    DBUG_RETURN(TRUE);

  thd->proc_info="init";
  thd->used_tables=0;
  values= its++;

  if (mysql_prepare_insert(thd, table_list, table, fields, values,
			   update_fields, update_values, duplic, &unused_conds,
                           FALSE))
    goto abort;

  /* mysql_prepare_insert set table_list->table if it was not set */
  table= table_list->table;

  context= &thd->lex->select_lex.context;
  /* Save the state of the current name resolution context. */
  ctx_state.save_state(context, table_list);

  /*
    Perform name resolution only in the first table - 'table_list',
    which is the table that is inserted into.
  */
  table_list->next_local= 0;
  context->resolve_in_table_list_only(table_list);

  value_count= values->elements;
  while ((values= its++))
  {
    counter++;
    if (values->elements != value_count)
    {
      my_error(ER_WRONG_VALUE_COUNT_ON_ROW, MYF(0), counter);
      goto abort;
    }
    if (setup_fields(thd, 0, *values, 0, 0, 0))
      goto abort;
  }
  its.rewind ();
 
  /* Restore the current context. */
  ctx_state.restore_state(context, table_list);

  /*
    Fill in the given fields and dump it to the table file
  */
  info.records= info.deleted= info.copied= info.updated= 0;
  info.ignore= ignore;
  info.handle_duplicates=duplic;
  info.update_fields= &update_fields;
  info.update_values= &update_values;
  info.view= (table_list->view ? table_list : 0);

  /*
    Count warnings for all inserts.
    For single line insert, generate an error if try to set a NOT NULL field
    to NULL.
  */
  thd->count_cuted_fields= ((values_list.elements == 1 &&
                             !ignore) ?
			    CHECK_FIELD_ERROR_FOR_NULL :
			    CHECK_FIELD_WARN);
  thd->cuted_fields = 0L;
  table->next_number_field=table->found_next_number_field;

  error=0;
  id=0;
  thd->proc_info="update";
  if (duplic != DUP_ERROR || ignore)
    table->file->extra(HA_EXTRA_IGNORE_DUP_KEY);
  /*
    let's *try* to start bulk inserts. It won't necessary
    start them as values_list.elements should be greater than
    some - handler dependent - threshold.
    So we call start_bulk_insert to perform nesessary checks on
    values_list.elements, and - if nothing else - to initialize
    the code to make the call of end_bulk_insert() below safe.
  */
  if (lock_type != TL_WRITE_DELAYED)
    table->file->start_bulk_insert(values_list.elements);

  thd->no_trans_update= 0;
  thd->abort_on_warning= (!ignore &&
                          (thd->variables.sql_mode &
                           (MODE_STRICT_TRANS_TABLES |
                            MODE_STRICT_ALL_TABLES)));

  if ((fields.elements || !value_count) &&
      check_that_all_fields_are_given_values(thd, table, table_list))
  {
    /* thd->net.report_error is now set, which will abort the next loop */
    error= 1;
  }

  if (table_list->prepare_where(thd, 0, TRUE) ||
      table_list->prepare_check_option(thd))
    error= 1;

  while ((values= its++))
  {
    if (fields.elements || !value_count)
    {
      restore_record(table,s->default_values);	// Get empty record
      if (fill_record_n_invoke_before_triggers(thd, fields, *values, 0,
                                               table->triggers,
                                               TRG_EVENT_INSERT))
      {
	if (values_list.elements != 1 && !thd->net.report_error)
	{
	  info.records++;
	  continue;
	}
	/*
	  TODO: set thd->abort_on_warning if values_list.elements == 1
	  and check that all items return warning in case of problem with
	  storing field.
        */
	error=1;
	break;
      }
    }
    else
    {
      if (thd->used_tables)			// Column used in values()
	restore_record(table,s->default_values);	// Get empty record
      else
      {
        /*
          Fix delete marker. No need to restore rest of record since it will
          be overwritten by fill_record() anyway (and fill_record() does not
          use default values in this case).
        */
	table->record[0][0]= table->s->default_values[0];
      }
      if (fill_record_n_invoke_before_triggers(thd, table->field, *values, 0,
                                               table->triggers,
                                               TRG_EVENT_INSERT))
      {
	if (values_list.elements != 1 && ! thd->net.report_error)
	{
	  info.records++;
	  continue;
	}
	error=1;
	break;
      }
    }

    if ((res= table_list->view_check_option(thd,
					    (values_list.elements == 1 ?
					     0 :
					     ignore))) ==
        VIEW_CHECK_SKIP)
      continue;
    else if (res == VIEW_CHECK_ERROR)
    {
      error= 1;
      break;
    }
#ifndef EMBEDDED_LIBRARY
    if (lock_type == TL_WRITE_DELAYED)
    {
      error=write_delayed(thd, table, duplic, ignore, query, thd->query_length, log_on);
      query=0;
    }
    else
#endif
      error=write_record(thd, table ,&info);
    /*
      If auto_increment values are used, save the first one
       for LAST_INSERT_ID() and for the update log.
       We can't use insert_id() as we don't want to touch the
       last_insert_id_used flag.
    */
    if (! id && thd->insert_id_used)
    {						// Get auto increment value
      id= thd->last_insert_id;
    }
    if (error)
      break;
    thd->row_count++;
  }

  free_underlaid_joins(thd, &thd->lex->select_lex);
  joins_freed= TRUE;

  /*
    Now all rows are inserted.  Time to update logs and sends response to
    user
  */
#ifndef EMBEDDED_LIBRARY
  if (lock_type == TL_WRITE_DELAYED)
  {
    if (!error)
    {
      id=0;					// No auto_increment id
      info.copied=values_list.elements;
      end_delayed_insert(thd);
    }
    query_cache_invalidate3(thd, table_list, 1);
  }
  else
#endif
  {
    if (table->file->end_bulk_insert() && !error)
    {
      table->file->print_error(my_errno,MYF(0));
      error=1;
    }
    if (id && values_list.elements != 1)
      thd->insert_id(id);			// For update log
    else if (table->next_number_field && info.copied)
      id=table->next_number_field->val_int();	// Return auto_increment value

<<<<<<< HEAD
    /*
      Invalidate the table in the query cache if something changed.
      For the transactional algorithm to work the invalidation must be
      before binlog writing and ha_autocommit_or_rollback
    */
    if (info.copied || info.deleted || info.updated)
    {
      query_cache_invalidate3(thd, table_list, 1);
    }

    transactional_table= table->file->has_transactions();

    if ((info.copied || info.deleted || info.updated) &&
	(error <= 0 || !transactional_table))
    {
      if (mysql_bin_log.is_open())
      {
        if (error <= 0)
          thd->clear_error();
	if (thd->binlog_query(THD::ROW_QUERY_TYPE,
                              thd->query, thd->query_length,
                              transactional_table, FALSE) &&
            transactional_table)
        {
          error=1;
        }
      }
      if (!transactional_table)
	thd->options|=OPTION_STATUS_NO_TRANS_UPDATE;
=======
    transactional_table= table->file->has_transactions();

    if ((changed= (info.copied || info.deleted || info.updated)))
    {
      /*
        Invalidate the table in the query cache if something changed.
        For the transactional algorithm to work the invalidation must be
        before binlog writing and ha_autocommit_or_rollback
      */
      query_cache_invalidate3(thd, table_list, 1);
      if (error <= 0 || !transactional_table)
      {
        if (mysql_bin_log.is_open())
        {
          if (error <= 0)
            thd->clear_error();
          Query_log_event qinfo(thd, thd->query, thd->query_length,
                                transactional_table, FALSE);
          if (mysql_bin_log.write(&qinfo) && transactional_table)
            error=1;
        }
        if (!transactional_table)
          thd->options|=OPTION_STATUS_NO_TRANS_UPDATE;
      }
>>>>>>> 53862e60
    }
    if (transactional_table)
      error=ha_autocommit_or_rollback(thd,error);

    if (thd->lock)
    {
      mysql_unlock_tables(thd, thd->lock);
      /*
        Invalidate the table in the query cache if something changed
        after unlocking when changes become fisible.
        TODO: this is workaround. right way will be move invalidating in
        the unlock procedure.
      */
      if (lock_type ==  TL_WRITE_CONCURRENT_INSERT && changed)
      {
        query_cache_invalidate3(thd, table_list, 1);
      }
      thd->lock=0;
    }
  }
  thd->proc_info="end";
  table->next_number_field=0;
  thd->count_cuted_fields= CHECK_FIELD_IGNORE;
  thd->next_insert_id=0;			// Reset this if wrongly used
  if (duplic != DUP_ERROR || ignore)
    table->file->extra(HA_EXTRA_NO_IGNORE_DUP_KEY);

  /* Reset value of LAST_INSERT_ID if no rows where inserted */
  if (!info.copied && thd->insert_id_used)
  {
    thd->insert_id(0);
    id=0;
  }
  if (error)
    goto abort;
  if (values_list.elements == 1 && (!(thd->options & OPTION_WARNINGS) ||
				    !thd->cuted_fields))
  {
    thd->row_count_func= info.copied+info.deleted+info.updated;
    send_ok(thd, (ulong) thd->row_count_func, id);
  }
  else
  {
    char buff[160];
    if (ignore)
      sprintf(buff, ER(ER_INSERT_INFO), (ulong) info.records,
	      (lock_type == TL_WRITE_DELAYED) ? (ulong) 0 :
	      (ulong) (info.records - info.copied), (ulong) thd->cuted_fields);
    else
      sprintf(buff, ER(ER_INSERT_INFO), (ulong) info.records,
	      (ulong) (info.deleted+info.updated), (ulong) thd->cuted_fields);
    thd->row_count_func= info.copied+info.deleted+info.updated;
    ::send_ok(thd, (ulong) thd->row_count_func, id, buff);
  }
  thd->abort_on_warning= 0;
  DBUG_RETURN(FALSE);

abort:
#ifndef EMBEDDED_LIBRARY
  if (lock_type == TL_WRITE_DELAYED)
    end_delayed_insert(thd);
#endif
  if (!joins_freed)
    free_underlaid_joins(thd, &thd->lex->select_lex);
  thd->abort_on_warning= 0;
  DBUG_RETURN(TRUE);
}


/*
  Additional check for insertability for VIEW

  SYNOPSIS
    check_view_insertability()
    thd     - thread handler
    view    - reference on VIEW

  IMPLEMENTATION
    A view is insertable if the folloings are true:
    - All columns in the view are columns from a table
    - All not used columns in table have a default values
    - All field in view are unique (not referring to the same column)

  RETURN
    FALSE - OK
      view->contain_auto_increment is 1 if and only if the view contains an
      auto_increment field

    TRUE  - can't be used for insert
*/

static bool check_view_insertability(THD * thd, TABLE_LIST *view)
{
  uint num= view->view->select_lex.item_list.elements;
  TABLE *table= view->table;
  Field_translator *trans_start= view->field_translation,
		   *trans_end= trans_start + num;
  Field_translator *trans;
  Field **field_ptr= table->field;
<<<<<<< HEAD
  uint used_fields_buff_size= bitmap_buffer_size(table->s->fields);
  uint32 *used_fields_buff= (uint32*)thd->alloc(used_fields_buff_size);
=======
  uint used_fields_buff_size= (table->s->fields + 7) / 8;
  uchar *used_fields_buff= (uchar*)thd->alloc(used_fields_buff_size);
>>>>>>> 53862e60
  MY_BITMAP used_fields;
  DBUG_ENTER("check_key_in_view");

  if (!used_fields_buff)
    DBUG_RETURN(TRUE);  // EOM

  DBUG_ASSERT(view->table != 0 && view->field_translation != 0);

<<<<<<< HEAD
  VOID(bitmap_init(&used_fields, used_fields_buff, table->s->fields, 0));
=======
  VOID(bitmap_init(&used_fields, used_fields_buff, used_fields_buff_size * 8,
                   0));
>>>>>>> 53862e60
  bitmap_clear_all(&used_fields);

  view->contain_auto_increment= 0;
  /* check simplicity and prepare unique test of view */
  for (trans= trans_start; trans != trans_end; trans++)
  {
    if (!trans->item->fixed && trans->item->fix_fields(thd, &trans->item))
      return TRUE;
    Item_field *field;
    /* simple SELECT list entry (field without expression) */
    if (!(field= trans->item->filed_for_view_update()))
      DBUG_RETURN(TRUE);
    if (field->field->unireg_check == Field::NEXT_NUMBER)
      view->contain_auto_increment= 1;
    /* prepare unique test */
    /*
      remove collation (or other transparent for update function) if we have
      it
    */
    trans->item= field;
  }
  /* unique test */
  for (trans= trans_start; trans != trans_end; trans++)
  {
    /* Thanks to test above, we know that all columns are of type Item_field */
    Item_field *field= (Item_field *)trans->item;
    /* check fields belong to table in which we are inserting */
    if (field->field->table == table &&
        bitmap_fast_test_and_set(&used_fields, field->field->field_index))
      DBUG_RETURN(TRUE);
  }

  DBUG_RETURN(FALSE);
}


/*
  Check if table can be updated

  SYNOPSIS
     mysql_prepare_insert_check_table()
     thd		Thread handle
     table_list		Table list
     fields		List of fields to be updated
     where		Pointer to where clause
     select_insert      Check is making for SELECT ... INSERT

   RETURN
     FALSE ok
     TRUE  ERROR
*/

static bool mysql_prepare_insert_check_table(THD *thd, TABLE_LIST *table_list,
                                             List<Item> &fields, COND **where,
                                             bool select_insert)
{
  bool insert_into_view= (table_list->view != 0);
  DBUG_ENTER("mysql_prepare_insert_check_table");

  if (setup_tables(thd, &thd->lex->select_lex.context,
                   &thd->lex->select_lex.top_join_list,
                   table_list, where, &thd->lex->select_lex.leaf_tables,
		   select_insert))
    DBUG_RETURN(TRUE);

  if (insert_into_view && !fields.elements)
  {
    thd->lex->empty_field_list_on_rset= 1;
    if (!table_list->table)
    {
      my_error(ER_VIEW_NO_INSERT_FIELD_LIST, MYF(0),
               table_list->view_db.str, table_list->view_name.str);
      DBUG_RETURN(TRUE);
    }
    DBUG_RETURN(insert_view_fields(thd, &fields, table_list));
  }

  DBUG_RETURN(FALSE);
}


/*
  Prepare items in INSERT statement

  SYNOPSIS
    mysql_prepare_insert()
    thd			Thread handler
    table_list	        Global/local table list
    table		Table to insert into (can be NULL if table should
			be taken from table_list->table)    
    where		Where clause (for insert ... select)
    select_insert	TRUE if INSERT ... SELECT statement

  TODO (in far future)
    In cases of:
    INSERT INTO t1 SELECT a, sum(a) as sum1 from t2 GROUP BY a
    ON DUPLICATE KEY ...
    we should be able to refer to sum1 in the ON DUPLICATE KEY part

  WARNING
    You MUST set table->insert_values to 0 after calling this function
    before releasing the table object.
  
  RETURN VALUE
    FALSE OK
    TRUE  error
*/

bool mysql_prepare_insert(THD *thd, TABLE_LIST *table_list,
                          TABLE *table, List<Item> &fields, List_item *values,
                          List<Item> &update_fields, List<Item> &update_values,
                          enum_duplicates duplic,
                          COND **where, bool select_insert)
{
  SELECT_LEX *select_lex= &thd->lex->select_lex;
  Name_resolution_context *context= &select_lex->context;
  Name_resolution_context_state ctx_state;
  bool insert_into_view= (table_list->view != 0);
  bool res= 0;
  DBUG_ENTER("mysql_prepare_insert");
  DBUG_PRINT("enter", ("table_list 0x%lx, table 0x%lx, view %d",
		       (ulong)table_list, (ulong)table,
		       (int)insert_into_view));
<<<<<<< HEAD

  /*
    For subqueries in VALUES() we should not see the table in which we are
    inserting (for INSERT ... SELECT this is done by changing table_list,
    because INSERT ... SELECT share SELECT_LEX it with SELECT.
  */
  if (!select_insert)
  {
    for (SELECT_LEX_UNIT *un= select_lex->first_inner_unit();
         un;
         un= un->next_unit())
    {
      for (SELECT_LEX *sl= un->first_select();
           sl;
           sl= sl->next_select())
      {
        sl->context.outer_context= 0;
      }
    }
  }

=======

  /*
    For subqueries in VALUES() we should not see the table in which we are
    inserting (for INSERT ... SELECT this is done by changing table_list,
    because INSERT ... SELECT share SELECT_LEX it with SELECT.
  */
  if (!select_insert)
  {
    for (SELECT_LEX_UNIT *un= select_lex->first_inner_unit();
         un;
         un= un->next_unit())
    {
      for (SELECT_LEX *sl= un->first_select();
           sl;
           sl= sl->next_select())
      {
        sl->context.outer_context= 0;
      }
    }
  }

>>>>>>> 53862e60
  if (duplic == DUP_UPDATE)
  {
    /* it should be allocated before Item::fix_fields() */
    if (table_list->set_insert_values(thd->mem_root))
      DBUG_RETURN(TRUE);
  }

  if (mysql_prepare_insert_check_table(thd, table_list, fields, where,
                                       select_insert))
    DBUG_RETURN(TRUE);

  /* Save the state of the current name resolution context. */
  ctx_state.save_state(context, table_list);

  /*
    Perform name resolution only in the first table - 'table_list',
    which is the table that is inserted into.
  */
  table_list->next_local= 0;
  context->resolve_in_table_list_only(table_list);

  /* Prepare the fields in the statement. */
  if (values &&
      !(res= check_insert_fields(thd, context->table_list, fields, *values,
                                 !insert_into_view) ||
        setup_fields(thd, 0, *values, 0, 0, 0)) &&
      duplic == DUP_UPDATE)
  {
    select_lex->no_wrap_view_item= TRUE;
    res= check_update_fields(thd, context->table_list, update_fields);
    select_lex->no_wrap_view_item= FALSE;
    /*
      When we are not using GROUP BY we can refer to other tables in the
      ON DUPLICATE KEY part.
    */       
    if (select_lex->group_list.elements == 0)
    {
      context->table_list->next_local=       ctx_state.save_next_local;
      /* first_name_resolution_table was set by resolve_in_table_list_only() */
      context->first_name_resolution_table->
        next_name_resolution_table=          ctx_state.save_next_local;
    }
    if (!res)
      res= setup_fields(thd, 0, update_values, 1, 0, 0);
<<<<<<< HEAD
  }

  /* Restore the current context. */
  ctx_state.restore_state(context, table_list);

  if (res)
    DBUG_RETURN(res);

  if (!table)
    table= table_list->table;

  if (!select_insert)
  {
    Item *fake_conds= 0;
    TABLE_LIST *duplicate;
    if ((duplicate= unique_table(thd, table_list, table_list->next_global)))
    {
      update_non_unique_table_error(table_list, "INSERT", duplicate);
      DBUG_RETURN(TRUE);
    }
    select_lex->fix_prepare_information(thd, &fake_conds);
    select_lex->first_execution= 0;
  }
  if (duplic == DUP_UPDATE || duplic == DUP_REPLACE)
    table->file->ha_retrieve_all_pk();
=======
  }

  /* Restore the current context. */
  ctx_state.restore_state(context, table_list);

  if (res)
    DBUG_RETURN(res);

  if (!table)
    table= table_list->table;

  if (!select_insert)
  {
    Item *fake_conds= 0;
    TABLE_LIST *duplicate;
    if ((duplicate= unique_table(thd, table_list, table_list->next_global)))
    {
      update_non_unique_table_error(table_list, "INSERT", duplicate);
      DBUG_RETURN(TRUE);
    }
    select_lex->fix_prepare_information(thd, &fake_conds);
    select_lex->first_execution= 0;
  }
  if (duplic == DUP_UPDATE || duplic == DUP_REPLACE)
    table->file->extra(HA_EXTRA_RETRIEVE_PRIMARY_KEY);
>>>>>>> 53862e60
  DBUG_RETURN(FALSE);
}


	/* Check if there is more uniq keys after field */

static int last_uniq_key(TABLE *table,uint keynr)
{
  while (++keynr < table->s->keys)
    if (table->key_info[keynr].flags & HA_NOSAME)
      return 0;
  return 1;
}


/*
  Write a record to table with optional deleting of conflicting records,
  invoke proper triggers if needed.

  SYNOPSIS
     write_record()
      thd   - thread context
      table - table to which record should be written
      info  - COPY_INFO structure describing handling of duplicates
              and which is used for counting number of records inserted
              and deleted.

  NOTE
    Once this record will be written to table after insert trigger will
    be invoked. If instead of inserting new record we will update old one
    then both on update triggers will work instead. Similarly both on
    delete triggers will be invoked if we will delete conflicting records.

    Sets thd->no_trans_update if table which is updated didn't have
    transactions.

  RETURN VALUE
    0     - success
    non-0 - error
*/


int write_record(THD *thd, TABLE *table,COPY_INFO *info)
{
  int error, trg_error= 0;
  char *key=0;
  DBUG_ENTER("write_record");

  info->records++;

  if (info->handle_duplicates == DUP_REPLACE ||
      info->handle_duplicates == DUP_UPDATE)
  {
    while ((error=table->file->ha_write_row(table->record[0])))
    {
      uint key_nr;
      if (error != HA_WRITE_SKIP)
	goto err;
      table->file->restore_auto_increment();
      if ((int) (key_nr = table->file->get_dup_key(error)) < 0)
      {
	error=HA_WRITE_SKIP;			/* Database can't find key */
	goto err;
      }
      /*
	Don't allow REPLACE to replace a row when a auto_increment column
	was used.  This ensures that we don't get a problem when the
	whole range of the key has been used.
      */
      if (info->handle_duplicates == DUP_REPLACE &&
          table->next_number_field &&
          key_nr == table->s->next_number_index &&
	  table->file->auto_increment_column_changed)
	goto err;
      if (table->file->table_flags() & HA_DUPP_POS)
      {
	if (table->file->rnd_pos(table->record[1],table->file->dupp_ref))
	  goto err;
      }
      else
      {
	if (table->file->extra(HA_EXTRA_FLUSH_CACHE)) /* Not needed with NISAM */
	{
	  error=my_errno;
	  goto err;
	}

	if (!key)
	{
	  if (!(key=(char*) my_safe_alloca(table->s->max_unique_length,
					   MAX_KEY_LENGTH)))
	  {
	    error=ENOMEM;
	    goto err;
	  }
	}
	key_copy((byte*) key,table->record[0],table->key_info+key_nr,0);
	if ((error=(table->file->index_read_idx(table->record[1],key_nr,
						(byte*) key,
						table->key_info[key_nr].
						key_length,
						HA_READ_KEY_EXACT))))
	  goto err;
      }
      if (info->handle_duplicates == DUP_UPDATE)
      {
        int res= 0;
        /*
          We don't check for other UNIQUE keys - the first row
          that matches, is updated. If update causes a conflict again,
          an error is returned
        */
	DBUG_ASSERT(table->insert_values != NULL);
        store_record(table,insert_values);
        restore_record(table,record[1]);
        DBUG_ASSERT(info->update_fields->elements ==
                    info->update_values->elements);
        if (fill_record_n_invoke_before_triggers(thd, *info->update_fields,
                                                 *info->update_values, 0,
                                                 table->triggers,
                                                 TRG_EVENT_UPDATE))
          goto before_trg_err;

        /* CHECK OPTION for VIEW ... ON DUPLICATE KEY UPDATE ... */
        if (info->view &&
            (res= info->view->view_check_option(current_thd, info->ignore)) ==
            VIEW_CHECK_SKIP)
          goto ok_or_after_trg_err;
        if (res == VIEW_CHECK_ERROR)
          goto before_trg_err;

        if (thd->clear_next_insert_id)
        {
          /* Reset auto-increment cacheing if we do an update */
          thd->clear_next_insert_id= 0;
          thd->next_insert_id= 0;
        }
<<<<<<< HEAD
        if ((error=table->file->ha_update_row(table->record[1],table->record[0])))
=======
        if ((error=table->file->update_row(table->record[1],table->record[0])))
>>>>>>> 53862e60
	{
	  if ((error == HA_ERR_FOUND_DUPP_KEY) && info->ignore)
            goto ok_or_after_trg_err;
          goto err;
	}
        info->updated++;

        trg_error= (table->triggers &&
                    table->triggers->process_triggers(thd, TRG_EVENT_UPDATE,
                                                      TRG_ACTION_AFTER, TRUE));
        info->copied++;
        goto ok_or_after_trg_err;
      }
      else /* DUP_REPLACE */
      {
	/*
	  The manual defines the REPLACE semantics that it is either
	  an INSERT or DELETE(s) + INSERT; FOREIGN KEY checks in
	  InnoDB do not function in the defined way if we allow MySQL
	  to convert the latter operation internally to an UPDATE.
          We also should not perform this conversion if we have 
          timestamp field with ON UPDATE which is different from DEFAULT.
	*/
	if (last_uniq_key(table,key_nr) &&
	    !table->file->referenced_by_foreign_key() &&
            (table->timestamp_field_type == TIMESTAMP_NO_AUTO_SET ||
             table->timestamp_field_type == TIMESTAMP_AUTO_SET_ON_BOTH))
        {
          if (table->triggers &&
              table->triggers->process_triggers(thd, TRG_EVENT_UPDATE,
                                                TRG_ACTION_BEFORE, TRUE))
            goto before_trg_err;
          if (thd->clear_next_insert_id)
          {
            /* Reset auto-increment cacheing if we do an update */
            thd->clear_next_insert_id= 0;
            thd->next_insert_id= 0;
          }
<<<<<<< HEAD
          if ((error=table->file->ha_update_row(table->record[1],
					        table->record[0])))
=======
          if ((error=table->file->update_row(table->record[1],
					     table->record[0])))
>>>>>>> 53862e60
            goto err;
          info->deleted++;
          trg_error= (table->triggers &&
                      table->triggers->process_triggers(thd, TRG_EVENT_UPDATE,
                                                        TRG_ACTION_AFTER,
                                                        TRUE));
          /* Update logfile and count */
          info->copied++;
          goto ok_or_after_trg_err;
        }
        else
        {
          if (table->triggers &&
              table->triggers->process_triggers(thd, TRG_EVENT_DELETE,
                                                TRG_ACTION_BEFORE, TRUE))
            goto before_trg_err;
<<<<<<< HEAD
          if ((error=table->file->ha_delete_row(table->record[1])))
=======
          if ((error=table->file->delete_row(table->record[1])))
>>>>>>> 53862e60
            goto err;
          info->deleted++;
          if (!table->file->has_transactions())
            thd->no_trans_update= 1;
          if (table->triggers &&
              table->triggers->process_triggers(thd, TRG_EVENT_DELETE,
                                                TRG_ACTION_AFTER, TRUE))
          {
            trg_error= 1;
            goto ok_or_after_trg_err;
          }
          /* Let us attempt do write_row() once more */
        }
      }
    }
    info->copied++;
    trg_error= (table->triggers &&
                table->triggers->process_triggers(thd, TRG_EVENT_INSERT,
                                                  TRG_ACTION_AFTER, TRUE));
  }
  else if ((error=table->file->ha_write_row(table->record[0])))
  {
    if (!info->ignore ||
	(error != HA_ERR_FOUND_DUPP_KEY && error != HA_ERR_FOUND_DUPP_UNIQUE))
      goto err;
    table->file->restore_auto_increment();
  }
  else
  {
    info->copied++;
    trg_error= (table->triggers &&
                table->triggers->process_triggers(thd, TRG_EVENT_INSERT,
                                                  TRG_ACTION_AFTER, TRUE));
  }

ok_or_after_trg_err:
  if (key)
    my_safe_afree(key,table->s->max_unique_length,MAX_KEY_LENGTH);
  if (!table->file->has_transactions())
    thd->no_trans_update= 1;
  DBUG_RETURN(trg_error);

err:
  info->last_errno= error;
  /* current_select is NULL if this is a delayed insert */
  if (thd->lex->current_select)
    thd->lex->current_select->no_error= 0;        // Give error
  table->file->print_error(error,MYF(0));

before_trg_err:
  if (key)
    my_safe_afree(key, table->s->max_unique_length, MAX_KEY_LENGTH);
  DBUG_RETURN(1);
}


/******************************************************************************
  Check that all fields with arn't null_fields are used
******************************************************************************/

int check_that_all_fields_are_given_values(THD *thd, TABLE *entry,
                                           TABLE_LIST *table_list)
{
  int err= 0;
  for (Field **field=entry->field ; *field ; field++)
  {
    if ((*field)->query_id != thd->query_id &&
        ((*field)->flags & NO_DEFAULT_VALUE_FLAG) &&
        ((*field)->real_type() != FIELD_TYPE_ENUM))
    {
      bool view= FALSE;
      if (table_list)
      {
        table_list= table_list->top_table();
        view= test(table_list->view);
      }
      if (view)
      {
        push_warning_printf(thd, MYSQL_ERROR::WARN_LEVEL_WARN,
                            ER_NO_DEFAULT_FOR_VIEW_FIELD,
                            ER(ER_NO_DEFAULT_FOR_VIEW_FIELD),
                            table_list->view_db.str,
                            table_list->view_name.str);
      }
      else
      {
        push_warning_printf(thd, MYSQL_ERROR::WARN_LEVEL_WARN,
                            ER_NO_DEFAULT_FOR_FIELD,
                            ER(ER_NO_DEFAULT_FOR_FIELD),
                            (*field)->field_name);
      }
      err= 1;
    }
  }
  return thd->abort_on_warning ? err : 0;
}

/*****************************************************************************
  Handling of delayed inserts
  A thread is created for each table that one uses with the DELAYED attribute.
*****************************************************************************/

#ifndef EMBEDDED_LIBRARY

class delayed_row :public ilink {
public:
  char *record;
  enum_duplicates dup;
  time_t start_time;
  bool query_start_used,last_insert_id_used,insert_id_used, ignore, log_query;
  ulonglong last_insert_id;
  timestamp_auto_set_type timestamp_field_type;

  delayed_row(enum_duplicates dup_arg, bool ignore_arg, bool log_query_arg)
<<<<<<< HEAD
    :record(0), dup(dup_arg), ignore(ignore_arg), log_query(log_query_arg) {}
=======
    :record(0), query(0), dup(dup_arg), ignore(ignore_arg), log_query(log_query_arg) {}
>>>>>>> 53862e60
  ~delayed_row()
  {
    x_free(record);
  }
};


class delayed_insert :public ilink {
  uint locks_in_memory;
  char *query;
  ulong query_length;
  ulong query_allocated;
public:
  THD thd;
  TABLE *table;
  pthread_mutex_t mutex;
  pthread_cond_t cond,cond_client;
  volatile uint tables_in_use,stacked_inserts;
  volatile bool status,dead;
  COPY_INFO info;
  I_List<delayed_row> rows;
  ulong group_count;
  TABLE_LIST table_list;			// Argument

  delayed_insert()
    :locks_in_memory(0), query(0), query_length(0), query_allocated(0),
     table(0),tables_in_use(0),stacked_inserts(0), status(0), dead(0),
     group_count(0)
  {
    thd.security_ctx->user=thd.security_ctx->priv_user=(char*) delayed_user;
    thd.security_ctx->host=(char*) my_localhost;
    thd.current_tablenr=0;
    thd.version=refresh_version;
    thd.command=COM_DELAYED_INSERT;
    thd.lex->current_select= 0; 		// for my_message_sql
    thd.lex->sql_command= SQLCOM_INSERT;        // For innodb::store_lock()

    bzero((char*) &thd.net, sizeof(thd.net));		// Safety
    bzero((char*) &table_list, sizeof(table_list));	// Safety
    thd.system_thread= SYSTEM_THREAD_DELAYED_INSERT;
    thd.security_ctx->host_or_ip= "";
    bzero((char*) &info,sizeof(info));
    pthread_mutex_init(&mutex,MY_MUTEX_INIT_FAST);
    pthread_cond_init(&cond,NULL);
    pthread_cond_init(&cond_client,NULL);
    VOID(pthread_mutex_lock(&LOCK_thread_count));
    delayed_insert_threads++;
    VOID(pthread_mutex_unlock(&LOCK_thread_count));
  }
  ~delayed_insert()
  {
    my_free(query, MYF(MY_WME|MY_ALLOW_ZERO_PTR));
    /* The following is not really needed, but just for safety */
    delayed_row *row;
    while ((row=rows.get()))
      delete row;
    if (table)
      close_thread_tables(&thd);
    VOID(pthread_mutex_lock(&LOCK_thread_count));
    pthread_mutex_destroy(&mutex);
    pthread_cond_destroy(&cond);
    pthread_cond_destroy(&cond_client);
    thd.unlink();				// Must be unlinked under lock
    x_free(thd.query);
    thd.security_ctx->user= thd.security_ctx->host=0;
    thread_count--;
    delayed_insert_threads--;
    VOID(pthread_mutex_unlock(&LOCK_thread_count));
    VOID(pthread_cond_broadcast(&COND_thread_count)); /* Tell main we are ready */
  }

  int set_query(char const *q, ulong qlen) {
    if (q && qlen > 0)
    {
      if (query_allocated < qlen + 1)
      {
        ulong const flags(MY_WME|MY_FREE_ON_ERROR|MY_ALLOW_ZERO_PTR);
        query= my_realloc(query, qlen + 1, MYF(flags));
        if (query == 0)
          return HA_ERR_OUT_OF_MEM;
        query_allocated= qlen;
      }
      query_length= qlen;
      memcpy(query, q, qlen + 1);
    }
    else
      query_length= 0;
    return 0;
  }

  /* The following is for checking when we can delete ourselves */
  inline void lock()
  {
    locks_in_memory++;				// Assume LOCK_delay_insert
  }
  void unlock()
  {
    pthread_mutex_lock(&LOCK_delayed_insert);
    if (!--locks_in_memory)
    {
      pthread_mutex_lock(&mutex);
      if (thd.killed && ! stacked_inserts && ! tables_in_use)
      {
	pthread_cond_signal(&cond);
	status=1;
      }
      pthread_mutex_unlock(&mutex);
    }
    pthread_mutex_unlock(&LOCK_delayed_insert);
  }
  inline uint lock_count() { return locks_in_memory; }

  TABLE* get_local_table(THD* client_thd);
  bool handle_inserts(void);
};


I_List<delayed_insert> delayed_threads;


delayed_insert *find_handler(THD *thd, TABLE_LIST *table_list)
{
  thd->proc_info="waiting for delay_list";
  pthread_mutex_lock(&LOCK_delayed_insert);	// Protect master list
  I_List_iterator<delayed_insert> it(delayed_threads);
  delayed_insert *tmp;
  while ((tmp=it++))
  {
<<<<<<< HEAD
    if (!strcmp(tmp->thd.db, table_list->db) &&
	!strcmp(table_list->table_name, tmp->table->s->table_name.str))
=======
    if (!strcmp(tmp->thd.db,table_list->db) &&
	!strcmp(table_list->table_name,tmp->table->s->table_name))
>>>>>>> 53862e60
    {
      tmp->lock();
      break;
    }
  }
  pthread_mutex_unlock(&LOCK_delayed_insert); // For unlink from list
  return tmp;
}


static TABLE *delayed_get_table(THD *thd,TABLE_LIST *table_list)
{
  int error;
  delayed_insert *tmp;
  TABLE *table;
  DBUG_ENTER("delayed_get_table");

  if (!table_list->db)
    table_list->db=thd->db;

  /* Find the thread which handles this table. */
  if (!(tmp=find_handler(thd,table_list)))
  {
    /*
      No match. Create a new thread to handle the table, but
      no more than max_insert_delayed_threads.
    */
    if (delayed_insert_threads >= thd->variables.max_insert_delayed_threads)
      DBUG_RETURN(0);
    thd->proc_info="Creating delayed handler";
    pthread_mutex_lock(&LOCK_delayed_create);
    /*
      The first search above was done without LOCK_delayed_create.
      Another thread might have created the handler in between. Search again.
    */
    if (! (tmp= find_handler(thd, table_list)))
    {
      /*
        Avoid that a global read lock steps in while we are creating the
        new thread. It would block trying to open the table. Hence, the
        DI thread and this thread would wait until after the global
        readlock is gone. Since the insert thread needs to wait for a
        global read lock anyway, we do it right now. Note that
        wait_if_global_read_lock() sets a protection against a new
        global read lock when it succeeds. This needs to be released by
        start_waiting_global_read_lock().
      */
      if (wait_if_global_read_lock(thd, 0, 1))
        goto err;
      if (!(tmp=new delayed_insert()))
      {
	my_error(ER_OUTOFMEMORY,MYF(0),sizeof(delayed_insert));
	goto err1;
      }
      pthread_mutex_lock(&LOCK_thread_count);
      thread_count++;
      pthread_mutex_unlock(&LOCK_thread_count);
      if (!(tmp->thd.db=my_strdup(table_list->db,MYF(MY_WME))) ||
	  !(tmp->thd.query=my_strdup(table_list->table_name,MYF(MY_WME))))
      {
	delete tmp;
	my_message(ER_OUT_OF_RESOURCES, ER(ER_OUT_OF_RESOURCES), MYF(0));
	goto err1;
      }
      tmp->table_list= *table_list;			// Needed to open table
      tmp->table_list.db= tmp->thd.db;
      tmp->table_list.alias= tmp->table_list.table_name= tmp->thd.query;
      tmp->lock();
      pthread_mutex_lock(&tmp->mutex);
      if ((error=pthread_create(&tmp->thd.real_id,&connection_attrib,
				handle_delayed_insert,(void*) tmp)))
      {
	DBUG_PRINT("error",
		   ("Can't create thread to handle delayed insert (error %d)",
		    error));
	pthread_mutex_unlock(&tmp->mutex);
	tmp->unlock();
	delete tmp;
	my_error(ER_CANT_CREATE_THREAD, MYF(0), error);
	goto err1;
      }

      /* Wait until table is open */
      thd->proc_info="waiting for handler open";
      while (!tmp->thd.killed && !tmp->table && !thd->killed)
      {
	pthread_cond_wait(&tmp->cond_client,&tmp->mutex);
      }
      pthread_mutex_unlock(&tmp->mutex);
      /*
        Release the protection against the global read lock and wake
        everyone, who might want to set a global read lock.
      */
      start_waiting_global_read_lock(thd);
      thd->proc_info="got old table";
      if (tmp->thd.killed)
      {
	if (tmp->thd.is_fatal_error)
	{
	  /* Copy error message and abort */
	  thd->fatal_error();
	  strmov(thd->net.last_error,tmp->thd.net.last_error);
	  thd->net.last_errno=tmp->thd.net.last_errno;
	}
	tmp->unlock();
	goto err;
      }
      if (thd->killed)
      {
	tmp->unlock();
	goto err;
      }
    }
    pthread_mutex_unlock(&LOCK_delayed_create);
  }

  pthread_mutex_lock(&tmp->mutex);
  table= tmp->get_local_table(thd);
  pthread_mutex_unlock(&tmp->mutex);
  if (table)
    thd->di=tmp;
  else if (tmp->thd.is_fatal_error)
    thd->fatal_error();
  /* Unlock the delayed insert object after its last access. */
  tmp->unlock();
  DBUG_RETURN((table_list->table=table));

 err1:
  thd->fatal_error();
  /*
    Release the protection against the global read lock and wake
    everyone, who might want to set a global read lock.
  */
  start_waiting_global_read_lock(thd);
 err:
  pthread_mutex_unlock(&LOCK_delayed_create);
  DBUG_RETURN(0); // Continue with normal insert
}


/*
  As we can't let many threads modify the same TABLE structure, we create
  an own structure for each tread.  This includes a row buffer to save the
  column values and new fields that points to the new row buffer.
  The memory is allocated in the client thread and is freed automaticly.
*/

TABLE *delayed_insert::get_local_table(THD* client_thd)
{
  my_ptrdiff_t adjust_ptrs;
  Field **field,**org_field, *found_next_number_field;
  TABLE *copy;
  TABLE_SHARE *share= table->s;

  /* First request insert thread to get a lock */
  status=1;
  tables_in_use++;
  if (!thd.lock)				// Table is not locked
  {
    client_thd->proc_info="waiting for handler lock";
    pthread_cond_signal(&cond);			// Tell handler to lock table
    while (!dead && !thd.lock && ! client_thd->killed)
    {
      pthread_cond_wait(&cond_client,&mutex);
    }
    client_thd->proc_info="got handler lock";
    if (client_thd->killed)
      goto error;
    if (dead)
    {
      strmov(client_thd->net.last_error,thd.net.last_error);
      client_thd->net.last_errno=thd.net.last_errno;
      goto error;
    }
  }

  client_thd->proc_info="allocating local table";
  copy= (TABLE*) client_thd->alloc(sizeof(*copy)+
<<<<<<< HEAD
				   (share->fields+1)*sizeof(Field**)+
				   share->reclength);
  if (!copy)
    goto error;
  *copy= *table;
=======
				   (table->s->fields+1)*sizeof(Field**)+
				   table->s->reclength);
  if (!copy)
    goto error;
  *copy= *table;
  copy->s= &copy->share_not_to_be_used;
  // No name hashing
  bzero((char*) &copy->s->name_hash,sizeof(copy->s->name_hash));
  /* We don't need to change the file handler here */
>>>>>>> 53862e60

  /* We don't need to change the file handler here */
  field=copy->field=(Field**) (copy+1);
<<<<<<< HEAD
  copy->record[0]=(byte*) (field+share->fields+1);
  memcpy((char*) copy->record[0],(char*) table->record[0],share->reclength);
=======
  copy->record[0]=(byte*) (field+table->s->fields+1);
  memcpy((char*) copy->record[0],(char*) table->record[0],table->s->reclength);
>>>>>>> 53862e60

  /* Make a copy of all fields */

  adjust_ptrs=PTR_BYTE_DIFF(copy->record[0],table->record[0]);

  found_next_number_field=table->found_next_number_field;
  for (org_field=table->field ; *org_field ; org_field++,field++)
  {
    if (!(*field= (*org_field)->new_field(client_thd->mem_root,copy)))
      return 0;
    (*field)->orig_table= copy;			// Remove connection
    (*field)->move_field_offset(adjust_ptrs);	// Point at copy->record[0]
    if (*org_field == found_next_number_field)
      (*field)->table->found_next_number_field= *field;
  }
  *field=0;

  /* Adjust timestamp */
  if (table->timestamp_field)
  {
    /* Restore offset as this may have been reset in handle_inserts */
    copy->timestamp_field=
<<<<<<< HEAD
      (Field_timestamp*) copy->field[share->timestamp_field_offset];
=======
      (Field_timestamp*) copy->field[table->s->timestamp_field_offset];
>>>>>>> 53862e60
    copy->timestamp_field->unireg_check= table->timestamp_field->unireg_check;
    copy->timestamp_field_type= copy->timestamp_field->get_auto_set_type();
  }


  /* Adjust in_use for pointing to client thread */
  copy->in_use= client_thd;
  
  return copy;

  /* Got fatal error */
 error:
  tables_in_use--;
  status=1;
  pthread_cond_signal(&cond);			// Inform thread about abort
  return 0;
}


/* Put a question in queue */

<<<<<<< HEAD
static int write_delayed(THD *thd,TABLE *table,enum_duplicates duplic,
                         bool ignore, char *query, uint query_length,
                         bool log_on)
=======
static int write_delayed(THD *thd,TABLE *table,enum_duplicates duplic, bool ignore,
			 char *query, uint query_length, bool log_on)
>>>>>>> 53862e60
{
  delayed_row *row=0;
  delayed_insert *di=thd->di;
  DBUG_ENTER("write_delayed");

  thd->proc_info="waiting for handler insert";
  pthread_mutex_lock(&di->mutex);
  while (di->stacked_inserts >= delayed_queue_size && !thd->killed)
    pthread_cond_wait(&di->cond_client,&di->mutex);
  thd->proc_info="storing row into queue";

  if (thd->killed || !(row= new delayed_row(duplic, ignore, log_on)))
    goto err;

<<<<<<< HEAD
  if (!(row->record= (char*) my_malloc(table->s->reclength, MYF(MY_WME))))
    goto err;
  memcpy(row->record, table->record[0], table->s->reclength);
  di->set_query(query, query_length);
=======
  if (!query)
    query_length=0;
  if (!(row->record= (char*) my_malloc(table->s->reclength+query_length+1,
				       MYF(MY_WME))))
    goto err;
  memcpy(row->record, table->record[0], table->s->reclength);
  if (query_length)
  {
    row->query= row->record+table->s->reclength;
    memcpy(row->query,query,query_length+1);
  }
  row->query_length=		query_length;
>>>>>>> 53862e60
  row->start_time=		thd->start_time;
  row->query_start_used=	thd->query_start_used;
  row->last_insert_id_used=	thd->last_insert_id_used;
  row->insert_id_used=		thd->insert_id_used;
  row->last_insert_id=		thd->last_insert_id;
  row->timestamp_field_type=    table->timestamp_field_type;

  di->rows.push_back(row);
  di->stacked_inserts++;
  di->status=1;
  if (table->s->blob_fields)
    unlink_blobs(table);
  pthread_cond_signal(&di->cond);

  thread_safe_increment(delayed_rows_in_use,&LOCK_delayed_status);
  pthread_mutex_unlock(&di->mutex);
  DBUG_RETURN(0);

 err:
  delete row;
  pthread_mutex_unlock(&di->mutex);
  DBUG_RETURN(1);
}


static void end_delayed_insert(THD *thd)
{
  DBUG_ENTER("end_delayed_insert");
  delayed_insert *di=thd->di;
  pthread_mutex_lock(&di->mutex);
  DBUG_PRINT("info",("tables in use: %d",di->tables_in_use));
  if (!--di->tables_in_use || di->thd.killed)
  {						// Unlock table
    di->status=1;
    pthread_cond_signal(&di->cond);
  }
  pthread_mutex_unlock(&di->mutex);
  DBUG_VOID_RETURN;
}


/* We kill all delayed threads when doing flush-tables */

void kill_delayed_threads(void)
{
  VOID(pthread_mutex_lock(&LOCK_delayed_insert)); // For unlink from list

  I_List_iterator<delayed_insert> it(delayed_threads);
  delayed_insert *tmp;
  while ((tmp=it++))
  {
    /* Ensure that the thread doesn't kill itself while we are looking at it */
    pthread_mutex_lock(&tmp->mutex);
    tmp->thd.killed= THD::KILL_CONNECTION;
    if (tmp->thd.mysys_var)
    {
      pthread_mutex_lock(&tmp->thd.mysys_var->mutex);
      if (tmp->thd.mysys_var->current_cond)
      {
	/*
	  We need the following test because the main mutex may be locked
	  in handle_delayed_insert()
	*/
	if (&tmp->mutex != tmp->thd.mysys_var->current_mutex)
	  pthread_mutex_lock(tmp->thd.mysys_var->current_mutex);
	pthread_cond_broadcast(tmp->thd.mysys_var->current_cond);
	if (&tmp->mutex != tmp->thd.mysys_var->current_mutex)
	  pthread_mutex_unlock(tmp->thd.mysys_var->current_mutex);
      }
      pthread_mutex_unlock(&tmp->thd.mysys_var->mutex);
    }
    pthread_mutex_unlock(&tmp->mutex);
  }
  VOID(pthread_mutex_unlock(&LOCK_delayed_insert)); // For unlink from list
}


/*
 * Create a new delayed insert thread
*/

pthread_handler_t handle_delayed_insert(void *arg)
{
  delayed_insert *di=(delayed_insert*) arg;
  THD *thd= &di->thd;

  pthread_detach_this_thread();
  /* Add thread to THD list so that's it's visible in 'show processlist' */
  pthread_mutex_lock(&LOCK_thread_count);
  thd->thread_id=thread_id++;
  thd->end_time();
  threads.append(thd);
  thd->killed=abort_loop ? THD::KILL_CONNECTION : THD::NOT_KILLED;
  pthread_mutex_unlock(&LOCK_thread_count);

  /*
    Wait until the client runs into pthread_cond_wait(),
    where we free it after the table is opened and di linked in the list.
    If we did not wait here, the client might detect the opened table
    before it is linked to the list. It would release LOCK_delayed_create
    and allow another thread to create another handler for the same table,
    since it does not find one in the list.
  */
  pthread_mutex_lock(&di->mutex);
#if !defined( __WIN__) && !defined(OS2)	/* Win32 calls this in pthread_create */
  if (my_thread_init())
  {
    strmov(thd->net.last_error,ER(thd->net.last_errno=ER_OUT_OF_RESOURCES));
    goto end;
  }
#endif

  DBUG_ENTER("handle_delayed_insert");
  thd->thread_stack= (char*) &thd;
  if (init_thr_lock() || thd->store_globals())
  {
    thd->fatal_error();
    strmov(thd->net.last_error,ER(thd->net.last_errno=ER_OUT_OF_RESOURCES));
    goto err;
  }
#if !defined(__WIN__) && !defined(OS2) && !defined(__NETWARE__)
  sigset_t set;
  VOID(sigemptyset(&set));			// Get mask in use
  VOID(pthread_sigmask(SIG_UNBLOCK,&set,&thd->block_signals));
#endif

  /* open table */

  if (!(di->table=open_ltable(thd,&di->table_list,TL_WRITE_DELAYED)))
  {
    thd->fatal_error();				// Abort waiting inserts
    goto err;
  }
  if (!(di->table->file->table_flags() & HA_CAN_INSERT_DELAYED))
  {
    thd->fatal_error();
    my_error(ER_ILLEGAL_HA, MYF(0), di->table_list.table_name);
<<<<<<< HEAD
    goto err;
=======
    goto end;
>>>>>>> 53862e60
  }
  di->table->copy_blobs=1;

  /* One can now use this */
  pthread_mutex_lock(&LOCK_delayed_insert);
  delayed_threads.append(di);
  pthread_mutex_unlock(&LOCK_delayed_insert);

  /* Tell client that the thread is initialized */
  pthread_cond_signal(&di->cond_client);

  /* Now wait until we get an insert or lock to handle */
  /* We will not abort as long as a client thread uses this thread */

  for (;;)
  {
    if (thd->killed == THD::KILL_CONNECTION)
    {
      uint lock_count;
      /*
	Remove this from delay insert list so that no one can request a
	table from this
      */
      pthread_mutex_unlock(&di->mutex);
      pthread_mutex_lock(&LOCK_delayed_insert);
      di->unlink();
      lock_count=di->lock_count();
      pthread_mutex_unlock(&LOCK_delayed_insert);
      pthread_mutex_lock(&di->mutex);
      if (!lock_count && !di->tables_in_use && !di->stacked_inserts)
	break;					// Time to die
    }

    if (!di->status && !di->stacked_inserts)
    {
      struct timespec abstime;
      set_timespec(abstime, delayed_insert_timeout);

      /* Information for pthread_kill */
      di->thd.mysys_var->current_mutex= &di->mutex;
      di->thd.mysys_var->current_cond= &di->cond;
      di->thd.proc_info="Waiting for INSERT";

      DBUG_PRINT("info",("Waiting for someone to insert rows"));
      while (!thd->killed)
      {
	int error;
#if defined(HAVE_BROKEN_COND_TIMEDWAIT)
	error=pthread_cond_wait(&di->cond,&di->mutex);
#else
	error=pthread_cond_timedwait(&di->cond,&di->mutex,&abstime);
#ifdef EXTRA_DEBUG
	if (error && error != EINTR && error != ETIMEDOUT)
	{
	  fprintf(stderr, "Got error %d from pthread_cond_timedwait\n",error);
	  DBUG_PRINT("error",("Got error %d from pthread_cond_timedwait",
			      error));
	}
#endif
#endif
	if (thd->killed || di->status)
	  break;
	if (error == ETIMEDOUT || error == ETIME)
	{
	  thd->killed= THD::KILL_CONNECTION;
	  break;
	}
      }
      /* We can't lock di->mutex and mysys_var->mutex at the same time */
      pthread_mutex_unlock(&di->mutex);
      pthread_mutex_lock(&di->thd.mysys_var->mutex);
      di->thd.mysys_var->current_mutex= 0;
      di->thd.mysys_var->current_cond= 0;
      pthread_mutex_unlock(&di->thd.mysys_var->mutex);
      pthread_mutex_lock(&di->mutex);
    }
    di->thd.proc_info=0;

    if (di->tables_in_use && ! thd->lock)
    {
      bool not_used;
      /*
        Request for new delayed insert.
        Lock the table, but avoid to be blocked by a global read lock.
        If we got here while a global read lock exists, then one or more
        inserts started before the lock was requested. These are allowed
        to complete their work before the server returns control to the
        client which requested the global read lock. The delayed insert
        handler will close the table and finish when the outstanding
        inserts are done.
      */
      if (! (thd->lock= mysql_lock_tables(thd, &di->table, 1,
                                          MYSQL_LOCK_IGNORE_GLOBAL_READ_LOCK,
                                          &not_used)))
      {
	/* Fatal error */
	di->dead= 1;
	thd->killed= THD::KILL_CONNECTION;
      }
      pthread_cond_broadcast(&di->cond_client);
    }
    if (di->stacked_inserts)
    {
      if (di->handle_inserts())
      {
	/* Some fatal error */
	di->dead= 1;
	thd->killed= THD::KILL_CONNECTION;
      }
    }
    di->status=0;
    if (!di->stacked_inserts && !di->tables_in_use && thd->lock)
    {
      /*
        No one is doing a insert delayed
        Unlock table so that other threads can use it
      */
      MYSQL_LOCK *lock=thd->lock;
      thd->lock=0;
      pthread_mutex_unlock(&di->mutex);
      mysql_unlock_tables(thd, lock);
      di->group_count=0;
      pthread_mutex_lock(&di->mutex);
    }
    if (di->tables_in_use)
      pthread_cond_broadcast(&di->cond_client); // If waiting clients
  }

err:
  /*
    mysql_lock_tables() can potentially start a transaction and write
    a table map. In the event of an error, that transaction has to be
    rolled back.  We only need to roll back a potential statement
    transaction, since real transactions are rolled back in
    close_thread_tables().
   */
  ha_rollback_stmt(thd);

end:
  /*
    di should be unlinked from the thread handler list and have no active
    clients
  */

  close_thread_tables(thd);			// Free the table
  di->table=0;
  di->dead= 1;                                  // If error
  thd->killed= THD::KILL_CONNECTION;	        // If error
  pthread_cond_broadcast(&di->cond_client);	// Safety
  pthread_mutex_unlock(&di->mutex);

  pthread_mutex_lock(&LOCK_delayed_create);	// Because of delayed_get_table
  pthread_mutex_lock(&LOCK_delayed_insert);	
  delete di;
  pthread_mutex_unlock(&LOCK_delayed_insert);
  pthread_mutex_unlock(&LOCK_delayed_create);  

  my_thread_end();
  pthread_exit(0);
  DBUG_RETURN(0);
}


/* Remove pointers from temporary fields to allocated values */

static void unlink_blobs(register TABLE *table)
{
  for (Field **ptr=table->field ; *ptr ; ptr++)
  {
    if ((*ptr)->flags & BLOB_FLAG)
      ((Field_blob *) (*ptr))->clear_temporary();
  }
}

/* Free blobs stored in current row */

static void free_delayed_insert_blobs(register TABLE *table)
{
  for (Field **ptr=table->field ; *ptr ; ptr++)
  {
    if ((*ptr)->flags & BLOB_FLAG)
    {
      char *str;
      ((Field_blob *) (*ptr))->get_ptr(&str);
      my_free(str,MYF(MY_ALLOW_ZERO_PTR));
      ((Field_blob *) (*ptr))->reset();
    }
  }
}


bool delayed_insert::handle_inserts(void)
{
  int error;
  ulong max_rows;
  bool using_ignore=0,
    using_bin_log= mysql_bin_log.is_open();

  delayed_row *row;
  DBUG_ENTER("handle_inserts");

  /* Allow client to insert new rows */
  pthread_mutex_unlock(&mutex);

  table->next_number_field=table->found_next_number_field;

  thd.proc_info="upgrading lock";
  if (thr_upgrade_write_delay_lock(*thd.lock->locks))
  {
    /* This can only happen if thread is killed by shutdown */
<<<<<<< HEAD
    sql_print_error(ER(ER_DELAYED_CANT_CHANGE_LOCK),table->s->table_name.str);
=======
    sql_print_error(ER(ER_DELAYED_CANT_CHANGE_LOCK),table->s->table_name);
>>>>>>> 53862e60
    goto err;
  }

  thd.proc_info="insert";
  max_rows= delayed_insert_limit;
  if (thd.killed || table->s->version != refresh_version)
  {
    thd.killed= THD::KILL_CONNECTION;
    max_rows= ~(ulong)0;                        // Do as much as possible
  }

  /*
    We can't use row caching when using the binary log because if
    we get a crash, then binary log will contain rows that are not yet
    written to disk, which will cause problems in replication.
  */
  if (!using_bin_log)
    table->file->extra(HA_EXTRA_WRITE_CACHE);
  pthread_mutex_lock(&mutex);
  while ((row=rows.get()))
  {
    stacked_inserts--;
    pthread_mutex_unlock(&mutex);
    memcpy(table->record[0],row->record,table->s->reclength);

    thd.start_time=row->start_time;
    thd.query_start_used=row->query_start_used;
    thd.last_insert_id=row->last_insert_id;
    thd.last_insert_id_used=row->last_insert_id_used;
    thd.insert_id_used=row->insert_id_used;
    table->timestamp_field_type= row->timestamp_field_type;

    info.ignore= row->ignore;
    info.handle_duplicates= row->dup;
    if (info.ignore ||
	info.handle_duplicates != DUP_ERROR)
    {
      table->file->extra(HA_EXTRA_IGNORE_DUP_KEY);
      using_ignore=1;
    }
    thd.clear_error(); // reset error for binlog
    if (write_record(&thd, table, &info))
    {
      info.error_count++;				// Ignore errors
      thread_safe_increment(delayed_insert_errors,&LOCK_delayed_status);
      row->log_query = 0;
    }
    if (using_ignore)
    {
      using_ignore=0;
      table->file->extra(HA_EXTRA_NO_IGNORE_DUP_KEY);
    }
<<<<<<< HEAD
=======
    if (row->query && row->log_query && using_bin_log)
    {
      Query_log_event qinfo(&thd, row->query, row->query_length, 0, FALSE);
      mysql_bin_log.write(&qinfo);
    }
>>>>>>> 53862e60
    if (table->s->blob_fields)
      free_delayed_insert_blobs(table);
    thread_safe_sub(delayed_rows_in_use,1,&LOCK_delayed_status);
    thread_safe_increment(delayed_insert_writes,&LOCK_delayed_status);
    pthread_mutex_lock(&mutex);

    delete row;
    /*
      Let READ clients do something once in a while
      We should however not break in the middle of a multi-line insert
      if we have binary logging enabled as we don't want other commands
      on this table until all entries has been processed
    */
    if (group_count++ >= max_rows && (row= rows.head()) &&
<<<<<<< HEAD
	(!(row->log_query & using_bin_log)))
=======
	(!(row->log_query & using_bin_log) ||
	 row->query))
>>>>>>> 53862e60
    {
      group_count=0;
      if (stacked_inserts || tables_in_use)	// Let these wait a while
      {
	if (tables_in_use)
	  pthread_cond_broadcast(&cond_client); // If waiting clients
	thd.proc_info="reschedule";
	pthread_mutex_unlock(&mutex);
	if ((error=table->file->extra(HA_EXTRA_NO_CACHE)))
	{
	  /* This should never happen */
	  table->file->print_error(error,MYF(0));
	  sql_print_error("%s",thd.net.last_error);
	  goto err;
	}
	query_cache_invalidate3(&thd, table, 1);
	if (thr_reschedule_write_lock(*thd.lock->locks))
	{
	  /* This should never happen */
<<<<<<< HEAD
	  sql_print_error(ER(ER_DELAYED_CANT_CHANGE_LOCK),
                          table->s->table_name.str);
=======
	  sql_print_error(ER(ER_DELAYED_CANT_CHANGE_LOCK),table->s->table_name);
>>>>>>> 53862e60
	}
	if (!using_bin_log)
	  table->file->extra(HA_EXTRA_WRITE_CACHE);
	pthread_mutex_lock(&mutex);
	thd.proc_info="insert";
      }
      if (tables_in_use)
	pthread_cond_broadcast(&cond_client);	// If waiting clients
    }
  }

  thd.proc_info=0;
  table->next_number_field=0;
  pthread_mutex_unlock(&mutex);

  /* After releasing the mutex, to prevent deadlocks. */
  if (mysql_bin_log.is_open())
    thd.binlog_query(THD::ROW_QUERY_TYPE, query, query_length, FALSE, FALSE);

  if ((error=table->file->extra(HA_EXTRA_NO_CACHE)))
  {						// This shouldn't happen
    table->file->print_error(error,MYF(0));
    sql_print_error("%s",thd.net.last_error);
    goto err;
  }
  query_cache_invalidate3(&thd, table, 1);
  pthread_mutex_lock(&mutex);
  DBUG_RETURN(0);

 err:
  /* Remove all not used rows */
  while ((row=rows.get()))
  {
    delete row;
    thread_safe_increment(delayed_insert_errors,&LOCK_delayed_status);
    stacked_inserts--;
  }
  thread_safe_increment(delayed_insert_errors, &LOCK_delayed_status);
  pthread_mutex_lock(&mutex);
  DBUG_RETURN(1);
}
#endif /* EMBEDDED_LIBRARY */

/***************************************************************************
  Store records in INSERT ... SELECT *
***************************************************************************/


/*
  make insert specific preparation and checks after opening tables

  SYNOPSIS
    mysql_insert_select_prepare()
    thd         thread handler

  RETURN
    FALSE OK
    TRUE  Error
*/

bool mysql_insert_select_prepare(THD *thd)
{
  LEX *lex= thd->lex;
  SELECT_LEX *select_lex= &lex->select_lex;
  TABLE_LIST *first_select_leaf_table;
  DBUG_ENTER("mysql_insert_select_prepare");

  /*
    SELECT_LEX do not belong to INSERT statement, so we can't add WHERE
    clause if table is VIEW
  */
  
  if (mysql_prepare_insert(thd, lex->query_tables,
                           lex->query_tables->table, lex->field_list, 0,
                           lex->update_list, lex->value_list,
                           lex->duplicates,
                           &select_lex->where, TRUE))
    DBUG_RETURN(TRUE);

  /*
    exclude first table from leaf tables list, because it belong to
    INSERT
  */
  DBUG_ASSERT(select_lex->leaf_tables != 0);
  lex->leaf_tables_insert= select_lex->leaf_tables;
  /* skip all leaf tables belonged to view where we are insert */
  for (first_select_leaf_table= select_lex->leaf_tables->next_leaf;
       first_select_leaf_table &&
       first_select_leaf_table->belong_to_view &&
       first_select_leaf_table->belong_to_view ==
       lex->leaf_tables_insert->belong_to_view;
       first_select_leaf_table= first_select_leaf_table->next_leaf)
  {}
  select_lex->leaf_tables= first_select_leaf_table;
  DBUG_RETURN(FALSE);
}


select_insert::select_insert(TABLE_LIST *table_list_par, TABLE *table_par,
                             List<Item> *fields_par,
                             List<Item> *update_fields,
                             List<Item> *update_values,
                             enum_duplicates duplic,
                             bool ignore_check_option_errors)
  :table_list(table_list_par), table(table_par), fields(fields_par),
   last_insert_id(0),
   insert_into_view(table_list_par && table_list_par->view != 0)
{
  bzero((char*) &info,sizeof(info));
  info.handle_duplicates= duplic;
  info.ignore= ignore_check_option_errors;
  info.update_fields= update_fields;
  info.update_values= update_values;
  if (table_list_par)
    info.view= (table_list_par->view ? table_list_par : 0);
}


int
select_insert::prepare(List<Item> &values, SELECT_LEX_UNIT *u)
{
  LEX *lex= thd->lex;
  int res;
  SELECT_LEX *lex_current_select_save= lex->current_select;
  DBUG_ENTER("select_insert::prepare");

  unit= u;
  /*
    Since table in which we are going to insert is added to the first
    select, LEX::current_select should point to the first select while
    we are fixing fields from insert list.
  */
  lex->current_select= &lex->select_lex;
  res= check_insert_fields(thd, table_list, *fields, values,
                           !insert_into_view) ||
       setup_fields(thd, 0, values, 0, 0, 0);

  if (info.handle_duplicates == DUP_UPDATE)
  {
    /* Save the state of the current name resolution context. */
    Name_resolution_context *context= &lex->select_lex.context;
    Name_resolution_context_state ctx_state;

    /* Save the state of the current name resolution context. */
    ctx_state.save_state(context, table_list);

    /* Perform name resolution only in the first table - 'table_list'. */
    table_list->next_local= 0;
    context->resolve_in_table_list_only(table_list);

    lex->select_lex.no_wrap_view_item= TRUE;
    res= res || check_update_fields(thd, context->table_list,
                                    *info.update_fields);
    lex->select_lex.no_wrap_view_item= FALSE;
    /*
      When we are not using GROUP BY we can refer to other tables in the
      ON DUPLICATE KEY part
    */       
    if (lex->select_lex.group_list.elements == 0)
    {
      context->table_list->next_local=       ctx_state.save_next_local;
      /* first_name_resolution_table was set by resolve_in_table_list_only() */
      context->first_name_resolution_table->
        next_name_resolution_table=          ctx_state.save_next_local;
    }
    res= res || setup_fields(thd, 0, *info.update_values, 1, 0, 0);

    /* Restore the current context. */
    ctx_state.restore_state(context, table_list);
  }

  lex->current_select= lex_current_select_save;
  if (res)
    DBUG_RETURN(1);
  /*
    if it is INSERT into join view then check_insert_fields already found
    real table for insert
  */
  table= table_list->table;

  /*
    Is table which we are changing used somewhere in other parts of
    query
  */
  if (!(lex->current_select->options & OPTION_BUFFER_RESULT) &&
      unique_table(thd, table_list, table_list->next_global))
  {
    /* Using same table for INSERT and SELECT */
    lex->current_select->options|= OPTION_BUFFER_RESULT;
    lex->current_select->join->select_options|= OPTION_BUFFER_RESULT;
  }
  else
  {
    /*
      We must not yet prepare the result table if it is the same as one of the 
      source tables (INSERT SELECT). The preparation may disable 
      indexes on the result table, which may be used during the select, if it
      is the same table (Bug #6034). Do the preparation after the select phase
      in select_insert::prepare2().
    */
    table->file->start_bulk_insert((ha_rows) 0);
  }
  restore_record(table,s->default_values);		// Get empty record
  table->next_number_field=table->found_next_number_field;
  thd->cuted_fields=0;
  if (info.ignore || info.handle_duplicates != DUP_ERROR)
    table->file->extra(HA_EXTRA_IGNORE_DUP_KEY);
  thd->no_trans_update= 0;
  thd->abort_on_warning= (!info.ignore &&
                          (thd->variables.sql_mode &
                           (MODE_STRICT_TRANS_TABLES |
                            MODE_STRICT_ALL_TABLES)));
  res= ((fields->elements &&
         check_that_all_fields_are_given_values(thd, table, table_list)) ||
        table_list->prepare_where(thd, 0, TRUE) ||
        table_list->prepare_check_option(thd));
<<<<<<< HEAD

  /*
    For non-transactional non-temporary tables, we set the
    OPTION_STATUS_NO_TRANS_UPDATE flag here.  The send_eof() function
    is used by both the select_insert and the select_create classes,
    so setting it there would clash.
  */
  if (!(table->file->has_transactions() || table->s->tmp_table))
    thd->options|=OPTION_STATUS_NO_TRANS_UPDATE;

=======
>>>>>>> 53862e60
  DBUG_RETURN(res);
}


/*
  Finish the preparation of the result table.

  SYNOPSIS
    select_insert::prepare2()
    void

  DESCRIPTION
    If the result table is the same as one of the source tables (INSERT SELECT),
    the result table is not finally prepared at the join prepair phase.
    Do the final preparation now.
		       
  RETURN
    0   OK
*/

int select_insert::prepare2(void)
{
  DBUG_ENTER("select_insert::prepare2");
  if (thd->lex->current_select->options & OPTION_BUFFER_RESULT)
    table->file->start_bulk_insert((ha_rows) 0);
  DBUG_RETURN(0);
}


void select_insert::cleanup()
{
  /* select_insert/select_create are never re-used in prepared statement */
  DBUG_ASSERT(0);
}

select_insert::~select_insert()
{
  DBUG_ENTER("~select_insert");
  if (table)
  {
    table->next_number_field=0;
    table->file->ha_reset();
  }
  thd->count_cuted_fields= CHECK_FIELD_IGNORE;
  thd->abort_on_warning= 0;
  DBUG_VOID_RETURN;
}


bool select_insert::send_data(List<Item> &values)
{
  DBUG_ENTER("select_insert::send_data");
  bool error=0;
  if (unit->offset_limit_cnt)
  {						// using limit offset,count
    unit->offset_limit_cnt--;
    DBUG_RETURN(0);
  }

  thd->count_cuted_fields= CHECK_FIELD_WARN;	// Calculate cuted fields
  store_values(values);
  thd->count_cuted_fields= CHECK_FIELD_IGNORE;
  if (thd->net.report_error)
    DBUG_RETURN(1);
  if (table_list)                               // Not CREATE ... SELECT
  {
    switch (table_list->view_check_option(thd, info.ignore)) {
    case VIEW_CHECK_SKIP:
      DBUG_RETURN(0);
    case VIEW_CHECK_ERROR:
      DBUG_RETURN(1);
    }
  }
  if (!(error= write_record(thd, table, &info)))
  {
    if (table->triggers || info.handle_duplicates == DUP_UPDATE)
    {
      /*
        Restore fields of the record since it is possible that they were
        changed by ON DUPLICATE KEY UPDATE clause.
    
        If triggers exist then whey can modify some fields which were not
        originally touched by INSERT ... SELECT, so we have to restore
        their original values for the next row.
      */
      restore_record(table, s->default_values);
    }
    if (table->next_number_field)
    {
      /*
        Clear auto-increment field for the next record, if triggers are used
        we will clear it twice, but this should be cheap.
      */
      table->next_number_field->reset();
      if (!last_insert_id && thd->insert_id_used)
        last_insert_id= thd->insert_id();
    }
  }
  DBUG_RETURN(error);
}


void select_insert::store_values(List<Item> &values)
{
  if (fields->elements)
    fill_record_n_invoke_before_triggers(thd, *fields, values, 1,
                                         table->triggers, TRG_EVENT_INSERT);
  else
    fill_record_n_invoke_before_triggers(thd, table->field, values, 1,
                                         table->triggers, TRG_EVENT_INSERT);
}

void select_insert::send_error(uint errcode,const char *err)
{
  DBUG_ENTER("select_insert::send_error");

  my_message(errcode, err, MYF(0));

  if (!table)
  {
    /*
      This can only happen when using CREATE ... SELECT and the table was not
      created becasue of an syntax error
    */
    DBUG_VOID_RETURN;
  }
  table->file->end_bulk_insert();
  /*
    If at least one row has been inserted/modified and will stay in the table
    (the table doesn't have transactions) we must write to the binlog (and
    the error code will make the slave stop).

    For many errors (example: we got a duplicate key error while
    inserting into a MyISAM table), no row will be added to the table,
    so passing the error to the slave will not help since there will
    be an error code mismatch (the inserts will succeed on the slave
    with no error).

    If we are using row-based replication we have two cases where this
    code is executed: replication of CREATE-SELECT and replication of
    INSERT-SELECT.

    When replicating a CREATE-SELECT statement, we shall not write the
    events to the binary log.  To prevent the ha_rollback_stmt() below
    from writing to the binary log, we have to pretend that the table
    is transactional, even if it actually is not.  Therefore, the
    OPTION_STATUS_NO_TRANS_UPDATE is cleared in
    select_create::prepare() and will remain cleared here.

    When replicating INSERT-SELECT, we shall not write the events to
    the binary log for transactional table, but shall write all events
    if there is one or more writes to non-transactional tables. In
    this case, the OPTION_STATUS_NO_TRANS_UPDATE is set if there is a
    write to a non-transactional table, otherwise it is cleared.
  */
  if ((info.copied || info.deleted || info.updated) &&
      !table->file->has_transactions())
  {
    if (last_insert_id)
      thd->insert_id(last_insert_id);		// For binary log
    if (mysql_bin_log.is_open())
    {
      thd->binlog_query(THD::ROW_QUERY_TYPE, thd->query, thd->query_length,
                        table->file->has_transactions(), FALSE);
    }
<<<<<<< HEAD
    if (!thd->current_stmt_binlog_row_based && !table->s->tmp_table)
=======
    if (!table->s->tmp_table)
>>>>>>> 53862e60
      thd->options|=OPTION_STATUS_NO_TRANS_UPDATE;
  }
  if (info.copied || info.deleted || info.updated)
  {
    query_cache_invalidate3(thd, table, 1);
  }
  ha_rollback_stmt(thd);
  DBUG_VOID_RETURN;
}


bool select_insert::send_eof()
{
  int error,error2;
  DBUG_ENTER("select_insert::send_eof");

  error=table->file->end_bulk_insert();
  table->file->extra(HA_EXTRA_NO_IGNORE_DUP_KEY);

  /*
    We must invalidate the table in the query cache before binlog writing
<<<<<<< HEAD
    and ha_autocommit_or_rollback.
=======
    and ha_autocommit_or_rollback
  */
>>>>>>> 53862e60

    If nothing was inserted in the table, there is no need to emit a
    ROLLBACK statement to the binary log, so in that case we clear
    OPTION_STATUS_NO_TRANS_UPDATE.

    Observe that select_insert::send_eof() is used by both
    select_insert and select_create and that they set the flag in
    different manners.  See Note 1 below for more info.
  */
  if (info.copied || info.deleted || info.updated)
    query_cache_invalidate3(thd, table, 1);
<<<<<<< HEAD
  else
    thd->options&= ~OPTION_STATUS_NO_TRANS_UPDATE;

  if (last_insert_id)
    thd->insert_id(last_insert_id);		// For binary log
  /*
    Write to binlog before commiting transaction.  No statement will
    be written by the binlog_query() below in RBR mode.  All the
    events are in the transaction cache and will be written when
    ha_autocommit_or_rollback() is issued below.
  */
=======
    if (!(table->file->has_transactions() || table->s->tmp_table))
      thd->options|=OPTION_STATUS_NO_TRANS_UPDATE;
  }

  if (last_insert_id)
    thd->insert_id(last_insert_id);		// For binary log
  /* Write to binlog before commiting transaction */
>>>>>>> 53862e60
  if (mysql_bin_log.is_open())
  {
    if (!error)
      thd->clear_error();
    thd->binlog_query(THD::ROW_QUERY_TYPE,
                      thd->query, thd->query_length,
                      table->file->has_transactions(), FALSE);
  }
  if ((error2=ha_autocommit_or_rollback(thd,error)) && ! error)
    error=error2;
  if (error)
  {
    table->file->print_error(error,MYF(0));
    DBUG_RETURN(1);
  }
  char buff[160];
  if (info.ignore)
    sprintf(buff, ER(ER_INSERT_INFO), (ulong) info.records,
	    (ulong) (info.records - info.copied), (ulong) thd->cuted_fields);
  else
    sprintf(buff, ER(ER_INSERT_INFO), (ulong) info.records,
	    (ulong) (info.deleted+info.updated), (ulong) thd->cuted_fields);
  thd->row_count_func= info.copied+info.deleted+info.updated;
  ::send_ok(thd, (ulong) thd->row_count_func, last_insert_id, buff);
  DBUG_RETURN(0);
}


/***************************************************************************
  CREATE TABLE (SELECT) ...
***************************************************************************/

/* HPUX compiler bug prevents this from being a local class, since then it
   does not have access to protected member select_create::thd.
*/
class select_create_prepare_hooks : public TABLEOP_HOOKS {
public:
  select_create_prepare_hooks(select_create *x) : ptr(x) { }
  virtual void do_prelock(TABLE **tables, uint count)
  {
    if (ptr->thd->current_stmt_binlog_row_based)
      ptr->binlog_show_create_table(tables, count);
  }

private:
  select_create *ptr;
};

int
select_create::prepare(List<Item> &values, SELECT_LEX_UNIT *u)
{
  DBUG_ENTER("select_create::prepare");

  select_create_prepare_hooks hooks(this);

  unit= u;
  table= create_table_from_items(thd, create_info, create_table,
<<<<<<< HEAD
				 extra_fields, keys, &values, &lock,
                                 &hooks);
=======
				 extra_fields, keys, &values, &lock);
>>>>>>> 53862e60
  if (!table)
    DBUG_RETURN(-1);				// abort() deletes table

  if (table->s->fields < values.elements)
  {
    my_error(ER_WRONG_VALUE_COUNT_ON_ROW, MYF(0), 1);
    DBUG_RETURN(-1);
  }

  /* First field to copy */
  field= table->field+table->s->fields - values.elements;

  /* Mark all fields that are given values */
  for (Field **f= field ; *f ; f++)
    (*f)->query_id= thd->query_id;

  /* Don't set timestamp if used */
  table->timestamp_field_type= TIMESTAMP_NO_AUTO_SET;

  table->next_number_field=table->found_next_number_field;

  restore_record(table,s->default_values);      // Get empty record
  thd->cuted_fields=0;
  if (info.ignore || info.handle_duplicates != DUP_ERROR)
    table->file->extra(HA_EXTRA_IGNORE_DUP_KEY);
  table->file->start_bulk_insert((ha_rows) 0);
  thd->no_trans_update= 0;
  thd->abort_on_warning= (!info.ignore &&
                          (thd->variables.sql_mode &
                           (MODE_STRICT_TRANS_TABLES |
                            MODE_STRICT_ALL_TABLES)));
  DBUG_RETURN(check_that_all_fields_are_given_values(thd, table,
                                                     table_list));
<<<<<<< HEAD
}


void
select_create::binlog_show_create_table(TABLE **tables, uint count)
{
  /*
    Note 1: In RBR mode, we generate a CREATE TABLE statement for the
    created table by calling store_create_info() (behaves as SHOW
    CREATE TABLE).  In the event of an error, nothing should be
    written to the binary log, even if the table is non-transactional;
    therefore we pretend that the generated CREATE TABLE statement is
    for a transactional table.  The event will then be put in the
    transaction cache, and any subsequent events (e.g., table-map
    events and binrow events) will also be put there.  We can then use
    ha_autocommit_or_rollback() to either throw away the entire
    kaboodle of events, or write them to the binary log.

    We write the CREATE TABLE statement here and not in prepare()
    since there potentially are sub-selects or accesses to information
    schema that will do a close_thread_tables(), destroying the
    statement transaction cache.

    To ensure that the event kaboodle is not written to the binary log
    on rollback, we clear the OPTION_STATUS_NO_TRANS_UPDATE bit of
    thd->options.
   */
  DBUG_ASSERT(thd->current_stmt_binlog_row_based);
  DBUG_ASSERT(tables && *tables && count > 0);

  thd->options&= ~OPTION_STATUS_NO_TRANS_UPDATE;
  char buf[2048];
  String query(buf, sizeof(buf), system_charset_info);
  query.length(0);      // Have to zero it since constructor doesn't
  
  TABLE_LIST table_list;
  memset(&table_list, 0, sizeof(table_list));
  table_list.table = *tables;

  int result= store_create_info(thd, &table_list, &query, create_info);
  DBUG_ASSERT(result == 0); /* store_create_info() always return 0 */
  thd->binlog_query(THD::STMT_QUERY_TYPE,
                    query.ptr(), query.length(),
                    /* is_trans */ TRUE,
                    /* suppress_use */ FALSE);
=======
>>>>>>> 53862e60
}


void select_create::store_values(List<Item> &values)
{
  fill_record_n_invoke_before_triggers(thd, field, values, 1,
                                       table->triggers, TRG_EVENT_INSERT);
}


void select_create::send_error(uint errcode,const char *err)
{
  /*
   Disable binlog, because we "roll back" partial inserts in ::abort
   by removing the table, even for non-transactional tables.
  */
  tmp_disable_binlog(thd);
  select_insert::send_error(errcode, err);
  reenable_binlog(thd);
}


bool select_create::send_eof()
{
  bool tmp=select_insert::send_eof();
  if (tmp)
    abort();
  else
  {
    table->file->extra(HA_EXTRA_NO_IGNORE_DUP_KEY);
    VOID(pthread_mutex_lock(&LOCK_open));
    mysql_unlock_tables(thd, lock);
    /*
      TODO:
      Check if we can remove the following two rows.
      We should be able to just keep the table in the table cache.
    */
    if (!table->s->tmp_table)
    {
      ulong version= table->s->version;
      hash_delete(&open_cache,(byte*) table);
      /* Tell threads waiting for refresh that something has happened */
      if (version != refresh_version)
        VOID(pthread_cond_broadcast(&COND_refresh));
    }
    lock=0;
    table=0;
    VOID(pthread_mutex_unlock(&LOCK_open));
  }
  return tmp;
}

void select_create::abort()
{
  VOID(pthread_mutex_lock(&LOCK_open));
  if (lock)
  {
    mysql_unlock_tables(thd, lock);
    lock=0;
  }
  if (table)
  {
    table->file->extra(HA_EXTRA_NO_IGNORE_DUP_KEY);
<<<<<<< HEAD
    handlerton *table_type=table->s->db_type;
    if (!table->s->tmp_table)
    {
      ulong version= table->s->version;
      table->s->version= 0;
=======
    enum db_type table_type=table->s->db_type;
    if (!table->s->tmp_table)
    {
      ulong version= table->s->version;
>>>>>>> 53862e60
      hash_delete(&open_cache,(byte*) table);
      if (!create_info->table_existed)
        quick_rm_table(table_type, create_table->db, create_table->table_name);
      /* Tell threads waiting for refresh that something has happened */
      if (version != refresh_version)
        VOID(pthread_cond_broadcast(&COND_refresh));
    }
    else if (!create_info->table_existed)
<<<<<<< HEAD
      close_temporary_table(thd, table, 1, 1);
    table=0;                                    // Safety
=======
      close_temporary_table(thd, create_table->db, create_table->table_name);
    table=0;
>>>>>>> 53862e60
  }
  VOID(pthread_mutex_unlock(&LOCK_open));
}


/*****************************************************************************
  Instansiate templates
*****************************************************************************/

#ifdef HAVE_EXPLICIT_TEMPLATE_INSTANTIATION
template class List_iterator_fast<List_item>;
#ifndef EMBEDDED_LIBRARY
template class I_List<delayed_insert>;
template class I_List_iterator<delayed_insert>;
template class I_List<delayed_row>;
#endif /* EMBEDDED_LIBRARY */
#endif /* HAVE_EXPLICIT_TEMPLATE_INSTANTIATION */<|MERGE_RESOLUTION|>--- conflicted
+++ resolved
@@ -21,10 +21,7 @@
 #include "sp_head.h"
 #include "sql_trigger.h"
 #include "sql_select.h"
-<<<<<<< HEAD
 #include "sql_show.h"
-=======
->>>>>>> 53862e60
 
 static int check_null_fields(THD *thd,TABLE *entry);
 #ifndef EMBEDDED_LIBRARY
@@ -100,11 +97,7 @@
       Field_iterator_table fields;
       fields.set_table(table);
       if (check_grant_all_columns(thd, INSERT_ACL, &table->grant,
-<<<<<<< HEAD
                                   table->s->db.str, table->s->table_name.str,
-=======
-                                  table->s->db, table->s->table_name,
->>>>>>> 53862e60
                                   &fields))
         return -1;
     }
@@ -142,15 +135,11 @@
     */
     table_list->next_local= 0;
     context->resolve_in_table_list_only(table_list);
-<<<<<<< HEAD
     /*
       Indicate fields in list is to be updated by setting set_query_id
       parameter to 2. This sets the bit in the write_set for each field.
     */
     res= setup_fields(thd, 0, fields, 2, 0, 0);
-=======
-    res= setup_fields(thd, 0, fields, 1, 0, 0);
->>>>>>> 53862e60
 
     /* Restore the current context. */
     ctx_state.restore_state(context, table_list);
@@ -160,7 +149,6 @@
       return -1;
 
     if (table_list->effective_algorithm == VIEW_ALGORITHM_MERGE)
-<<<<<<< HEAD
     {
       /* it is join view => we need to find table for update */
       List_iterator_fast<Item> it(fields);
@@ -181,28 +169,6 @@
 
     if (check_unique && thd->dupp_field)
     {
-=======
-    {
-      /* it is join view => we need to find table for update */
-      List_iterator_fast<Item> it(fields);
-      Item *item;
-      TABLE_LIST *tbl= 0;            // reset for call to check_single_table()
-      table_map map= 0;
-
-      while ((item= it++))
-        map|= item->used_tables();
-      if (table_list->check_single_table(&tbl, map, table_list) || tbl == 0)
-      {
-        my_error(ER_VIEW_MULTIUPDATE, MYF(0),
-                 table_list->view_db.str, table_list->view_name.str);
-        return -1;
-      }
-      table_list->table= table= tbl->table;
-    }
-
-    if (check_unique && thd->dupp_field)
-    {
->>>>>>> 53862e60
       my_error(ER_FIELD_SPECIFIED_TWICE, MYF(0), thd->dupp_field->field_name);
       return -1;
     }
@@ -269,11 +235,7 @@
     of all used fields to the threads query_id. It will also set all
     fields into the write set of this table.
   */
-<<<<<<< HEAD
   if (setup_fields(thd, 0, update_fields, 2, 0, 0))
-=======
-  if (setup_fields(thd, 0, update_fields, 1, 0, 0))
->>>>>>> 53862e60
     return -1;
 
   if (table->timestamp_field)
@@ -310,10 +272,7 @@
   bool log_on= (thd->options & OPTION_BIN_LOG) ||
     (!(thd->security_ctx->master_access & SUPER_ACL));
   bool transactional_table, joins_freed= FALSE;
-<<<<<<< HEAD
-=======
   bool changed;
->>>>>>> 53862e60
   uint value_count;
   ulong counter = 1;
   ulonglong id;
@@ -600,37 +559,6 @@
     else if (table->next_number_field && info.copied)
       id=table->next_number_field->val_int();	// Return auto_increment value
 
-<<<<<<< HEAD
-    /*
-      Invalidate the table in the query cache if something changed.
-      For the transactional algorithm to work the invalidation must be
-      before binlog writing and ha_autocommit_or_rollback
-    */
-    if (info.copied || info.deleted || info.updated)
-    {
-      query_cache_invalidate3(thd, table_list, 1);
-    }
-
-    transactional_table= table->file->has_transactions();
-
-    if ((info.copied || info.deleted || info.updated) &&
-	(error <= 0 || !transactional_table))
-    {
-      if (mysql_bin_log.is_open())
-      {
-        if (error <= 0)
-          thd->clear_error();
-	if (thd->binlog_query(THD::ROW_QUERY_TYPE,
-                              thd->query, thd->query_length,
-                              transactional_table, FALSE) &&
-            transactional_table)
-        {
-          error=1;
-        }
-      }
-      if (!transactional_table)
-	thd->options|=OPTION_STATUS_NO_TRANS_UPDATE;
-=======
     transactional_table= table->file->has_transactions();
 
     if ((changed= (info.copied || info.deleted || info.updated)))
@@ -647,15 +575,17 @@
         {
           if (error <= 0)
             thd->clear_error();
-          Query_log_event qinfo(thd, thd->query, thd->query_length,
-                                transactional_table, FALSE);
-          if (mysql_bin_log.write(&qinfo) && transactional_table)
+          if (thd->binlog_query(THD::ROW_QUERY_TYPE,
+                                thd->query, thd->query_length,
+                                transactional_table, FALSE) &&
+              transactional_table)
+          {
             error=1;
+          }
         }
         if (!transactional_table)
           thd->options|=OPTION_STATUS_NO_TRANS_UPDATE;
       }
->>>>>>> 53862e60
     }
     if (transactional_table)
       error=ha_autocommit_or_rollback(thd,error);
@@ -755,13 +685,8 @@
 		   *trans_end= trans_start + num;
   Field_translator *trans;
   Field **field_ptr= table->field;
-<<<<<<< HEAD
   uint used_fields_buff_size= bitmap_buffer_size(table->s->fields);
   uint32 *used_fields_buff= (uint32*)thd->alloc(used_fields_buff_size);
-=======
-  uint used_fields_buff_size= (table->s->fields + 7) / 8;
-  uchar *used_fields_buff= (uchar*)thd->alloc(used_fields_buff_size);
->>>>>>> 53862e60
   MY_BITMAP used_fields;
   DBUG_ENTER("check_key_in_view");
 
@@ -770,12 +695,7 @@
 
   DBUG_ASSERT(view->table != 0 && view->field_translation != 0);
 
-<<<<<<< HEAD
   VOID(bitmap_init(&used_fields, used_fields_buff, table->s->fields, 0));
-=======
-  VOID(bitmap_init(&used_fields, used_fields_buff, used_fields_buff_size * 8,
-                   0));
->>>>>>> 53862e60
   bitmap_clear_all(&used_fields);
 
   view->contain_auto_increment= 0;
@@ -899,7 +819,6 @@
   DBUG_PRINT("enter", ("table_list 0x%lx, table 0x%lx, view %d",
 		       (ulong)table_list, (ulong)table,
 		       (int)insert_into_view));
-<<<<<<< HEAD
 
   /*
     For subqueries in VALUES() we should not see the table in which we are
@@ -921,29 +840,6 @@
     }
   }
 
-=======
-
-  /*
-    For subqueries in VALUES() we should not see the table in which we are
-    inserting (for INSERT ... SELECT this is done by changing table_list,
-    because INSERT ... SELECT share SELECT_LEX it with SELECT.
-  */
-  if (!select_insert)
-  {
-    for (SELECT_LEX_UNIT *un= select_lex->first_inner_unit();
-         un;
-         un= un->next_unit())
-    {
-      for (SELECT_LEX *sl= un->first_select();
-           sl;
-           sl= sl->next_select())
-      {
-        sl->context.outer_context= 0;
-      }
-    }
-  }
-
->>>>>>> 53862e60
   if (duplic == DUP_UPDATE)
   {
     /* it should be allocated before Item::fix_fields() */
@@ -988,7 +884,6 @@
     }
     if (!res)
       res= setup_fields(thd, 0, update_values, 1, 0, 0);
-<<<<<<< HEAD
   }
 
   /* Restore the current context. */
@@ -1014,33 +909,6 @@
   }
   if (duplic == DUP_UPDATE || duplic == DUP_REPLACE)
     table->file->ha_retrieve_all_pk();
-=======
-  }
-
-  /* Restore the current context. */
-  ctx_state.restore_state(context, table_list);
-
-  if (res)
-    DBUG_RETURN(res);
-
-  if (!table)
-    table= table_list->table;
-
-  if (!select_insert)
-  {
-    Item *fake_conds= 0;
-    TABLE_LIST *duplicate;
-    if ((duplicate= unique_table(thd, table_list, table_list->next_global)))
-    {
-      update_non_unique_table_error(table_list, "INSERT", duplicate);
-      DBUG_RETURN(TRUE);
-    }
-    select_lex->fix_prepare_information(thd, &fake_conds);
-    select_lex->first_execution= 0;
-  }
-  if (duplic == DUP_UPDATE || duplic == DUP_REPLACE)
-    table->file->extra(HA_EXTRA_RETRIEVE_PRIMARY_KEY);
->>>>>>> 53862e60
   DBUG_RETURN(FALSE);
 }
 
@@ -1178,11 +1046,7 @@
           thd->clear_next_insert_id= 0;
           thd->next_insert_id= 0;
         }
-<<<<<<< HEAD
         if ((error=table->file->ha_update_row(table->record[1],table->record[0])))
-=======
-        if ((error=table->file->update_row(table->record[1],table->record[0])))
->>>>>>> 53862e60
 	{
 	  if ((error == HA_ERR_FOUND_DUPP_KEY) && info->ignore)
             goto ok_or_after_trg_err;
@@ -1221,13 +1085,8 @@
             thd->clear_next_insert_id= 0;
             thd->next_insert_id= 0;
           }
-<<<<<<< HEAD
           if ((error=table->file->ha_update_row(table->record[1],
 					        table->record[0])))
-=======
-          if ((error=table->file->update_row(table->record[1],
-					     table->record[0])))
->>>>>>> 53862e60
             goto err;
           info->deleted++;
           trg_error= (table->triggers &&
@@ -1244,11 +1103,7 @@
               table->triggers->process_triggers(thd, TRG_EVENT_DELETE,
                                                 TRG_ACTION_BEFORE, TRUE))
             goto before_trg_err;
-<<<<<<< HEAD
           if ((error=table->file->ha_delete_row(table->record[1])))
-=======
-          if ((error=table->file->delete_row(table->record[1])))
->>>>>>> 53862e60
             goto err;
           info->deleted++;
           if (!table->file->has_transactions())
@@ -1363,11 +1218,7 @@
   timestamp_auto_set_type timestamp_field_type;
 
   delayed_row(enum_duplicates dup_arg, bool ignore_arg, bool log_query_arg)
-<<<<<<< HEAD
     :record(0), dup(dup_arg), ignore(ignore_arg), log_query(log_query_arg) {}
-=======
-    :record(0), query(0), dup(dup_arg), ignore(ignore_arg), log_query(log_query_arg) {}
->>>>>>> 53862e60
   ~delayed_row()
   {
     x_free(record);
@@ -1496,13 +1347,8 @@
   delayed_insert *tmp;
   while ((tmp=it++))
   {
-<<<<<<< HEAD
     if (!strcmp(tmp->thd.db, table_list->db) &&
 	!strcmp(table_list->table_name, tmp->table->s->table_name.str))
-=======
-    if (!strcmp(tmp->thd.db,table_list->db) &&
-	!strcmp(table_list->table_name,tmp->table->s->table_name))
->>>>>>> 53862e60
     {
       tmp->lock();
       break;
@@ -1681,33 +1527,16 @@
 
   client_thd->proc_info="allocating local table";
   copy= (TABLE*) client_thd->alloc(sizeof(*copy)+
-<<<<<<< HEAD
 				   (share->fields+1)*sizeof(Field**)+
 				   share->reclength);
   if (!copy)
     goto error;
   *copy= *table;
-=======
-				   (table->s->fields+1)*sizeof(Field**)+
-				   table->s->reclength);
-  if (!copy)
-    goto error;
-  *copy= *table;
-  copy->s= &copy->share_not_to_be_used;
-  // No name hashing
-  bzero((char*) &copy->s->name_hash,sizeof(copy->s->name_hash));
-  /* We don't need to change the file handler here */
->>>>>>> 53862e60
 
   /* We don't need to change the file handler here */
   field=copy->field=(Field**) (copy+1);
-<<<<<<< HEAD
   copy->record[0]=(byte*) (field+share->fields+1);
   memcpy((char*) copy->record[0],(char*) table->record[0],share->reclength);
-=======
-  copy->record[0]=(byte*) (field+table->s->fields+1);
-  memcpy((char*) copy->record[0],(char*) table->record[0],table->s->reclength);
->>>>>>> 53862e60
 
   /* Make a copy of all fields */
 
@@ -1730,11 +1559,7 @@
   {
     /* Restore offset as this may have been reset in handle_inserts */
     copy->timestamp_field=
-<<<<<<< HEAD
       (Field_timestamp*) copy->field[share->timestamp_field_offset];
-=======
-      (Field_timestamp*) copy->field[table->s->timestamp_field_offset];
->>>>>>> 53862e60
     copy->timestamp_field->unireg_check= table->timestamp_field->unireg_check;
     copy->timestamp_field_type= copy->timestamp_field->get_auto_set_type();
   }
@@ -1756,14 +1581,9 @@
 
 /* Put a question in queue */
 
-<<<<<<< HEAD
 static int write_delayed(THD *thd,TABLE *table,enum_duplicates duplic,
                          bool ignore, char *query, uint query_length,
                          bool log_on)
-=======
-static int write_delayed(THD *thd,TABLE *table,enum_duplicates duplic, bool ignore,
-			 char *query, uint query_length, bool log_on)
->>>>>>> 53862e60
 {
   delayed_row *row=0;
   delayed_insert *di=thd->di;
@@ -1778,25 +1598,10 @@
   if (thd->killed || !(row= new delayed_row(duplic, ignore, log_on)))
     goto err;
 
-<<<<<<< HEAD
   if (!(row->record= (char*) my_malloc(table->s->reclength, MYF(MY_WME))))
     goto err;
   memcpy(row->record, table->record[0], table->s->reclength);
   di->set_query(query, query_length);
-=======
-  if (!query)
-    query_length=0;
-  if (!(row->record= (char*) my_malloc(table->s->reclength+query_length+1,
-				       MYF(MY_WME))))
-    goto err;
-  memcpy(row->record, table->record[0], table->s->reclength);
-  if (query_length)
-  {
-    row->query= row->record+table->s->reclength;
-    memcpy(row->query,query,query_length+1);
-  }
-  row->query_length=		query_length;
->>>>>>> 53862e60
   row->start_time=		thd->start_time;
   row->query_start_used=	thd->query_start_used;
   row->last_insert_id_used=	thd->last_insert_id_used;
@@ -1934,11 +1739,7 @@
   {
     thd->fatal_error();
     my_error(ER_ILLEGAL_HA, MYF(0), di->table_list.table_name);
-<<<<<<< HEAD
     goto err;
-=======
-    goto end;
->>>>>>> 53862e60
   }
   di->table->copy_blobs=1;
 
@@ -2149,11 +1950,7 @@
   if (thr_upgrade_write_delay_lock(*thd.lock->locks))
   {
     /* This can only happen if thread is killed by shutdown */
-<<<<<<< HEAD
     sql_print_error(ER(ER_DELAYED_CANT_CHANGE_LOCK),table->s->table_name.str);
-=======
-    sql_print_error(ER(ER_DELAYED_CANT_CHANGE_LOCK),table->s->table_name);
->>>>>>> 53862e60
     goto err;
   }
 
@@ -2206,14 +2003,6 @@
       using_ignore=0;
       table->file->extra(HA_EXTRA_NO_IGNORE_DUP_KEY);
     }
-<<<<<<< HEAD
-=======
-    if (row->query && row->log_query && using_bin_log)
-    {
-      Query_log_event qinfo(&thd, row->query, row->query_length, 0, FALSE);
-      mysql_bin_log.write(&qinfo);
-    }
->>>>>>> 53862e60
     if (table->s->blob_fields)
       free_delayed_insert_blobs(table);
     thread_safe_sub(delayed_rows_in_use,1,&LOCK_delayed_status);
@@ -2228,12 +2017,7 @@
       on this table until all entries has been processed
     */
     if (group_count++ >= max_rows && (row= rows.head()) &&
-<<<<<<< HEAD
 	(!(row->log_query & using_bin_log)))
-=======
-	(!(row->log_query & using_bin_log) ||
-	 row->query))
->>>>>>> 53862e60
     {
       group_count=0;
       if (stacked_inserts || tables_in_use)	// Let these wait a while
@@ -2253,12 +2037,8 @@
 	if (thr_reschedule_write_lock(*thd.lock->locks))
 	{
 	  /* This should never happen */
-<<<<<<< HEAD
 	  sql_print_error(ER(ER_DELAYED_CANT_CHANGE_LOCK),
                           table->s->table_name.str);
-=======
-	  sql_print_error(ER(ER_DELAYED_CANT_CHANGE_LOCK),table->s->table_name);
->>>>>>> 53862e60
 	}
 	if (!using_bin_log)
 	  table->file->extra(HA_EXTRA_WRITE_CACHE);
@@ -2475,7 +2255,6 @@
          check_that_all_fields_are_given_values(thd, table, table_list)) ||
         table_list->prepare_where(thd, 0, TRUE) ||
         table_list->prepare_check_option(thd));
-<<<<<<< HEAD
 
   /*
     For non-transactional non-temporary tables, we set the
@@ -2486,8 +2265,6 @@
   if (!(table->file->has_transactions() || table->s->tmp_table))
     thd->options|=OPTION_STATUS_NO_TRANS_UPDATE;
 
-=======
->>>>>>> 53862e60
   DBUG_RETURN(res);
 }
 
@@ -2653,11 +2430,7 @@
       thd->binlog_query(THD::ROW_QUERY_TYPE, thd->query, thd->query_length,
                         table->file->has_transactions(), FALSE);
     }
-<<<<<<< HEAD
     if (!thd->current_stmt_binlog_row_based && !table->s->tmp_table)
-=======
-    if (!table->s->tmp_table)
->>>>>>> 53862e60
       thd->options|=OPTION_STATUS_NO_TRANS_UPDATE;
   }
   if (info.copied || info.deleted || info.updated)
@@ -2679,12 +2452,7 @@
 
   /*
     We must invalidate the table in the query cache before binlog writing
-<<<<<<< HEAD
     and ha_autocommit_or_rollback.
-=======
-    and ha_autocommit_or_rollback
-  */
->>>>>>> 53862e60
 
     If nothing was inserted in the table, there is no need to emit a
     ROLLBACK statement to the binary log, so in that case we clear
@@ -2696,7 +2464,6 @@
   */
   if (info.copied || info.deleted || info.updated)
     query_cache_invalidate3(thd, table, 1);
-<<<<<<< HEAD
   else
     thd->options&= ~OPTION_STATUS_NO_TRANS_UPDATE;
 
@@ -2708,15 +2475,6 @@
     events are in the transaction cache and will be written when
     ha_autocommit_or_rollback() is issued below.
   */
-=======
-    if (!(table->file->has_transactions() || table->s->tmp_table))
-      thd->options|=OPTION_STATUS_NO_TRANS_UPDATE;
-  }
-
-  if (last_insert_id)
-    thd->insert_id(last_insert_id);		// For binary log
-  /* Write to binlog before commiting transaction */
->>>>>>> 53862e60
   if (mysql_bin_log.is_open())
   {
     if (!error)
@@ -2774,12 +2532,8 @@
 
   unit= u;
   table= create_table_from_items(thd, create_info, create_table,
-<<<<<<< HEAD
 				 extra_fields, keys, &values, &lock,
                                  &hooks);
-=======
-				 extra_fields, keys, &values, &lock);
->>>>>>> 53862e60
   if (!table)
     DBUG_RETURN(-1);				// abort() deletes table
 
@@ -2813,7 +2567,6 @@
                             MODE_STRICT_ALL_TABLES)));
   DBUG_RETURN(check_that_all_fields_are_given_values(thd, table,
                                                      table_list));
-<<<<<<< HEAD
 }
 
 
@@ -2859,8 +2612,6 @@
                     query.ptr(), query.length(),
                     /* is_trans */ TRUE,
                     /* suppress_use */ FALSE);
-=======
->>>>>>> 53862e60
 }
 
 
@@ -2924,18 +2675,11 @@
   if (table)
   {
     table->file->extra(HA_EXTRA_NO_IGNORE_DUP_KEY);
-<<<<<<< HEAD
     handlerton *table_type=table->s->db_type;
     if (!table->s->tmp_table)
     {
       ulong version= table->s->version;
       table->s->version= 0;
-=======
-    enum db_type table_type=table->s->db_type;
-    if (!table->s->tmp_table)
-    {
-      ulong version= table->s->version;
->>>>>>> 53862e60
       hash_delete(&open_cache,(byte*) table);
       if (!create_info->table_existed)
         quick_rm_table(table_type, create_table->db, create_table->table_name);
@@ -2944,13 +2688,8 @@
         VOID(pthread_cond_broadcast(&COND_refresh));
     }
     else if (!create_info->table_existed)
-<<<<<<< HEAD
       close_temporary_table(thd, table, 1, 1);
     table=0;                                    // Safety
-=======
-      close_temporary_table(thd, create_table->db, create_table->table_name);
-    table=0;
->>>>>>> 53862e60
   }
   VOID(pthread_mutex_unlock(&LOCK_open));
 }
