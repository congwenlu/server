/* Copyright (C) 2013 Codership Oy <info@codership.com>

   This program is free software; you can redistribute it and/or modify
   it under the terms of the GNU General Public License as published by
   the Free Software Foundation; version 2 of the License.

   This program is distributed in the hope that it will be useful,
   but WITHOUT ANY WARRANTY; without even the implied warranty of
   MERCHANTABILITY or FITNESS FOR A PARTICULAR PURPOSE.  See the
   GNU General Public License for more details.

   You should have received a copy of the GNU General Public License along
   with this program; if not, write to the Free Software Foundation, Inc.,
   51 Franklin Street, Fifth Floor, Boston, MA 02110-1335 USA. */

#include "mariadb.h"
#include "mysql/service_wsrep.h"
#include "wsrep_binlog.h"
#include "wsrep_priv.h"
#include "log.h"
#include "slave.h"
#include "log_event.h"
#include "wsrep_applier.h"

#include "transaction.h"

extern handlerton *binlog_hton;
/*
  Write the contents of a cache to a memory buffer.

  This function quite the same as MYSQL_BIN_LOG::write_cache(),
  with the exception that here we write in buffer instead of log file.
 */
int wsrep_write_cache_buf(IO_CACHE *cache, uchar **buf, size_t *buf_len)
{
  *buf= NULL;
  *buf_len= 0;
  my_off_t const saved_pos(my_b_tell(cache));
  DBUG_ENTER("wsrep_write_cache_buf");

  if (reinit_io_cache(cache, READ_CACHE, 0, 0, 0))
  {
    WSREP_ERROR("failed to initialize io-cache");
    DBUG_RETURN(ER_ERROR_ON_WRITE);
  }

  uint length= my_b_bytes_in_cache(cache);
  if (unlikely(0 == length)) length= my_b_fill(cache);

  size_t total_length= 0;

  if (likely(length > 0)) do
  {
      total_length += length;
      /*
        Bail out if buffer grows too large.
        A temporary fix to avoid allocating indefinitely large buffer,
        not a real limit on a writeset size which includes other things
        like header and keys.
      */
      if (total_length > wsrep_max_ws_size)
      {
          WSREP_WARN("transaction size limit (%lu) exceeded: %zu",
                     wsrep_max_ws_size, total_length);
          goto error;
      }
      uchar* tmp= (uchar *)my_realloc(PSI_INSTRUMENT_ME, *buf, total_length,
                                       MYF(MY_ALLOW_ZERO_PTR));
      if (!tmp)
      {
          WSREP_ERROR("could not (re)allocate buffer: %zu + %u",
                      *buf_len, length);
          goto error;
      }
      *buf= tmp;

      memcpy(*buf + *buf_len, cache->read_pos, length);
      *buf_len= total_length;

      if (cache->file < 0)
      {
        cache->read_pos= cache->read_end;
        break;
      }
  } while ((length= my_b_fill(cache)));

  if (reinit_io_cache(cache, WRITE_CACHE, saved_pos, 0, 0))
  {
    WSREP_WARN("failed to initialize io-cache");
    goto cleanup;
  }

  DBUG_RETURN(0);

error:
  if (reinit_io_cache(cache, WRITE_CACHE, saved_pos, 0, 0))
  {
    WSREP_WARN("failed to initialize io-cache");
  }
cleanup:
  my_free(*buf);
  *buf= NULL;
  *buf_len= 0;
  DBUG_RETURN(ER_ERROR_ON_WRITE);
}

#define STACK_SIZE 4096 /* 4K - for buffer preallocated on the stack:
                         * many transactions would fit in there
                         * so there is no need to reach for the heap */

/*
  Write the contents of a cache to wsrep provider.

  This function quite the same as MYSQL_BIN_LOG::write_cache(),
  with the exception that here we write in buffer instead of log file.

  This version uses incremental data appending as it reads it from cache.
 */
static int wsrep_write_cache_inc(THD*      const thd,
                                 IO_CACHE* const cache,
                                 size_t*   const len)
{
  DBUG_ENTER("wsrep_write_cache_inc");
  my_off_t const saved_pos(my_b_tell(cache));

  if (reinit_io_cache(cache, READ_CACHE, thd->wsrep_sr().log_position(), 0, 0))
  {
    WSREP_ERROR("failed to initialize io-cache");
    DBUG_RETURN(1);;
  }

  int ret= 0;
  size_t total_length(0);

  uint length(my_b_bytes_in_cache(cache));
  if (unlikely(0 == length)) length= my_b_fill(cache);

  if (likely(length > 0))
  {
    do
    {
      total_length += length;
      /* bail out if buffer grows too large
         not a real limit on a writeset size which includes other things
         like header and keys.
      */
      if (unlikely(total_length > wsrep_max_ws_size))
      {
        WSREP_WARN("transaction size limit (%lu) exceeded: %zu",
                   wsrep_max_ws_size, total_length);
        ret= 1;
        goto cleanup;
      }
      if (thd->wsrep_cs().append_data(wsrep::const_buffer(cache->read_pos, length)))
        goto cleanup;
      cache->read_pos= cache->read_end;
    } while ((cache->file >= 0) && (length= my_b_fill(cache)));
  }
  if (ret == 0)
  {
    assert(total_length + thd->wsrep_sr().log_position() == saved_pos);
  }

cleanup:
  *len= total_length;
  if (reinit_io_cache(cache, WRITE_CACHE, saved_pos, 0, 0))
  {
    WSREP_ERROR("failed to reinitialize io-cache");
  }
  DBUG_RETURN(ret);
}

/*
  Write the contents of a cache to wsrep provider.

  This function quite the same as MYSQL_BIN_LOG::write_cache(),
  with the exception that here we write in buffer instead of log file.
 */
int wsrep_write_cache(THD*      const thd,
                      IO_CACHE* const cache,
                      size_t*   const len)
{
  return wsrep_write_cache_inc(thd, cache, len);
}

void wsrep_dump_rbr_buf(THD *thd, const void* rbr_buf, size_t buf_len)
{
  int len= snprintf(NULL, 0, "%s/GRA_%lld_%lld.log",
                    wsrep_data_home_dir, (longlong) thd->thread_id,
                    (longlong) wsrep_thd_trx_seqno(thd));
  if (len < 0)
  {
    WSREP_ERROR("snprintf error: %d, skipping dump.", len);
    return;
  }
  /*
    len doesn't count the \0 end-of-string. Use len+1 below
    to alloc and pass as an argument to snprintf.
  */

  char *filename= (char *)malloc(len+1);
  int len1= snprintf(filename, len+1, "%s/GRA_%lld_%lld.log",
                    wsrep_data_home_dir, (longlong) thd->thread_id,
                    (long long)wsrep_thd_trx_seqno(thd));

  if (len > len1)
  {
    WSREP_ERROR("RBR dump path truncated: %d, skipping dump.", len);
    free(filename);
    return;
  }

  FILE *of= fopen(filename, "wb");

  if (of)
  {
    if (fwrite(rbr_buf, buf_len, 1, of) == 0)
       WSREP_ERROR("Failed to write buffer of length %llu to '%s'",
                   (unsigned long long)buf_len, filename);

    fclose(of);
  }
  else
  {
    WSREP_ERROR("Failed to open file '%s': %d (%s)",
                filename, errno, strerror(errno));
  }
  free(filename);
}

/* Dump replication buffer along with header to a file. */
void wsrep_dump_rbr_buf_with_header(THD *thd, const void *rbr_buf,
                                    size_t buf_len)
{
  DBUG_ENTER("wsrep_dump_rbr_buf_with_header");

  File file;
  IO_CACHE cache;
  Log_event_writer writer(&cache, 0);
  Format_description_log_event *ev= 0;

  longlong thd_trx_seqno= (long long)wsrep_thd_trx_seqno(thd);
  int len= snprintf(NULL, 0, "%s/GRA_%lld_%lld_v2.log",
                    wsrep_data_home_dir, (longlong)thd->thread_id,
                    thd_trx_seqno);
  /*
    len doesn't count the \0 end-of-string. Use len+1 below
    to alloc and pass as an argument to snprintf.
  */
  char *filename;
  if (len < 0 || !(filename= (char*)malloc(len+1)))
  {
    WSREP_ERROR("snprintf error: %d, skipping dump.", len);
    DBUG_VOID_RETURN;
  }

  int len1= snprintf(filename, len+1, "%s/GRA_%lld_%lld_v2.log",
                     wsrep_data_home_dir, (longlong) thd->thread_id,
                     thd_trx_seqno);

  if (len > len1)
  {
    WSREP_ERROR("RBR dump path truncated: %d, skipping dump.", len);
    free(filename);
    DBUG_VOID_RETURN;
  }

  if ((file= mysql_file_open(key_file_wsrep_gra_log, filename,
                             O_RDWR | O_CREAT | O_BINARY, MYF(MY_WME))) < 0)
  {
    WSREP_ERROR("Failed to open file '%s' : %d (%s)",
                filename, errno, strerror(errno));
    goto cleanup1;
  }

  if (init_io_cache(&cache, file, 0, WRITE_CACHE, 0, 0, MYF(MY_WME | MY_NABP)))
  {
    goto cleanup2;
  }

  if (my_b_safe_write(&cache, BINLOG_MAGIC, BIN_LOG_HEADER_SIZE))
  {
    goto cleanup2;
  }

  /*
    Instantiate an FDLE object for non-wsrep threads (to be written
    to the dump file).
  */
  ev= (thd->wsrep_applier) ? wsrep_get_apply_format(thd) :
    (new Format_description_log_event(4));

  if (writer.write(ev) || my_b_write(&cache, (uchar*)rbr_buf, buf_len) ||
      flush_io_cache(&cache))
  {
    WSREP_ERROR("Failed to write to '%s'.", filename);
    goto cleanup2;
  }

cleanup2:
  end_io_cache(&cache);

cleanup1:
  free(filename);
  mysql_file_close(file, MYF(MY_WME));

  if (!thd->wsrep_applier) delete ev;

  DBUG_VOID_RETURN;
}

int wsrep_write_skip_event(THD* thd)
{
  DBUG_ENTER("wsrep_write_skip_event");
  Ignorable_log_event skip_event(thd);
  int ret= mysql_bin_log.write_event(&skip_event);
  if (ret)
  {
    WSREP_WARN("wsrep_write_skip_event: write to binlog failed: %d", ret);
  }
  if (!ret && (ret= trans_commit_stmt(thd)))
  {
    WSREP_WARN("wsrep_write_skip_event: statt commit failed");
  }
  DBUG_RETURN(ret);
}

int wsrep_write_dummy_event_low(THD *thd, const char *msg)
{
  ::abort();
  return 0;
}

int wsrep_write_dummy_event(THD *orig_thd, const char *msg)
{
  return 0;
}

bool wsrep_commit_will_write_binlog(THD *thd)
{
  return (!wsrep_emulate_bin_log && /* binlog enabled*/
          (wsrep_thd_is_local(thd) || /* local thd*/
           (thd->wsrep_applier_service && /* applier and log-slave-updates */
            opt_log_slave_updates)));
}

/*
  The last THD/commit_for_wait registered for group commit.
*/
static wait_for_commit *commit_order_tail= NULL;

void wsrep_register_for_group_commit(THD *thd)
{
  DBUG_ENTER("wsrep_register_for_group_commit");
  if (wsrep_emulate_bin_log)
  {
    /* Binlog is off, no need to maintain group commit queue */
    DBUG_VOID_RETURN;
  }

  DBUG_ASSERT(thd->wsrep_trx().ordered());

  wait_for_commit *wfc= thd->wait_for_commit_ptr= &thd->wsrep_wfc;

  mysql_mutex_lock(&LOCK_wsrep_group_commit);
  if (commit_order_tail)
  {
    wfc->register_wait_for_prior_commit(commit_order_tail);
  }
  commit_order_tail= thd->wait_for_commit_ptr;
  mysql_mutex_unlock(&LOCK_wsrep_group_commit);

  /*
    Now we have queued for group commit. If the commit will go
    through TC log_and_order(), the commit ordering is done
    by TC group commit. Otherwise the wait for prior
    commits to complete is done in ha_commit_one_phase().
  */
  DBUG_VOID_RETURN;
}

void wsrep_unregister_from_group_commit(THD *thd)
{
<<<<<<< HEAD
  DBUG_ASSERT(thd->wsrep_trx().state() == wsrep::transaction::s_ordered_commit||
              // ordered_commit() failure results in s_aborting state
              thd->wsrep_trx().state() == wsrep::transaction::s_aborting);
=======
  DBUG_ASSERT(thd->wsrep_trx().ordered());
>>>>>>> 478b8303
  wait_for_commit *wfc= thd->wait_for_commit_ptr;

  if (wfc)
  {
    mysql_mutex_lock(&LOCK_wsrep_group_commit);
    wfc->unregister_wait_for_prior_commit();
    thd->wakeup_subsequent_commits(0);

    /* The last one queued for group commit has completed commit, it is
       safe to set tail to NULL. */
    if (wfc == commit_order_tail)
      commit_order_tail= NULL;
    mysql_mutex_unlock(&LOCK_wsrep_group_commit);
    thd->wait_for_commit_ptr= NULL;
  }
}<|MERGE_RESOLUTION|>--- conflicted
+++ resolved
@@ -381,13 +381,9 @@
 
 void wsrep_unregister_from_group_commit(THD *thd)
 {
-<<<<<<< HEAD
   DBUG_ASSERT(thd->wsrep_trx().state() == wsrep::transaction::s_ordered_commit||
               // ordered_commit() failure results in s_aborting state
               thd->wsrep_trx().state() == wsrep::transaction::s_aborting);
-=======
-  DBUG_ASSERT(thd->wsrep_trx().ordered());
->>>>>>> 478b8303
   wait_for_commit *wfc= thd->wait_for_commit_ptr;
 
   if (wfc)
