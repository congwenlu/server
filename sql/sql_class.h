--- conflicted
+++ resolved
@@ -75,12 +75,8 @@
 class Slave_log_event;
 class sp_rcontext;
 class sp_cache;
-<<<<<<< HEAD
-class Lex_input_stream;
+class Parser_state;
 class Rows_log_event;
-=======
-class Parser_state;
->>>>>>> 5f9f35e2
 
 enum enum_enable_or_disable { LEAVE_AS_IS, ENABLE, DISABLE };
 enum enum_ha_read_modes { RFIRST, RNEXT, RPREV, RLAST, RKEY, RNEXT_SAME };
