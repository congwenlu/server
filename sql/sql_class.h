/* Copyright 2000-2008 MySQL AB, 2008 Sun Microsystems, Inc.

   This program is free software; you can redistribute it and/or modify
   it under the terms of the GNU General Public License as published by
   the Free Software Foundation; version 2 of the License.

   This program is distributed in the hope that it will be useful,
   but WITHOUT ANY WARRANTY; without even the implied warranty of
   MERCHANTABILITY or FITNESS FOR A PARTICULAR PURPOSE.  See the
   GNU General Public License for more details.

   You should have received a copy of the GNU General Public License
   along with this program; if not, write to the Free Software
   Foundation, Inc., 59 Temple Place, Suite 330, Boston, MA  02111-1307  USA */


/* Classes in mysql */

#ifdef USE_PRAGMA_INTERFACE
#pragma interface			/* gcc class implementation */
#endif

#include "log.h"
#include "rpl_tblmap.h"

/**
  An interface that is used to take an action when
  the locking module notices that a table version has changed
  since the last execution. "Table" here may refer to any kind of
  table -- a base table, a temporary table, a view or an
  information schema table.

  When we open and lock tables for execution of a prepared
  statement, we must verify that they did not change
  since statement prepare. If some table did change, the statement
  parse tree *may* be no longer valid, e.g. in case it contains
  optimizations that depend on table metadata.

  This class provides an interface (a method) that is
  invoked when such a situation takes place.
  The implementation of the method simply reports an error, but
  the exact details depend on the nature of the SQL statement.

  At most 1 instance of this class is active at a time, in which
  case THD::m_reprepare_observer is not NULL.

  @sa check_and_update_table_version() for details of the
  version tracking algorithm 

  @sa Open_tables_state::m_reprepare_observer for the life cycle
  of metadata observers.
*/

class Reprepare_observer
{
public:
  /**
    Check if a change of metadata is OK. In future
    the signature of this method may be extended to accept the old
    and the new versions, but since currently the check is very
    simple, we only need the THD to report an error.
  */
  bool report_error(THD *thd);
  bool is_invalidated() const { return m_invalidated; }
  void reset_reprepare_observer() { m_invalidated= FALSE; }
private:
  bool m_invalidated;
};


class Relay_log_info;

class Query_log_event;
class Load_log_event;
class Slave_log_event;
class sp_rcontext;
class sp_cache;
class Parser_state;
class Rows_log_event;

enum enum_enable_or_disable { LEAVE_AS_IS, ENABLE, DISABLE };
enum enum_ha_read_modes { RFIRST, RNEXT, RPREV, RLAST, RKEY, RNEXT_SAME };
enum enum_duplicates { DUP_ERROR, DUP_REPLACE, DUP_UPDATE };
enum enum_delay_key_write { DELAY_KEY_WRITE_NONE, DELAY_KEY_WRITE_ON,
			    DELAY_KEY_WRITE_ALL };
enum enum_slave_exec_mode { SLAVE_EXEC_MODE_STRICT,
                            SLAVE_EXEC_MODE_IDEMPOTENT,
                            SLAVE_EXEC_MODE_LAST_BIT};
enum enum_mark_columns
{ MARK_COLUMNS_NONE, MARK_COLUMNS_READ, MARK_COLUMNS_WRITE};

extern char internal_table_name[2];
extern char empty_c_string[1];
extern const char **errmesg;

#define TC_LOG_PAGE_SIZE   8192
#define TC_LOG_MIN_SIZE    (3*TC_LOG_PAGE_SIZE)

#define TC_HEURISTIC_RECOVER_COMMIT   1
#define TC_HEURISTIC_RECOVER_ROLLBACK 2
extern uint tc_heuristic_recover;

typedef struct st_user_var_events
{
  user_var_entry *user_var_event;
  char *value;
  ulong length;
  Item_result type;
  uint charset_number;
} BINLOG_USER_VAR_EVENT;

#define RP_LOCK_LOG_IS_ALREADY_LOCKED 1
#define RP_FORCE_ROTATE               2

/*
  The COPY_INFO structure is used by INSERT/REPLACE code.
  The schema of the row counting by the INSERT/INSERT ... ON DUPLICATE KEY
  UPDATE code:
    If a row is inserted then the copied variable is incremented.
    If a row is updated by the INSERT ... ON DUPLICATE KEY UPDATE and the
      new data differs from the old one then the copied and the updated
      variables are incremented.
    The touched variable is incremented if a row was touched by the update part
      of the INSERT ... ON DUPLICATE KEY UPDATE no matter whether the row
      was actually changed or not.
*/
typedef struct st_copy_info {
  ha_rows records; /**< Number of processed records */
  ha_rows deleted; /**< Number of deleted records */
  ha_rows updated; /**< Number of updated records */
  ha_rows copied;  /**< Number of copied records */
  ha_rows error_count;
  ha_rows touched; /* Number of touched records */
  enum enum_duplicates handle_duplicates;
  int escape_char, last_errno;
  bool ignore;
  /* for INSERT ... UPDATE */
  List<Item> *update_fields;
  List<Item> *update_values;
  /* for VIEW ... WITH CHECK OPTION */
  TABLE_LIST *view;
} COPY_INFO;


class Key_part_spec :public Sql_alloc {
public:
  const char *field_name;
  uint length;
  Key_part_spec(const char *name,uint len=0) :field_name(name), length(len) {}
  bool operator==(const Key_part_spec& other) const;
  /**
    Construct a copy of this Key_part_spec. field_name is copied
    by-pointer as it is known to never change. At the same time
    'length' may be reset in mysql_prepare_create_table, and this
    is why we supply it with a copy.

    @return If out of memory, 0 is returned and an error is set in
    THD.
  */
  Key_part_spec *clone(MEM_ROOT *mem_root) const
  { return new (mem_root) Key_part_spec(*this); }
};


class Alter_drop :public Sql_alloc {
public:
  enum drop_type {KEY, COLUMN };
  const char *name;
  enum drop_type type;
  Alter_drop(enum drop_type par_type,const char *par_name)
    :name(par_name), type(par_type) {}
  /**
    Used to make a clone of this object for ALTER/CREATE TABLE
    @sa comment for Key_part_spec::clone
  */
  Alter_drop *clone(MEM_ROOT *mem_root) const
    { return new (mem_root) Alter_drop(*this); }
};


class Alter_column :public Sql_alloc {
public:
  const char *name;
  Item *def;
  Alter_column(const char *par_name,Item *literal)
    :name(par_name), def(literal) {}
  /**
    Used to make a clone of this object for ALTER/CREATE TABLE
    @sa comment for Key_part_spec::clone
  */
  Alter_column *clone(MEM_ROOT *mem_root) const
    { return new (mem_root) Alter_column(*this); }
};


class Key :public Sql_alloc {
public:
  enum Keytype { PRIMARY, UNIQUE, MULTIPLE, FULLTEXT, SPATIAL, FOREIGN_KEY};
  enum Keytype type;
  KEY_CREATE_INFO key_create_info;
  List<Key_part_spec> columns;
  const char *name;
  bool generated;

  Key(enum Keytype type_par, const char *name_arg,
      KEY_CREATE_INFO *key_info_arg,
      bool generated_arg, List<Key_part_spec> &cols)
    :type(type_par), key_create_info(*key_info_arg), columns(cols),
    name(name_arg), generated(generated_arg)
  {}
  Key(const Key &rhs, MEM_ROOT *mem_root);
  virtual ~Key() {}
  /* Equality comparison of keys (ignoring name) */
  friend bool foreign_key_prefix(Key *a, Key *b);
  /**
    Used to make a clone of this object for ALTER/CREATE TABLE
    @sa comment for Key_part_spec::clone
  */
  virtual Key *clone(MEM_ROOT *mem_root) const
    { return new (mem_root) Key(*this, mem_root); }
};

class Table_ident;

class Foreign_key: public Key {
public:
  enum fk_match_opt { FK_MATCH_UNDEF, FK_MATCH_FULL,
		      FK_MATCH_PARTIAL, FK_MATCH_SIMPLE};
  enum fk_option { FK_OPTION_UNDEF, FK_OPTION_RESTRICT, FK_OPTION_CASCADE,
		   FK_OPTION_SET_NULL, FK_OPTION_NO_ACTION, FK_OPTION_DEFAULT};

  Table_ident *ref_table;
  List<Key_part_spec> ref_columns;
  uint delete_opt, update_opt, match_opt;
  Foreign_key(const char *name_arg, List<Key_part_spec> &cols,
	      Table_ident *table,   List<Key_part_spec> &ref_cols,
	      uint delete_opt_arg, uint update_opt_arg, uint match_opt_arg)
    :Key(FOREIGN_KEY, name_arg, &default_key_create_info, 0, cols),
    ref_table(table), ref_columns(ref_cols),
    delete_opt(delete_opt_arg), update_opt(update_opt_arg),
    match_opt(match_opt_arg)
  {}
  Foreign_key(const Foreign_key &rhs, MEM_ROOT *mem_root);
  /**
    Used to make a clone of this object for ALTER/CREATE TABLE
    @sa comment for Key_part_spec::clone
  */
  virtual Key *clone(MEM_ROOT *mem_root) const
  { return new (mem_root) Foreign_key(*this, mem_root); }
};

typedef struct st_mysql_lock
{
  TABLE **table;
  uint table_count,lock_count;
  THR_LOCK_DATA **locks;
} MYSQL_LOCK;


class LEX_COLUMN : public Sql_alloc
{
public:
  String column;
  uint rights;
  LEX_COLUMN (const String& x,const  uint& y ): column (x),rights (y) {}
};

#include "sql_lex.h"				/* Must be here */

class Delayed_insert;
class select_result;
class Time_zone;

#define THD_SENTRY_MAGIC 0xfeedd1ff
#define THD_SENTRY_GONE  0xdeadbeef

#define THD_CHECK_SENTRY(thd) DBUG_ASSERT(thd->dbug_sentry == THD_SENTRY_MAGIC)

struct system_variables
{
  /*
    How dynamically allocated system variables are handled:
    
    The global_system_variables and max_system_variables are "authoritative"
    They both should have the same 'version' and 'size'.
    When attempting to access a dynamic variable, if the session version
    is out of date, then the session version is updated and realloced if
    neccessary and bytes copied from global to make up for missing data.
  */ 
  ulong dynamic_variables_version;
  char* dynamic_variables_ptr;
  uint dynamic_variables_head;  /* largest valid variable offset */
  uint dynamic_variables_size;  /* how many bytes are in use */
  
  ulonglong myisam_max_extra_sort_file_size;
  ulonglong myisam_max_sort_file_size;
  ulonglong max_heap_table_size;
  ulonglong tmp_table_size;
  ulonglong long_query_time;
  ha_rows select_limit;
  ha_rows max_join_size;
  ulong auto_increment_increment, auto_increment_offset;
  ulong bulk_insert_buff_size;
  ulong join_buff_size;
  ulong max_allowed_packet;
  ulong max_error_count;
  ulong max_length_for_sort_data;
  ulong max_sort_length;
  ulong max_tmp_tables;
  ulong max_insert_delayed_threads;
  ulong min_examined_row_limit;
  ulong multi_range_count;
  ulong myisam_repair_threads;
  ulong myisam_sort_buff_size;
  ulong myisam_stats_method;
  ulong net_buffer_length;
  ulong net_interactive_timeout;
  ulong net_read_timeout;
  ulong net_retry_count;
  ulong net_wait_timeout;
  ulong net_write_timeout;
  ulong optimizer_prune_level;
  ulong optimizer_search_depth;
  /* A bitmap for switching optimizations on/off */
  ulong optimizer_switch;
  ulong preload_buff_size;
  ulong profiling_history_size;
  ulong query_cache_type;
  ulong read_buff_size;
  ulong read_rnd_buff_size;
  ulong div_precincrement;
  ulong sortbuff_size;
  ulong thread_handling;
  ulong tx_isolation;
  ulong completion_type;
  /* Determines which non-standard SQL behaviour should be enabled */
  ulong sql_mode;
  ulong max_sp_recursion_depth;
  /* check of key presence in updatable view */
  ulong updatable_views_with_limit;
  ulong default_week_format;
  ulong max_seeks_for_key;
  ulong range_alloc_block_size;
  ulong query_alloc_block_size;
  ulong query_prealloc_size;
  ulong trans_alloc_block_size;
  ulong trans_prealloc_size;
  ulong log_warnings;
  ulong group_concat_max_len;
  ulong ndb_autoincrement_prefetch_sz;
  ulong ndb_index_stat_cache_entries;
  ulong ndb_index_stat_update_freq;
  ulong binlog_format; // binlog format for this thd (see enum_binlog_format)
  /*
    In slave thread we need to know in behalf of which
    thread the query is being run to replicate temp tables properly
  */
  my_thread_id pseudo_thread_id;

  my_bool low_priority_updates;
  my_bool new_mode;
  /* 
    compatibility option:
      - index usage hints (USE INDEX without a FOR clause) behave as in 5.0 
  */
  my_bool old_mode;
  my_bool query_cache_wlock_invalidate;
  my_bool engine_condition_pushdown;
  my_bool keep_files_on_create;
  my_bool ndb_force_send;
  my_bool ndb_use_copying_alter_table;
  my_bool ndb_use_exact_count;
  my_bool ndb_use_transactions;
  my_bool ndb_index_stat_enable;

  my_bool old_alter_table;
  my_bool old_passwords;

  plugin_ref table_plugin;

  /* Only charset part of these variables is sensible */
  CHARSET_INFO  *character_set_filesystem;
  CHARSET_INFO  *character_set_client;
  CHARSET_INFO  *character_set_results;

  /* Both charset and collation parts of these variables are important */
  CHARSET_INFO	*collation_server;
  CHARSET_INFO	*collation_database;
  CHARSET_INFO  *collation_connection;

  /* Locale Support */
  MY_LOCALE *lc_time_names;

  Time_zone *time_zone;

  /* DATE, DATETIME and MYSQL_TIME formats */
  DATE_TIME_FORMAT *date_format;
  DATE_TIME_FORMAT *datetime_format;
  DATE_TIME_FORMAT *time_format;
  my_bool sysdate_is_now;
};


/* per thread status variables */

typedef struct system_status_var
{
  ulonglong bytes_received;
  ulonglong bytes_sent;
  ulong com_other;
  ulong com_stat[(uint) SQLCOM_END];
  ulong created_tmp_disk_tables;
  ulong created_tmp_tables;
  ulong ha_commit_count;
  ulong ha_delete_count;
  ulong ha_read_first_count;
  ulong ha_read_last_count;
  ulong ha_read_key_count;
  ulong ha_read_next_count;
  ulong ha_read_prev_count;
  ulong ha_read_rnd_count;
  ulong ha_read_rnd_next_count;
  ulong ha_rollback_count;
  ulong ha_update_count;
  ulong ha_write_count;
  ulong ha_prepare_count;
  ulong ha_discover_count;
  ulong ha_savepoint_count;
  ulong ha_savepoint_rollback_count;

  /* KEY_CACHE parts. These are copies of the original */
  ulong key_blocks_changed;
  ulong key_blocks_used;
  ulong key_cache_r_requests;
  ulong key_cache_read;
  ulong key_cache_w_requests;
  ulong key_cache_write;
  /* END OF KEY_CACHE parts */

  ulong net_big_packet_count;
  ulong opened_tables;
  ulong opened_shares;
  ulong select_full_join_count;
  ulong select_full_range_join_count;
  ulong select_range_count;
  ulong select_range_check_count;
  ulong select_scan_count;
  ulong long_query_count;
  ulong filesort_merge_passes;
  ulong filesort_range_count;
  ulong filesort_rows;
  ulong filesort_scan_count;
  /* Prepared statements and binary protocol */
  ulong com_stmt_prepare;
  ulong com_stmt_reprepare;
  ulong com_stmt_execute;
  ulong com_stmt_send_long_data;
  ulong com_stmt_fetch;
  ulong com_stmt_reset;
  ulong com_stmt_close;
  /*
    Number of statements sent from the client
  */
  ulong questions;
  /*
    IMPORTANT!
    SEE last_system_status_var DEFINITION BELOW.
    Below 'last_system_status_var' are all variables which doesn't make any
    sense to add to the /global/ status variable counter.
    Status variables which it does not make sense to add to
    global status variable counter
  */
  double last_query_cost;
} STATUS_VAR;

/*
  This is used for 'SHOW STATUS'. It must be updated to the last ulong
  variable in system_status_var which is makes sens to add to the global
  counter
*/

#define last_system_status_var questions

void mark_transaction_to_rollback(THD *thd, bool all);

#ifdef MYSQL_SERVER

void free_tmp_table(THD *thd, TABLE *entry);


/* The following macro is to make init of Query_arena simpler */
#ifndef DBUG_OFF
#define INIT_ARENA_DBUG_INFO is_backup_arena= 0; is_reprepared= FALSE;
#else
#define INIT_ARENA_DBUG_INFO
#endif

class Query_arena
{
public:
  /*
    List of items created in the parser for this query. Every item puts
    itself to the list on creation (see Item::Item() for details))
  */
  Item *free_list;
  MEM_ROOT *mem_root;                   // Pointer to current memroot
#ifndef DBUG_OFF
  bool is_backup_arena; /* True if this arena is used for backup. */
  bool is_reprepared;
#endif
  /*
    The states relfects three diffrent life cycles for three
    different types of statements:
    Prepared statement: INITIALIZED -> PREPARED -> EXECUTED.
    Stored procedure:   INITIALIZED_FOR_SP -> EXECUTED.
    Other statements:   CONVENTIONAL_EXECUTION never changes.
  */
  enum enum_state
  {
    INITIALIZED= 0, INITIALIZED_FOR_SP= 1, PREPARED= 2,
    CONVENTIONAL_EXECUTION= 3, EXECUTED= 4, ERROR= -1
  };

  enum_state state;

  /* We build without RTTI, so dynamic_cast can't be used. */
  enum Type
  {
    STATEMENT, PREPARED_STATEMENT, STORED_PROCEDURE
  };

  Query_arena(MEM_ROOT *mem_root_arg, enum enum_state state_arg) :
    free_list(0), mem_root(mem_root_arg), state(state_arg)
  { INIT_ARENA_DBUG_INFO; }
  /*
    This constructor is used only when Query_arena is created as
    backup storage for another instance of Query_arena.
  */
  Query_arena() { INIT_ARENA_DBUG_INFO; }

  virtual Type type() const;
  virtual ~Query_arena() {};

  inline bool is_stmt_prepare() const { return state == INITIALIZED; }
  inline bool is_first_sp_execute() const
  { return state == INITIALIZED_FOR_SP; }
  inline bool is_stmt_prepare_or_first_sp_execute() const
  { return (int)state < (int)PREPARED; }
  inline bool is_first_stmt_execute() const { return state == PREPARED; }
  inline bool is_stmt_execute() const
  { return state == PREPARED || state == EXECUTED; }
  inline bool is_conventional() const
  { return state == CONVENTIONAL_EXECUTION; }

  inline void* alloc(size_t size) { return alloc_root(mem_root,size); }
  inline void* calloc(size_t size)
  {
    void *ptr;
    if ((ptr=alloc_root(mem_root,size)))
      bzero(ptr, size);
    return ptr;
  }
  inline char *strdup(const char *str)
  { return strdup_root(mem_root,str); }
  inline char *strmake(const char *str, size_t size)
  { return strmake_root(mem_root,str,size); }
  inline void *memdup(const void *str, size_t size)
  { return memdup_root(mem_root,str,size); }
  inline void *memdup_w_gap(const void *str, size_t size, uint gap)
  {
    void *ptr;
    if ((ptr= alloc_root(mem_root,size+gap)))
      memcpy(ptr,str,size);
    return ptr;
  }

  void set_query_arena(Query_arena *set);

  void free_items();
  /* Close the active state associated with execution of this statement */
  virtual void cleanup_stmt();
};


class Server_side_cursor;

/**
  @class Statement
  @brief State of a single command executed against this connection.

  One connection can contain a lot of simultaneously running statements,
  some of which could be:
   - prepared, that is, contain placeholders,
   - opened as cursors. We maintain 1 to 1 relationship between
     statement and cursor - if user wants to create another cursor for his
     query, we create another statement for it. 
  To perform some action with statement we reset THD part to the state  of
  that statement, do the action, and then save back modified state from THD
  to the statement. It will be changed in near future, and Statement will
  be used explicitly.
*/

class Statement: public ilink, public Query_arena
{
  Statement(const Statement &rhs);              /* not implemented: */
  Statement &operator=(const Statement &rhs);   /* non-copyable */
public:
  /*
    Uniquely identifies each statement object in thread scope; change during
    statement lifetime. FIXME: must be const
  */
   ulong id;

  /*
    MARK_COLUMNS_NONE:  Means mark_used_colums is not set and no indicator to
                        handler of fields used is set
    MARK_COLUMNS_READ:  Means a bit in read set is set to inform handler
	                that the field is to be read. If field list contains
                        duplicates, then thd->dup_field is set to point
                        to the last found duplicate.
    MARK_COLUMNS_WRITE: Means a bit is set in write set to inform handler
			that it needs to update this field in write_row
                        and update_row.
  */
  enum enum_mark_columns mark_used_columns;

  LEX_STRING name; /* name for named prepared statements */
  LEX *lex;                                     // parse tree descriptor
  /*
    Points to the query associated with this statement. It's const, but
    we need to declare it char * because all table handlers are written
    in C and need to point to it.

    Note that if we set query = NULL, we must at the same time set
    query_length = 0, and protect the whole operation with
    LOCK_thd_data mutex. To avoid crashes in races, if we do not
    know that thd->query cannot change at the moment, we should print
    thd->query like this:
<<<<<<< HEAD
      (1) reserve the LOCK_thread_count mutex;
      (2) check if thd->query is NULL;
      (3) if not NULL, then print at most thd->query_length characters from
      it. We will see the query_length field as either 0, or the right value
      for it.
    Assuming that the write and read of an n-bit memory field in an n-bit
    computer is atomic, we can avoid races in the above way. 
    This printing is needed at least in SHOW PROCESSLIST and SHOW INNODB
    STATUS.
=======
      (1) reserve the LOCK_thd_data mutex;
      (2) print or copy the value of query and query_length
      (3) release LOCK_thd_data mutex.
    This printing is needed at least in SHOW PROCESSLIST and SHOW
    ENGINE INNODB STATUS.
>>>>>>> 6aea4ceb
  */
  char *query;
  uint32 query_length;                          // current query length
  Server_side_cursor *cursor;

  /**
    Name of the current (default) database.

    If there is the current (default) database, "db" contains its name. If
    there is no current (default) database, "db" is NULL and "db_length" is
    0. In other words, "db", "db_length" must either be NULL, or contain a
    valid database name.

    @note this attribute is set and alloced by the slave SQL thread (for
    the THD of that thread); that thread is (and must remain, for now) the
    only responsible for freeing this member.
  */

  char *db;
  size_t db_length;

public:

  /* This constructor is called for backup statements */
  Statement() {}

  Statement(LEX *lex_arg, MEM_ROOT *mem_root_arg,
            enum enum_state state_arg, ulong id_arg);
  virtual ~Statement();

  /* Assign execution context (note: not all members) of given stmt to self */
  virtual void set_statement(Statement *stmt);
  void set_n_backup_statement(Statement *stmt, Statement *backup);
  void restore_backup_statement(Statement *stmt, Statement *backup);
  /* return class type */
  virtual Type type() const;
};


/**
  Container for all statements created/used in a connection.
  Statements in Statement_map have unique Statement::id (guaranteed by id
  assignment in Statement::Statement)
  Non-empty statement names are unique too: attempt to insert a new statement
  with duplicate name causes older statement to be deleted

  Statements are auto-deleted when they are removed from the map and when the
  map is deleted.
*/

class Statement_map
{
public:
  Statement_map();

  int insert(THD *thd, Statement *statement);

  Statement *find_by_name(LEX_STRING *name)
  {
    Statement *stmt;
    stmt= (Statement*)hash_search(&names_hash, (uchar*)name->str,
                                  name->length);
    return stmt;
  }

  Statement *find(ulong id)
  {
    if (last_found_statement == 0 || id != last_found_statement->id)
    {
      Statement *stmt;
      stmt= (Statement *) hash_search(&st_hash, (uchar *) &id, sizeof(id));
      if (stmt && stmt->name.str)
        return NULL;
      last_found_statement= stmt;
    }
    return last_found_statement;
  }
  /*
    Close all cursors of this connection that use tables of a storage
    engine that has transaction-specific state and therefore can not
    survive COMMIT or ROLLBACK. Currently all but MyISAM cursors are closed.
  */
  void close_transient_cursors();
  void erase(Statement *statement);
  /* Erase all statements (calls Statement destructor) */
  void reset();
  ~Statement_map();
private:
  HASH st_hash;
  HASH names_hash;
  I_List<Statement> transient_cursor_list;
  Statement *last_found_statement;
};

struct st_savepoint {
  struct st_savepoint *prev;
  char                *name;
  uint                 length;
  Ha_trx_info         *ha_list;
};

enum xa_states {XA_NOTR=0, XA_ACTIVE, XA_IDLE, XA_PREPARED, XA_ROLLBACK_ONLY};
extern const char *xa_state_names[];

typedef struct st_xid_state {
  /* For now, this is only used to catch duplicated external xids */
  XID  xid;                           // transaction identifier
  enum xa_states xa_state;            // used by external XA only
  bool in_thd;
  /* Error reported by the Resource Manager (RM) to the Transaction Manager. */
  uint rm_error;
} XID_STATE;

extern pthread_mutex_t LOCK_xid_cache;
extern HASH xid_cache;
bool xid_cache_init(void);
void xid_cache_free(void);
XID_STATE *xid_cache_search(XID *xid);
bool xid_cache_insert(XID *xid, enum xa_states xa_state);
bool xid_cache_insert(XID_STATE *xid_state);
void xid_cache_delete(XID_STATE *xid_state);

/**
  @class Security_context
  @brief A set of THD members describing the current authenticated user.
*/

class Security_context {
public:
  Security_context() {}                       /* Remove gcc warning */
  /*
    host - host of the client
    user - user of the client, set to NULL until the user has been read from
    the connection
    priv_user - The user privilege we are using. May be "" for anonymous user.
    ip - client IP
  */
  char   *host, *user, *priv_user, *ip;
  /* The host privilege we are using */
  char   priv_host[MAX_HOSTNAME];
  /* points to host if host is available, otherwise points to ip */
  const char *host_or_ip;
  ulong master_access;                 /* Global privileges from mysql.user */
  ulong db_access;                     /* Privileges for current db */

  void init();
  void destroy();
  void skip_grants();
  inline char *priv_host_name()
  {
    return (*priv_host ? priv_host : (char *)"%");
  }
  
  bool set_user(char *user_arg);

#ifndef NO_EMBEDDED_ACCESS_CHECKS
  bool
  change_security_context(THD *thd,
                          LEX_STRING *definer_user,
                          LEX_STRING *definer_host,
                          LEX_STRING *db,
                          Security_context **backup);

  void
  restore_security_context(THD *thd, Security_context *backup);
#endif
  bool user_matches(Security_context *);
};


/**
  A registry for item tree transformations performed during
  query optimization. We register only those changes which require
  a rollback to re-execute a prepared statement or stored procedure
  yet another time.
*/

struct Item_change_record;
typedef I_List<Item_change_record> Item_change_list;


/**
  Type of prelocked mode.
  See comment for THD::prelocked_mode for complete description.
*/

enum prelocked_mode_type {NON_PRELOCKED= 0, PRELOCKED= 1,
                          PRELOCKED_UNDER_LOCK_TABLES= 2};


/**
  Class that holds information about tables which were opened and locked
  by the thread. It is also used to save/restore this information in
  push_open_tables_state()/pop_open_tables_state().
*/

class Open_tables_state
{
public:
  /**
    As part of class THD, this member is set during execution
    of a prepared statement. When it is set, it is used
    by the locking subsystem to report a change in table metadata.

    When Open_tables_state part of THD is reset to open
    a system or INFORMATION_SCHEMA table, the member is cleared
    to avoid spurious ER_NEED_REPREPARE errors -- system and
    INFORMATION_SCHEMA tables are not subject to metadata version
    tracking.
    @sa check_and_update_table_version()
  */
  Reprepare_observer *m_reprepare_observer;

  /**
    List of regular tables in use by this thread. Contains temporary and
    base tables that were opened with @see open_tables().
  */
  TABLE *open_tables;
  /**
    List of temporary tables used by this thread. Contains user-level
    temporary tables, created with CREATE TEMPORARY TABLE, and
    internal temporary tables, created, e.g., to resolve a SELECT,
    or for an intermediate table used in ALTER.
    XXX Why are internal temporary tables added to this list?
  */
  TABLE *temporary_tables;
  /**
    List of tables that were opened with HANDLER OPEN and are
    still in use by this thread.
  */
  TABLE *handler_tables;
  TABLE *derived_tables;
  /*
    During a MySQL session, one can lock tables in two modes: automatic
    or manual. In automatic mode all necessary tables are locked just before
    statement execution, and all acquired locks are stored in 'lock'
    member. Unlocking takes place automatically as well, when the
    statement ends.
    Manual mode comes into play when a user issues a 'LOCK TABLES'
    statement. In this mode the user can only use the locked tables.
    Trying to use any other tables will give an error. The locked tables are
    stored in 'locked_tables' member.  Manual locking is described in
    the 'LOCK_TABLES' chapter of the MySQL manual.
    See also lock_tables() for details.
  */
  MYSQL_LOCK *lock;
  /*
    Tables that were locked with explicit or implicit LOCK TABLES.
    (Implicit LOCK TABLES happens when we are prelocking tables for
     execution of statement which uses stored routines. See description
     THD::prelocked_mode for more info.)
  */
  MYSQL_LOCK *locked_tables;

  /*
    CREATE-SELECT keeps an extra lock for the table being
    created. This field is used to keep the extra lock available for
    lower level routines, which would otherwise miss that lock.
   */
  MYSQL_LOCK *extra_lock;

  /*
    prelocked_mode_type enum and prelocked_mode member are used for
    indicating whenever "prelocked mode" is on, and what type of
    "prelocked mode" is it.

    Prelocked mode is used for execution of queries which explicitly
    or implicitly (via views or triggers) use functions, thus may need
    some additional tables (mentioned in query table list) for their
    execution.

    First open_tables() call for such query will analyse all functions
    used by it and add all additional tables to table its list. It will
    also mark this query as requiring prelocking. After that lock_tables()
    will issue implicit LOCK TABLES for the whole table list and change
    thd::prelocked_mode to non-0. All queries called in functions invoked
    by the main query will use prelocked tables. Non-0 prelocked_mode
    will also surpress mentioned analysys in those queries thus saving
    cycles. Prelocked mode will be turned off once close_thread_tables()
    for the main query will be called.

    Note: Since not all "tables" present in table list are really locked
    thd::prelocked_mode does not imply thd::locked_tables.
  */
  prelocked_mode_type prelocked_mode;
  ulong	version;
  uint current_tablenr;

  enum enum_flags {
    BACKUPS_AVAIL = (1U << 0)     /* There are backups available */
  };

  /*
    Flags with information about the open tables state.
  */
  uint state_flags;

  /*
    This constructor serves for creation of Open_tables_state instances
    which are used as backup storage.
  */
  Open_tables_state() : state_flags(0U) { }

  Open_tables_state(ulong version_arg);

  void set_open_tables_state(Open_tables_state *state)
  {
    *this= *state;
  }

  void reset_open_tables_state()
  {
    open_tables= temporary_tables= handler_tables= derived_tables= 0;
    extra_lock= lock= locked_tables= 0;
    prelocked_mode= NON_PRELOCKED;
    state_flags= 0U;
    m_reprepare_observer= NULL;
  }
};

/**
  @class Sub_statement_state
  @brief Used to save context when executing a function or trigger
*/

/* Defines used for Sub_statement_state::in_sub_stmt */

#define SUB_STMT_TRIGGER 1
#define SUB_STMT_FUNCTION 2


class Sub_statement_state
{
public:
  ulonglong options;
  ulonglong first_successful_insert_id_in_prev_stmt;
  ulonglong first_successful_insert_id_in_cur_stmt, insert_id_for_cur_row;
  Discrete_interval auto_inc_interval_for_cur_row;
  Discrete_intervals_list auto_inc_intervals_forced;
  ulonglong limit_found_rows;
  ha_rows    cuted_fields, sent_row_count, examined_row_count;
  ulong client_capabilities;
  uint in_sub_stmt;
  bool enable_slow_log;
  bool last_insert_id_used;
  SAVEPOINT *savepoints;
};


/* Flags for the THD::system_thread variable */
enum enum_thread_type
{
  NON_SYSTEM_THREAD= 0,
  SYSTEM_THREAD_DELAYED_INSERT= 1,
  SYSTEM_THREAD_SLAVE_IO= 2,
  SYSTEM_THREAD_SLAVE_SQL= 4,
  SYSTEM_THREAD_NDBCLUSTER_BINLOG= 8,
  SYSTEM_THREAD_EVENT_SCHEDULER= 16,
  SYSTEM_THREAD_EVENT_WORKER= 32
};

inline char const *
show_system_thread(enum_thread_type thread)
{
#define RETURN_NAME_AS_STRING(NAME) case (NAME): return #NAME
  switch (thread) {
    static char buf[64];
    RETURN_NAME_AS_STRING(NON_SYSTEM_THREAD);
    RETURN_NAME_AS_STRING(SYSTEM_THREAD_DELAYED_INSERT);
    RETURN_NAME_AS_STRING(SYSTEM_THREAD_SLAVE_IO);
    RETURN_NAME_AS_STRING(SYSTEM_THREAD_SLAVE_SQL);
    RETURN_NAME_AS_STRING(SYSTEM_THREAD_NDBCLUSTER_BINLOG);
    RETURN_NAME_AS_STRING(SYSTEM_THREAD_EVENT_SCHEDULER);
    RETURN_NAME_AS_STRING(SYSTEM_THREAD_EVENT_WORKER);
  default:
    sprintf(buf, "<UNKNOWN SYSTEM THREAD: %d>", thread);
    return buf;
  }
#undef RETURN_NAME_AS_STRING
}

/**
  This class represents the interface for internal error handlers.
  Internal error handlers are exception handlers used by the server
  implementation.
*/
class Internal_error_handler
{
protected:
  Internal_error_handler() :
    m_prev_internal_handler(NULL)
  {}

  virtual ~Internal_error_handler() {}

public:
  /**
    Handle an error condition.
    This method can be implemented by a subclass to achieve any of the
    following:
    - mask an error internally, prevent exposing it to the user,
    - mask an error and throw another one instead.
    When this method returns true, the error condition is considered
    'handled', and will not be propagated to upper layers.
    It is the responsability of the code installing an internal handler
    to then check for trapped conditions, and implement logic to recover
    from the anticipated conditions trapped during runtime.

    This mechanism is similar to C++ try/throw/catch:
    - 'try' correspond to <code>THD::push_internal_handler()</code>,
    - 'throw' correspond to <code>my_error()</code>,
    which invokes <code>my_message_sql()</code>,
    - 'catch' correspond to checking how/if an internal handler was invoked,
    before removing it from the exception stack with
    <code>THD::pop_internal_handler()</code>.

    @param sql_errno the error number
    @param level the error level
    @param thd the calling thread
    @return true if the error is handled
  */
  virtual bool handle_error(uint sql_errno,
                            const char *message,
                            MYSQL_ERROR::enum_warning_level level,
                            THD *thd) = 0;
private:
  Internal_error_handler *m_prev_internal_handler;
  friend class THD;
};


/**
  Implements the trivial error handler which cancels all error states
  and prevents an SQLSTATE to be set.
*/

class Dummy_error_handler : public Internal_error_handler
{
public:
  bool handle_error(uint sql_errno,
                    const char *message,
                    MYSQL_ERROR::enum_warning_level level,
                    THD *thd)
  {
    /* Ignore error */
    return TRUE;
  }
};


/**
  Stores status of the currently executed statement.
  Cleared at the beginning of the statement, and then
  can hold either OK, ERROR, or EOF status.
  Can not be assigned twice per statement.
*/

class Diagnostics_area
{
public:
  enum enum_diagnostics_status
  {
    /** The area is cleared at start of a statement. */
    DA_EMPTY= 0,
    /** Set whenever one calls my_ok(). */
    DA_OK,
    /** Set whenever one calls my_eof(). */
    DA_EOF,
    /** Set whenever one calls my_error() or my_message(). */
    DA_ERROR,
    /** Set in case of a custom response, such as one from COM_STMT_PREPARE. */
    DA_DISABLED
  };
  /** True if status information is sent to the client. */
  bool is_sent;
  /** Set to make set_error_status after set_{ok,eof}_status possible. */
  bool can_overwrite_status;

  void set_ok_status(THD *thd, ha_rows affected_rows_arg,
                     ulonglong last_insert_id_arg,
                     const char *message);
  void set_eof_status(THD *thd);
  void set_error_status(THD *thd, uint sql_errno_arg, const char *message_arg);

  void disable_status();

  void reset_diagnostics_area();

  bool is_set() const { return m_status != DA_EMPTY; }
  bool is_error() const { return m_status == DA_ERROR; }
  bool is_eof() const { return m_status == DA_EOF; }
  bool is_ok() const { return m_status == DA_OK; }
  bool is_disabled() const { return m_status == DA_DISABLED; }
  enum_diagnostics_status status() const { return m_status; }

  const char *message() const
  { DBUG_ASSERT(m_status == DA_ERROR || m_status == DA_OK); return m_message; }

  uint sql_errno() const
  { DBUG_ASSERT(m_status == DA_ERROR); return m_sql_errno; }

  uint server_status() const
  {
    DBUG_ASSERT(m_status == DA_OK || m_status == DA_EOF);
    return m_server_status;
  }

  ha_rows affected_rows() const
  { DBUG_ASSERT(m_status == DA_OK); return m_affected_rows; }

  ulonglong last_insert_id() const
  { DBUG_ASSERT(m_status == DA_OK); return m_last_insert_id; }

  uint total_warn_count() const
  {
    DBUG_ASSERT(m_status == DA_OK || m_status == DA_EOF);
    return m_total_warn_count;
  }

  Diagnostics_area() { reset_diagnostics_area(); }

private:
  /** Message buffer. Can be used by OK or ERROR status. */
  char m_message[MYSQL_ERRMSG_SIZE];
  /**
    SQL error number. One of ER_ codes from share/errmsg.txt.
    Set by set_error_status.
  */
  uint m_sql_errno;

  /**
    Copied from thd->server_status when the diagnostics area is assigned.
    We need this member as some places in the code use the following pattern:
    thd->server_status|= ...
    my_eof(thd);
    thd->server_status&= ~...
    Assigned by OK, EOF or ERROR.
  */
  uint m_server_status;
  /**
    The number of rows affected by the last statement. This is
    semantically close to thd->row_count_func, but has a different
    life cycle. thd->row_count_func stores the value returned by
    function ROW_COUNT() and is cleared only by statements that
    update its value, such as INSERT, UPDATE, DELETE and few others.
    This member is cleared at the beginning of the next statement.

    We could possibly merge the two, but life cycle of thd->row_count_func
    can not be changed.
  */
  ha_rows    m_affected_rows;
  /**
    Similarly to the previous member, this is a replacement of
    thd->first_successful_insert_id_in_prev_stmt, which is used
    to implement LAST_INSERT_ID().
  */
  ulonglong   m_last_insert_id;
  /** The total number of warnings. */
  uint	     m_total_warn_count;
  enum_diagnostics_status m_status;
  /**
    @todo: the following THD members belong here:
    - warn_list, warn_count,
  */
};


/**
  Storage engine specific thread local data.
*/

struct Ha_data
{
  /**
    Storage engine specific thread local data.
    Lifetime: one user connection.
  */
  void *ha_ptr;
  /**
    0: Life time: one statement within a transaction. If @@autocommit is
    on, also represents the entire transaction.
    @sa trans_register_ha()

    1: Life time: one transaction within a connection.
    If the storage engine does not participate in a transaction,
    this should not be used.
    @sa trans_register_ha()
  */
  Ha_trx_info ha_info[2];

  Ha_data() :ha_ptr(NULL) {}
};


/**
  @class THD
  For each client connection we create a separate thread with THD serving as
  a thread/connection descriptor
*/

class THD :public Statement,
           public Open_tables_state
{
public:
  /* Used to execute base64 coded binlog events in MySQL server */
  Relay_log_info* rli_fake;

  /*
    Constant for THD::where initialization in the beginning of every query.

    It's needed because we do not save/restore THD::where normally during
    primary (non subselect) query execution.
  */
  static const char * const DEFAULT_WHERE;

#ifdef EMBEDDED_LIBRARY
  struct st_mysql  *mysql;
  unsigned long	 client_stmt_id;
  unsigned long  client_param_count;
  struct st_mysql_bind *client_params;
  char *extra_data;
  ulong extra_length;
  struct st_mysql_data *cur_data;
  struct st_mysql_data *first_data;
  struct st_mysql_data **data_tail;
  void clear_data_list();
  struct st_mysql_data *alloc_new_dataset();
  /*
    In embedded server it points to the statement that is processed
    in the current query. We store some results directly in statement
    fields then.
  */
  struct st_mysql_stmt *current_stmt;
#endif
  NET	  net;				// client connection descriptor
  MEM_ROOT warn_root;			// For warnings and errors
  Protocol *protocol;			// Current protocol
  Protocol_text   protocol_text;	// Normal protocol
  Protocol_binary protocol_binary;	// Binary protocol
  HASH    user_vars;			// hash for user variables
  String  packet;			// dynamic buffer for network I/O
  String  convert_buffer;               // buffer for charset conversions
  struct  sockaddr_in remote;		// client socket address
  struct  rand_struct rand;		// used for authentication
  struct  system_variables variables;	// Changeable local variables
  struct  system_status_var status_var; // Per thread statistic vars
  struct  system_status_var *initial_status_var; /* used by show status */
  THR_LOCK_INFO lock_info;              // Locking info of this thread
  THR_LOCK_OWNER main_lock_id;          // To use for conventional queries
  THR_LOCK_OWNER *lock_id;              // If not main_lock_id, points to
                                        // the lock_id of a cursor.
  /**
    Protects THD data accessed from other threads:
    - thd->query and thd->query_length (used by SHOW ENGINE
      INNODB STATUS and SHOW PROCESSLIST
    - thd->mysys_var (used by KILL statement and shutdown).
    Is locked when THD is deleted.
  */
  pthread_mutex_t LOCK_thd_data;

  /* all prepared statements and cursors of this connection */
  Statement_map stmt_map;
  /*
    A pointer to the stack frame of handle_one_connection(),
    which is called first in the thread for handling a client
  */
  char	  *thread_stack;

  /**
    Currently selected catalog.
  */
  char *catalog;

  /**
    @note
    Some members of THD (currently 'Statement::db',
    'catalog' and 'query')  are set and alloced by the slave SQL thread
    (for the THD of that thread); that thread is (and must remain, for now)
    the only responsible for freeing these 3 members. If you add members
    here, and you add code to set them in replication, don't forget to
    free_them_and_set_them_to_0 in replication properly. For details see
    the 'err:' label of the handle_slave_sql() in sql/slave.cc.

    @see handle_slave_sql
  */

  Security_context main_security_ctx;
  Security_context *security_ctx;

  /*
    Points to info-string that we show in SHOW PROCESSLIST
    You are supposed to update thd->proc_info only if you have coded
    a time-consuming piece that MySQL can get stuck in for a long time.

    Set it using the  thd_proc_info(THD *thread, const char *message)
    macro/function.

    This member is accessed and assigned without any synchronization.
    Therefore, it may point only to constant (statically
    allocated) strings, which memory won't go away over time.
  */
  const char *proc_info;

  /*
    Used in error messages to tell user in what part of MySQL we found an
    error. E. g. when where= "having clause", if fix_fields() fails, user
    will know that the error was in having clause.
  */
  const char *where;

  double tmp_double_value;                    /* Used in set_var.cc */
  ulong client_capabilities;		/* What the client supports */
  ulong max_client_packet_length;

  HASH		handler_tables_hash;
  /*
    One thread can hold up to one named user-level lock. This variable
    points to a lock object if the lock is present. See item_func.cc and
    chapter 'Miscellaneous functions', for functions GET_LOCK, RELEASE_LOCK. 
  */
  User_level_lock *ull;
#ifndef DBUG_OFF
  uint dbug_sentry; // watch out for memory corruption
#endif
  struct st_my_thread_var *mysys_var;
  /*
    Type of current query: COM_STMT_PREPARE, COM_QUERY, etc. Set from
    first byte of the packet in do_command()
  */
  enum enum_server_command command;
  uint32     server_id;
  uint32     file_id;			// for LOAD DATA INFILE
  /* remote (peer) port */
  uint16 peer_port;
  time_t     start_time, user_time;
  // track down slow pthread_create
  ulonglong  prior_thr_create_utime, thr_create_utime;
  ulonglong  start_utime, utime_after_lock;
  
  thr_lock_type update_lock_default;
  Delayed_insert *di;

  /* <> 0 if we are inside of trigger or stored function. */
  uint in_sub_stmt;
  /* TRUE when the current top has SQL_LOG_BIN ON */
  bool sql_log_bin_toplevel;

  /* container for handler's private per-connection data */
  Ha_data ha_data[MAX_HA];

#ifndef MYSQL_CLIENT
  int binlog_setup_trx_data();

  /*
    Public interface to write RBR events to the binlog
  */
  void binlog_start_trans_and_stmt();
  void binlog_set_stmt_begin();
  int binlog_write_table_map(TABLE *table, bool is_transactional);
  int binlog_write_row(TABLE* table, bool is_transactional,
                       MY_BITMAP const* cols, size_t colcnt,
                       const uchar *buf);
  int binlog_delete_row(TABLE* table, bool is_transactional,
                        MY_BITMAP const* cols, size_t colcnt,
                        const uchar *buf);
  int binlog_update_row(TABLE* table, bool is_transactional,
                        MY_BITMAP const* cols, size_t colcnt,
                        const uchar *old_data, const uchar *new_data);

  void set_server_id(uint32 sid) { server_id = sid; }

  /*
    Member functions to handle pending event for row-level logging.
  */
  template <class RowsEventT> Rows_log_event*
    binlog_prepare_pending_rows_event(TABLE* table, uint32 serv_id,
                                      MY_BITMAP const* cols,
                                      size_t colcnt,
                                      size_t needed,
                                      bool is_transactional,
				      RowsEventT* hint);
  Rows_log_event* binlog_get_pending_rows_event() const;
  void            binlog_set_pending_rows_event(Rows_log_event* ev);
  int binlog_flush_pending_rows_event(bool stmt_end);
  int binlog_remove_pending_rows_event(bool clear_maps);

private:
  /*
    Number of outstanding table maps, i.e., table maps in the
    transaction cache.
  */
  uint binlog_table_maps;

  enum enum_binlog_flag {
    BINLOG_FLAG_UNSAFE_STMT_PRINTED,
    BINLOG_FLAG_COUNT
  };

  /**
     Flags with per-thread information regarding the status of the
     binary log.
   */
  uint32 binlog_flags;
public:
  uint get_binlog_table_maps() const {
    return binlog_table_maps;
  }
#endif /* MYSQL_CLIENT */

public:

  struct st_transactions {
    SAVEPOINT *savepoints;
    THD_TRANS all;			// Trans since BEGIN WORK
    THD_TRANS stmt;			// Trans for current statement
    bool on;                            // see ha_enable_transaction()
    XID_STATE xid_state;
    Rows_log_event *m_pending_rows_event;

    /*
       Tables changed in transaction (that must be invalidated in query cache).
       List contain only transactional tables, that not invalidated in query
       cache (instead of full list of changed in transaction tables).
    */
    CHANGED_TABLE_LIST* changed_tables;
    MEM_ROOT mem_root; // Transaction-life memory allocation pool
    void cleanup()
    {
      changed_tables= 0;
      savepoints= 0;
      /*
        If rm_error is raised, it means that this piece of a distributed
        transaction has failed and must be rolled back. But the user must
        rollback it explicitly, so don't start a new distributed XA until
        then.
      */
      if (!xid_state.rm_error)
        xid_state.xid.null();
#ifdef USING_TRANSACTIONS
      free_root(&mem_root,MYF(MY_KEEP_PREALLOC));
#endif
    }
    st_transactions()
    {
#ifdef USING_TRANSACTIONS
      bzero((char*)this, sizeof(*this));
      xid_state.xid.null();
      init_sql_alloc(&mem_root, ALLOC_ROOT_MIN_BLOCK_SIZE, 0);
#else
      xid_state.xa_state= XA_NOTR;
#endif
    }
  } transaction;
  Field      *dup_field;
#ifndef __WIN__
  sigset_t signals;
#endif
#ifdef SIGNAL_WITH_VIO_CLOSE
  Vio* active_vio;
#endif
  /*
    This is to track items changed during execution of a prepared
    statement/stored procedure. It's created by
    register_item_tree_change() in memory root of THD, and freed in
    rollback_item_tree_changes(). For conventional execution it's always
    empty.
  */
  Item_change_list change_list;

  /*
    A permanent memory area of the statement. For conventional
    execution, the parsed tree and execution runtime reside in the same
    memory root. In this case stmt_arena points to THD. In case of
    a prepared statement or a stored procedure statement, thd->mem_root
    conventionally points to runtime memory, and thd->stmt_arena
    points to the memory of the PS/SP, where the parsed tree of the
    statement resides. Whenever you need to perform a permanent
    transformation of a parsed tree, you should allocate new memory in
    stmt_arena, to allow correct re-execution of PS/SP.
    Note: in the parser, stmt_arena == thd, even for PS/SP.
  */
  Query_arena *stmt_arena;

  /*
    map for tables that will be updated for a multi-table update query
    statement, for other query statements, this will be zero.
  */
  table_map table_map_for_update;

  /* Tells if LAST_INSERT_ID(#) was called for the current statement */
  bool arg_of_last_insert_id_function;
  /*
    ALL OVER THIS FILE, "insert_id" means "*automatically generated* value for
    insertion into an auto_increment column".
  */
  /*
    This is the first autogenerated insert id which was *successfully*
    inserted by the previous statement (exactly, if the previous statement
    didn't successfully insert an autogenerated insert id, then it's the one
    of the statement before, etc).
    It can also be set by SET LAST_INSERT_ID=# or SELECT LAST_INSERT_ID(#).
    It is returned by LAST_INSERT_ID().
  */
  ulonglong  first_successful_insert_id_in_prev_stmt;
  /*
    Variant of the above, used for storing in statement-based binlog. The
    difference is that the one above can change as the execution of a stored
    function progresses, while the one below is set once and then does not
    change (which is the value which statement-based binlog needs).
  */
  ulonglong  first_successful_insert_id_in_prev_stmt_for_binlog;
  /*
    This is the first autogenerated insert id which was *successfully*
    inserted by the current statement. It is maintained only to set
    first_successful_insert_id_in_prev_stmt when statement ends.
  */
  ulonglong  first_successful_insert_id_in_cur_stmt;
  /*
    We follow this logic:
    - when stmt starts, first_successful_insert_id_in_prev_stmt contains the
    first insert id successfully inserted by the previous stmt.
    - as stmt makes progress, handler::insert_id_for_cur_row changes;
    every time get_auto_increment() is called,
    auto_inc_intervals_in_cur_stmt_for_binlog is augmented with the
    reserved interval (if statement-based binlogging).
    - at first successful insertion of an autogenerated value,
    first_successful_insert_id_in_cur_stmt is set to
    handler::insert_id_for_cur_row.
    - when stmt goes to binlog,
    auto_inc_intervals_in_cur_stmt_for_binlog is binlogged if
    non-empty.
    - when stmt ends, first_successful_insert_id_in_prev_stmt is set to
    first_successful_insert_id_in_cur_stmt.
  */
  /*
    stmt_depends_on_first_successful_insert_id_in_prev_stmt is set when
    LAST_INSERT_ID() is used by a statement.
    If it is set, first_successful_insert_id_in_prev_stmt_for_binlog will be
    stored in the statement-based binlog.
    This variable is CUMULATIVE along the execution of a stored function or
    trigger: if one substatement sets it to 1 it will stay 1 until the
    function/trigger ends, thus making sure that
    first_successful_insert_id_in_prev_stmt_for_binlog does not change anymore
    and is propagated to the caller for binlogging.
  */
  bool       stmt_depends_on_first_successful_insert_id_in_prev_stmt;
  /*
    List of auto_increment intervals reserved by the thread so far, for
    storage in the statement-based binlog.
    Note that its minimum is not first_successful_insert_id_in_cur_stmt:
    assuming a table with an autoinc column, and this happens:
    INSERT INTO ... VALUES(3);
    SET INSERT_ID=3; INSERT IGNORE ... VALUES (NULL);
    then the latter INSERT will insert no rows
    (first_successful_insert_id_in_cur_stmt == 0), but storing "INSERT_ID=3"
    in the binlog is still needed; the list's minimum will contain 3.
    This variable is cumulative: if several statements are written to binlog
    as one (stored functions or triggers are used) this list is the
    concatenation of all intervals reserved by all statements.
  */
  Discrete_intervals_list auto_inc_intervals_in_cur_stmt_for_binlog;
  /* Used by replication and SET INSERT_ID */
  Discrete_intervals_list auto_inc_intervals_forced;
  /*
    There is BUG#19630 where statement-based replication of stored
    functions/triggers with two auto_increment columns breaks.
    We however ensure that it works when there is 0 or 1 auto_increment
    column; our rules are
    a) on master, while executing a top statement involving substatements,
    first top- or sub- statement to generate auto_increment values wins the
    exclusive right to see its values be written to binlog (the write
    will be done by the statement or its caller), and the losers won't see
    their values be written to binlog.
    b) on slave, while replicating a top statement involving substatements,
    first top- or sub- statement to need to read auto_increment values from
    the master's binlog wins the exclusive right to read them (so the losers
    won't read their values from binlog but instead generate on their own).
    a) implies that we mustn't backup/restore
    auto_inc_intervals_in_cur_stmt_for_binlog.
    b) implies that we mustn't backup/restore auto_inc_intervals_forced.

    If there are more than 1 auto_increment columns, then intervals for
    different columns may mix into the
    auto_inc_intervals_in_cur_stmt_for_binlog list, which is logically wrong,
    but there is no point in preventing this mixing by preventing intervals
    from the secondly inserted column to come into the list, as such
    prevention would be wrong too.
    What will happen in the case of
    INSERT INTO t1 (auto_inc) VALUES(NULL);
    where t1 has a trigger which inserts into an auto_inc column of t2, is
    that in binlog we'll store the interval of t1 and the interval of t2 (when
    we store intervals, soon), then in slave, t1 will use both intervals, t2
    will use none; if t1 inserts the same number of rows as on master,
    normally the 2nd interval will not be used by t1, which is fine. t2's
    values will be wrong if t2's internal auto_increment counter is different
    from what it was on master (which is likely). In 5.1, in mixed binlogging
    mode, row-based binlogging is used for such cases where two
    auto_increment columns are inserted.
  */
  inline void record_first_successful_insert_id_in_cur_stmt(ulonglong id_arg)
  {
    if (first_successful_insert_id_in_cur_stmt == 0)
      first_successful_insert_id_in_cur_stmt= id_arg;
  }
  inline ulonglong read_first_successful_insert_id_in_prev_stmt(void)
  {
    if (!stmt_depends_on_first_successful_insert_id_in_prev_stmt)
    {
      /* It's the first time we read it */
      first_successful_insert_id_in_prev_stmt_for_binlog=
        first_successful_insert_id_in_prev_stmt;
      stmt_depends_on_first_successful_insert_id_in_prev_stmt= 1;
    }
    return first_successful_insert_id_in_prev_stmt;
  }
  /*
    Used by Intvar_log_event::do_apply_event() and by "SET INSERT_ID=#"
    (mysqlbinlog). We'll soon add a variant which can take many intervals in
    argument.
  */
  inline void force_one_auto_inc_interval(ulonglong next_id)
  {
    auto_inc_intervals_forced.empty(); // in case of multiple SET INSERT_ID
    auto_inc_intervals_forced.append(next_id, ULONGLONG_MAX, 0);
  }

  ulonglong  limit_found_rows;
  ulonglong  options;           /* Bitmap of states */
  longlong   row_count_func;    /* For the ROW_COUNT() function */
  ha_rows    cuted_fields;

  /*
    number of rows we actually sent to the client, including "synthetic"
    rows in ROLLUP etc.
  */
  ha_rows    sent_row_count;

  /*
    number of rows we read, sent or not, including in create_sort_index()
  */
  ha_rows    examined_row_count;

  /*
    The set of those tables whose fields are referenced in all subqueries
    of the query.
    TODO: possibly this it is incorrect to have used tables in THD because
    with more than one subquery, it is not clear what does the field mean.
  */
  table_map  used_tables;
  USER_CONN *user_connect;
  CHARSET_INFO *db_charset;
  /*
    FIXME: this, and some other variables like 'count_cuted_fields'
    maybe should be statement/cursor local, that is, moved to Statement
    class. With current implementation warnings produced in each prepared
    statement/cursor settle here.
  */
  List	     <MYSQL_ERROR> warn_list;
  uint	     warn_count[(uint) MYSQL_ERROR::WARN_LEVEL_END];
  uint	     total_warn_count;
  Diagnostics_area main_da;
#if defined(ENABLED_PROFILING) && defined(COMMUNITY_SERVER)
  PROFILING  profiling;
#endif

  /*
    Id of current query. Statement can be reused to execute several queries
    query_id is global in context of the whole MySQL server.
    ID is automatically generated from mutex-protected counter.
    It's used in handler code for various purposes: to check which columns
    from table are necessary for this select, to check if it's necessary to
    update auto-updatable fields (like auto_increment and timestamp).
  */
  query_id_t query_id, warn_id;
  ulong      col_access;

#ifdef ERROR_INJECT_SUPPORT
  ulong      error_inject_value;
#endif
  /* Statement id is thread-wide. This counter is used to generate ids */
  ulong      statement_id_counter;
  ulong	     rand_saved_seed1, rand_saved_seed2;
  /*
    Row counter, mainly for errors and warnings. Not increased in
    create_sort_index(); may differ from examined_row_count.
  */
  ulong      row_count;
  pthread_t  real_id;                           /* For debugging */
  my_thread_id  thread_id;
  uint	     tmp_table, global_read_lock;
  uint	     server_status,open_options;
  enum enum_thread_type system_thread;
  uint       select_number;             //number of select (used for EXPLAIN)
  /* variables.transaction_isolation is reset to this after each commit */
  enum_tx_isolation session_tx_isolation;
  enum_check_fields count_cuted_fields;

  DYNAMIC_ARRAY user_var_events;        /* For user variables replication */
  MEM_ROOT      *user_var_events_alloc; /* Allocate above array elements here */

  enum killed_state
  {
    NOT_KILLED=0,
    KILL_BAD_DATA=1,
    KILL_CONNECTION=ER_SERVER_SHUTDOWN,
    KILL_QUERY=ER_QUERY_INTERRUPTED,
    KILLED_NO_VALUE      /* means neither of the states */
  };
  killed_state volatile killed;

  /* scramble - random string sent to client on handshake */
  char	     scramble[SCRAMBLE_LENGTH+1];

  bool       slave_thread, one_shot_set;
  /* tells if current statement should binlog row-based(1) or stmt-based(0) */
  bool       current_stmt_binlog_row_based;
  bool	     locked, some_tables_deleted;
  bool       last_cuted_field;
  bool	     no_errors, password;
  /**
    Set to TRUE if execution of the current compound statement
    can not continue. In particular, disables activation of
    CONTINUE or EXIT handlers of stored routines.
    Reset in the end of processing of the current user request, in
    @see mysql_reset_thd_for_next_command().
  */
  bool is_fatal_error;
  /**
    Set by a storage engine to request the entire
    transaction (that possibly spans multiple engines) to
    rollback. Reset in ha_rollback.
  */
  bool       transaction_rollback_request;
  /**
    TRUE if we are in a sub-statement and the current error can
    not be safely recovered until we left the sub-statement mode.
    In particular, disables activation of CONTINUE and EXIT
    handlers inside sub-statements. E.g. if it is a deadlock
    error and requires a transaction-wide rollback, this flag is
    raised (traditionally, MySQL first has to close all the reads
    via @see handler::ha_index_or_rnd_end() and only then perform
    the rollback).
    Reset to FALSE when we leave the sub-statement mode.
  */
  bool       is_fatal_sub_stmt_error;
  bool	     query_start_used, rand_used, time_zone_used;
  /* for IS NULL => = last_insert_id() fix in remove_eq_conds() */
  bool       substitute_null_with_insert_id;
  bool	     in_lock_tables;
  /**
    True if a slave error. Causes the slave to stop. Not the same
    as the statement execution error (is_error()), since
    a statement may be expected to return an error, e.g. because
    it returned an error on master, and this is OK on the slave.
  */
  bool       is_slave_error;
  bool       bootstrap, cleanup_done;
  
  /**  is set if some thread specific value(s) used in a statement. */
  bool       thread_specific_used;
  bool	     charset_is_system_charset, charset_is_collation_connection;
  bool       charset_is_character_set_filesystem;
  bool       enable_slow_log;   /* enable slow log for current statement */
  bool	     abort_on_warning;
  bool 	     got_warning;       /* Set on call to push_warning() */
  bool	     no_warnings_for_error; /* no warnings on call to my_error() */
  /* set during loop of derived table processing */
  bool       derived_tables_processing;
  my_bool    tablespace_op;	/* This is TRUE in DISCARD/IMPORT TABLESPACE */

  sp_rcontext *spcont;		// SP runtime context
  sp_cache   *sp_proc_cache;
  sp_cache   *sp_func_cache;

  /** number of name_const() substitutions, see sp_head.cc:subst_spvars() */
  uint       query_name_consts;

  /*
    If we do a purge of binary logs, log index info of the threads
    that are currently reading it needs to be adjusted. To do that
    each thread that is using LOG_INFO needs to adjust the pointer to it
  */
  LOG_INFO*  current_linfo;
  NET*       slave_net;			// network connection from slave -> m.
  /* Used by the sys_var class to store temporary values */
  union
  {
    my_bool   my_bool_value;
    long      long_value;
    ulong     ulong_value;
    ulonglong ulonglong_value;
  } sys_var_tmp;
  
  struct {
    /* 
      If true, mysql_bin_log::write(Log_event) call will not write events to 
      binlog, and maintain 2 below variables instead (use
      mysql_bin_log.start_union_events to turn this on)
    */
    bool do_union;
    /*
      If TRUE, at least one mysql_bin_log::write(Log_event) call has been
      made after last mysql_bin_log.start_union_events() call.
    */
    bool unioned_events;
    /*
      If TRUE, at least one mysql_bin_log::write(Log_event e), where 
      e.cache_stmt == TRUE call has been made after last 
      mysql_bin_log.start_union_events() call.
    */
    bool unioned_events_trans;
    
    /* 
      'queries' (actually SP statements) that run under inside this binlog
      union have thd->query_id >= first_query_id.
    */
    query_id_t first_query_id;
  } binlog_evt_union;

  /**
    Internal parser state.
    Note that since the parser is not re-entrant, we keep only one parser
    state here. This member is valid only when executing code during parsing.
  */
  Parser_state *m_parser_state;

#ifdef WITH_PARTITION_STORAGE_ENGINE
  partition_info *work_part_info;
#endif

  THD();
  ~THD();

  void init(void);
  /*
    Initialize memory roots necessary for query processing and (!)
    pre-allocate memory for it. We can't do that in THD constructor because
    there are use cases (acl_init, delayed inserts, watcher threads,
    killing mysqld) where it's vital to not allocate excessive and not used
    memory. Note, that we still don't return error from init_for_queries():
    if preallocation fails, we should notice that at the first call to
    alloc_root. 
  */
  void init_for_queries();
  void change_user(void);
  void cleanup(void);
  void cleanup_after_query();
  bool store_globals();
#ifdef SIGNAL_WITH_VIO_CLOSE
  inline void set_active_vio(Vio* vio)
  {
    pthread_mutex_lock(&LOCK_thd_data);
    active_vio = vio;
    pthread_mutex_unlock(&LOCK_thd_data);
  }
  inline void clear_active_vio()
  {
    pthread_mutex_lock(&LOCK_thd_data);
    active_vio = 0;
    pthread_mutex_unlock(&LOCK_thd_data);
  }
  void close_active_vio();
#endif
  void awake(THD::killed_state state_to_set);

#ifndef MYSQL_CLIENT
  enum enum_binlog_query_type {
    /*
      The query can be logged row-based or statement-based
    */
    ROW_QUERY_TYPE,
    
    /*
      The query has to be logged statement-based
    */
    STMT_QUERY_TYPE,
    
    /*
      The query represents a change to a table in the "mysql"
      database and is currently mapped to ROW_QUERY_TYPE.
    */
    MYSQL_QUERY_TYPE,
    QUERY_TYPE_COUNT
  };
  
  int binlog_query(enum_binlog_query_type qtype,
                   char const *query, ulong query_len,
                   bool is_trans, bool suppress_use,
                   int errcode);
#endif

  /*
    For enter_cond() / exit_cond() to work the mutex must be got before
    enter_cond(); this mutex is then released by exit_cond().
    Usage must be: lock mutex; enter_cond(); your code; exit_cond().
  */
  inline const char* enter_cond(pthread_cond_t *cond, pthread_mutex_t* mutex,
			  const char* msg)
  {
    const char* old_msg = proc_info;
    safe_mutex_assert_owner(mutex);
    mysys_var->current_mutex = mutex;
    mysys_var->current_cond = cond;
    proc_info = msg;
    return old_msg;
  }
  inline void exit_cond(const char* old_msg)
  {
    /*
      Putting the mutex unlock in exit_cond() ensures that
      mysys_var->current_mutex is always unlocked _before_ mysys_var->mutex is
      locked (if that would not be the case, you'll get a deadlock if someone
      does a THD::awake() on you).
    */
    pthread_mutex_unlock(mysys_var->current_mutex);
    pthread_mutex_lock(&mysys_var->mutex);
    mysys_var->current_mutex = 0;
    mysys_var->current_cond = 0;
    proc_info = old_msg;
    pthread_mutex_unlock(&mysys_var->mutex);
  }
  inline time_t query_start() { query_start_used=1; return start_time; }
  inline void set_time()
  {
    if (user_time)
    {
      start_time= user_time;
      start_utime= utime_after_lock= my_micro_time();
    }
    else
      start_utime= utime_after_lock= my_micro_time_and_time(&start_time);
  }
  inline void	set_current_time()    { start_time= my_time(MY_WME); }
  inline void	set_time(time_t t)
  {
    start_time= user_time= t;
    start_utime= utime_after_lock= my_micro_time();
  }
  void set_time_after_lock()  { utime_after_lock= my_micro_time(); }
  ulonglong current_utime()  { return my_micro_time(); }
  inline ulonglong found_rows(void)
  {
    return limit_found_rows;
  }
  inline bool active_transaction()
  {
#ifdef USING_TRANSACTIONS
    return server_status & SERVER_STATUS_IN_TRANS;
#else
    return 0;
#endif
  }
  inline bool fill_derived_tables()
  {
    return !stmt_arena->is_stmt_prepare() && !lex->only_view_structure();
  }
  inline bool fill_information_schema_tables()
  {
    return !stmt_arena->is_stmt_prepare();
  }
  inline void* trans_alloc(unsigned int size)
  {
    return alloc_root(&transaction.mem_root,size);
  }

  LEX_STRING *make_lex_string(LEX_STRING *lex_str,
                              const char* str, uint length,
                              bool allocate_lex_string);

  bool convert_string(LEX_STRING *to, CHARSET_INFO *to_cs,
		      const char *from, uint from_length,
		      CHARSET_INFO *from_cs);

  bool convert_string(String *s, CHARSET_INFO *from_cs, CHARSET_INFO *to_cs);

  void add_changed_table(TABLE *table);
  void add_changed_table(const char *key, long key_length);
  CHANGED_TABLE_LIST * changed_table_dup(const char *key, long key_length);
  int send_explain_fields(select_result *result);
#ifndef EMBEDDED_LIBRARY
  /**
    Clear the current error, if any.
    We do not clear is_fatal_error or is_fatal_sub_stmt_error since we
    assume this is never called if the fatal error is set.
    @todo: To silence an error, one should use Internal_error_handler
    mechanism. In future this function will be removed.
  */
  inline void clear_error()
  {
    DBUG_ENTER("clear_error");
    if (main_da.is_error())
      main_da.reset_diagnostics_area();
    is_slave_error= 0;
    DBUG_VOID_RETURN;
  }
  inline bool vio_ok() const { return net.vio != 0; }
#else
  void clear_error();
  inline bool vio_ok() const { return true; }
#endif
  /**
    Mark the current error as fatal. Warning: this does not
    set any error, it sets a property of the error, so must be
    followed or prefixed with my_error().
  */
  inline void fatal_error()
  {
    is_fatal_error= 1;
    DBUG_PRINT("error",("Fatal error set"));
  }
  /**
    TRUE if there is an error in the error stack.

    Please use this method instead of direct access to
    net.report_error.

    If TRUE, the current (sub)-statement should be aborted.
    The main difference between this member and is_fatal_error
    is that a fatal error can not be handled by a stored
    procedure continue handler, whereas a normal error can.

    To raise this flag, use my_error().
  */
  inline bool is_error() const { return main_da.is_error(); }
  inline CHARSET_INFO *charset() { return variables.character_set_client; }
  void update_charset();

  inline Query_arena *activate_stmt_arena_if_needed(Query_arena *backup)
  {
    /*
      Use the persistent arena if we are in a prepared statement or a stored
      procedure statement and we have not already changed to use this arena.
    */
    if (!stmt_arena->is_conventional() && mem_root != stmt_arena->mem_root)
    {
      set_n_backup_active_arena(stmt_arena, backup);
      return stmt_arena;
    }
    return 0;
  }

  void change_item_tree(Item **place, Item *new_value)
  {
    /* TODO: check for OOM condition here */
    if (!stmt_arena->is_conventional())
      nocheck_register_item_tree_change(place, *place, mem_root);
    *place= new_value;
  }
  void nocheck_register_item_tree_change(Item **place, Item *old_value,
                                         MEM_ROOT *runtime_memroot);
  void rollback_item_tree_changes();

  /*
    Cleanup statement parse state (parse tree, lex) and execution
    state after execution of a non-prepared SQL statement.
  */
  void end_statement();
  inline int killed_errno() const
  {
    killed_state killed_val; /* to cache the volatile 'killed' */
    return (killed_val= killed) != KILL_BAD_DATA ? killed_val : 0;
  }
  inline void send_kill_message() const
  {
    int err= killed_errno();
    if (err)
      my_message(err, ER(err), MYF(0));
  }
  /* return TRUE if we will abort query if we make a warning now */
  inline bool really_abort_on_warning()
  {
    return (abort_on_warning &&
            (!transaction.stmt.modified_non_trans_table ||
             (variables.sql_mode & MODE_STRICT_ALL_TABLES)));
  }
  void set_status_var_init();
  bool is_context_analysis_only()
    { return stmt_arena->is_stmt_prepare() || lex->view_prepare_mode; }
  void reset_n_backup_open_tables_state(Open_tables_state *backup);
  void restore_backup_open_tables_state(Open_tables_state *backup);
  void reset_sub_statement_state(Sub_statement_state *backup, uint new_state);
  void restore_sub_statement_state(Sub_statement_state *backup);
  void set_n_backup_active_arena(Query_arena *set, Query_arena *backup);
  void restore_active_arena(Query_arena *set, Query_arena *backup);

  inline void set_current_stmt_binlog_row_based_if_mixed()
  {
    /*
      If in a stored/function trigger, the caller should already have done the
      change. We test in_sub_stmt to prevent introducing bugs where people
      wouldn't ensure that, and would switch to row-based mode in the middle
      of executing a stored function/trigger (which is too late, see also
      reset_current_stmt_binlog_row_based()); this condition will make their
      tests fail and so force them to propagate the
      lex->binlog_row_based_if_mixed upwards to the caller.
    */
    if ((variables.binlog_format == BINLOG_FORMAT_MIXED) &&
        (in_sub_stmt == 0))
      current_stmt_binlog_row_based= TRUE;
  }
  inline void set_current_stmt_binlog_row_based()
  {
    current_stmt_binlog_row_based= TRUE;
  }
  inline void clear_current_stmt_binlog_row_based()
  {
    current_stmt_binlog_row_based= FALSE;
  }
  inline void reset_current_stmt_binlog_row_based()
  {
    /*
      If there are temporary tables, don't reset back to
      statement-based. Indeed it could be that:
      CREATE TEMPORARY TABLE t SELECT UUID(); # row-based
      # and row-based does not store updates to temp tables
      # in the binlog.
      INSERT INTO u SELECT * FROM t; # stmt-based
      and then the INSERT will fail as data inserted into t was not logged.
      So we continue with row-based until the temp table is dropped.
      If we are in a stored function or trigger, we mustn't reset in the
      middle of its execution (as the binary logging way of a stored function
      or trigger is decided when it starts executing, depending for example on
      the caller (for a stored function: if caller is SELECT or
      INSERT/UPDATE/DELETE...).

      Don't reset binlog format for NDB binlog injector thread.
    */
    DBUG_PRINT("debug",
               ("temporary_tables: %s, in_sub_stmt: %s, system_thread: %s",
                YESNO(temporary_tables), YESNO(in_sub_stmt),
                show_system_thread(system_thread)));
    if ((temporary_tables == NULL) && (in_sub_stmt == 0) &&
        (system_thread != SYSTEM_THREAD_NDBCLUSTER_BINLOG))
    {
      current_stmt_binlog_row_based= 
        test(variables.binlog_format == BINLOG_FORMAT_ROW);
    }
  }

  /**
    Set the current database; use deep copy of C-string.

    @param new_db     a pointer to the new database name.
    @param new_db_len length of the new database name.

    Initialize the current database from a NULL-terminated string with
    length. If we run out of memory, we free the current database and
    return TRUE.  This way the user will notice the error as there will be
    no current database selected (in addition to the error message set by
    malloc).

    @note This operation just sets {db, db_length}. Switching the current
    database usually involves other actions, like switching other database
    attributes including security context. In the future, this operation
    will be made private and more convenient interface will be provided.

    @return Operation status
      @retval FALSE Success
      @retval TRUE  Out-of-memory error
  */
  bool set_db(const char *new_db, size_t new_db_len)
  {
    /* Do not reallocate memory if current chunk is big enough. */
    if (db && new_db && db_length >= new_db_len)
      memcpy(db, new_db, new_db_len+1);
    else
    {
      x_free(db);
      db= new_db ? my_strndup(new_db, new_db_len, MYF(MY_WME)) : NULL;
    }
    db_length= db ? new_db_len : 0;
    return new_db && !db;
  }

  /**
    Set the current database; use shallow copy of C-string.

    @param new_db     a pointer to the new database name.
    @param new_db_len length of the new database name.

    @note This operation just sets {db, db_length}. Switching the current
    database usually involves other actions, like switching other database
    attributes including security context. In the future, this operation
    will be made private and more convenient interface will be provided.
  */
  void reset_db(char *new_db, size_t new_db_len)
  {
    db= new_db;
    db_length= new_db_len;
  }
  /*
    Copy the current database to the argument. Use the current arena to
    allocate memory for a deep copy: current database may be freed after
    a statement is parsed but before it's executed.
  */
  bool copy_db_to(char **p_db, size_t *p_db_length)
  {
    if (db == NULL)
    {
      my_message(ER_NO_DB_ERROR, ER(ER_NO_DB_ERROR), MYF(0));
      return TRUE;
    }
    *p_db= strmake(db, db_length);
    *p_db_length= db_length;
    return FALSE;
  }
  thd_scheduler scheduler;

public:
  inline Internal_error_handler *get_internal_handler()
  { return m_internal_handler; }

  /**
    Add an internal error handler to the thread execution context.
    @param handler the exception handler to add
  */
  void push_internal_handler(Internal_error_handler *handler);

  /**
    Handle an error condition.
    @param sql_errno the error number
    @param level the error level
    @return true if the error is handled
  */
  virtual bool handle_error(uint sql_errno, const char *message,
                            MYSQL_ERROR::enum_warning_level level);

  /**
    Remove the error handler last pushed.
  */
  void pop_internal_handler();

  /** Overloaded to guard query/query_length fields */
  virtual void set_statement(Statement *stmt);

  /**
    Assign a new value to thd->query.
    Protected with LOCK_thd_data mutex.
  */
  void set_query(char *query_arg, uint32 query_length_arg);
private:
  /** The current internal error handler for this thread, or NULL. */
  Internal_error_handler *m_internal_handler;
  /**
    The lex to hold the parsed tree of conventional (non-prepared) queries.
    Whereas for prepared and stored procedure statements we use an own lex
    instance for each new query, for conventional statements we reuse
    the same lex. (@see mysql_parse for details).
  */
  LEX main_lex;
  /**
    This memory root is used for two purposes:
    - for conventional queries, to allocate structures stored in main_lex
    during parsing, and allocate runtime data (execution plan, etc.)
    during execution.
    - for prepared queries, only to allocate runtime data. The parsed
    tree itself is reused between executions and thus is stored elsewhere.
  */
  MEM_ROOT main_mem_root;
};


/** A short cut for thd->main_da.set_ok_status(). */

inline void
my_ok(THD *thd, ha_rows affected_rows= 0, ulonglong id= 0,
        const char *message= NULL)
{
  thd->main_da.set_ok_status(thd, affected_rows, id, message);
}


/** A short cut for thd->main_da.set_eof_status(). */

inline void
my_eof(THD *thd)
{
  thd->main_da.set_eof_status(thd);
}

#define tmp_disable_binlog(A)       \
  {ulonglong tmp_disable_binlog__save_options= (A)->options; \
  (A)->options&= ~OPTION_BIN_LOG

#define reenable_binlog(A)   (A)->options= tmp_disable_binlog__save_options;}


/*
  Used to hold information about file and file structure in exchange
  via non-DB file (...INTO OUTFILE..., ...LOAD DATA...)
  XXX: We never call destructor for objects of this class.
*/

class sql_exchange :public Sql_alloc
{
public:
  char *file_name;
  String *field_term,*enclosed,*line_term,*line_start,*escaped;
  bool opt_enclosed;
  bool dumpfile;
  ulong skip_lines;
  CHARSET_INFO *cs;
  sql_exchange(char *name,bool dumpfile_flag);
  bool escaped_given(void);
};

#include "log_event.h"

/*
  This is used to get result from a select
*/

class JOIN;

class select_result :public Sql_alloc {
protected:
  THD *thd;
  SELECT_LEX_UNIT *unit;
  uint nest_level;
public:
  select_result();
  virtual ~select_result() {};
  virtual int prepare(List<Item> &list, SELECT_LEX_UNIT *u)
  {
    unit= u;
    return 0;
  }
  virtual int prepare2(void) { return 0; }
  /*
    Because of peculiarities of prepared statements protocol
    we need to know number of columns in the result set (if
    there is a result set) apart from sending columns metadata.
  */
  virtual uint field_count(List<Item> &fields) const
  { return fields.elements; }
  virtual bool send_fields(List<Item> &list, uint flags)=0;
  virtual bool send_data(List<Item> &items)=0;
  virtual bool initialize_tables (JOIN *join=0) { return 0; }
  virtual void send_error(uint errcode,const char *err);
  virtual bool send_eof()=0;
  /**
    Check if this query returns a result set and therefore is allowed in
    cursors and set an error message if it is not the case.

    @retval FALSE     success
    @retval TRUE      error, an error message is set
  */
  virtual bool check_simple_select() const;
  virtual void abort() {}
  /*
    Cleanup instance of this class for next execution of a prepared
    statement/stored procedure.
  */
  virtual void cleanup();
  void set_thd(THD *thd_arg) { thd= thd_arg; }
  /**
     The nest level, if supported. 
     @return
     -1 if nest level is undefined, otherwise a positive integer.
   */
  int get_nest_level() { return nest_level; }
#ifdef EMBEDDED_LIBRARY
  virtual void begin_dataset() {}
#else
  void begin_dataset() {}
#endif
};


/*
  Base class for select_result descendands which intercept and
  transform result set rows. As the rows are not sent to the client,
  sending of result set metadata should be suppressed as well.
*/

class select_result_interceptor: public select_result
{
public:
  select_result_interceptor() {}              /* Remove gcc warning */
  uint field_count(List<Item> &fields) const { return 0; }
  bool send_fields(List<Item> &fields, uint flag) { return FALSE; }
};


class select_send :public select_result {
  /**
    True if we have sent result set metadata to the client.
    In this case the client always expects us to end the result
    set with an eof or error packet
  */
  bool is_result_set_started;
public:
  select_send() :is_result_set_started(FALSE) {}
  bool send_fields(List<Item> &list, uint flags);
  bool send_data(List<Item> &items);
  bool send_eof();
  virtual bool check_simple_select() const { return FALSE; }
  void abort();
  virtual void cleanup();
};


class select_to_file :public select_result_interceptor {
protected:
  sql_exchange *exchange;
  File file;
  IO_CACHE cache;
  ha_rows row_count;
  char path[FN_REFLEN];

public:
  select_to_file(sql_exchange *ex) :exchange(ex), file(-1),row_count(0L)
  { path[0]=0; }
  ~select_to_file();
  void send_error(uint errcode,const char *err);
  bool send_eof();
  void cleanup();
};


#define ESCAPE_CHARS "ntrb0ZN" // keep synchronous with READ_INFO::unescape


/*
 List of all possible characters of a numeric value text representation.
*/
#define NUMERIC_CHARS ".0123456789e+-"


class select_export :public select_to_file {
  uint field_term_length;
  int field_sep_char,escape_char,line_sep_char;
  int field_term_char; // first char of FIELDS TERMINATED BY or MAX_INT
  /*
    The is_ambiguous_field_sep field is true if a value of the field_sep_char
    field is one of the 'n', 't', 'r' etc characters
    (see the READ_INFO::unescape method and the ESCAPE_CHARS constant value).
  */
  bool is_ambiguous_field_sep;
  /*
     The is_ambiguous_field_term is true if field_sep_char contains the first
     char of the FIELDS TERMINATED BY (ENCLOSED BY is empty), and items can
     contain this character.
  */
  bool is_ambiguous_field_term;
  /*
    The is_unsafe_field_sep field is true if a value of the field_sep_char
    field is one of the '0'..'9', '+', '-', '.' and 'e' characters
    (see the NUMERIC_CHARS constant value).
  */
  bool is_unsafe_field_sep;
  bool fixed_row_size;
public:
  select_export(sql_exchange *ex) :select_to_file(ex) {}
  /**
     Creates a select_export to represent INTO OUTFILE <filename> with a
     defined level of subquery nesting.
   */
  select_export(sql_exchange *ex, uint nest_level_arg) :select_to_file(ex) 
  {
    nest_level= nest_level_arg;
  }
  ~select_export();
  int prepare(List<Item> &list, SELECT_LEX_UNIT *u);
  bool send_data(List<Item> &items);
};


class select_dump :public select_to_file {
public:
  select_dump(sql_exchange *ex) :select_to_file(ex) {}
  /**
     Creates a select_export to represent INTO DUMPFILE <filename> with a
     defined level of subquery nesting.
   */  
  select_dump(sql_exchange *ex, uint nest_level_arg) : 
    select_to_file(ex) 
  {
    nest_level= nest_level_arg;
  }
  int prepare(List<Item> &list, SELECT_LEX_UNIT *u);
  bool send_data(List<Item> &items);
};


class select_insert :public select_result_interceptor {
 public:
  TABLE_LIST *table_list;
  TABLE *table;
  List<Item> *fields;
  ulonglong autoinc_value_of_last_inserted_row; // autogenerated or not
  COPY_INFO info;
  bool insert_into_view;
  select_insert(TABLE_LIST *table_list_par,
		TABLE *table_par, List<Item> *fields_par,
		List<Item> *update_fields, List<Item> *update_values,
		enum_duplicates duplic, bool ignore);
  ~select_insert();
  int prepare(List<Item> &list, SELECT_LEX_UNIT *u);
  virtual int prepare2(void);
  bool send_data(List<Item> &items);
  virtual void store_values(List<Item> &values);
  virtual bool can_rollback_data() { return 0; }
  void send_error(uint errcode,const char *err);
  bool send_eof();
  void abort();
  /* not implemented: select_insert is never re-used in prepared statements */
  void cleanup();
};


class select_create: public select_insert {
  ORDER *group;
  TABLE_LIST *create_table;
  HA_CREATE_INFO *create_info;
  TABLE_LIST *select_tables;
  Alter_info *alter_info;
  Field **field;
  /* lock data for tmp table */
  MYSQL_LOCK *m_lock;
  /* m_lock or thd->extra_lock */
  MYSQL_LOCK **m_plock;
public:
  select_create (TABLE_LIST *table_arg,
		 HA_CREATE_INFO *create_info_par,
                 Alter_info *alter_info_arg,
		 List<Item> &select_fields,enum_duplicates duplic, bool ignore,
                 TABLE_LIST *select_tables_arg)
    :select_insert (NULL, NULL, &select_fields, 0, 0, duplic, ignore),
    create_table(table_arg),
    create_info(create_info_par),
    select_tables(select_tables_arg),
    alter_info(alter_info_arg),
    m_plock(NULL)
    {}
  int prepare(List<Item> &list, SELECT_LEX_UNIT *u);

  void binlog_show_create_table(TABLE **tables, uint count);
  void store_values(List<Item> &values);
  void send_error(uint errcode,const char *err);
  bool send_eof();
  void abort();
  virtual bool can_rollback_data() { return 1; }

  // Needed for access from local class MY_HOOKS in prepare(), since thd is proteted.
  const THD *get_thd(void) { return thd; }
  const HA_CREATE_INFO *get_create_info() { return create_info; };
  int prepare2(void) { return 0; }
};

#include <myisam.h>

/* 
  Param to create temporary tables when doing SELECT:s 
  NOTE
    This structure is copied using memcpy as a part of JOIN.
*/

class TMP_TABLE_PARAM :public Sql_alloc
{
private:
  /* Prevent use of these (not safe because of lists and copy_field) */
  TMP_TABLE_PARAM(const TMP_TABLE_PARAM &);
  void operator=(TMP_TABLE_PARAM &);

public:
  List<Item> copy_funcs;
  List<Item> save_copy_funcs;
  Copy_field *copy_field, *copy_field_end;
  Copy_field *save_copy_field, *save_copy_field_end;
  uchar	    *group_buff;
  Item	    **items_to_copy;			/* Fields in tmp table */
  MI_COLUMNDEF *recinfo,*start_recinfo;
  KEY *keyinfo;
  ha_rows end_write_records;
  uint	field_count,sum_func_count,func_count;
  uint  hidden_field_count;
  uint	group_parts,group_length,group_null_parts;
  uint	quick_group;
  bool  using_indirect_summary_function;
  /* If >0 convert all blob fields to varchar(convert_blob_length) */
  uint  convert_blob_length; 
  CHARSET_INFO *table_charset; 
  bool schema_table;
  /*
    True if GROUP BY and its aggregate functions are already computed
    by a table access method (e.g. by loose index scan). In this case
    query execution should not perform aggregation and should treat
    aggregate functions as normal functions.
  */
  bool precomputed_group_by;
  bool force_copy_fields;

  TMP_TABLE_PARAM()
    :copy_field(0), group_parts(0),
     group_length(0), group_null_parts(0), convert_blob_length(0),
     schema_table(0), precomputed_group_by(0), force_copy_fields(0)
  {}
  ~TMP_TABLE_PARAM()
  {
    cleanup();
  }
  void init(void);
  inline void cleanup(void)
  {
    if (copy_field)				/* Fix for Intel compiler */
    {
      delete [] copy_field;
      save_copy_field= copy_field= 0;
    }
  }
};

class select_union :public select_result_interceptor
{
  TMP_TABLE_PARAM tmp_table_param;
public:
  TABLE *table;

  select_union() :table(0) {}
  int prepare(List<Item> &list, SELECT_LEX_UNIT *u);
  bool send_data(List<Item> &items);
  bool send_eof();
  bool flush();

  bool create_result_table(THD *thd, List<Item> *column_types,
                           bool is_distinct, ulonglong options,
                           const char *alias);
};

/* Base subselect interface class */
class select_subselect :public select_result_interceptor
{
protected:
  Item_subselect *item;
public:
  select_subselect(Item_subselect *item);
  bool send_data(List<Item> &items)=0;
  bool send_eof() { return 0; };
};

/* Single value subselect interface class */
class select_singlerow_subselect :public select_subselect
{
public:
  select_singlerow_subselect(Item_subselect *item_arg)
    :select_subselect(item_arg)
  {}
  bool send_data(List<Item> &items);
};

/* used in independent ALL/ANY optimisation */
class select_max_min_finder_subselect :public select_subselect
{
  Item_cache *cache;
  bool (select_max_min_finder_subselect::*op)();
  bool fmax;
public:
  select_max_min_finder_subselect(Item_subselect *item_arg, bool mx)
    :select_subselect(item_arg), cache(0), fmax(mx)
  {}
  void cleanup();
  bool send_data(List<Item> &items);
  bool cmp_real();
  bool cmp_int();
  bool cmp_decimal();
  bool cmp_str();
};

/* EXISTS subselect interface class */
class select_exists_subselect :public select_subselect
{
public:
  select_exists_subselect(Item_subselect *item_arg)
    :select_subselect(item_arg){}
  bool send_data(List<Item> &items);
};

/* Structs used when sorting */

typedef struct st_sort_field {
  Field *field;				/* Field to sort */
  Item	*item;				/* Item if not sorting fields */
  uint	 length;			/* Length of sort field */
  uint   suffix_length;                 /* Length suffix (0-4) */
  Item_result result_type;		/* Type of item */
  bool reverse;				/* if descending sort */
  bool need_strxnfrm;			/* If we have to use strxnfrm() */
} SORT_FIELD;


typedef struct st_sort_buffer {
  uint index;					/* 0 or 1 */
  uint sort_orders;
  uint change_pos;				/* If sort-fields changed */
  char **buff;
  SORT_FIELD *sortorder;
} SORT_BUFFER;

/* Structure for db & table in sql_yacc */

class Table_ident :public Sql_alloc
{
public:
  LEX_STRING db;
  LEX_STRING table;
  SELECT_LEX_UNIT *sel;
  inline Table_ident(THD *thd, LEX_STRING db_arg, LEX_STRING table_arg,
		     bool force)
    :table(table_arg), sel((SELECT_LEX_UNIT *)0)
  {
    if (!force && (thd->client_capabilities & CLIENT_NO_SCHEMA))
      db.str=0;
    else
      db= db_arg;
  }
  inline Table_ident(LEX_STRING table_arg) 
    :table(table_arg), sel((SELECT_LEX_UNIT *)0)
  {
    db.str=0;
  }
  /*
    This constructor is used only for the case when we create a derived
    table. A derived table has no name and doesn't belong to any database.
    Later, if there was an alias specified for the table, it will be set
    by add_table_to_list.
  */
  inline Table_ident(SELECT_LEX_UNIT *s) : sel(s)
  {
    /* We must have a table name here as this is used with add_table_to_list */
    db.str= empty_c_string;                    /* a subject to casedn_str */
    db.length= 0;
    table.str= internal_table_name;
    table.length=1;
  }
  bool is_derived_table() const { return test(sel); }
  inline void change_db(char *db_name)
  {
    db.str= db_name; db.length= (uint) strlen(db_name);
  }
};

// this is needed for user_vars hash
class user_var_entry
{
 public:
  user_var_entry() {}                         /* Remove gcc warning */
  LEX_STRING name;
  char *value;
  ulong length;
  query_id_t update_query_id, used_query_id;
  Item_result type;
  bool unsigned_flag;

  double val_real(my_bool *null_value);
  longlong val_int(my_bool *null_value) const;
  String *val_str(my_bool *null_value, String *str, uint decimals);
  my_decimal *val_decimal(my_bool *null_value, my_decimal *result);
  DTCollation collation;
};

/*
   Unique -- class for unique (removing of duplicates). 
   Puts all values to the TREE. If the tree becomes too big,
   it's dumped to the file. User can request sorted values, or
   just iterate through them. In the last case tree merging is performed in
   memory simultaneously with iteration, so it should be ~2-3x faster.
 */

class Unique :public Sql_alloc
{
  DYNAMIC_ARRAY file_ptrs;
  ulong max_elements;
  ulonglong max_in_memory_size;
  IO_CACHE file;
  TREE tree;
  uchar *record_pointers;
  bool flush();
  uint size;

public:
  ulong elements;
  Unique(qsort_cmp2 comp_func, void *comp_func_fixed_arg,
	 uint size_arg, ulonglong max_in_memory_size_arg);
  ~Unique();
  ulong elements_in_tree() { return tree.elements_in_tree; }
  inline bool unique_add(void *ptr)
  {
    DBUG_ENTER("unique_add");
    DBUG_PRINT("info", ("tree %u - %lu", tree.elements_in_tree, max_elements));
    if (tree.elements_in_tree > max_elements && flush())
      DBUG_RETURN(1);
    DBUG_RETURN(!tree_insert(&tree, ptr, 0, tree.custom_arg));
  }

  bool get(TABLE *table);
  static double get_use_cost(uint *buffer, uint nkeys, uint key_size, 
                             ulonglong max_in_memory_size);
  inline static int get_cost_calc_buff_size(ulong nkeys, uint key_size, 
                                            ulonglong max_in_memory_size)
  {
    register ulonglong max_elems_in_tree=
      (1 + max_in_memory_size / ALIGN_SIZE(sizeof(TREE_ELEMENT)+key_size));
    return (int) (sizeof(uint)*(1 + nkeys/max_elems_in_tree));
  }

  void reset();
  bool walk(tree_walk_action action, void *walk_action_arg);

  friend int unique_write_to_file(uchar* key, element_count count, Unique *unique);
  friend int unique_write_to_ptrs(uchar* key, element_count count, Unique *unique);
};


class multi_delete :public select_result_interceptor
{
  TABLE_LIST *delete_tables, *table_being_deleted;
  Unique **tempfiles;
  ha_rows deleted, found;
  uint num_of_tables;
  int error;
  bool do_delete;
  /* True if at least one table we delete from is transactional */
  bool transactional_tables;
  /* True if at least one table we delete from is not transactional */
  bool normal_tables;
  bool delete_while_scanning;
  /*
     error handling (rollback and binlogging) can happen in send_eof()
     so that afterward send_error() needs to find out that.
  */
  bool error_handled;

public:
  multi_delete(TABLE_LIST *dt, uint num_of_tables);
  ~multi_delete();
  int prepare(List<Item> &list, SELECT_LEX_UNIT *u);
  bool send_data(List<Item> &items);
  bool initialize_tables (JOIN *join);
  void send_error(uint errcode,const char *err);
  int  do_deletes();
  bool send_eof();
  virtual void abort();
};


class multi_update :public select_result_interceptor
{
  TABLE_LIST *all_tables; /* query/update command tables */
  TABLE_LIST *leaves;     /* list of leves of join table tree */
  TABLE_LIST *update_tables, *table_being_updated;
  TABLE **tmp_tables, *main_table, *table_to_update;
  TMP_TABLE_PARAM *tmp_table_param;
  ha_rows updated, found;
  List <Item> *fields, *values;
  List <Item> **fields_for_table, **values_for_table;
  uint table_count;
  /*
   List of tables referenced in the CHECK OPTION condition of
   the updated view excluding the updated table. 
  */
  List <TABLE> unupdated_check_opt_tables;
  Copy_field *copy_field;
  enum enum_duplicates handle_duplicates;
  bool do_update, trans_safe;
  /* True if the update operation has made a change in a transactional table */
  bool transactional_tables;
  bool ignore;
  /* 
     error handling (rollback and binlogging) can happen in send_eof()
     so that afterward send_error() needs to find out that.
  */
  bool error_handled;

public:
  multi_update(TABLE_LIST *ut, TABLE_LIST *leaves_list,
	       List<Item> *fields, List<Item> *values,
	       enum_duplicates handle_duplicates, bool ignore);
  ~multi_update();
  int prepare(List<Item> &list, SELECT_LEX_UNIT *u);
  bool send_data(List<Item> &items);
  bool initialize_tables (JOIN *join);
  void send_error(uint errcode,const char *err);
  int  do_updates();
  bool send_eof();
  virtual void abort();
};

class my_var : public Sql_alloc  {
public:
  LEX_STRING s;
#ifndef DBUG_OFF
  /*
    Routine to which this Item_splocal belongs. Used for checking if correct
    runtime context is used for variable handling.
  */
  sp_head *sp;
#endif
  bool local;
  uint offset;
  enum_field_types type;
  my_var (LEX_STRING& j, bool i, uint o, enum_field_types t)
    :s(j), local(i), offset(o), type(t)
  {}
  ~my_var() {}
};

class select_dumpvar :public select_result_interceptor {
  ha_rows row_count;
public:
  List<my_var> var_list;
  select_dumpvar()  { var_list.empty(); row_count= 0;}
  /**
     Creates a select_dumpvar to represent INTO <variable> with a defined 
     level of subquery nesting.
   */
  select_dumpvar(uint nest_level_arg)
  {
    var_list.empty();
    row_count= 0;
    nest_level= nest_level_arg;
  }
  ~select_dumpvar() {}
  int prepare(List<Item> &list, SELECT_LEX_UNIT *u);
  bool send_data(List<Item> &items);
  bool send_eof();
  virtual bool check_simple_select() const;
  void cleanup();
};

/* Bits in sql_command_flags */

#define CF_CHANGES_DATA		1
#define CF_HAS_ROW_COUNT	2
#define CF_STATUS_COMMAND	4
#define CF_SHOW_TABLE_COMMAND	8
#define CF_WRITE_LOGS_COMMAND  16
/**
  Must be set for SQL statements that may contain
  Item expressions and/or use joins and tables.
  Indicates that the parse tree of such statement may
  contain rule-based optimizations that depend on metadata
  (i.e. number of columns in a table), and consequently
  that the statement must be re-prepared whenever
  referenced metadata changes. Must not be set for
  statements that themselves change metadata, e.g. RENAME,
  ALTER and other DDL, since otherwise will trigger constant
  reprepare. Consequently, complex item expressions and
  joins are currently prohibited in these statements.
*/
#define CF_REEXECUTION_FRAGILE 32

/* Functions in sql_class.cc */

void add_to_status(STATUS_VAR *to_var, STATUS_VAR *from_var);

void add_diff_to_status(STATUS_VAR *to_var, STATUS_VAR *from_var,
                        STATUS_VAR *dec_var);
void mark_transaction_to_rollback(THD *thd, bool all);

#endif /* MYSQL_SERVER */<|MERGE_RESOLUTION|>--- conflicted
+++ resolved
@@ -636,23 +636,11 @@
     LOCK_thd_data mutex. To avoid crashes in races, if we do not
     know that thd->query cannot change at the moment, we should print
     thd->query like this:
-<<<<<<< HEAD
-      (1) reserve the LOCK_thread_count mutex;
-      (2) check if thd->query is NULL;
-      (3) if not NULL, then print at most thd->query_length characters from
-      it. We will see the query_length field as either 0, or the right value
-      for it.
-    Assuming that the write and read of an n-bit memory field in an n-bit
-    computer is atomic, we can avoid races in the above way. 
-    This printing is needed at least in SHOW PROCESSLIST and SHOW INNODB
-    STATUS.
-=======
       (1) reserve the LOCK_thd_data mutex;
       (2) print or copy the value of query and query_length
       (3) release LOCK_thd_data mutex.
     This printing is needed at least in SHOW PROCESSLIST and SHOW
     ENGINE INNODB STATUS.
->>>>>>> 6aea4ceb
   */
   char *query;
   uint32 query_length;                          // current query length
