/* Copyright (C) 2000-2003 MySQL AB

   This program is free software; you can redistribute it and/or modify
   it under the terms of the GNU General Public License as published by
   the Free Software Foundation; either version 2 of the License, or
   (at your option) any later version.

   This program is distributed in the hope that it will be useful,
   but WITHOUT ANY WARRANTY; without even the implied warranty of
   MERCHANTABILITY or FITNESS FOR A PARTICULAR PURPOSE.  See the
   GNU General Public License for more details.

   You should have received a copy of the GNU General Public License
   along with this program; if not, write to the Free Software
   Foundation, Inc., 59 Temple Place, Suite 330, Boston, MA  02111-1307  USA */


/* This file defines all numerical functions */

#ifdef __GNUC__
#pragma implementation				// gcc: Class implementation
#endif

#include "mysql_priv.h"
#include "slave.h"				// for wait_for_master_pos
#include <m_ctype.h>
#include <hash.h>
#include <time.h>
#include <ft_global.h>

#include "sp_head.h"
#include "sp_rcontext.h"
#include "sp.h"

bool check_reserved_words(LEX_STRING *name)
{
  if (!my_strcasecmp(system_charset_info, name->str, "GLOBAL") ||
      !my_strcasecmp(system_charset_info, name->str, "LOCAL") ||
      !my_strcasecmp(system_charset_info, name->str, "SESSION"))
    return TRUE;
  return FALSE;
}


static void my_coll_agg_error(DTCollation &c1, DTCollation &c2,
			      const char *fname)
{
  my_error(ER_CANT_AGGREGATE_2COLLATIONS, MYF(0),
           c1.collation->name, c1.derivation_name(),
           c2.collation->name, c2.derivation_name(),
           fname);
}

static void my_coll_agg_error(DTCollation &c1,
			       DTCollation &c2,
			       DTCollation &c3,
			       const char *fname)
{
  my_error(ER_CANT_AGGREGATE_3COLLATIONS, MYF(0),
           c1.collation->name, c1.derivation_name(),
           c2.collation->name, c2.derivation_name(),
           c3.collation->name, c3.derivation_name(),
           fname);
}


static void my_coll_agg_error(Item** args, uint count, const char *fname)
{
  if (count == 2)
    my_coll_agg_error(args[0]->collation, args[1]->collation, fname);
  else if (count == 3)
    my_coll_agg_error(args[0]->collation,
		      args[1]->collation,
		      args[2]->collation,
		      fname);
  else
    my_error(ER_CANT_AGGREGATE_NCOLLATIONS, MYF(0), fname);
}


bool Item_func::agg_arg_collations(DTCollation &c, Item **av, uint count,
                                   uint flags)
{
  uint i;
  c.set(av[0]->collation);
  for (i= 1; i < count; i++)
  {
    if (c.aggregate(av[i]->collation, flags))
    {
      my_coll_agg_error(av, count, func_name());
      return TRUE;
    }
  }
  if ((flags & MY_COLL_DISALLOW_NONE) &&
      c.derivation == DERIVATION_NONE)
  {
    my_coll_agg_error(av, count, func_name());
    return TRUE;
  }
  return FALSE;
}


bool Item_func::agg_arg_collations_for_comparison(DTCollation &c,
						  Item **av, uint count,
                                                  uint flags)
{
  return (agg_arg_collations(c, av, count, flags | MY_COLL_DISALLOW_NONE));
}


/* return TRUE if item is a constant */

bool
eval_const_cond(COND *cond)
{
  return ((Item_func*) cond)->val_int() ? TRUE : FALSE;
}



/* 
  Collect arguments' character sets together.
  We allow to apply automatic character set conversion in some cases.
  The conditions when conversion is possible are:
  - arguments A and B have different charsets
  - A wins according to coercibility rules
    (i.e. a column is stronger than a string constant,
     an explicit COLLATE clause is stronger than a column)
  - character set of A is either superset for character set of B,
    or B is a string constant which can be converted into the
    character set of A without data loss.
    
  If all of the above is true, then it's possible to convert
  B into the character set of A, and then compare according
  to the collation of A.
  
  For functions with more than two arguments:

    collect(A,B,C) ::= collect(collect(A,B),C)
*/

bool Item_func::agg_arg_charsets(DTCollation &coll,
                                 Item **args, uint nargs, uint flags)
{
  Item **arg, **last, *safe_args[2];
  if (agg_arg_collations(coll, args, nargs, flags))
    return TRUE;

  /*
    For better error reporting: save the first and the second argument.
    We need this only if the the number of args is 3 or 2:
    - for a longer argument list, "Illegal mix of collations"
      doesn't display each argument's characteristics.
    - if nargs is 1, then this error cannot happen.
  */
  if (nargs >=2 && nargs <= 3)
  {
    safe_args[0]= args[0];
    safe_args[1]= args[1];
  }

  THD *thd= current_thd;
  Item_arena *arena, backup;
  bool res= FALSE;
  /*
    In case we're in statement prepare, create conversion item
    in its memory: it will be reused on each execute.
  */
  arena= thd->change_arena_if_needed(&backup);

  for (arg= args, last= args + nargs; arg < last; arg++)
  {
    Item* conv;
    uint32 dummy_offset;
    if (!String::needs_conversion(0, coll.collation,
                                  (*arg)->collation.collation,
                                  &dummy_offset))
      continue;

    if (!(conv= (*arg)->safe_charset_converter(coll.collation)))
    {
      if (nargs >=2 && nargs <= 3)
      {
        /* restore the original arguments for better error message */
        args[0]= safe_args[0];
        args[1]= safe_args[1];
      }
      my_coll_agg_error(args, nargs, func_name());
      res= TRUE;
      break; // we cannot return here, we need to restore "arena".
    }
    if ((*arg)->type() == FIELD_ITEM)
      ((Item_field *)(*arg))->no_const_subst= 1;
    /*
      We do not check conv->fixed, because Item_func_conv_charset which can
      be return by safe_charset_converter can't be fixed at creation, also
      it do not need tables (second argument) for name resolving
    */
    *arg= conv;
    conv->fix_fields(thd, 0, arg);
  }
  if (arena)
    thd->restore_backup_item_arena(arena, &backup);
  return res;
}



void Item_func::set_arguments(List<Item> &list)
{
  allowed_arg_cols= 1;
  arg_count=list.elements;
  if ((args=(Item**) sql_alloc(sizeof(Item*)*arg_count)))
  {
    uint i=0;
    List_iterator_fast<Item> li(list);
    Item *item;

    while ((item=li++))
    {
      args[i++]= item;
      with_sum_func|=item->with_sum_func;
    }
  }
  list.empty();					// Fields are used
}

Item_func::Item_func(List<Item> &list)
  :allowed_arg_cols(1)
{
  set_arguments(list);
}

Item_func::Item_func(THD *thd, Item_func *item)
  :Item_result_field(thd, item),
   allowed_arg_cols(item->allowed_arg_cols),
   arg_count(item->arg_count),
   used_tables_cache(item->used_tables_cache),
   not_null_tables_cache(item->not_null_tables_cache),
   const_item_cache(item->const_item_cache)
{
  if (arg_count)
  {
    if (arg_count <=2)
      args= tmp_arg;
    else
    {
      if (!(args=(Item**) thd->alloc(sizeof(Item*)*arg_count)))
	return;
    }
    memcpy((char*) args, (char*) item->args, sizeof(Item*)*arg_count);
  }
}


/*
  Resolve references to table column for a function and it's argument

  SYNOPSIS:
  fix_fields()
  thd		Thread object
  tables	List of all open tables involved in the query
  ref		Pointer to where this object is used.  This reference
		is used if we want to replace this object with another
		one (for example in the summary functions).

  DESCRIPTION
    Call fix_fields() for all arguments to the function.  The main intention
    is to allow all Item_field() objects to setup pointers to the table fields.

    Sets as a side effect the following class variables:
      maybe_null	Set if any argument may return NULL
      with_sum_func	Set if any of the arguments contains a sum function
      used_tables_cache Set to union of the tables used by arguments

      str_value.charset If this is a string function, set this to the
			character set for the first argument.
			If any argument is binary, this is set to binary

   If for any item any of the defaults are wrong, then this can
   be fixed in the fix_length_and_dec() function that is called
   after this one or by writing a specialized fix_fields() for the
   item.

  RETURN VALUES
  FALSE	ok
  TRUE	Got error.  Stored with my_error().
*/

bool
Item_func::fix_fields(THD *thd, TABLE_LIST *tables, Item **ref)
{
  DBUG_ASSERT(fixed == 0);
  Item **arg,**arg_end;
#ifndef EMBEDDED_LIBRARY			// Avoid compiler warning
  char buff[STACK_BUFF_ALLOC];			// Max argument in function
#endif

  used_tables_cache= not_null_tables_cache= 0;
  const_item_cache=1;

  if (check_stack_overrun(thd, buff))
    return TRUE;				// Fatal error if flag is set!
  if (arg_count)
  {						// Print purify happy
    for (arg=args, arg_end=args+arg_count; arg != arg_end ; arg++)
    {
      Item *item;
      /*
	We can't yet set item to *arg as fix_fields may change *arg
	We shouldn't call fix_fields() twice, so check 'fixed' field first
      */
      if ((!(*arg)->fixed && (*arg)->fix_fields(thd, tables, arg)))
	return TRUE;				/* purecov: inspected */
      item= *arg;

      if (allowed_arg_cols)
      {
        if (item->check_cols(allowed_arg_cols))
          return 1;
      }
      else
      {
        /*  we have to fetch allowed_arg_cols from first argument */
        DBUG_ASSERT(arg == args); // it is first argument
        allowed_arg_cols= item->cols();
        DBUG_ASSERT(allowed_arg_cols); // Can't be 0 any more
      }

      if (item->maybe_null)
	maybe_null=1;

      with_sum_func= with_sum_func || item->with_sum_func;
      used_tables_cache|=     item->used_tables();
      not_null_tables_cache|= item->not_null_tables();
      const_item_cache&=      item->const_item();
    }
  }
  fix_length_and_dec();
  if (thd->net.report_error) // An error inside fix_length_and_dec occured
    return TRUE;
  fixed= 1;
  return FALSE;
}

bool Item_func::walk (Item_processor processor, byte *argument)
{
  if (arg_count)
  {
    Item **arg,**arg_end;
    for (arg= args, arg_end= args+arg_count; arg != arg_end; arg++)
    {
      if ((*arg)->walk(processor, argument))
	return 1;
    }
  }
  return (this->*processor)(argument);
}

void Item_func::traverse_cond(Cond_traverser traverser,
                              void *argument, traverse_order order)
{
  if (arg_count)
  {
    Item **arg,**arg_end;

    switch (order) {
    case(PREFIX):
      (*traverser)(this, argument);
      for (arg= args, arg_end= args+arg_count; arg != arg_end; arg++)
      {
	(*arg)->traverse_cond(traverser, argument, order);
      }
      break;
    case (POSTFIX):
      for (arg= args, arg_end= args+arg_count; arg != arg_end; arg++)
      {
	(*arg)->traverse_cond(traverser, argument, order);
      }
      (*traverser)(this, argument);
    }
  }
}



/*
  Transform an Item_func object with a transformer callback function
   
  SYNOPSIS
    transform()
    transformer   the transformer callback function to be applied to the nodes
                  of the tree of the object
    argument      parameter to be passed to the transformer
  
  DESCRIPTION
    The function recursively applies the transform method with the
    same transformer to each argument the function.
    If the call of the method for a member item returns a new item
    the old item is substituted for a new one.
    After this the transform method is applied to the root node
    of the Item_func object. 
     
  RETURN VALUES
    Item returned as the result of transformation of the root node 
*/

Item *Item_func::transform(Item_transformer transformer, byte *argument)
{
  if (arg_count)
  {
    Item **arg,**arg_end;
    for (arg= args, arg_end= args+arg_count; arg != arg_end; arg++)
    {
      Item *new_item= (*arg)->transform(transformer, argument);
      if (!new_item)
	return 0;
      if (*arg != new_item)
        current_thd->change_item_tree(arg, new_item);
    }
  }
  return (this->*transformer)(argument);
}


/* See comments in Item_cmp_func::split_sum_func() */

void Item_func::split_sum_func(THD *thd, Item **ref_pointer_array,
                               List<Item> &fields)
{
  Item **arg, **arg_end;
  for (arg= args, arg_end= args+arg_count; arg != arg_end ; arg++)
    (*arg)->split_sum_func2(thd, ref_pointer_array, fields, arg);
}


void Item_func::update_used_tables()
{
  used_tables_cache=0;
  const_item_cache=1;
  for (uint i=0 ; i < arg_count ; i++)
  {
    args[i]->update_used_tables();
    used_tables_cache|=args[i]->used_tables();
    const_item_cache&=args[i]->const_item();
  }
}


table_map Item_func::used_tables() const
{
  return used_tables_cache;
}


table_map Item_func::not_null_tables() const
{
  return not_null_tables_cache;
}


void Item_func::print(String *str)
{
  str->append(func_name());
  str->append('(');
  print_args(str, 0);
  str->append(')');
}


void Item_func::print_args(String *str, uint from)
{
  for (uint i=from ; i < arg_count ; i++)
  {
    if (i != from)
      str->append(',');
    args[i]->print(str);
  }
}


void Item_func::print_op(String *str)
{
  str->append('(');
  for (uint i=0 ; i < arg_count-1 ; i++)
  {
    args[i]->print(str);
    str->append(' ');
    str->append(func_name());
    str->append(' ');
  }
  args[arg_count-1]->print(str);
  str->append(')');
}


bool Item_func::eq(const Item *item, bool binary_cmp) const
{
  /* Assume we don't have rtti */
  if (this == item)
    return 1;
  if (item->type() != FUNC_ITEM)
    return 0;
  Item_func *item_func=(Item_func*) item;
  if (arg_count != item_func->arg_count ||
      func_name() != item_func->func_name())
    return 0;
  for (uint i=0; i < arg_count ; i++)
    if (!args[i]->eq(item_func->args[i], binary_cmp))
      return 0;
  return 1;
}


Field *Item_func::tmp_table_field(TABLE *t_arg)
{
  Field *res;
  LINT_INIT(res);

  switch (result_type()) {
  case INT_RESULT:
    if (max_length > 11)
      res= new Field_longlong(max_length, maybe_null, name, t_arg,
			      unsigned_flag);
    else
      res= new Field_long(max_length, maybe_null, name, t_arg,
			  unsigned_flag);
    break;
  case REAL_RESULT:
    res= new Field_double(max_length, maybe_null, name, t_arg, decimals);
    break;
  case STRING_RESULT:
    res= make_string_field(t_arg);
    break;
  case DECIMAL_RESULT:
    res= new Field_new_decimal(my_decimal_precision_to_length(decimal_precision(),
                                                              decimals,
                                                              unsigned_flag),
                               maybe_null, name, t_arg, decimals, unsigned_flag);
    break;
  case ROW_RESULT:
  default:
    // This case should never be chosen
    DBUG_ASSERT(0);
    break;
  }
  return res;
}

my_decimal *Item_func::val_decimal(my_decimal *decimal_value)
{
  DBUG_ASSERT(fixed);
  int2my_decimal(E_DEC_FATAL_ERROR, val_int(), unsigned_flag, decimal_value);
  return decimal_value;
}


String *Item_real_func::val_str(String *str)
{
  DBUG_ASSERT(fixed == 1);
  double nr= val_real();
  if (null_value)
    return 0; /* purecov: inspected */
  str->set(nr,decimals, &my_charset_bin);
  return str;
}


void Item_func::fix_num_length_and_dec()
{
  decimals= 0;
  for (uint i=0 ; i < arg_count ; i++)
  {
    set_if_bigger(decimals, args[i]->decimals);
  }
  max_length= float_length(decimals);
}


void Item_func_numhybrid::fix_num_length_and_dec()
{}


/*
  Set max_length/decimals of function if function is fixed point and
  result length/precision depends on argument ones

  SYNOPSIS
    Item_func::count_decimal_length()
*/

void Item_func::count_decimal_length()
{
  int max_int_part= 0;
  decimals= 0;
  unsigned_flag= 1;
  for (uint i=0 ; i < arg_count ; i++)
  {
    set_if_bigger(decimals, args[i]->decimals);
    set_if_bigger(max_int_part, args[i]->decimal_int_part());
    set_if_smaller(unsigned_flag, args[i]->unsigned_flag);
  }
  int precision= min(max_int_part + decimals, DECIMAL_MAX_PRECISION);
  max_length= my_decimal_precision_to_length(precision, decimals,
                                             unsigned_flag);
}


/*
  Set max_length of if it is maximum length of its arguments

  SYNOPSIS
    Item_func::count_only_length()
*/

void Item_func::count_only_length()
{
  max_length= 0;
  unsigned_flag= 0;
  for (uint i=0 ; i < arg_count ; i++)
  {
    set_if_bigger(max_length, args[i]->max_length);
    set_if_bigger(unsigned_flag, args[i]->unsigned_flag);
  }
}


/*
  Set max_length/decimals of function if function is floating point and
  result length/precision depends on argument ones

  SYNOPSIS
    Item_func::count_real_length()
*/

void Item_func::count_real_length()
{
  uint32 length= 0;
  decimals= 0;
  max_length= 0;
  for (uint i=0 ; i < arg_count ; i++)
  {
    if (decimals != NOT_FIXED_DEC)
    {
      set_if_bigger(decimals, args[i]->decimals);
      set_if_bigger(length, (args[i]->max_length - args[i]->decimals));
    }
    set_if_bigger(max_length, args[i]->max_length);
  }
  if (decimals != NOT_FIXED_DEC)
  {
    max_length= length;
    length+= decimals;
    if (length < max_length)  // If previous operation gave overflow
      max_length= UINT_MAX32;
    else
      max_length= length;
  }
}



void Item_func::signal_divide_by_null()
{
  THD *thd= current_thd;
  if (thd->variables.sql_mode & MODE_ERROR_FOR_DIVISION_BY_ZERO)
    push_warning(thd, MYSQL_ERROR::WARN_LEVEL_ERROR, ER_DIVISION_BY_ZERO,
                 ER(ER_DIVISION_BY_ZERO));
  null_value= 1;
}


Item *Item_func::get_tmp_table_item(THD *thd)
{
  if (!with_sum_func && !const_item())
    return new Item_field(result_field);
  return copy_or_same(thd);
}

String *Item_int_func::val_str(String *str)
{
  DBUG_ASSERT(fixed == 1);
  longlong nr=val_int();
  if (null_value)
    return 0;
  if (!unsigned_flag)
    str->set(nr,&my_charset_bin);
  else
    str->set((ulonglong) nr,&my_charset_bin);
  return str;
}


/*
  Check arguments here to determine result's type for function with two
  arguments.

  SYNOPSIS
    Item_num_op::find_num_type()
*/

void Item_num_op::find_num_type(void)
{
  DBUG_ENTER("Item_num_op::find_num_type");
  DBUG_PRINT("info", ("name %s", func_name()));
  DBUG_ASSERT(arg_count == 2);
  Item_result r0= args[0]->result_type();
  Item_result r1= args[1]->result_type();

  if (r0 == REAL_RESULT || r1 == REAL_RESULT ||
      r0 == STRING_RESULT || r1 ==STRING_RESULT)
  {
    count_real_length();
    max_length= float_length(decimals);
    hybrid_type= REAL_RESULT;
  }
  else if (r0 == DECIMAL_RESULT || r1 == DECIMAL_RESULT)
  {
    hybrid_type= DECIMAL_RESULT;
    result_precision();
  }
  else if (r0 == INT_RESULT && r1 == INT_RESULT)
  {
    decimals= 0;
    hybrid_type=INT_RESULT;
    result_precision();
  }
  DBUG_PRINT("info", ("Type: %s",
             (hybrid_type == REAL_RESULT ? "REAL_RESULT" :
              hybrid_type == DECIMAL_RESULT ? "DECIMAL_RESULT" :
              hybrid_type == INT_RESULT ? "INT_RESULT" :
              "--ILLEGAL!!!--")));
  DBUG_VOID_RETURN;
}


/*
  Set result type of function if it (type) is depends only on first argument

  SYNOPSIS
    Item_func_num1::find_num_type()
*/

void Item_func_num1::find_num_type()
{
  DBUG_ENTER("Item_func_num1::find_num_type");
  DBUG_PRINT("info", ("name %s", func_name()));
  switch (hybrid_type= args[0]->result_type()) {
  case INT_RESULT:
    unsigned_flag= args[0]->unsigned_flag;
    break;
  case STRING_RESULT:
  case REAL_RESULT:
    hybrid_type= REAL_RESULT;
    max_length= float_length(decimals);
    break;
  case DECIMAL_RESULT:
    break;
  default:
    DBUG_ASSERT(0);
  }
  DBUG_PRINT("info", ("Type: %s",
                      (hybrid_type == REAL_RESULT ? "REAL_RESULT" :
                       hybrid_type == DECIMAL_RESULT ? "DECIMAL_RESULT" :
                       hybrid_type == INT_RESULT ? "INT_RESULT" :
                       "--ILLEGAL!!!--")));
  DBUG_VOID_RETURN;
}


void Item_func_num1::fix_num_length_and_dec()
{
  decimals= args[0]->decimals;
  max_length= args[0]->max_length;
}


void Item_func_numhybrid::fix_length_and_dec()
{
  fix_num_length_and_dec();
  find_num_type();
}


String *Item_func_numhybrid::val_str(String *str)
{
  DBUG_ASSERT(fixed == 1);
  switch (hybrid_type) {
  case DECIMAL_RESULT:
  {
    my_decimal decimal_value, *val;
    if (!(val= decimal_op(&decimal_value)))
      return 0;                                 // null is set
    my_decimal_round(E_DEC_FATAL_ERROR, val, decimals, FALSE, val);
    my_decimal2string(E_DEC_FATAL_ERROR, val, 0, 0, 0, str);
    break;
  }
  case INT_RESULT:
  {
    longlong nr= int_op();
    if (null_value)
      return 0; /* purecov: inspected */
    if (!unsigned_flag)
      str->set(nr,&my_charset_bin);
    else
      str->set((ulonglong) nr,&my_charset_bin);
    break;
  }
  case REAL_RESULT:
  {
    double nr= real_op();
    if (null_value)
      return 0; /* purecov: inspected */
    str->set(nr,decimals,&my_charset_bin);
    break;
  }
  default:
    DBUG_ASSERT(0);
  }
  return str;
}


double Item_func_numhybrid::val_real()
{
  DBUG_ASSERT(fixed == 1);
  switch (hybrid_type) {
  case DECIMAL_RESULT:
  {
    my_decimal decimal_value, *val;
    double result;
    if (!(val= decimal_op(&decimal_value)))
      return 0.0;                               // null is set
    my_decimal2double(E_DEC_FATAL_ERROR, val, &result);
    return result;
  }
  case INT_RESULT:
    return (double)int_op();
  case REAL_RESULT:
    return real_op();
  default:
    DBUG_ASSERT(0);
  }
  return 0.0;
}


longlong Item_func_numhybrid::val_int()
{
  DBUG_ASSERT(fixed == 1);
  switch (hybrid_type) {
  case DECIMAL_RESULT:
  {
    my_decimal decimal_value, *val;
    if (!(val= decimal_op(&decimal_value)))
      return 0;                                 // null is set
    longlong result;
    my_decimal2int(E_DEC_FATAL_ERROR, val, unsigned_flag, &result);
    return result;
  }
  case INT_RESULT:
    return int_op();
  case REAL_RESULT:
    return (longlong)real_op();
  default:
    DBUG_ASSERT(0);
  }
  return 0;
}


my_decimal *Item_func_numhybrid::val_decimal(my_decimal *decimal_value)
{
  my_decimal *val= decimal_value;
  DBUG_ASSERT(fixed == 1);
  switch (hybrid_type) {
  case DECIMAL_RESULT:
    val= decimal_op(decimal_value);
    break;
  case INT_RESULT:
  {
    longlong result= int_op();
    int2my_decimal(E_DEC_FATAL_ERROR, result, unsigned_flag, decimal_value);
    break;
  }
  case REAL_RESULT:
  {
    double result= (double)int_op();
    double2my_decimal(E_DEC_FATAL_ERROR, result, decimal_value);
    break;
  }
  case STRING_RESULT:
  case ROW_RESULT:
  default:
    DBUG_ASSERT(0);
  }
  return val;
}


void Item_func_signed::print(String *str)
{
  str->append("cast(", 5);
  args[0]->print(str);
  str->append(" as signed)", 11);

}


longlong Item_func_signed::val_int_from_str(int *error)
{
  char buff[MAX_FIELD_WIDTH], *end;
  String tmp(buff,sizeof(buff), &my_charset_bin), *res;
  longlong value;

  /*
    For a string result, we must first get the string and then convert it
    to a longlong
  */

  if (!(res= args[0]->val_str(&tmp)))
  {
    null_value= 1;
    *error= 0;
    return 0;
  }
  null_value= 0;
  end= (char*) res->ptr()+ res->length();
  value= my_strtoll10(res->ptr(), &end, error);
  if (*error > 0 || end != res->ptr()+ res->length())
    push_warning_printf(current_thd, MYSQL_ERROR::WARN_LEVEL_WARN,
                        ER_TRUNCATED_WRONG_VALUE,
                        ER(ER_TRUNCATED_WRONG_VALUE), "INTEGER",
                        res->c_ptr());
  return value;
}


longlong Item_func_signed::val_int()
{
  longlong value;
  int error;

  if (args[0]->cast_to_int_type() != STRING_RESULT)
  {
    value= args[0]->val_int();
    null_value= args[0]->null_value; 
    return value;
  }

  value= val_int_from_str(&error);
  if (value < 0 && error == 0)
  {
    push_warning(current_thd, MYSQL_ERROR::WARN_LEVEL_WARN, ER_UNKNOWN_ERROR,
                 "Cast to signed converted positive out-of-range integer to "
                 "it's negative complement");
  }
  return value;
}


void Item_func_unsigned::print(String *str)
{
  str->append("cast(", 5);
  args[0]->print(str);
  str->append(" as unsigned)", 13);

}


longlong Item_func_unsigned::val_int()
{
  longlong value;
  int error;

  if (args[0]->cast_to_int_type() != STRING_RESULT)
  {
    value= args[0]->val_int();
    null_value= args[0]->null_value; 
    return value;
  }

  value= val_int_from_str(&error);
  if (error < 0)
    push_warning(current_thd, MYSQL_ERROR::WARN_LEVEL_WARN, ER_UNKNOWN_ERROR,
                 "Cast to unsigned converted negative integer to it's "
                 "positive complement");
  return value;
}


String *Item_decimal_typecast::val_str(String *str)
{
  my_decimal tmp_buf, *tmp= val_decimal(&tmp_buf);
  my_decimal_round(E_DEC_FATAL_ERROR, tmp, decimals, FALSE, &tmp_buf);
  my_decimal2string(E_DEC_FATAL_ERROR, &tmp_buf, 0, 0, 0, str);
  return str;
}


double Item_decimal_typecast::val_real()
{
  my_decimal tmp_buf, *tmp= val_decimal(&tmp_buf);
  double res;
  my_decimal2double(E_DEC_FATAL_ERROR, tmp, &res);
  return res;
}


longlong Item_decimal_typecast::val_int()
{
  my_decimal tmp_buf, *tmp= val_decimal(&tmp_buf);
  longlong res;
  my_decimal2int(E_DEC_FATAL_ERROR, tmp, unsigned_flag, &res);
  return res;
}


my_decimal *Item_decimal_typecast::val_decimal(my_decimal *dec)
{
  my_decimal tmp_buf, *tmp= args[0]->val_decimal(&tmp_buf);
  my_decimal_round(E_DEC_FATAL_ERROR, tmp, decimals, FALSE, dec);
  return dec;
}


double Item_func_plus::real_op()
{
  double value= args[0]->val_real() + args[1]->val_real();
  if ((null_value=args[0]->null_value || args[1]->null_value))
    return 0.0;
  return value;
}


longlong Item_func_plus::int_op()
{
  longlong value=args[0]->val_int()+args[1]->val_int();
  if ((null_value=args[0]->null_value || args[1]->null_value))
    return 0;
  return value;
}


/*
  Calculate plus of two decimail's

  SYNOPSIS
    decimal_op()
    decimal_value	Buffer that can be used to store result

  RETURN
   0	Value was NULL;  In this case null_value is set
   #	Value of operation as a decimal
*/

my_decimal *Item_func_plus::decimal_op(my_decimal *decimal_value)
{
  my_decimal value1, *val1;
  my_decimal value2, *val2;
  val1= args[0]->val_decimal(&value1);
  if ((null_value= args[0]->null_value))
    return 0;
  val2= args[1]->val_decimal(&value2);
  if ((null_value= (args[1]->null_value ||
                    my_decimal_add(E_DEC_FATAL_ERROR, decimal_value, val1,
                                   val2) > 1)))
    return 0;
  return decimal_value;
}

/*
  Set precision of results for additive operations (+ and -)

  SYNOPSIS
    Item_func_additive_op::result_precision()
*/
void Item_func_additive_op::result_precision()
{
  decimals= max(args[0]->decimals, args[1]->decimals);
  int max_int_part= max(args[0]->decimal_precision() - args[0]->decimals,
                        args[1]->decimal_precision() - args[1]->decimals);
  int precision= min(max_int_part + 1 + decimals, DECIMAL_MAX_PRECISION);

  /* Integer operations keep unsigned_flag if one of arguments is unsigned */
  if (result_type() == INT_RESULT)
    unsigned_flag= args[0]->unsigned_flag | args[1]->unsigned_flag;
  else
    unsigned_flag= args[0]->unsigned_flag & args[1]->unsigned_flag;
  max_length= my_decimal_precision_to_length(precision, decimals,
                                             unsigned_flag);
}


/*
  The following function is here to allow the user to force
  subtraction of UNSIGNED BIGINT to return negative values.
*/

void Item_func_minus::fix_length_and_dec()
{
  Item_num_op::fix_length_and_dec();
  if (unsigned_flag &&
      (current_thd->variables.sql_mode & MODE_NO_UNSIGNED_SUBTRACTION))
    unsigned_flag=0;
}


double Item_func_minus::real_op()
{
  double value= args[0]->val_real() - args[1]->val_real();
  if ((null_value=args[0]->null_value || args[1]->null_value))
    return 0.0;
  return value;
}


longlong Item_func_minus::int_op()
{
  longlong value=args[0]->val_int() - args[1]->val_int();
  if ((null_value=args[0]->null_value || args[1]->null_value))
    return 0;
  return value;
}


/* See Item_func_plus::decimal_op for comments */

my_decimal *Item_func_minus::decimal_op(my_decimal *decimal_value)
{
  my_decimal value1, *val1;
  my_decimal value2, *val2= 

  val1= args[0]->val_decimal(&value1);
  if ((null_value= args[0]->null_value))
    return 0;
  val2= args[1]->val_decimal(&value2);
  if ((null_value= (args[1]->null_value ||
                    my_decimal_sub(E_DEC_FATAL_ERROR, decimal_value, val1,
                                   val2) > 1)))
    return 0;
  return decimal_value;
}


double Item_func_mul::real_op()
{
  DBUG_ASSERT(fixed == 1);
  double value= args[0]->val_real() * args[1]->val_real();
  if ((null_value=args[0]->null_value || args[1]->null_value))
    return 0.0;
  return value;
}


longlong Item_func_mul::int_op()
{
  DBUG_ASSERT(fixed == 1);
  longlong value=args[0]->val_int()*args[1]->val_int();
  if ((null_value=args[0]->null_value || args[1]->null_value))
    return 0;
  return value;
}


/* See Item_func_plus::decimal_op for comments */

my_decimal *Item_func_mul::decimal_op(my_decimal *decimal_value)
{
  my_decimal value1, *val1;
  my_decimal value2, *val2;
  val1= args[0]->val_decimal(&value1);
  if ((null_value= args[0]->null_value))
    return 0;
  val2= args[1]->val_decimal(&value2);
  if ((null_value= (args[1]->null_value ||
                    my_decimal_mul(E_DEC_FATAL_ERROR, decimal_value, val1,
                                   val2) > 1)))
    return 0;
  return decimal_value;
}


void Item_func_mul::result_precision()
{
  /* Integer operations keep unsigned_flag if one of arguments is unsigned */
  if (result_type() == INT_RESULT)
    unsigned_flag= args[0]->unsigned_flag | args[1]->unsigned_flag;
  else
    unsigned_flag= args[0]->unsigned_flag & args[1]->unsigned_flag;
  decimals= min(args[0]->decimals + args[1]->decimals, DECIMAL_MAX_SCALE);
  int precision= min(args[0]->decimal_precision() + args[1]->decimal_precision(),
                     DECIMAL_MAX_PRECISION);
  max_length= my_decimal_precision_to_length(precision, decimals,unsigned_flag);
}


double Item_func_div::real_op()
{
  DBUG_ASSERT(fixed == 1);
  double value= args[0]->val_real();
  double val2= args[1]->val_real();
  if ((null_value= args[0]->null_value || args[1]->null_value))
    return 0.0;
  if (val2 == 0.0)
  {
    signal_divide_by_null();
    return 0.0;
  }
  return value/val2;
}


my_decimal *Item_func_div::decimal_op(my_decimal *decimal_value)
{
  my_decimal value1, *val1;
  my_decimal value2, *val2;

  val1= args[0]->val_decimal(&value1);
  if ((null_value= args[0]->null_value))
    return 0;
  val2= args[1]->val_decimal(&value2);
  if ((null_value= args[1]->null_value))
    return 0;
  switch (my_decimal_div(E_DEC_FATAL_ERROR & ~E_DEC_DIV_ZERO, decimal_value,
                         val1, val2, prec_increment)) {
  case E_DEC_TRUNCATED:
  case E_DEC_OK:
    return decimal_value;
  case E_DEC_DIV_ZERO:
    signal_divide_by_null();
  default:
    null_value= 1;                              // Safety
    return 0;
  }
}


void Item_func_div::result_precision()
{
  uint precision=min(args[0]->decimal_precision() + prec_increment,
                     DECIMAL_MAX_PRECISION);
  /* Integer operations keep unsigned_flag if one of arguments is unsigned */
  if (result_type() == INT_RESULT)
    unsigned_flag= args[0]->unsigned_flag | args[1]->unsigned_flag;
  else
    unsigned_flag= args[0]->unsigned_flag & args[1]->unsigned_flag;
  decimals= min(args[0]->decimals + prec_increment, DECIMAL_MAX_SCALE);
  max_length= my_decimal_precision_to_length(precision, decimals,
                                             unsigned_flag);
}


void Item_func_div::fix_length_and_dec()
{
  DBUG_ENTER("Item_func_div::fix_length_and_dec");
  Item_num_op::fix_length_and_dec();
  prec_increment= current_thd->variables.div_precincrement;
  switch(hybrid_type) {
  case REAL_RESULT:
  {
    decimals=max(args[0]->decimals,args[1]->decimals)+prec_increment;
    set_if_smaller(decimals, NOT_FIXED_DEC);
    max_length=args[0]->max_length - args[0]->decimals + decimals;
    uint tmp=float_length(decimals);
    set_if_smaller(max_length,tmp);
    break;
  }
  case INT_RESULT:
    hybrid_type= DECIMAL_RESULT;
    DBUG_PRINT("info", ("Type changed: DECIMAL_RESULT"));
    result_precision();
    break;
  case DECIMAL_RESULT:
    result_precision();
    break;
  default:
    DBUG_ASSERT(0);
  }
  maybe_null= 1; // devision by zero
  DBUG_VOID_RETURN;
}


/* Integer division */
longlong Item_func_int_div::val_int()
{
  DBUG_ASSERT(fixed == 1);
  longlong value=args[0]->val_int();
  longlong val2=args[1]->val_int();
  if ((null_value= (args[0]->null_value || args[1]->null_value)))
    return 0;
  if (val2 == 0)
  {
    signal_divide_by_null();
    return 0;
  }
  return (unsigned_flag ?
	  (ulonglong) value / (ulonglong) val2 :
	  value / val2);
}


void Item_func_int_div::fix_length_and_dec()
{
  max_length=args[0]->max_length - args[0]->decimals;
  maybe_null=1;
  unsigned_flag=args[0]->unsigned_flag | args[1]->unsigned_flag;
}


longlong Item_func_mod::int_op()
{
  DBUG_ASSERT(fixed == 1);
  longlong value=  args[0]->val_int();
  longlong val2= args[1]->val_int();
  if ((null_value= args[0]->null_value || args[1]->null_value))
    return 0; /* purecov: inspected */
  if (val2 == 0)
  {
    signal_divide_by_null();
    return 0;
  }
  return value % val2;
}

double Item_func_mod::real_op()
{
  DBUG_ASSERT(fixed == 1);
  double value= args[0]->val_real();
  double val2=  args[1]->val_real();
  if ((null_value= args[0]->null_value || args[1]->null_value))
    return 0.0; /* purecov: inspected */
  if (val2 == 0.0)
  {
    signal_divide_by_null();
    return 0.0;
  }
  return fmod(value,val2);
}


my_decimal *Item_func_mod::decimal_op(my_decimal *decimal_value)
{
  my_decimal value1, *val1;
  my_decimal value2, *val2;

  val1= args[0]->val_decimal(&value1);
  if ((null_value= args[0]->null_value))
    return 0;
  val2= args[1]->val_decimal(&value2);
  if ((null_value= args[1]->null_value))
    return 0;
  switch (my_decimal_mod(E_DEC_FATAL_ERROR & ~E_DEC_DIV_ZERO, decimal_value,
                         val1, val2)) {
  case E_DEC_TRUNCATED:
  case E_DEC_OK:
    return decimal_value;
  case E_DEC_DIV_ZERO:
    signal_divide_by_null();
  default:
    null_value= 1;
    return 0;
  }
}


void Item_func_mod::result_precision()
{
  decimals= max(args[0]->decimals, args[1]->decimals);
  max_length= max(args[0]->max_length, args[1]->max_length);
}


double Item_func_neg::real_op()
{
  double value= args[0]->val_real();
  null_value= args[0]->null_value;
  return -value;
}


longlong Item_func_neg::int_op()
{
  longlong value= args[0]->val_int();
  null_value= args[0]->null_value;
  return -value;
}


my_decimal *Item_func_neg::decimal_op(my_decimal *decimal_value)
{
  my_decimal val, *value= args[0]->val_decimal(&val);
  if (!(null_value= args[0]->null_value))
  {
    my_decimal2decimal(value, decimal_value);
    my_decimal_neg(decimal_value);
  }
  return decimal_value;
}


void Item_func_neg::fix_num_length_and_dec()
{
  decimals= args[0]->decimals;
  /* 1 add because sign can appear */
  max_length= args[0]->max_length + 1;
}


void Item_func_neg::fix_length_and_dec()
{
  DBUG_ENTER("Item_func_neg::fix_length_and_dec");
  Item_func_num1::fix_length_and_dec();

  /*
    If this is in integer context keep the context as integer if possible
    (This is how multiplication and other integer functions works)
    Use val() to get value as arg_type doesn't mean that item is
    Item_int or Item_real due to existence of Item_param.
  */
  if (hybrid_type == INT_RESULT &&
      args[0]->type() == INT_ITEM &&
      ((ulonglong) args[0]->val_int() >= (ulonglong) LONGLONG_MIN))
  {
    /*
      Ensure that result is converted to DECIMAL, as longlong can't hold
      the negated number
    */
    hybrid_type= DECIMAL_RESULT;
    DBUG_PRINT("info", ("Type changed: DECIMAL_RESULT"));
  }
  unsigned_flag= 0;
  DBUG_VOID_RETURN;
}


double Item_func_abs::real_op()
{
  double value= args[0]->val_real();
  null_value= args[0]->null_value;
  return fabs(value);
}


longlong Item_func_abs::int_op()
{
  longlong value= args[0]->val_int();
  null_value= args[0]->null_value;
  return value >= 0 ? value : -value;
}


my_decimal *Item_func_abs::decimal_op(my_decimal *decimal_value)
{
  my_decimal val, *value= args[0]->val_decimal(&val);
  if (!(null_value= args[0]->null_value))
  {
    my_decimal2decimal(value, decimal_value);
    if (decimal_value->sign())
      my_decimal_neg(decimal_value);
  }
  return decimal_value;
}


void Item_func_abs::fix_length_and_dec()
{
  Item_func_num1::fix_length_and_dec();
  if (hybrid_type == INT_RESULT)
    unsigned_flag= 1;
}


/* Gateway to natural LOG function */
double Item_func_ln::val_real()
{
  DBUG_ASSERT(fixed == 1);
  double value= args[0]->val_real();
  if ((null_value=(args[0]->null_value || value <= 0.0)))
    return 0.0;
  return log(value);
}

/* 
 Extended but so slower LOG function
 We have to check if all values are > zero and first one is not one
 as these are the cases then result is not a number.
*/ 
double Item_func_log::val_real()
{
  DBUG_ASSERT(fixed == 1);
  double value= args[0]->val_real();
  if ((null_value=(args[0]->null_value || value <= 0.0)))
    return 0.0;
  if (arg_count == 2)
  {
    double value2= args[1]->val_real();
    if ((null_value=(args[1]->null_value || value2 <= 0.0 || value == 1.0)))
      return 0.0;
    return log(value2) / log(value);
  }
  return log(value);
}

double Item_func_log2::val_real()
{
  DBUG_ASSERT(fixed == 1);
  double value= args[0]->val_real();
  if ((null_value=(args[0]->null_value || value <= 0.0)))
    return 0.0;
  return log(value) / M_LN2;
}

double Item_func_log10::val_real()
{
  DBUG_ASSERT(fixed == 1);
  double value= args[0]->val_real();
  if ((null_value=(args[0]->null_value || value <= 0.0)))
    return 0.0; /* purecov: inspected */
  return log10(value);
}

double Item_func_exp::val_real()
{
  DBUG_ASSERT(fixed == 1);
  double value= args[0]->val_real();
  if ((null_value=args[0]->null_value))
    return 0.0; /* purecov: inspected */
  return exp(value);
}

double Item_func_sqrt::val_real()
{
  DBUG_ASSERT(fixed == 1);
  double value= args[0]->val_real();
  if ((null_value=(args[0]->null_value || value < 0)))
    return 0.0; /* purecov: inspected */
  return sqrt(value);
}

double Item_func_pow::val_real()
{
  DBUG_ASSERT(fixed == 1);
  double value= args[0]->val_real();
  double val2= args[1]->val_real();
  if ((null_value=(args[0]->null_value || args[1]->null_value)))
    return 0.0; /* purecov: inspected */
  return pow(value,val2);
}

// Trigonometric functions

double Item_func_acos::val_real()
{
  DBUG_ASSERT(fixed == 1);
  // the volatile's for BUG #2338 to calm optimizer down (because of gcc's bug)
  volatile double value= args[0]->val_real();
  if ((null_value=(args[0]->null_value || (value < -1.0 || value > 1.0))))
    return 0.0;
  return fix_result(acos(value));
}

double Item_func_asin::val_real()
{
  DBUG_ASSERT(fixed == 1);
  // the volatile's for BUG #2338 to calm optimizer down (because of gcc's bug)
  volatile double value= args[0]->val_real();
  if ((null_value=(args[0]->null_value || (value < -1.0 || value > 1.0))))
    return 0.0;
  return fix_result(asin(value));
}

double Item_func_atan::val_real()
{
  DBUG_ASSERT(fixed == 1);
  double value= args[0]->val_real();
  if ((null_value=args[0]->null_value))
    return 0.0;
  if (arg_count == 2)
  {
    double val2= args[1]->val_real();
    if ((null_value=args[1]->null_value))
      return 0.0;
    return fix_result(atan2(value,val2));
  }
  return fix_result(atan(value));
}

double Item_func_cos::val_real()
{
  DBUG_ASSERT(fixed == 1);
  double value= args[0]->val_real();
  if ((null_value=args[0]->null_value))
    return 0.0;
  return fix_result(cos(value));
}

double Item_func_sin::val_real()
{
  DBUG_ASSERT(fixed == 1);
  double value= args[0]->val_real();
  if ((null_value=args[0]->null_value))
    return 0.0;
  return fix_result(sin(value));
}

double Item_func_tan::val_real()
{
  DBUG_ASSERT(fixed == 1);
  double value= args[0]->val_real();
  if ((null_value=args[0]->null_value))
    return 0.0;
  return fix_result(tan(value));
}


// Shift-functions, same as << and >> in C/C++


longlong Item_func_shift_left::val_int()
{
  DBUG_ASSERT(fixed == 1);
  uint shift;
  ulonglong res= ((ulonglong) args[0]->val_int() <<
		  (shift=(uint) args[1]->val_int()));
  if (args[0]->null_value || args[1]->null_value)
  {
    null_value=1;
    return 0;
  }
  null_value=0;
  return (shift < sizeof(longlong)*8 ? (longlong) res : LL(0));
}

longlong Item_func_shift_right::val_int()
{
  DBUG_ASSERT(fixed == 1);
  uint shift;
  ulonglong res= (ulonglong) args[0]->val_int() >>
    (shift=(uint) args[1]->val_int());
  if (args[0]->null_value || args[1]->null_value)
  {
    null_value=1;
    return 0;
  }
  null_value=0;
  return (shift < sizeof(longlong)*8 ? (longlong) res : LL(0));
}


longlong Item_func_bit_neg::val_int()
{
  DBUG_ASSERT(fixed == 1);
  ulonglong res= (ulonglong) args[0]->val_int();
  if ((null_value=args[0]->null_value))
    return 0;
  return ~res;
}


// Conversion functions

void Item_func_integer::fix_length_and_dec()
{
  max_length=args[0]->max_length - args[0]->decimals+1;
  uint tmp=float_length(decimals);
  set_if_smaller(max_length,tmp);
  decimals=0;
}

void Item_func_int_val::fix_num_length_and_dec()
{
  max_length= args[0]->max_length - (args[0]->decimals ?
                                     args[0]->decimals + 1 :
                                     0) + 2;
  uint tmp= float_length(decimals);
  set_if_smaller(max_length,tmp);
  decimals= 0;
}


void Item_func_int_val::find_num_type()
{
  DBUG_ENTER("Item_func_int_val::find_num_type");
  DBUG_PRINT("info", ("name %s", func_name()));
  switch(hybrid_type= args[0]->result_type())
  {
  case STRING_RESULT:
  case REAL_RESULT:
    hybrid_type= REAL_RESULT;
    max_length= float_length(decimals);
    break;
  case INT_RESULT:
  case DECIMAL_RESULT:
    /*
      -2 because in most high position can't be used any digit for longlong
      and one position for increasing value during operation
    */
    if ((args[0]->max_length - args[0]->decimals) >=
        (DECIMAL_LONGLONG_DIGITS - 2))
    {
      hybrid_type= DECIMAL_RESULT;
    }
    else
    {
      unsigned_flag= args[0]->unsigned_flag;
      hybrid_type= INT_RESULT;
    }
    break;
  default:
    DBUG_ASSERT(0);
  }
  DBUG_PRINT("info", ("Type: %s",
                      (hybrid_type == REAL_RESULT ? "REAL_RESULT" :
                       hybrid_type == DECIMAL_RESULT ? "DECIMAL_RESULT" :
                       hybrid_type == INT_RESULT ? "INT_RESULT" :
                       "--ILLEGAL!!!--")));

  DBUG_VOID_RETURN;
}


longlong Item_func_ceiling::int_op()
{
  longlong result;
  switch (args[0]->result_type()) {
  case INT_RESULT:
    result= args[0]->val_int();
    null_value= args[0]->null_value;
    break;
  case DECIMAL_RESULT:
  {
    my_decimal dec_buf, *dec;
    if ((dec= Item_func_ceiling::decimal_op(&dec_buf)))
      my_decimal2int(E_DEC_FATAL_ERROR, dec, unsigned_flag, &result);
    else
      result= 0;
    break;
  }
  default:
    result= (longlong)Item_func_ceiling::real_op();
  };
  return result;
}


double Item_func_ceiling::real_op()
{
  /*
    the volatile's for BUG #3051 to calm optimizer down (because of gcc's
    bug)
  */
  volatile double value= args[0]->val_real();
  null_value= args[0]->null_value;
  return ceil(value);
}


my_decimal *Item_func_ceiling::decimal_op(my_decimal *decimal_value)
{
  my_decimal val, *value= args[0]->val_decimal(&val);
  if ((null_value= (args[0]->null_value ||
                    my_decimal_ceiling(E_DEC_FATAL_ERROR, value,
                                       decimal_value) > 1)))
    return 0;
  return decimal_value;
}


longlong Item_func_floor::int_op()
{
  longlong result;
  switch (args[0]->result_type()) {
  case INT_RESULT:
    result= args[0]->val_int();
    null_value= args[0]->null_value;
    break;
  case DECIMAL_RESULT:
  {
    my_decimal dec_buf, *dec;
    if ((dec= Item_func_floor::decimal_op(&dec_buf)))
      my_decimal2int(E_DEC_FATAL_ERROR, dec, unsigned_flag, &result);
    else
      result= 0;
    break;
  }
  default:
    result= (longlong)Item_func_floor::real_op();
  };
  return result;
}


double Item_func_floor::real_op()
{
  /*
    the volatile's for BUG #3051 to calm optimizer down (because of gcc's
    bug)
  */
  volatile double value= args[0]->val_real();
  null_value= args[0]->null_value;
  return floor(value);
}


my_decimal *Item_func_floor::decimal_op(my_decimal *decimal_value)
{
  my_decimal val, *value= args[0]->val_decimal(&val);
  if ((null_value= (args[0]->null_value ||
                    my_decimal_floor(E_DEC_FATAL_ERROR, value,
                                     decimal_value) > 1)))
    return 0;
  return decimal_value;
}


void Item_func_round::fix_length_and_dec()
{
  unsigned_flag= args[0]->unsigned_flag;
  if (!args[1]->const_item())
  {
    max_length= args[0]->max_length;
    decimals= args[0]->decimals;
    hybrid_type= REAL_RESULT;
    return;
  }
  
  int decimals_to_set= max(args[1]->val_int(), 0);
  if (args[0]->decimals == NOT_FIXED_DEC)
  {
    max_length= args[0]->max_length;
    decimals= min(decimals_to_set, NOT_FIXED_DEC);
    hybrid_type= REAL_RESULT;
    return;
  }
  
  switch (args[0]->result_type())
  {
  case REAL_RESULT:
  case STRING_RESULT:
    hybrid_type= REAL_RESULT;
    decimals= min(decimals_to_set, NOT_FIXED_DEC);
    max_length= float_length(decimals);
    break;
  case INT_RESULT:
    if (truncate || (args[0]->decimal_precision() < DECIMAL_LONGLONG_DIGITS))
    {
      /* Here we can keep INT_RESULT */
      hybrid_type= INT_RESULT;
      int length_can_increase= !truncate && (args[1]->val_int() < 0);
      max_length= args[0]->max_length + length_can_increase;
      decimals= 0;
      break;
    }
  case DECIMAL_RESULT:
  {
    hybrid_type= DECIMAL_RESULT;
    int decimals_delta= args[0]->decimals - decimals_to_set;
    int precision= args[0]->decimal_precision();
    if (decimals_delta > 0)
    {
      int length_increase= truncate ? 0:1;
      precision-= decimals_delta - length_increase;
      decimals= decimals_to_set;
    }
    else
      /* Decimals to set is bigger that the original scale */
      /* we keep original decimals value                   */
      decimals= args[0]->decimals;
    max_length= my_decimal_precision_to_length(precision, decimals,
                                              unsigned_flag);
    break;
  }
  default:
    DBUG_ASSERT(0); /* This result type isn't handled */
  }
}

double Item_func_round::real_op()
{
  double value= args[0]->val_real();
  int dec=(int) args[1]->val_int();
  if (dec > 0)
    decimals= dec; // to get correct output
  uint abs_dec=abs(dec);
  double tmp;
  /*
    tmp2 is here to avoid return the value with 80 bit precision
    This will fix that the test round(0.1,1) = round(0.1,1) is true
  */
  volatile double tmp2;

  if ((null_value=args[0]->null_value || args[1]->null_value))
    return 0.0;
  tmp=(abs_dec < array_elements(log_10) ?
       log_10[abs_dec] : pow(10.0,(double) abs_dec));

  if (truncate)
  {
    if (value >= 0)
      tmp2= dec < 0 ? floor(value/tmp)*tmp : floor(value*tmp)/tmp;
    else
      tmp2= dec < 0 ? ceil(value/tmp)*tmp : ceil(value*tmp)/tmp;
  }
  else
    tmp2=dec < 0 ? rint(value/tmp)*tmp : rint(value*tmp)/tmp;
  return tmp2;
}


longlong Item_func_round::int_op()
{
  longlong value= args[0]->val_int();
  int dec=(int) args[1]->val_int();
  decimals= 0;
  uint abs_dec;
  if ((null_value= args[0]->null_value || args[1]->null_value))
    return 0;
  if (dec >= 0)
    return value; // integer have not digits after point

  abs_dec= -dec;
  double tmp;
  /*
    tmp2 is here to avoid return the value with 80 bit precision
    This will fix that the test round(0.1,1) = round(0.1,1) is true
  */
  volatile double tmp2;

  tmp= (abs_dec < array_elements(log_10) ?
        log_10[abs_dec] : pow(10.0, (double) abs_dec));

  if (truncate)
  {
    if (unsigned_flag)
      tmp2= floor(ulonglong2double(value)/tmp)*tmp;
    else if (value >= 0)
      tmp2= floor(((double)value)/tmp)*tmp;
    else
      tmp2= ceil(((double)value)/tmp)*tmp;
  }
  else
    tmp2= rint(((double)value)/tmp)*tmp;
  return (longlong)tmp2;
}


my_decimal *Item_func_round::decimal_op(my_decimal *decimal_value)
{
  my_decimal val, *value= args[0]->val_decimal(&val);
  int dec=(int) args[1]->val_int();
  if (dec > 0)
  {
    decimals= min(dec, DECIMAL_MAX_SCALE); // to get correct output
  }
  if ((null_value= (args[0]->null_value || args[1]->null_value ||
                    my_decimal_round(E_DEC_FATAL_ERROR, value, dec, truncate,
                                     decimal_value) > 1)))
    return 0;
  return decimal_value;
}


bool Item_func_rand::fix_fields(THD *thd, struct st_table_list *tables,
                                Item **ref)
{
  if (Item_real_func::fix_fields(thd, tables, ref))
    return TRUE;
  used_tables_cache|= RAND_TABLE_BIT;
  if (arg_count)
  {					// Only use argument once in query
    /*
      Allocate rand structure once: we must use thd->current_arena
      to create rand in proper mem_root if it's a prepared statement or
      stored procedure.
    */
    if (!rand && !(rand= (struct rand_struct*)
                   thd->current_arena->alloc(sizeof(*rand))))
      return TRUE;
    /*
      PARAM_ITEM is returned if we're in statement prepare and consequently
      no placeholder value is set yet.
    */
    if (args[0]->type() != PARAM_ITEM)
    {
      /*
        TODO: do not do reinit 'rand' for every execute of PS/SP if
        args[0] is a constant.
      */
      uint32 tmp= (uint32) args[0]->val_int();
      randominit(rand, (uint32) (tmp*0x10001L+55555555L),
                 (uint32) (tmp*0x10000001L));
    }
  }
  else
  {
    /*
      No need to send a Rand log event if seed was given eg: RAND(seed),
      as it will be replicated in the query as such.

      Save the seed only the first time RAND() is used in the query
      Once events are forwarded rather than recreated,
      the following can be skipped if inside the slave thread
    */
    thd->rand_used=1;
    thd->rand_saved_seed1=thd->rand.seed1;
    thd->rand_saved_seed2=thd->rand.seed2;
    rand= &thd->rand;
  }
  return FALSE;
}

void Item_func_rand::update_used_tables()
{
  Item_real_func::update_used_tables();
  used_tables_cache|= RAND_TABLE_BIT;
}


double Item_func_rand::val_real()
{
  DBUG_ASSERT(fixed == 1);
  return my_rnd(rand);
}

longlong Item_func_sign::val_int()
{
  DBUG_ASSERT(fixed == 1);
  double value= args[0]->val_real();
  null_value=args[0]->null_value;
  return value < 0.0 ? -1 : (value > 0 ? 1 : 0);
}


double Item_func_units::val_real()
{
  DBUG_ASSERT(fixed == 1);
  double value= args[0]->val_real();
  if ((null_value=args[0]->null_value))
    return 0;
  return value*mul+add;
}


void Item_func_min_max::fix_length_and_dec()
{
  int max_int_part=0;
  decimals=0;
  max_length=0;
  maybe_null=1;
  cmp_type=args[0]->result_type();

  for (uint i=0 ; i < arg_count ; i++)
  {
    set_if_bigger(max_length, args[i]->max_length);
    set_if_bigger(decimals, args[i]->decimals);
    set_if_bigger(max_int_part, args[i]->decimal_int_part());
    if (!args[i]->maybe_null)
      maybe_null=0;
    cmp_type=item_cmp_type(cmp_type,args[i]->result_type());
  }
  if (cmp_type == STRING_RESULT)
    agg_arg_charsets(collation, args, arg_count, MY_COLL_CMP_CONV);
  else if ((cmp_type == DECIMAL_RESULT) || (cmp_type == INT_RESULT))
    max_length= my_decimal_precision_to_length(max_int_part+decimals, decimals,
                                            unsigned_flag);
}


String *Item_func_min_max::val_str(String *str)
{
  DBUG_ASSERT(fixed == 1);
  switch (cmp_type) {
  case INT_RESULT:
  {
    longlong nr=val_int();
    if (null_value)
      return 0;
    if (!unsigned_flag)
      str->set(nr,&my_charset_bin);
    else
      str->set((ulonglong) nr,&my_charset_bin);
    return str;
  }
  case DECIMAL_RESULT:
  {
    my_decimal dec_buf, *dec_val= val_decimal(&dec_buf);
    if (null_value)
      return 0;
    my_decimal2string(E_DEC_FATAL_ERROR, dec_val, 0, 0, 0, str);
    return str;
  }
  case REAL_RESULT:
  {
    double nr= val_real();
    if (null_value)
      return 0; /* purecov: inspected */
    str->set(nr,decimals,&my_charset_bin);
    return str;
  }
  case STRING_RESULT:
  {
    String *res;
    LINT_INIT(res);
    null_value=1;
    for (uint i=0; i < arg_count ; i++)
    {
      if (null_value)
      {
	res=args[i]->val_str(str);
	null_value=args[i]->null_value;
      }
      else
      {
	String *res2;
	res2= args[i]->val_str(res == str ? &tmp_value : str);
	if (res2)
	{
	  int cmp= sortcmp(res,res2,collation.collation);
	  if ((cmp_sign < 0 ? cmp : -cmp) < 0)
	    res=res2;
	}
      }
    }
    if (res)					// If !NULL
      res->set_charset(collation.collation);
    return res;
  }
  case ROW_RESULT:
  default:
    // This case should never be chosen
    DBUG_ASSERT(0);
    return 0;
  }
  return 0;					// Keep compiler happy
}


double Item_func_min_max::val_real()
{
  DBUG_ASSERT(fixed == 1);
  double value=0.0;
  null_value=1;
  for (uint i=0; i < arg_count ; i++)
  {
    if (null_value)
    {
      value= args[i]->val_real();
      null_value=args[i]->null_value;
    }
    else
    {
      double tmp= args[i]->val_real();
      if (!args[i]->null_value && (tmp < value ? cmp_sign : -cmp_sign) > 0)
	value=tmp;
    }
  }
  return value;
}


longlong Item_func_min_max::val_int()
{
  DBUG_ASSERT(fixed == 1);
  longlong value=0;
  null_value=1;
  for (uint i=0; i < arg_count ; i++)
  {
    if (null_value)
    {
      value=args[i]->val_int();
      null_value=args[i]->null_value;
    }
    else
    {
      longlong tmp=args[i]->val_int();
      if (!args[i]->null_value && (tmp < value ? cmp_sign : -cmp_sign) > 0)
	value=tmp;
    }
  }
  return value;
}


my_decimal *Item_func_min_max::val_decimal(my_decimal *dec)
{
  DBUG_ASSERT(fixed == 1);
  my_decimal tmp_buf, *tmp, *res= NULL;
  null_value=1;
  for (uint i=0; i < arg_count ; i++)
  {
    if (null_value)
    {
      res= args[i]->val_decimal(dec);
      null_value= args[i]->null_value;
    }
    else
    {
      tmp= args[i]->val_decimal(&tmp_buf);
      if (args[i]->null_value)
        continue;
      if ((my_decimal_cmp(tmp, res) * cmp_sign) < 0)
      {
        if (tmp == &tmp_buf)
        {
          my_decimal2decimal(tmp, dec);
          res= dec;
        }
        else
          res= tmp;
      }
    }
  }
  return res;
}


longlong Item_func_length::val_int()
{
  DBUG_ASSERT(fixed == 1);
  String *res=args[0]->val_str(&value);
  if (!res)
  {
    null_value=1;
    return 0; /* purecov: inspected */
  }
  null_value=0;
  return (longlong) res->length();
}


longlong Item_func_char_length::val_int()
{
  DBUG_ASSERT(fixed == 1);
  String *res=args[0]->val_str(&value);
  if (!res)
  {
    null_value=1;
    return 0; /* purecov: inspected */
  }
  null_value=0;
  return (longlong) res->numchars();
}


longlong Item_func_coercibility::val_int()
{
  DBUG_ASSERT(fixed == 1);
  null_value= 0;
  return (longlong) args[0]->collation.derivation;
}


void Item_func_locate::fix_length_and_dec()
{
  maybe_null=0; max_length=11;
  agg_arg_charsets(cmp_collation, args, 2, MY_COLL_CMP_CONV);
}


longlong Item_func_locate::val_int()
{
  DBUG_ASSERT(fixed == 1);
  String *a=args[0]->val_str(&value1);
  String *b=args[1]->val_str(&value2);
  if (!a || !b)
  {
    null_value=1;
    return 0; /* purecov: inspected */
  }
  null_value=0;
  uint start=0;
  uint start0=0;
  my_match_t match;

  if (arg_count == 3)
  {
    start0= start =(uint) args[2]->val_int()-1;
    start=a->charpos(start);
    
    if (start > a->length() || start+b->length() > a->length())
      return 0;
  }

  if (!b->length())				// Found empty string at start
    return (longlong) (start+1);
  
  if (!cmp_collation.collation->coll->instr(cmp_collation.collation,
                                            a->ptr()+start, a->length()-start,
                                            b->ptr(), b->length(),
                                            &match, 1))
    return 0;
  return (longlong) match.mblen + start0 + 1;
}


void Item_func_locate::print(String *str)
{
  str->append("locate(", 7);
  args[1]->print(str);
  str->append(',');
  args[0]->print(str);
  if (arg_count == 3)
  {
    str->append(',');
    args[2]->print(str);
  }
  str->append(')');
}


longlong Item_func_field::val_int()
{
  DBUG_ASSERT(fixed == 1);
  if (cmp_type == STRING_RESULT)
  {
    String *field;
    if (!(field=args[0]->val_str(&value)))
      return 0;					// -1 if null ?
    for (uint i=1 ; i < arg_count ; i++)
    {
      String *tmp_value=args[i]->val_str(&tmp);
      if (tmp_value && !sortcmp(field,tmp_value,cmp_collation.collation))
        return (longlong) (i);
    }
  }
  else if (cmp_type == INT_RESULT)
  {
    longlong val= args[0]->val_int();
    if (args[0]->is_null())
      return 0;
    for (uint i=1; i < arg_count ; i++)
    {
      if (val == args[i]->val_int() && ! args[i]->is_null())
 	return (longlong) (i);
    }
  }
  else if (cmp_type == DECIMAL_RESULT)
  {
    my_decimal dec_arg_buf, *dec_arg,
               dec_buf, *dec= args[0]->val_decimal(&dec_buf);
    if (args[0]->is_null())
      return 0;
    for (uint i=1; i < arg_count; i++)
    {
      dec_arg= args[i]->val_decimal(&dec_arg_buf);
      if (!args[i]->is_null() && !my_decimal_cmp(dec_arg, dec))
        return (longlong) (i);
    }
  }
  else
  {
    double val= args[0]->val_real();
    if (args[0]->is_null())
      return 0;
    for (uint i=1; i < arg_count ; i++)
    {
      if (val == args[i]->val_real() && ! args[i]->is_null())
 	return (longlong) (i);
    }
  }
  return 0;
}


void Item_func_field::fix_length_and_dec()
{
  maybe_null=0; max_length=3;
  cmp_type= args[0]->result_type();
  for (uint i=1; i < arg_count ; i++)
    cmp_type= item_cmp_type(cmp_type, args[i]->result_type());
  if (cmp_type == STRING_RESULT)
    agg_arg_charsets(cmp_collation, args, arg_count, MY_COLL_CMP_CONV);
}


longlong Item_func_ascii::val_int()
{
  DBUG_ASSERT(fixed == 1);
  String *res=args[0]->val_str(&value);
  if (!res)
  {
    null_value=1;
    return 0;
  }
  null_value=0;
  return (longlong) (res->length() ? (uchar) (*res)[0] : (uchar) 0);
}

longlong Item_func_ord::val_int()
{
  DBUG_ASSERT(fixed == 1);
  String *res=args[0]->val_str(&value);
  if (!res)
  {
    null_value=1;
    return 0;
  }
  null_value=0;
  if (!res->length()) return 0;
#ifdef USE_MB
  if (use_mb(res->charset()))
  {
    register const char *str=res->ptr();
    register uint32 n=0, l=my_ismbchar(res->charset(),str,str+res->length());
    if (!l)
      return (longlong)((uchar) *str);
    while (l--)
      n=(n<<8)|(uint32)((uchar) *str++);
    return (longlong) n;
  }
#endif
  return (longlong) ((uchar) (*res)[0]);
}

	/* Search after a string in a string of strings separated by ',' */
	/* Returns number of found type >= 1 or 0 if not found */
	/* This optimizes searching in enums to bit testing! */

void Item_func_find_in_set::fix_length_and_dec()
{
  decimals=0;
  max_length=3;					// 1-999
  if (args[0]->const_item() && args[1]->type() == FIELD_ITEM)
  {
    Field *field= ((Item_field*) args[1])->field;
    if (field->real_type() == FIELD_TYPE_SET)
    {
      String *find=args[0]->val_str(&value);
      if (find)
      {
	enum_value= find_type(((Field_enum*) field)->typelib,find->ptr(),
			      find->length(), 0);
	enum_bit=0;
	if (enum_value)
	  enum_bit=LL(1) << (enum_value-1);
      }
    }
  }
  agg_arg_collations_for_comparison(cmp_collation, args, 2);
}

static const char separator=',';

longlong Item_func_find_in_set::val_int()
{
  DBUG_ASSERT(fixed == 1);
  if (enum_value)
  {
    ulonglong tmp=(ulonglong) args[1]->val_int();
    if (!(null_value=args[1]->null_value || args[0]->null_value))
    {
      if (tmp & enum_bit)
	return enum_value;
    }
    return 0L;
  }

  String *find=args[0]->val_str(&value);
  String *buffer=args[1]->val_str(&value2);
  if (!find || !buffer)
  {
    null_value=1;
    return 0; /* purecov: inspected */
  }
  null_value=0;

  int diff;
  if ((diff=buffer->length() - find->length()) >= 0)
  {
    my_wc_t wc;
    CHARSET_INFO *cs= cmp_collation.collation;
    const char *str_begin= buffer->ptr();
    const char *str_end= buffer->ptr();
    const char *real_end= str_end+buffer->length();
    const uchar *find_str= (const uchar *) find->ptr();
    uint find_str_len= find->length();
    int position= 0;
    while (1)
    {
      int symbol_len;
      if ((symbol_len= cs->cset->mb_wc(cs, &wc, (uchar*) str_end, 
                                       (uchar*) real_end)) > 0)
      {
        const char *substr_end= str_end + symbol_len;
        bool is_last_item= (substr_end == real_end);
        bool is_separator= (wc == (my_wc_t) separator);
        if (is_separator || is_last_item)
        {
          position++;
          if (is_last_item && !is_separator)
            str_end= substr_end;
          if (!my_strnncoll(cs, (const uchar *) str_begin,
                            str_end - str_begin,
                            find_str, find_str_len))
            return (longlong) position;
          else
            str_begin= substr_end;
        }
        str_end= substr_end;
      }
      else if (str_end - str_begin == 0 &&
               find_str_len == 0 &&
               wc == (my_wc_t) separator)
        return (longlong) ++position;
      else
        return LL(0);
    }
  }
  return 0;
}

longlong Item_func_bit_count::val_int()
{
  DBUG_ASSERT(fixed == 1);
  ulonglong value= (ulonglong) args[0]->val_int();
  if (args[0]->null_value)
  {
    null_value=1; /* purecov: inspected */
    return 0; /* purecov: inspected */
  }
  return (longlong) my_count_bits(value);
}


/****************************************************************************
** Functions to handle dynamic loadable functions
** Original source by: Alexis Mikhailov <root@medinf.chuvashia.su>
** Rewritten by monty.
****************************************************************************/

#ifdef HAVE_DLOPEN

bool
udf_handler::fix_fields(THD *thd, TABLE_LIST *tables, Item_result_field *func,
			uint arg_count, Item **arguments)
{
#ifndef EMBEDDED_LIBRARY			// Avoid compiler warning
  char buff[STACK_BUFF_ALLOC];			// Max argument in function
#endif
  DBUG_ENTER("Item_udf_func::fix_fields");

  if (check_stack_overrun(thd, buff))
    DBUG_RETURN(TRUE);				// Fatal error flag is set!

  udf_func *tmp_udf=find_udf(u_d->name.str,(uint) u_d->name.length,1);

  if (!tmp_udf)
  {
    my_error(ER_CANT_FIND_UDF, MYF(0), u_d->name.str, errno);
    DBUG_RETURN(TRUE);
  }
  u_d=tmp_udf;
  args=arguments;

  /* Fix all arguments */
  func->maybe_null=0;
  used_tables_cache=0;
  const_item_cache=1;

  if ((f_args.arg_count=arg_count))
  {
    if (!(f_args.arg_type= (Item_result*)
	  sql_alloc(f_args.arg_count*sizeof(Item_result))))

    {
      free_udf(u_d);
      DBUG_RETURN(TRUE);
    }
    uint i;
    Item **arg,**arg_end;
    for (i=0, arg=arguments, arg_end=arguments+arg_count;
	 arg != arg_end ;
	 arg++,i++)
    {
      if (!(*arg)->fixed &&
          (*arg)->fix_fields(thd, tables, arg))
	DBUG_RETURN(1);
      // we can't assign 'item' before, because fix_fields() can change arg
      Item *item= *arg;
      if (item->check_cols(1))
	DBUG_RETURN(TRUE);
      /*
	TODO: We should think about this. It is not always
	right way just to set an UDF result to return my_charset_bin
	if one argument has binary sorting order.
	The result collation should be calculated according to arguments
	derivations in some cases and should not in other cases.
	Moreover, some arguments can represent a numeric input
	which doesn't effect the result character set and collation.
	There is no a general rule for UDF. Everything depends on
        the particular user defined function.
      */
      if (item->collation.collation->state & MY_CS_BINSORT)
	func->collation.set(&my_charset_bin);
      if (item->maybe_null)
	func->maybe_null=1;
      func->with_sum_func= func->with_sum_func || item->with_sum_func;
      used_tables_cache|=item->used_tables();
      const_item_cache&=item->const_item();
      f_args.arg_type[i]=item->result_type();
    }
    //TODO: why all following memory is not allocated with 1 call of sql_alloc?
    if (!(buffers=new String[arg_count]) ||
	!(f_args.args= (char**) sql_alloc(arg_count * sizeof(char *))) ||
	!(f_args.lengths= (ulong*) sql_alloc(arg_count * sizeof(long))) ||
	!(f_args.maybe_null= (char*) sql_alloc(arg_count * sizeof(char))) ||
	!(num_buffer= (char*) sql_alloc(arg_count *
					ALIGN_SIZE(sizeof(double)))) ||
	!(f_args.attributes= (char**) sql_alloc(arg_count * sizeof(char *))) ||
	!(f_args.attribute_lengths= (ulong*) sql_alloc(arg_count *
						       sizeof(long))))
    {
      free_udf(u_d);
      DBUG_RETURN(TRUE);
    }
  }
  func->fix_length_and_dec();
  initid.max_length=func->max_length;
  initid.maybe_null=func->maybe_null;
  initid.const_item=const_item_cache;
  initid.decimals=func->decimals;
  initid.ptr=0;

  if (u_d->func_init)
  {
    char *to=num_buffer;
    for (uint i=0; i < arg_count; i++)
    {
      f_args.args[i]=0;
      f_args.lengths[i]= arguments[i]->max_length;
      f_args.maybe_null[i]= (char) arguments[i]->maybe_null;
      f_args.attributes[i]= arguments[i]->name;
      f_args.attribute_lengths[i]= arguments[i]->name_length;

      switch(arguments[i]->type()) {
      case Item::STRING_ITEM:			// Constant string !
      {
	String *res=arguments[i]->val_str((String *) 0);
	if (arguments[i]->null_value)
	  continue;
	f_args.args[i]=    (char*) res->ptr();
	break;
      }
      case Item::INT_ITEM:
	*((longlong*) to) = arguments[i]->val_int();
	if (!arguments[i]->null_value)
	{
	  f_args.args[i]=to;
	  to+= ALIGN_SIZE(sizeof(longlong));
	}
	break;
      case Item::REAL_ITEM:
	*((double*) to)= arguments[i]->val_real();
	if (!arguments[i]->null_value)
	{
	  f_args.args[i]=to;
	  to+= ALIGN_SIZE(sizeof(double));
	}
	break;
      default:					// Skip these
	break;
      }
    }
    thd->net.last_error[0]=0;
    my_bool (*init)(UDF_INIT *, UDF_ARGS *, char *)=
      (my_bool (*)(UDF_INIT *, UDF_ARGS *,  char *))
      u_d->func_init;
    if ((error=(uchar) init(&initid, &f_args, thd->net.last_error)))
    {
      my_error(ER_CANT_INITIALIZE_UDF, MYF(0),
               u_d->name.str, thd->net.last_error);
      free_udf(u_d);
      DBUG_RETURN(TRUE);
    }
    func->max_length=min(initid.max_length,MAX_BLOB_WIDTH);
    func->maybe_null=initid.maybe_null;
    const_item_cache=initid.const_item;
    func->decimals=min(initid.decimals,NOT_FIXED_DEC);
  }
  initialized=1;
  if (error)
  {
    my_error(ER_CANT_INITIALIZE_UDF, MYF(0),
             u_d->name.str, ER(ER_UNKNOWN_ERROR));
    DBUG_RETURN(TRUE);
  }
  DBUG_RETURN(FALSE);
}


bool udf_handler::get_arguments()
{
  if (error)
    return 1;					// Got an error earlier
  char *to= num_buffer;
  uint str_count=0;
  for (uint i=0; i < f_args.arg_count; i++)
  {
    f_args.args[i]=0;
    switch (f_args.arg_type[i]) {
    case STRING_RESULT:
    case DECIMAL_RESULT:
      {
	String *res=args[i]->val_str(&buffers[str_count++]);
	if (!(args[i]->null_value))
	{
	  f_args.args[i]=    (char*) res->ptr();
	  f_args.lengths[i]= res->length();
	  break;
	}
      }
    case INT_RESULT:
      *((longlong*) to) = args[i]->val_int();
      if (!args[i]->null_value)
      {
	f_args.args[i]=to;
	to+= ALIGN_SIZE(sizeof(longlong));
      }
      break;
    case REAL_RESULT:
      *((double*) to)= args[i]->val_real();
      if (!args[i]->null_value)
      {
	f_args.args[i]=to;
	to+= ALIGN_SIZE(sizeof(double));
      }
      break;
    case ROW_RESULT:
    default:
      // This case should never be chosen
      DBUG_ASSERT(0);
      break;
    }
  }
  return 0;
}

/* This returns (String*) 0 in case of NULL values */

String *udf_handler::val_str(String *str,String *save_str)
{
  uchar is_null_tmp=0;
  ulong res_length;

  if (get_arguments())
    return 0;
  char * (*func)(UDF_INIT *, UDF_ARGS *, char *, ulong *, uchar *, uchar *)=
    (char* (*)(UDF_INIT *, UDF_ARGS *, char *, ulong *, uchar *, uchar *))
    u_d->func;

  if ((res_length=str->alloced_length()) < MAX_FIELD_WIDTH)
  {						// This happens VERY seldom
    if (str->alloc(MAX_FIELD_WIDTH))
    {
      error=1;
      return 0;
    }
  }
  char *res=func(&initid, &f_args, (char*) str->ptr(), &res_length,
		 &is_null_tmp, &error);
  if (is_null_tmp || !res || error)		// The !res is for safety
  {
    return 0;
  }
  if (res == str->ptr())
  {
    str->length(res_length);
    return str;
  }
  save_str->set(res, res_length, str->charset());
  return save_str;
}


/*
  For the moment, UDF functions are returning DECIMAL values as strings
*/

my_decimal *udf_handler::val_decimal(my_bool *null_value, my_decimal *dec_buf)
{
  char buf[DECIMAL_MAX_STR_LENGTH+1], *end;
  ulong res_length= DECIMAL_MAX_STR_LENGTH;

  if (get_arguments())
  {
    *null_value=1;
    return 0;
  }
  char *(*func)(UDF_INIT *, UDF_ARGS *, char *, ulong *, uchar *, uchar *)=
    (char* (*)(UDF_INIT *, UDF_ARGS *, char *, ulong *, uchar *, uchar *))
    u_d->func;

  char *res= func(&initid, &f_args, buf, &res_length, &is_null, &error);
  if (is_null || error)
  {
    *null_value= 1;
    return 0;
  }
  end= res+ res_length;
  str2my_decimal(E_DEC_FATAL_ERROR, res, dec_buf, &end);
  return dec_buf;
}


double Item_func_udf_float::val_real()
{
  DBUG_ASSERT(fixed == 1);
  DBUG_ENTER("Item_func_udf_float::val");
  DBUG_PRINT("info",("result_type: %d  arg_count: %d",
		     args[0]->result_type(), arg_count));
  DBUG_RETURN(udf.val(&null_value));
}


String *Item_func_udf_float::val_str(String *str)
{
  DBUG_ASSERT(fixed == 1);
  double nr= val_real();
  if (null_value)
    return 0;					/* purecov: inspected */
  str->set(nr,decimals,&my_charset_bin);
  return str;
}


longlong Item_func_udf_int::val_int()
{
  DBUG_ASSERT(fixed == 1);
  DBUG_ENTER("Item_func_udf_int::val_int");
  DBUG_PRINT("info",("result_type: %d  arg_count: %d",
		     args[0]->result_type(), arg_count));

  DBUG_RETURN(udf.val_int(&null_value));
}


String *Item_func_udf_int::val_str(String *str)
{
  DBUG_ASSERT(fixed == 1);
  longlong nr=val_int();
  if (null_value)
    return 0;
  if (!unsigned_flag)
    str->set(nr,&my_charset_bin);
  else
    str->set((ulonglong) nr,&my_charset_bin);
  return str;
}


longlong Item_func_udf_decimal::val_int()
{
  my_decimal dec_buf, *dec= udf.val_decimal(&null_value, &dec_buf);
  longlong result;
  if (null_value)
    return 0;
  my_decimal2int(E_DEC_FATAL_ERROR, dec, unsigned_flag, &result);
  return result;
}


double Item_func_udf_decimal::val_real()
{
  my_decimal dec_buf, *dec= udf.val_decimal(&null_value, &dec_buf);
  double result;
  if (null_value)
    return 0.0;
  my_decimal2double(E_DEC_FATAL_ERROR, dec, &result);
  return result;
}


my_decimal *Item_func_udf_decimal::val_decimal(my_decimal *dec_buf)
{
  DBUG_ASSERT(fixed == 1);
  DBUG_ENTER("Item_func_udf_decimal::val_decimal");
  DBUG_PRINT("info",("result_type: %d  arg_count: %d",
                     args[0]->result_type(), arg_count));

  DBUG_RETURN(udf.val_decimal(&null_value, dec_buf));
}


String *Item_func_udf_decimal::val_str(String *str)
{
  my_decimal dec_buf, *dec= udf.val_decimal(&null_value, &dec_buf);
  if (null_value)
    return 0;
  if (str->length() < DECIMAL_MAX_STR_LENGTH)
    str->length(DECIMAL_MAX_STR_LENGTH);
  my_decimal_round(E_DEC_FATAL_ERROR, dec, decimals, FALSE, &dec_buf);
  my_decimal2string(E_DEC_FATAL_ERROR, &dec_buf, 0, 0, '0', str);
  return str;
}


void Item_func_udf_decimal::fix_length_and_dec()
{
  fix_num_length_and_dec();
}


/* Default max_length is max argument length */

void Item_func_udf_str::fix_length_and_dec()
{
  DBUG_ENTER("Item_func_udf_str::fix_length_and_dec");
  max_length=0;
  for (uint i = 0; i < arg_count; i++)
    set_if_bigger(max_length,args[i]->max_length);
  DBUG_VOID_RETURN;
}

String *Item_func_udf_str::val_str(String *str)
{
  DBUG_ASSERT(fixed == 1);
  String *res=udf.val_str(str,&str_value);
  null_value = !res;
  return res;
}


/*
   This has to come last in the udf_handler methods, or C for AIX
   version 6.0.0.0 fails to compile with debugging enabled. (Yes, really.)
 */

udf_handler::~udf_handler()
{
  if (!not_original)
  {
    if (initialized)
    {
      if (u_d->func_deinit != NULL)
      {
        void (*deinit)(UDF_INIT *) = (void (*)(UDF_INIT*))
        u_d->func_deinit;
        (*deinit)(&initid);
      }
      free_udf(u_d);
    }
    if (buffers)				// Because of bug in ecc
      delete [] buffers;
  }
}

#else
bool udf_handler::get_arguments() { return 0; }
#endif /* HAVE_DLOPEN */

/*
** User level locks
*/

pthread_mutex_t LOCK_user_locks;
static HASH hash_user_locks;

class User_level_lock
{
  char *key;
  uint key_length;

public:
  int count;
  bool locked;
  pthread_cond_t cond;
  pthread_t thread;
  ulong thread_id;

  User_level_lock(const char *key_arg,uint length, ulong id) 
    :key_length(length),count(1),locked(1), thread_id(id)
  {
    key=(char*) my_memdup((byte*) key_arg,length,MYF(0));
    pthread_cond_init(&cond,NULL);
    if (key)
    {
      if (my_hash_insert(&hash_user_locks,(byte*) this))
      {
	my_free((gptr) key,MYF(0));
	key=0;
      }
    }
  }
  ~User_level_lock()
  {
    if (key)
    {
      hash_delete(&hash_user_locks,(byte*) this);
      my_free((gptr) key,MYF(0));
    }
    pthread_cond_destroy(&cond);
  }
  inline bool initialized() { return key != 0; }
  friend void item_user_lock_release(User_level_lock *ull);
  friend char *ull_get_key(const User_level_lock *ull, uint *length,
                           my_bool not_used);
};

char *ull_get_key(const User_level_lock *ull, uint *length,
		  my_bool not_used __attribute__((unused)))
{
  *length=(uint) ull->key_length;
  return (char*) ull->key;
}


static bool item_user_lock_inited= 0;

void item_user_lock_init(void)
{
  pthread_mutex_init(&LOCK_user_locks,MY_MUTEX_INIT_SLOW);
  hash_init(&hash_user_locks,system_charset_info,
	    16,0,0,(hash_get_key) ull_get_key,NULL,0);
  item_user_lock_inited= 1;
}

void item_user_lock_free(void)
{
  if (item_user_lock_inited)
  {
    item_user_lock_inited= 0;
    hash_free(&hash_user_locks);
    pthread_mutex_destroy(&LOCK_user_locks);
  }
}

void item_user_lock_release(User_level_lock *ull)
{
  ull->locked=0;
  if (--ull->count)
    pthread_cond_signal(&ull->cond);
  else
    delete ull;
}

/*
   Wait until we are at or past the given position in the master binlog
   on the slave
 */

longlong Item_master_pos_wait::val_int()
{
  DBUG_ASSERT(fixed == 1);
  THD* thd = current_thd;
  String *log_name = args[0]->val_str(&value);
  int event_count= 0;

  null_value=0;
  if (thd->slave_thread || !log_name || !log_name->length())
  {
    null_value = 1;
    return 0;
  }
  longlong pos = (ulong)args[1]->val_int();
  longlong timeout = (arg_count==3) ? args[2]->val_int() : 0 ;
#ifdef HAVE_REPLICATION
  if ((event_count = active_mi->rli.wait_for_pos(thd, log_name, pos, timeout)) == -2)
  {
    null_value = 1;
    event_count=0;
  }
#endif
  return event_count;
}

#ifdef EXTRA_DEBUG
void debug_sync_point(const char* lock_name, uint lock_timeout)
{
  THD* thd=current_thd;
  User_level_lock* ull;
  struct timespec abstime;
  int lock_name_len,error=0;
  lock_name_len=strlen(lock_name);
  pthread_mutex_lock(&LOCK_user_locks);

  if (thd->ull)
  {
    item_user_lock_release(thd->ull);
    thd->ull=0;
  }

  /*
    If the lock has not been aquired by some client, we do not want to
    create an entry for it, since we immediately release the lock. In
    this case, we will not be waiting, but rather, just waste CPU and
    memory on the whole deal
  */
  if (!(ull= ((User_level_lock*) hash_search(&hash_user_locks, lock_name,
				 lock_name_len))))
  {
    pthread_mutex_unlock(&LOCK_user_locks);
    return;
  }
  ull->count++;

  /*
    Structure is now initialized.  Try to get the lock.
    Set up control struct to allow others to abort locks
  */
  thd->proc_info="User lock";
  thd->mysys_var->current_mutex= &LOCK_user_locks;
  thd->mysys_var->current_cond=  &ull->cond;

  set_timespec(abstime,lock_timeout);
  while (!thd->killed &&
	 (error=pthread_cond_timedwait(&ull->cond,&LOCK_user_locks,&abstime))
	 != ETIME && error != ETIMEDOUT && ull->locked) ;
  if (ull->locked)
  {
    if (!--ull->count)
      delete ull;				// Should never happen
  }
  else
  {
    ull->locked=1;
    ull->thread=thd->real_id;
    thd->ull=ull;
  }
  pthread_mutex_unlock(&LOCK_user_locks);
  pthread_mutex_lock(&thd->mysys_var->mutex);
  thd->proc_info=0;
  thd->mysys_var->current_mutex= 0;
  thd->mysys_var->current_cond=  0;
  pthread_mutex_unlock(&thd->mysys_var->mutex);
  pthread_mutex_lock(&LOCK_user_locks);
  if (thd->ull)
  {
    item_user_lock_release(thd->ull);
    thd->ull=0;
  }
  pthread_mutex_unlock(&LOCK_user_locks);
}

#endif

/*
  Get a user level lock. If the thread has an old lock this is first released.
  Returns 1:  Got lock
  Returns 0:  Timeout
  Returns NULL: Error
*/

longlong Item_func_get_lock::val_int()
{
  DBUG_ASSERT(fixed == 1);
  String *res=args[0]->val_str(&value);
  longlong timeout=args[1]->val_int();
  struct timespec abstime;
  THD *thd=current_thd;
  User_level_lock *ull;
  int error=0;

  /*
    In slave thread no need to get locks, everything is serialized. Anyway
    there is no way to make GET_LOCK() work on slave like it did on master
    (i.e. make it return exactly the same value) because we don't have the
    same other concurrent threads environment. No matter what we return here,
    it's not guaranteed to be same as on master.
  */
  if (thd->slave_thread)
    return 1;

  pthread_mutex_lock(&LOCK_user_locks);

  if (!res || !res->length())
  {
    pthread_mutex_unlock(&LOCK_user_locks);
    null_value=1;
    return 0;
  }
  null_value=0;

  if (thd->ull)
  {
    item_user_lock_release(thd->ull);
    thd->ull=0;
  }

  if (!(ull= ((User_level_lock *) hash_search(&hash_user_locks,
                                              (byte*) res->ptr(),
                                              res->length()))))
  {
    ull=new User_level_lock(res->ptr(),res->length(), thd->thread_id);
    if (!ull || !ull->initialized())
    {
      delete ull;
      pthread_mutex_unlock(&LOCK_user_locks);
      null_value=1;				// Probably out of memory
      return 0;
    }
    ull->thread=thd->real_id;
    thd->ull=ull;
    pthread_mutex_unlock(&LOCK_user_locks);
    return 1;					// Got new lock
  }
  ull->count++;

  /*
    Structure is now initialized.  Try to get the lock.
    Set up control struct to allow others to abort locks.
  */
  thd->proc_info="User lock";
  thd->mysys_var->current_mutex= &LOCK_user_locks;
  thd->mysys_var->current_cond=  &ull->cond;

  set_timespec(abstime,timeout);
  while (!thd->killed &&
	 (error=pthread_cond_timedwait(&ull->cond,&LOCK_user_locks,&abstime))
	 != ETIME && error != ETIMEDOUT && error != EINVAL && ull->locked) ;
  if (thd->killed)
    error=EINTR;				// Return NULL
  if (ull->locked)
  {
    if (!--ull->count)
      delete ull;				// Should never happen
    if (error != ETIME && error != ETIMEDOUT)
    {
      error=1;
      null_value=1;				// Return NULL
    }
  }
  else
  {
    ull->locked=1;
    ull->thread=thd->real_id;
    thd->ull=ull;
    error=0;
  }
  pthread_mutex_unlock(&LOCK_user_locks);

  pthread_mutex_lock(&thd->mysys_var->mutex);
  thd->proc_info=0;
  thd->mysys_var->current_mutex= 0;
  thd->mysys_var->current_cond=  0;
  pthread_mutex_unlock(&thd->mysys_var->mutex);

  return !error ? 1 : 0;
}


/*
  Release a user level lock.
  Return:
    1 if lock released
    0 if lock wasn't held
    (SQL) NULL if no such lock
*/

longlong Item_func_release_lock::val_int()
{
  DBUG_ASSERT(fixed == 1);
  String *res=args[0]->val_str(&value);
  User_level_lock *ull;
  longlong result;
  if (!res || !res->length())
  {
    null_value=1;
    return 0;
  }
  null_value=0;

  result=0;
  pthread_mutex_lock(&LOCK_user_locks);
  if (!(ull= ((User_level_lock*) hash_search(&hash_user_locks,
                                             (const byte*) res->ptr(),
                                             res->length()))))
  {
    null_value=1;
  }
  else
  {
    if (ull->locked && pthread_equal(pthread_self(),ull->thread))
    {
      result=1;					// Release is ok
      item_user_lock_release(ull);
      current_thd->ull=0;
    }
  }
  pthread_mutex_unlock(&LOCK_user_locks);
  return result;
}


longlong Item_func_last_insert_id::val_int()
{
  THD *thd= current_thd;
  DBUG_ASSERT(fixed == 1);
  if (arg_count)
  {
    longlong value= args[0]->val_int();
    thd->insert_id(value);
    null_value= args[0]->null_value;
    return value;                       // Avoid side effect of insert_id()
  }
  thd->lex->uncacheable(UNCACHEABLE_SIDEEFFECT);
  return thd->insert_id();
}

/* This function is just used to test speed of different functions */

longlong Item_func_benchmark::val_int()
{
  DBUG_ASSERT(fixed == 1);
  char buff[MAX_FIELD_WIDTH];
  String tmp(buff,sizeof(buff), &my_charset_bin);
  THD *thd=current_thd;

  for (ulong loop=0 ; loop < loop_count && !thd->killed; loop++)
  {
    switch (args[0]->result_type()) {
    case REAL_RESULT:
      (void) args[0]->val_real();
      break;
    case INT_RESULT:
      (void) args[0]->val_int();
      break;
    case STRING_RESULT:
      (void) args[0]->val_str(&tmp);
      break;
    case ROW_RESULT:
    default:
      // This case should never be chosen
      DBUG_ASSERT(0);
      return 0;
    }
  }
  return 0;
}


void Item_func_benchmark::print(String *str)
{
  str->append("benchmark(", 10);
  char buffer[20];
  // my_charset_bin is good enough for numbers
  String st(buffer, sizeof(buffer), &my_charset_bin);
  st.set((ulonglong)loop_count, &my_charset_bin);
  str->append(st);
  str->append(',');
  args[0]->print(str);
  str->append(')');
}

#define extra_size sizeof(double)

static user_var_entry *get_variable(HASH *hash, LEX_STRING &name,
				    bool create_if_not_exists)
{
  user_var_entry *entry;

  if (!(entry = (user_var_entry*) hash_search(hash, (byte*) name.str,
					      name.length)) &&
      create_if_not_exists)
  {
    uint size=ALIGN_SIZE(sizeof(user_var_entry))+name.length+1+extra_size;
    if (!hash_inited(hash))
      return 0;
    if (!(entry = (user_var_entry*) my_malloc(size,MYF(MY_WME))))
      return 0;
    entry->name.str=(char*) entry+ ALIGN_SIZE(sizeof(user_var_entry))+
      extra_size;
    entry->name.length=name.length;
    entry->value=0;
    entry->length=0;
    entry->update_query_id=0;
    entry->collation.set(NULL, DERIVATION_IMPLICIT);
    /*
      If we are here, we were called from a SET or a query which sets a
      variable. Imagine it is this:
      INSERT INTO t SELECT @a:=10, @a:=@a+1.
      Then when we have a Item_func_get_user_var (because of the @a+1) so we
      think we have to write the value of @a to the binlog. But before that,
      we have a Item_func_set_user_var to create @a (@a:=10), in this we mark
      the variable as "already logged" (line below) so that it won't be logged
      by Item_func_get_user_var (because that's not necessary).
    */
    entry->used_query_id=current_thd->query_id;
    entry->type=STRING_RESULT;
    memcpy(entry->name.str, name.str, name.length+1);
    if (my_hash_insert(hash,(byte*) entry))
    {
      my_free((char*) entry,MYF(0));
      return 0;
    }
  }
  return entry;
}

/*
  When a user variable is updated (in a SET command or a query like
  SELECT @a:= ).
*/

bool Item_func_set_user_var::fix_fields(THD *thd, TABLE_LIST *tables,
					Item **ref)
{
  DBUG_ASSERT(fixed == 0);
  /* fix_fields will call Item_func_set_user_var::fix_length_and_dec */
  if (Item_func::fix_fields(thd, tables, ref) ||
      !(entry= get_variable(&thd->user_vars, name, 1)))
    return TRUE;
  /* 
     Remember the last query which updated it, this way a query can later know
     if this variable is a constant item in the query (it is if update_query_id
     is different from query_id).
  */
  entry->update_query_id= thd->query_id;
  /*
    As it is wrong and confusing to associate any 
    character set with NULL, @a should be latin2
    after this query sequence:

      SET @a=_latin2'string';
      SET @a=NULL;

    I.e. the second query should not change the charset
    to the current default value, but should keep the 
    original value assigned during the first query.
    In order to do it, we don't copy charset
    from the argument if the argument is NULL
    and the variable has previously been initialized.
  */
  null_item= (args[0]->type() == NULL_ITEM);
  if (!entry->collation.collation || !null_item)
    entry->collation.set(args[0]->collation.collation, DERIVATION_IMPLICIT);
  collation.set(entry->collation.collation, DERIVATION_IMPLICIT);
  cached_result_type= args[0]->result_type();
  return FALSE;
}


void
Item_func_set_user_var::fix_length_and_dec()
{
  maybe_null=args[0]->maybe_null;
  max_length=args[0]->max_length;
  decimals=args[0]->decimals;
  collation.set(args[0]->collation.collation, DERIVATION_IMPLICIT);
}


/*
  Set value to user variable.

  SYNOPSYS
    update_hash()
    entry    - pointer to structure representing variable
    set_null - should we set NULL value ?
    ptr      - pointer to buffer with new value
    length   - length of new value
    type     - type of new value
    cs       - charset info for new value
    dv       - derivation for new value

  RETURN VALUE
    False - success, True - failure
*/

static bool
update_hash(user_var_entry *entry, bool set_null, void *ptr, uint length,
            Item_result type, CHARSET_INFO *cs, Derivation dv)
{
  if (set_null)
  {
    char *pos= (char*) entry+ ALIGN_SIZE(sizeof(user_var_entry));
    if (entry->value && entry->value != pos)
      my_free(entry->value,MYF(0));
    entry->value= 0;
    entry->length= 0;
  }
  else
  {
    if (type == STRING_RESULT)
      length++;					// Store strings with end \0
    if (length <= extra_size)
    {
      /* Save value in value struct */
      char *pos= (char*) entry+ ALIGN_SIZE(sizeof(user_var_entry));
      if (entry->value != pos)
      {
	if (entry->value)
	  my_free(entry->value,MYF(0));
	entry->value=pos;
      }
    }
    else
    {
      /* Allocate variable */
      if (entry->length != length)
      {
	char *pos= (char*) entry+ ALIGN_SIZE(sizeof(user_var_entry));
	if (entry->value == pos)
	  entry->value=0;
	if (!(entry->value=(char*) my_realloc(entry->value, length,
					      MYF(MY_ALLOW_ZERO_PTR))))
	  return 1;
      }
    }
    if (type == STRING_RESULT)
    {
      length--;					// Fix length change above
      entry->value[length]= 0;			// Store end \0
    }
    memcpy(entry->value,ptr,length);
    if (type == DECIMAL_RESULT)
      ((my_decimal*)entry->value)->fix_buffer_pointer();
    entry->length= length;
    entry->collation.set(cs, dv);
  }
  entry->type=type;
  return 0;
}


bool
Item_func_set_user_var::update_hash(void *ptr, uint length, Item_result type,
                                    CHARSET_INFO *cs, Derivation dv)
{
  /*
    If we set a variable explicitely to NULL then keep the old
    result type of the variable
  */
  if ((null_value= args[0]->null_value) && null_item)
    type= entry->type;                          // Don't change type of item
  if (::update_hash(entry, (null_value= args[0]->null_value),
                    ptr, length, type, cs, dv))
  {
    current_thd->fatal_error();     // Probably end of memory
    null_value= 1;
    return 1;
  }
  return 0;
}


/* Get the value of a variable as a double */

double user_var_entry::val_real(my_bool *null_value)
{
  if ((*null_value= (value == 0)))
    return 0.0;

  switch (type) {
  case REAL_RESULT:
    return *(double*) value;
  case INT_RESULT:
    return (double) *(longlong*) value;
  case DECIMAL_RESULT:
  {
    double result;
    my_decimal2double(E_DEC_FATAL_ERROR, (my_decimal *)value, &result);
    return result;
  }
  case STRING_RESULT:
    return my_atof(value);                      // This is null terminated
  case ROW_RESULT:
    DBUG_ASSERT(1);				// Impossible
    break;
  }
  return 0.0;					// Impossible
}


/* Get the value of a variable as an integer */

longlong user_var_entry::val_int(my_bool *null_value)
{
  if ((*null_value= (value == 0)))
    return LL(0);

  switch (type) {
  case REAL_RESULT:
    return (longlong) *(double*) value;
  case INT_RESULT:
    return *(longlong*) value;
  case DECIMAL_RESULT:
  {
    longlong result;
    my_decimal2int(E_DEC_FATAL_ERROR, (my_decimal *)value, 1, &result);
    return result;
  }
  case STRING_RESULT:
  {
    int error;
    return my_strtoll10(value, (char**) 0, &error);// String is null terminated
  }
  case ROW_RESULT:
    DBUG_ASSERT(1);				// Impossible
    break;
  }
  return LL(0);					// Impossible
}


/* Get the value of a variable as a string */

String *user_var_entry::val_str(my_bool *null_value, String *str,
				uint decimals)
{
  if ((*null_value= (value == 0)))
    return (String*) 0;

  switch (type) {
  case REAL_RESULT:
    str->set(*(double*) value, decimals, &my_charset_bin);
    break;
  case INT_RESULT:
    str->set(*(longlong*) value, &my_charset_bin);
    break;
  case DECIMAL_RESULT:
    my_decimal2string(E_DEC_FATAL_ERROR, (my_decimal *)value, 0, 0, 0, str);
    break;
  case STRING_RESULT:
    if (str->copy(value, length, collation.collation))
      str= 0;					// EOM error
  case ROW_RESULT:
    DBUG_ASSERT(1);				// Impossible
    break;
  }
  return(str);
}

/* Get the value of a variable as a decimal */

my_decimal *user_var_entry::val_decimal(my_bool *null_value, my_decimal *val)
{
  if ((*null_value= (value == 0)))
    return 0;

  switch (type) {
  case REAL_RESULT:
    double2my_decimal(E_DEC_FATAL_ERROR, *(double*) value, val);
    break;
  case INT_RESULT:
    int2my_decimal(E_DEC_FATAL_ERROR, *(longlong*) value, 0, val);
    break;
  case DECIMAL_RESULT:
    val= (my_decimal *)value;
    break;
  case STRING_RESULT:
    str2my_decimal(E_DEC_FATAL_ERROR, value, length, collation.collation, val);
    break;
  case ROW_RESULT:
    DBUG_ASSERT(1);				// Impossible
    break;
  }
  return(val);
}

/*
  This functions is invoked on SET @variable or @variable:= expression.
  Evaluate (and check expression), store results.

  SYNOPSYS
    Item_func_set_user_var::check()

  NOTES
    For now it always return OK. All problem with value evaluating
    will be caught by thd->net.report_error check in sql_set_variables().

  RETURN
    FALSE OK.
*/

bool
Item_func_set_user_var::check()
{
  DBUG_ENTER("Item_func_set_user_var::check");

  switch (cached_result_type) {
  case REAL_RESULT:
  {
    save_result.vreal= args[0]->val_real();
    break;
  }
  case INT_RESULT:
  {
    save_result.vint= args[0]->val_int();
    break;
  }
  case STRING_RESULT:
  {
    save_result.vstr= args[0]->val_str(&value);
    break;
  }
  case DECIMAL_RESULT:
  {
    save_result.vdec= args[0]->val_decimal(&decimal_buff);
    break;
  }
  case ROW_RESULT:
  default:
    // This case should never be chosen
    DBUG_ASSERT(0);
    break;
  }
  DBUG_RETURN(FALSE);
}


/*
  This functions is invoked on SET @variable or @variable:= expression.

  SYNOPSIS
    Item_func_set_user_var::update()

  NOTES
    We have to store the expression as such in the variable, independent of
    the value method used by the user

  RETURN
    0	OK
    1	EOM Error

*/

bool
Item_func_set_user_var::update()
{
  bool res;
  DBUG_ENTER("Item_func_set_user_var::update");
  LINT_INIT(res);

  switch (cached_result_type) {
  case REAL_RESULT:
  {
    res= update_hash((void*) &save_result.vreal,sizeof(save_result.vreal),
		     REAL_RESULT, &my_charset_bin, DERIVATION_IMPLICIT);
    break;
  }
  case INT_RESULT:
  {
    res= update_hash((void*) &save_result.vint, sizeof(save_result.vint),
		     INT_RESULT, &my_charset_bin, DERIVATION_IMPLICIT);
    break;
  }
  case STRING_RESULT:
  {
    if (!save_result.vstr)					// Null value
      res= update_hash((void*) 0, 0, STRING_RESULT, &my_charset_bin,
		       DERIVATION_IMPLICIT);
    else
      res= update_hash((void*) save_result.vstr->ptr(),
		       save_result.vstr->length(), STRING_RESULT,
		       save_result.vstr->charset(),
		       DERIVATION_IMPLICIT);
    break;
  }
  case DECIMAL_RESULT:
  {
    if (!save_result.vdec)					// Null value
      res= update_hash((void*) 0, 0, DECIMAL_RESULT, &my_charset_bin,
                       DERIVATION_IMPLICIT);
    else
      res= update_hash((void*) save_result.vdec,
                       sizeof(my_decimal), DECIMAL_RESULT,
                       &my_charset_bin, DERIVATION_IMPLICIT);
    break;
  }
  case ROW_RESULT:
  default:
    // This case should never be chosen
    DBUG_ASSERT(0);
    break;
  }
  DBUG_RETURN(res);
}


double Item_func_set_user_var::val_real()
{
  DBUG_ASSERT(fixed == 1);
  check();
  update();					// Store expression
  return entry->val_real(&null_value);
}

longlong Item_func_set_user_var::val_int()
{
  DBUG_ASSERT(fixed == 1);
  check();
  update();					// Store expression
  return entry->val_int(&null_value);
}

String *Item_func_set_user_var::val_str(String *str)
{
  DBUG_ASSERT(fixed == 1);
  check();
  update();					// Store expression
  return entry->val_str(&null_value, str, decimals);
}


my_decimal *Item_func_set_user_var::val_decimal(my_decimal *val)
{
  DBUG_ASSERT(fixed == 1);
  check();
  update();					// Store expression
  return entry->val_decimal(&null_value, val);
}


void Item_func_set_user_var::print(String *str)
{
  str->append("(@", 2);
  str->append(name.str, name.length);
  str->append(":=", 2);
  args[0]->print(str);
  str->append(')');
}


void Item_func_set_user_var::print_as_stmt(String *str)
{
  str->append("set @", 5);
  str->append(name.str, name.length);
  str->append(":=", 2);
  args[0]->print(str);
  str->append(')');
}


String *
Item_func_get_user_var::val_str(String *str)
{
  DBUG_ASSERT(fixed == 1);
  DBUG_ENTER("Item_func_get_user_var::val_str");
  if (!var_entry)
    DBUG_RETURN((String*) 0);			// No such variable
  DBUG_RETURN(var_entry->val_str(&null_value, str, decimals));
}


double Item_func_get_user_var::val_real()
{
  DBUG_ASSERT(fixed == 1);
  if (!var_entry)
    return 0.0;					// No such variable
  return (var_entry->val_real(&null_value));
}


my_decimal *Item_func_get_user_var::val_decimal(my_decimal *dec)
{
  DBUG_ASSERT(fixed == 1);
  if (!var_entry)
    return 0;
  return var_entry->val_decimal(&null_value, dec);
}


longlong Item_func_get_user_var::val_int()
{
  DBUG_ASSERT(fixed == 1);
  if (!var_entry)
    return LL(0);				// No such variable
  return (var_entry->val_int(&null_value));
}


/*
  Get variable by name and, if necessary, put the record of variable 
  use into the binary log.
  
  SYNOPSIS
    get_var_with_binlog()
      thd        Current thread
      name       Variable name 
      out_entry  [out] variable structure or NULL. The pointer is set 
                 regardless of whether function succeeded or not.

  When a user variable is invoked from an update query (INSERT, UPDATE etc),
  stores this variable and its value in thd->user_var_events, so that it can be
  written to the binlog (will be written just before the query is written, see
  log.cc).
  
  RETURN
    0  OK 
    1  Failed to put appropriate record into binary log
    
*/

int get_var_with_binlog(THD *thd, LEX_STRING &name, 
                        user_var_entry **out_entry)
{
  BINLOG_USER_VAR_EVENT *user_var_event;
  user_var_entry *var_entry;
  var_entry= get_variable(&thd->user_vars, name, 0);
  
  if (!(opt_bin_log && is_update_query(thd->lex->sql_command)))
  {
    *out_entry= var_entry;
    return 0;
  }

  if (!var_entry)
  {
    /*
      If the variable does not exist, it's NULL, but we want to create it so
      that it gets into the binlog (if it didn't, the slave could be
      influenced by a variable of the same name previously set by another
      thread).
      We create it like if it had been explicitly set with SET before.
      The 'new' mimics what sql_yacc.yy does when 'SET @a=10;'.
      sql_set_variables() is what is called from 'case SQLCOM_SET_OPTION'
      in dispatch_command()). Instead of building a one-element list to pass to
      sql_set_variables(), we could instead manually call check() and update();
      this would save memory and time; but calling sql_set_variables() makes
      one unique place to maintain (sql_set_variables()). 
    */

    List<set_var_base> tmp_var_list;
    tmp_var_list.push_back(new set_var_user(new Item_func_set_user_var(name,
                                                                       new Item_null())));
    /* Create the variable */
    if (sql_set_variables(thd, &tmp_var_list))
      goto err;
    if (!(var_entry= get_variable(&thd->user_vars, name, 0)))
      goto err;
  }
  else if (var_entry->used_query_id == thd->query_id)
  {
    /* 
       If this variable was already stored in user_var_events by this query
       (because it's used in more than one place in the query), don't store
       it.
    */
    *out_entry= var_entry;
    return 0;
  }

  uint size;
  /*
    First we need to store value of var_entry, when the next situation
    appears:
    > set @a:=1;
    > insert into t1 values (@a), (@a:=@a+1), (@a:=@a+1);
    We have to write to binlog value @a= 1;
  */
  size= ALIGN_SIZE(sizeof(BINLOG_USER_VAR_EVENT)) + var_entry->length;      
  if (!(user_var_event= (BINLOG_USER_VAR_EVENT *) thd->alloc(size)))
    goto err;
  
  user_var_event->value= (char*) user_var_event +
    ALIGN_SIZE(sizeof(BINLOG_USER_VAR_EVENT));
  user_var_event->user_var_event= var_entry;
  user_var_event->type= var_entry->type;
  user_var_event->charset_number= var_entry->collation.collation->number;
  if (!var_entry->value)
  {
    /* NULL value*/
    user_var_event->length= 0;
    user_var_event->value= 0;
  }
  else
  {
    user_var_event->length= var_entry->length;
    memcpy(user_var_event->value, var_entry->value,
           var_entry->length);
  }
  /* Mark that this variable has been used by this query */
  var_entry->used_query_id= thd->query_id;
  if (insert_dynamic(&thd->user_var_events, (gptr) &user_var_event))
    goto err;
  
  *out_entry= var_entry;
  return 0;

err:
  *out_entry= var_entry;
  return 1;
}


void Item_func_get_user_var::fix_length_and_dec()
{
  THD *thd=current_thd;
  int error;
  maybe_null=1;
  decimals=NOT_FIXED_DEC;
  max_length=MAX_BLOB_WIDTH;

  error= get_var_with_binlog(thd, name, &var_entry);

  if (var_entry)
  {
    collation.set(var_entry->collation);
    switch (var_entry->type) {
    case REAL_RESULT:
      max_length= DBL_DIG + 8;
      break;
    case INT_RESULT:
      max_length= MAX_BIGINT_WIDTH;
      decimals=0;
      break;
    case STRING_RESULT:
      max_length= MAX_BLOB_WIDTH;
      break;
    case DECIMAL_RESULT:
      max_length= DECIMAL_MAX_STR_LENGTH;
      decimals= DECIMAL_MAX_SCALE;
      break;
    case ROW_RESULT:                            // Keep compiler happy
    default:
      DBUG_ASSERT(0);
      break;
    }
  }
  else
  {
    collation.set(&my_charset_bin, DERIVATION_IMPLICIT);
    null_value= 1;
  }

  if (error)
    thd->fatal_error();

  return;
}


bool Item_func_get_user_var::const_item() const
{
  return (!var_entry || current_thd->query_id != var_entry->update_query_id);
}


enum Item_result Item_func_get_user_var::result_type() const
{
  user_var_entry *entry;
  if (!(entry = (user_var_entry*) hash_search(&current_thd->user_vars,
					      (byte*) name.str,
					      name.length)))
    return STRING_RESULT;
  return entry->type;
}


void Item_func_get_user_var::print(String *str)
{
  str->append("(@", 2);
  str->append(name.str,name.length);
  str->append(')');
}


bool Item_func_get_user_var::eq(const Item *item, bool binary_cmp) const
{
  /* Assume we don't have rtti */
  if (this == item)
    return 1;					// Same item is same.
  /* Check if other type is also a get_user_var() object */
  if (item->type() != FUNC_ITEM ||
      ((Item_func*) item)->func_name() != func_name())
    return 0;
  Item_func_get_user_var *other=(Item_func_get_user_var*) item;
  return (name.length == other->name.length &&
	  !memcmp(name.str, other->name.str, name.length));
}


bool Item_user_var_as_out_param::fix_fields(THD *thd, TABLE_LIST *tables,
                                            Item **ref)
{
  DBUG_ASSERT(fixed == 0);
  if (Item::fix_fields(thd, tables, ref) ||
      !(entry= get_variable(&thd->user_vars, name, 1)))
    return TRUE;
  entry->type= STRING_RESULT;
  /*
    Let us set the same collation which is used for loading
    of fields in LOAD DATA INFILE.
    (Since Item_user_var_as_out_param is used only there).
  */
  entry->collation.set(thd->variables.collation_database);
  entry->update_query_id= thd->query_id;
  return FALSE;
}


void Item_user_var_as_out_param::set_null_value(CHARSET_INFO* cs)
{
  if (::update_hash(entry, TRUE, 0, 0, STRING_RESULT, cs,
                    DERIVATION_IMPLICIT))
    current_thd->fatal_error();			// Probably end of memory
}


void Item_user_var_as_out_param::set_value(const char *str, uint length,
                                           CHARSET_INFO* cs)
{
  if (::update_hash(entry, FALSE, (void*)str, length, STRING_RESULT, cs,
                    DERIVATION_IMPLICIT))
    current_thd->fatal_error();			// Probably end of memory
}


double Item_user_var_as_out_param::val_real()
{
  DBUG_ASSERT(0);
  return 0.0;
}


longlong Item_user_var_as_out_param::val_int()
{
  DBUG_ASSERT(0);
  return 0;
}


String* Item_user_var_as_out_param::val_str(String *str)
{
  DBUG_ASSERT(0);
  return 0;
}


my_decimal* Item_user_var_as_out_param::val_decimal(my_decimal *decimal_buffer)
{
  DBUG_ASSERT(0);
  return 0;
}


void Item_user_var_as_out_param::print(String *str)
{
  str->append('@');
  str->append(name.str,name.length);
}


longlong Item_func_inet_aton::val_int()
{
  DBUG_ASSERT(fixed == 1);
  uint byte_result = 0;
  ulonglong result = 0;			// We are ready for 64 bit addresses
  const char *p,* end;
  char c = '.'; // we mark c to indicate invalid IP in case length is 0
  char buff[36];
  int dot_count= 0;

  String *s,tmp(buff,sizeof(buff),&my_charset_bin);
  if (!(s = args[0]->val_str(&tmp)))		// If null value
    goto err;
  null_value=0;

  end= (p = s->ptr()) + s->length();
  while (p < end)
  {
    c = *p++;
    int digit = (int) (c - '0');		// Assume ascii
    if (digit >= 0 && digit <= 9)
    {
      if ((byte_result = byte_result * 10 + digit) > 255)
	goto err;				// Wrong address
    }
    else if (c == '.')
    {
      dot_count++;
      result= (result << 8) + (ulonglong) byte_result;
      byte_result = 0;
    }
    else
      goto err;					// Invalid character
  }
  if (c != '.')					// IP number can't end on '.'
  {
    /*
      Handle short-forms addresses according to standard. Examples:
      127		-> 0.0.0.127
      127.1		-> 127.0.0.1
      127.2.1		-> 127.2.0.1
    */
    switch (dot_count) {
    case 1: result<<= 8; /* Fall through */
    case 2: result<<= 8; /* Fall through */
    }
    return (result << 8) + (ulonglong) byte_result;
  }

err:
  null_value=1;
  return 0;
}


void Item_func_match::init_search(bool no_order)
{
  DBUG_ENTER("Item_func_match::init_search");

  /* Check if init_search() has been called before */
  if (ft_handler)
    DBUG_VOID_RETURN;

  if (key == NO_SUCH_KEY)
  {
    List<Item> fields;
    fields.push_back(new Item_string(" ",1, cmp_collation.collation));
    for (uint i=1; i < arg_count; i++)
      fields.push_back(args[i]);
    concat=new Item_func_concat_ws(fields);
    /*
      Above function used only to get value and do not need fix_fields for it:
      Item_string - basic constant
      fields - fix_fields() was already called for this arguments
      Item_func_concat_ws - do not need fix_fields() to produce value
    */
    concat->quick_fix_field();
  }

  if (master)
  {
    join_key=master->join_key=join_key|master->join_key;
    master->init_search(no_order);
    ft_handler=master->ft_handler;
    join_key=master->join_key;
    DBUG_VOID_RETURN;
  }

  String *ft_tmp= 0;

  // MATCH ... AGAINST (NULL) is meaningless, but possible
  if (!(ft_tmp=key_item()->val_str(&value)))
  {
    ft_tmp= &value;
    value.set("",0,cmp_collation.collation);
  }

  if (ft_tmp->charset() != cmp_collation.collation)
  {
    uint dummy_errors;
    search_value.copy(ft_tmp->ptr(), ft_tmp->length(), ft_tmp->charset(),
                      cmp_collation.collation, &dummy_errors);
    ft_tmp= &search_value;
  }

  if (join_key && !no_order)
    flags|=FT_SORTED;
  ft_handler=table->file->ft_init_ext(flags, key, ft_tmp);

  if (join_key)
    table->file->ft_handler=ft_handler;

  DBUG_VOID_RETURN;
}


bool Item_func_match::fix_fields(THD *thd, TABLE_LIST *tlist, Item **ref)
{
  DBUG_ASSERT(fixed == 0);
  Item *item;
  LINT_INIT(item);				// Safe as arg_count is > 1

  maybe_null=1;
  join_key=0;

  /*
    const_item is assumed in quite a bit of places, so it would be difficult
    to remove;  If it would ever to be removed, this should include
    modifications to find_best and auto_close as complement to auto_init code
    above.
   */
  if (Item_func::fix_fields(thd, tlist, ref) ||
      !args[0]->const_during_execution())
  {
    my_error(ER_WRONG_ARGUMENTS,MYF(0),"AGAINST");
    return TRUE;
  }

  const_item_cache=0;
  for (uint i=1 ; i < arg_count ; i++)
  {
    item=args[i];
    if (item->type() == Item::REF_ITEM)
      args[i]= item= *((Item_ref *)item)->ref;
    if (item->type() != Item::FIELD_ITEM)
      key=NO_SUCH_KEY;
  }
  /*
    Check that all columns come from the same table.
    We've already checked that columns in MATCH are fields so
    PARAM_TABLE_BIT can only appear from AGAINST argument.
  */
  if ((used_tables_cache & ~PARAM_TABLE_BIT) != item->used_tables())
    key=NO_SUCH_KEY;

  if (key == NO_SUCH_KEY && !(flags & FT_BOOL))
  {
    my_error(ER_WRONG_ARGUMENTS,MYF(0),"MATCH");
    return TRUE;
  }
  table=((Item_field *)item)->field->table;
  table->fulltext_searched=1;
  return agg_arg_collations_for_comparison(cmp_collation, args+1, arg_count-1);
}

bool Item_func_match::fix_index()
{
  Item_field *item;
  uint ft_to_key[MAX_KEY], ft_cnt[MAX_KEY], fts=0, keynr;
  uint max_cnt=0, mkeys=0, i;

  if (key == NO_SUCH_KEY)
    return 0;

  for (keynr=0 ; keynr < table->s->keys ; keynr++)
  {
    if ((table->key_info[keynr].flags & HA_FULLTEXT) &&
        (table->keys_in_use_for_query.is_set(keynr)))
    {
      ft_to_key[fts]=keynr;
      ft_cnt[fts]=0;
      fts++;
    }
  }

  if (!fts)
    goto err;

  for (i=1; i < arg_count; i++)
  {
    item=(Item_field*)args[i];
    for (keynr=0 ; keynr < fts ; keynr++)
    {
      KEY *ft_key=&table->key_info[ft_to_key[keynr]];
      uint key_parts=ft_key->key_parts;

      for (uint part=0 ; part < key_parts ; part++)
      {
	if (item->field->eq(ft_key->key_part[part].field))
	  ft_cnt[keynr]++;
      }
    }
  }

  for (keynr=0 ; keynr < fts ; keynr++)
  {
    if (ft_cnt[keynr] > max_cnt)
    {
      mkeys=0;
      max_cnt=ft_cnt[mkeys]=ft_cnt[keynr];
      ft_to_key[mkeys]=ft_to_key[keynr];
      continue;
    }
    if (max_cnt && ft_cnt[keynr] == max_cnt)
    {
      mkeys++;
      ft_cnt[mkeys]=ft_cnt[keynr];
      ft_to_key[mkeys]=ft_to_key[keynr];
      continue;
    }
  }

  for (keynr=0 ; keynr <= mkeys ; keynr++)
  {
    // partial keys doesn't work
    if (max_cnt < arg_count-1 ||
        max_cnt < table->key_info[ft_to_key[keynr]].key_parts)
      continue;

    key=ft_to_key[keynr];

    return 0;
  }

err:
  if (flags & FT_BOOL)
  {
    key=NO_SUCH_KEY;
    return 0;
  }
  my_message(ER_FT_MATCHING_KEY_NOT_FOUND,
             ER(ER_FT_MATCHING_KEY_NOT_FOUND), MYF(0));
  return 1;
}


bool Item_func_match::eq(const Item *item, bool binary_cmp) const
{
  if (item->type() != FUNC_ITEM || ((Item_func*)item)->functype() != FT_FUNC ||
      flags != ((Item_func_match*)item)->flags)
    return 0;

  Item_func_match *ifm=(Item_func_match*) item;

  if (key == ifm->key && table == ifm->table &&
      key_item()->eq(ifm->key_item(), binary_cmp))
    return 1;

  return 0;
}


double Item_func_match::val_real()
{
  DBUG_ASSERT(fixed == 1);
  DBUG_ENTER("Item_func_match::val");
  if (ft_handler == NULL)
    DBUG_RETURN(-1.0);

  if (table->null_row) /* NULL row from an outer join */
    return 0.0;

  if (join_key)
  {
    if (table->file->ft_handler)
      DBUG_RETURN(ft_handler->please->get_relevance(ft_handler));
    join_key=0;
  }

  if (key == NO_SUCH_KEY)
  {
    String *a= concat->val_str(&value);
    if ((null_value= (a == 0)))
      DBUG_RETURN(0);
    DBUG_RETURN(ft_handler->please->find_relevance(ft_handler,
				      (byte *)a->ptr(), a->length()));
  }
  else
    DBUG_RETURN(ft_handler->please->find_relevance(ft_handler,
                                                   table->record[0], 0));
}

void Item_func_match::print(String *str)
{
  str->append("(match ", 7);
  print_args(str, 1);
  str->append(" against (", 10);
  args[0]->print(str);
  if (flags & FT_BOOL)
    str->append(" in boolean mode", 16);
  else if (flags & FT_EXPAND)
    str->append(" with query expansion", 21);
  str->append("))", 2);
}

longlong Item_func_bit_xor::val_int()
{
  DBUG_ASSERT(fixed == 1);
  ulonglong arg1= (ulonglong) args[0]->val_int();
  ulonglong arg2= (ulonglong) args[1]->val_int();
  if ((null_value= (args[0]->null_value || args[1]->null_value)))
    return 0;
  return (longlong) (arg1 ^ arg2);
}


/***************************************************************************
  System variables
****************************************************************************/

/*
  Return value of an system variable base[.name] as a constant item

  SYNOPSIS
    get_system_var()
    thd			Thread handler
    var_type		global / session
    name		Name of base or system variable
    component		Component.

  NOTES
    If component.str = 0 then the variable name is in 'name'

  RETURN
    0	error
    #	constant item
*/
  

Item *get_system_var(THD *thd, enum_var_type var_type, LEX_STRING name,
		     LEX_STRING component)
{
  if (component.str == 0 &&
      !my_strcasecmp(system_charset_info, name.str, "VERSION"))
    return new Item_string("@@VERSION", server_version,
			   (uint) strlen(server_version),
			   system_charset_info);

  Item *item;
  sys_var *var;
  char buff[MAX_SYS_VAR_LENGTH*2+4+8], *pos;
  LEX_STRING *base_name, *component_name;

  if (component.str)
  {
    base_name= &component;
    component_name= &name;
  }
  else
  {
    base_name= &name;
    component_name= &component;			// Empty string
  }

  if (!(var= find_sys_var(base_name->str, base_name->length)))
    return 0;
  if (component.str)
  {
    if (!var->is_struct())
    {
      my_error(ER_VARIABLE_IS_NOT_STRUCT, MYF(0), base_name->str);
      return 0;
    }
  }
  if (!(item=var->item(thd, var_type, component_name)))
    return 0;					// Impossible
  thd->lex->uncacheable(UNCACHEABLE_SIDEEFFECT);
  buff[0]='@';
  buff[1]='@';
  pos=buff+2;
  if (var_type == OPT_SESSION)
    pos=strmov(pos,"session.");
  else if (var_type == OPT_GLOBAL)
    pos=strmov(pos,"global.");
  
  set_if_smaller(component_name->length, MAX_SYS_VAR_LENGTH);
  set_if_smaller(base_name->length, MAX_SYS_VAR_LENGTH);

  if (component_name->str)
  {
    memcpy(pos, component_name->str, component_name->length);
    pos+= component_name->length;
    *pos++= '.';
  }
  memcpy(pos, base_name->str, base_name->length);
  pos+= base_name->length;

  // set_name() will allocate the name
  item->set_name(buff,(uint) (pos-buff), system_charset_info);
  return item;
}


Item *get_system_var(THD *thd, enum_var_type var_type, const char *var_name,
		     uint length, const char *item_name)
{
  Item *item;
  sys_var *var;
  LEX_STRING null_lex_string;

  null_lex_string.str= 0;

  var= find_sys_var(var_name, length);
  DBUG_ASSERT(var != 0);
  if (!(item=var->item(thd, var_type, &null_lex_string)))
    return 0;						// Impossible
  thd->lex->uncacheable(UNCACHEABLE_SIDEEFFECT);
  item->set_name(item_name, 0, system_charset_info);	// Will use original name
  return item;
}


/*
  Check a user level lock.

  SYNOPSIS:
    val_int()

  RETURN VALUES
    1		Available
    0		Already taken
    NULL	Error
*/

longlong Item_func_is_free_lock::val_int()
{
  DBUG_ASSERT(fixed == 1);
  String *res=args[0]->val_str(&value);
  User_level_lock *ull;

  null_value=0;
  if (!res || !res->length())
  {
    null_value=1;
    return 0;
  }
  
  pthread_mutex_lock(&LOCK_user_locks);
  ull= (User_level_lock *) hash_search(&hash_user_locks, (byte*) res->ptr(),
			  res->length());
  pthread_mutex_unlock(&LOCK_user_locks);
  if (!ull || !ull->locked)
    return 1;
  return 0;
}

longlong Item_func_is_used_lock::val_int()
{
  DBUG_ASSERT(fixed == 1);
  String *res=args[0]->val_str(&value);
  User_level_lock *ull;

  null_value=1;
  if (!res || !res->length())
    return 0;
  
  pthread_mutex_lock(&LOCK_user_locks);
  ull= (User_level_lock *) hash_search(&hash_user_locks, (byte*) res->ptr(),
			  res->length());
  pthread_mutex_unlock(&LOCK_user_locks);
  if (!ull || !ull->locked)
    return 0;

  null_value=0;
  return ull->thread_id;
}


longlong Item_func_row_count::val_int()
{
  DBUG_ASSERT(fixed == 1);
  THD *thd= current_thd;

  return thd->row_count_func;
}


Item_func_sp::Item_func_sp(sp_name *name)
  :Item_func(), m_name(name), m_sp(NULL), result_field(NULL)
{
  maybe_null= 1;
  m_name->init_qname(current_thd);
  dummy_table= (TABLE*) sql_calloc(sizeof(TABLE));
}


Item_func_sp::Item_func_sp(sp_name *name, List<Item> &list)
  :Item_func(list), m_name(name), m_sp(NULL), result_field(NULL)
{
  maybe_null= 1;
  m_name->init_qname(current_thd);
  dummy_table= (TABLE*) sql_calloc(sizeof(TABLE));
}


const char *
Item_func_sp::func_name() const
{
  THD *thd= current_thd;
  /* Calculate length to avoid reallocation of string for sure */
  uint len= ((m_name->m_db.length +
              m_name->m_name.length)*2 + //characters*quoting
             2 +                         // ` and `
             1 +                         // .
             1 +                         // end of string
             ALIGN_SIZE(1));             // to avoid String reallocation
  String qname((char *)alloc_root(thd->mem_root, len), len,
               system_charset_info);

  qname.length(0);
  append_identifier(thd, &qname, m_name->m_db.str, m_name->m_db.length);
  qname.append('.');
  append_identifier(thd, &qname, m_name->m_name.str, m_name->m_name.length);
  return qname.ptr();
}


Field *
Item_func_sp::sp_result_field(void) const
{
  Field *field;
  DBUG_ENTER("Item_func_sp::sp_result_field");

  if (!m_sp)
  {
    if (!(m_sp= sp_find_function(current_thd, m_name, TRUE)))
    {
      my_error(ER_SP_DOES_NOT_EXIST, MYF(0), "FUNCTION", m_name->m_qname.str);
      DBUG_RETURN(0);
    }
  }
  if (!dummy_table->s)
  {
    char *empty_name= (char *) "";
    TABLE_SHARE *share;
    dummy_table->s= share= &dummy_table->share_not_to_be_used;      
    dummy_table->alias = empty_name;
    dummy_table->maybe_null = maybe_null;
    dummy_table->in_use= current_thd;
    share->table_cache_key = empty_name;
    share->table_name = empty_name;
  }
  DBUG_RETURN(m_sp->make_field(max_length, name, dummy_table));
}


/*
  Execute function & store value in field

  RETURN
   0  value <> NULL
   1  value =  NULL  or error
*/

int
Item_func_sp::execute(Field **flp)
{
  Item *it;
  Field *f;
  if (execute(&it))
  {
    null_value= 1;
    return 1;
  }
  if (!(f= *flp))
  {
    *flp= f= sp_result_field();
    f->move_field((f->pack_length() > sizeof(result_buf)) ? 
                  sql_alloc(f->pack_length()) : result_buf);
    f->null_ptr= (uchar *)&null_value;
    f->null_bit= 1;
  }
  it->save_in_field(f, 1);
  return null_value= f->is_null();
}


int
Item_func_sp::execute(Item **itp)
{
  DBUG_ENTER("Item_func_sp::execute");
  THD *thd= current_thd;
  ulong old_client_capabilites;
  int res;
#ifndef NO_EMBEDDED_ACCESS_CHECKS
  st_sp_security_context save_ctx;
#endif

  if (! m_sp)
  {
    if (!(m_sp= sp_find_function(thd, m_name, TRUE)))
    {
      my_error(ER_SP_DOES_NOT_EXIST, MYF(0), "FUNCTION", m_name->m_qname.str);
      DBUG_RETURN(-1);
    }
  }

  old_client_capabilites= thd->client_capabilities;
  thd->client_capabilities &= ~CLIENT_MULTI_RESULTS;

#ifndef EMBEDDED_LIBRARY
  my_bool nsok= thd->net.no_send_ok;
  thd->net.no_send_ok= TRUE;
#endif

#ifndef NO_EMBEDDED_ACCESS_CHECKS
  if (check_procedure_access(thd, EXECUTE_ACL, 
			     m_sp->m_db.str, m_sp->m_name.str, 0))
      DBUG_RETURN(-1);
  sp_change_security_context(thd, m_sp, &save_ctx);
  if (save_ctx.changed && 
      check_procedure_access(thd, EXECUTE_ACL, 
			     m_sp->m_db.str, m_sp->m_name.str, 0))
  {
    sp_restore_security_context(thd, m_sp, &save_ctx);
    thd->client_capabilities|= old_client_capabilites &  CLIENT_MULTI_RESULTS;
    DBUG_RETURN(-1);
  }
#endif
  /*
    Like for SPs, we don't binlog the substatements. If the statement which
    called this function is an update statement, it will be binlogged; but if
    it's not (e.g. SELECT myfunc()) it won't be binlogged (documented known
    problem).
  */
  tmp_disable_binlog(thd); /* don't binlog the substatements */

  res= m_sp->execute_function(thd, args, arg_count, itp);

  reenable_binlog(thd);
  if (res && mysql_bin_log.is_open() &&
      (m_sp->m_chistics->daccess == SP_CONTAINS_SQL ||
       m_sp->m_chistics->daccess == SP_MODIFIES_SQL_DATA))
    push_warning(thd, MYSQL_ERROR::WARN_LEVEL_WARN,
                 ER_FAILED_ROUTINE_BREAK_BINLOG,
		 ER(ER_FAILED_ROUTINE_BREAK_BINLOG));

#ifndef NO_EMBEDDED_ACCESS_CHECKS
  sp_restore_security_context(thd, m_sp, &save_ctx);
#endif

#ifndef EMBEDDED_LIBRARY
  thd->net.no_send_ok= nsok;
#endif

  thd->client_capabilities|= old_client_capabilites &  CLIENT_MULTI_RESULTS;

  DBUG_RETURN(res);
}


void
Item_func_sp::make_field(Send_field *tmp_field)
{
  Field *field;
  DBUG_ENTER("Item_func_sp::make_field");
  if ((field= sp_result_field()))
  {
    field->make_field(tmp_field);
    delete field;
    DBUG_VOID_RETURN;
  }
  init_make_field(tmp_field, MYSQL_TYPE_VARCHAR);  
  DBUG_VOID_RETURN;
}


enum enum_field_types
Item_func_sp::field_type() const
{
  Field *field;
  DBUG_ENTER("Item_func_sp::field_type");

  if (result_field)
    DBUG_RETURN(result_field->type());
  if ((field= sp_result_field()))
  {
    enum_field_types result= field->type();
    delete field;
    DBUG_RETURN(result);
  }
  DBUG_RETURN(MYSQL_TYPE_VARCHAR);
}


Item_result
Item_func_sp::result_type() const
{
  Field *field;
  DBUG_ENTER("Item_func_sp::result_type");
  DBUG_PRINT("info", ("m_sp = %p", m_sp));

  if (result_field)
    DBUG_RETURN(result_field->result_type());
  if ((field= sp_result_field()))
  {
    Item_result result= field->result_type();
    delete field;
    DBUG_RETURN(result);
  }
  DBUG_RETURN(STRING_RESULT);
}

void
Item_func_sp::fix_length_and_dec()
{
  Field *field;
  DBUG_ENTER("Item_func_sp::fix_length_and_dec");

  if (result_field)
  {
    decimals= result_field->decimals();
    max_length= result_field->field_length;
    DBUG_VOID_RETURN;
  }

<<<<<<< HEAD
  if (! m_sp)
    m_sp= sp_find_function(current_thd, m_name, TRUE); // cache only
  if (! m_sp)
  {
    my_error(ER_SP_DOES_NOT_EXIST, MYF(0), "FUNCTION", m_name->m_qname.str);
  }
  else
  {
    field= sp_result_field();
    decimals= field->decimals();
    max_length= field->field_length;
    maybe_null= 1;
  }
  delete field;    
=======
  if (!(field= sp_result_field()))
    DBUG_VOID_RETURN;
  decimals= field->decimals();
  max_length= field->representation_length();
    
  switch (field->result_type()) {
  case STRING_RESULT:
    maybe_null= 1;
    break;
  case REAL_RESULT:
  case INT_RESULT:
  case DECIMAL_RESULT:
    break;
  case ROW_RESULT:
  default:
    // This case should never be chosen
    DBUG_ASSERT(0);
    break;
  }
  delete field;
>>>>>>> 19fc09c5
  DBUG_VOID_RETURN;
}


longlong Item_func_found_rows::val_int()
{
  DBUG_ASSERT(fixed == 1);
  return current_thd->found_rows();
}


Field *
Item_func_sp::tmp_table_field(TABLE *t_arg)
{
  Field *res= 0;
  DBUG_ENTER("Item_func_sp::tmp_table_field");

  if (m_sp)
    res= m_sp->make_field(max_length, (const char *)name, t_arg);
  
  if (!res) 
    res= Item_func::tmp_table_field(t_arg);

  DBUG_RETURN(res);
}<|MERGE_RESOLUTION|>--- conflicted
+++ resolved
@@ -4860,43 +4860,12 @@
     DBUG_VOID_RETURN;
   }
 
-<<<<<<< HEAD
-  if (! m_sp)
-    m_sp= sp_find_function(current_thd, m_name, TRUE); // cache only
-  if (! m_sp)
-  {
-    my_error(ER_SP_DOES_NOT_EXIST, MYF(0), "FUNCTION", m_name->m_qname.str);
-  }
-  else
-  {
-    field= sp_result_field();
-    decimals= field->decimals();
-    max_length= field->field_length;
-    maybe_null= 1;
-  }
-  delete field;    
-=======
   if (!(field= sp_result_field()))
     DBUG_VOID_RETURN;
   decimals= field->decimals();
-  max_length= field->representation_length();
-    
-  switch (field->result_type()) {
-  case STRING_RESULT:
-    maybe_null= 1;
-    break;
-  case REAL_RESULT:
-  case INT_RESULT:
-  case DECIMAL_RESULT:
-    break;
-  case ROW_RESULT:
-  default:
-    // This case should never be chosen
-    DBUG_ASSERT(0);
-    break;
-  }
+  max_length= field->field_length;
+  maybe_null= 1;
   delete field;
->>>>>>> 19fc09c5
   DBUG_VOID_RETURN;
 }
 
