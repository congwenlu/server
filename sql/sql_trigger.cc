/*
   Copyright (c) 2004, 2012, Oracle and/or its affiliates.
   Copyright (c) 2010, 2018, MariaDB

   This program is free software; you can redistribute it and/or modify
   it under the terms of the GNU General Public License as published by
   the Free Software Foundation; version 2 of the License.

   This program is distributed in the hope that it will be useful,
   but WITHOUT ANY WARRANTY; without even the implied warranty of
   MERCHANTABILITY or FITNESS FOR A PARTICULAR PURPOSE.  See the
   GNU General Public License for more details.

   You should have received a copy of the GNU General Public License
   along with this program; if not, write to the Free Software
   Foundation, Inc., 51 Franklin Street, Fifth Floor, Boston, MA 02110-1335  USA */


#define MYSQL_LEX 1
#include <my_global.h>                          /* NO_EMBEDDED_ACCESS_CHECKS */
#include "sql_priv.h"
#include "unireg.h"
#include "sp_head.h"
#include "sql_trigger.h"
#include "sql_parse.h"                          // parse_sql
#include "parse_file.h"
#include "sp.h"
#include "sql_base.h"
#include "sql_show.h"                // append_definer, append_identifier
#include "sql_table.h"                        // build_table_filename,
                                              // check_n_cut_mysql50_prefix
#include "sql_db.h"                        // get_default_db_collation
#include "sql_acl.h"                       // *_ACL
#include "sql_handler.h"                        // mysql_ha_rm_tables
#include "sp_cache.h"                     // sp_invalidate_cache
#include <mysys_err.h>
<<<<<<< HEAD

LEX_STRING *make_lex_string(LEX_STRING *lex_str, const char* str, uint length,
                            MEM_ROOT *mem_root)
=======
#ifdef WITH_WSREP
#include "debug_sync.h"
#endif /* WITH_WSREP */
/*************************************************************************/

template <class T>
inline T *alloc_type(MEM_ROOT *m)
>>>>>>> 3f019d17
{
  if (!(lex_str->str= strmake_root(mem_root, str, length)))
    return 0;
  lex_str->length= length;
  return lex_str;
}

/*************************************************************************/

/**
  Trigger_creation_ctx -- creation context of triggers.
*/

class Trigger_creation_ctx : public Stored_program_creation_ctx,
                             public Sql_alloc
{
public:
  static Trigger_creation_ctx *create(THD *thd,
                                      const char *db_name,
                                      const char *table_name,
                                      const LEX_STRING *client_cs_name,
                                      const LEX_STRING *connection_cl_name,
                                      const LEX_STRING *db_cl_name);

  Trigger_creation_ctx(CHARSET_INFO *client_cs,
                       CHARSET_INFO *connection_cl,
                       CHARSET_INFO *db_cl)
    :Stored_program_creation_ctx(client_cs, connection_cl, db_cl)
  { }

  virtual Stored_program_creation_ctx *clone(MEM_ROOT *mem_root)
  {
    return new (mem_root) Trigger_creation_ctx(m_client_cs,
                                               m_connection_cl,
                                               m_db_cl);
  }

protected:
  virtual Object_creation_ctx *create_backup_ctx(THD *thd) const
  {
    return new Trigger_creation_ctx(thd);
  }

  Trigger_creation_ctx(THD *thd)
    :Stored_program_creation_ctx(thd)
  { }
};

/**************************************************************************
  Trigger_creation_ctx implementation.
**************************************************************************/

Trigger_creation_ctx *
Trigger_creation_ctx::create(THD *thd,
                             const char *db_name,
                             const char *table_name,
                             const LEX_STRING *client_cs_name,
                             const LEX_STRING *connection_cl_name,
                             const LEX_STRING *db_cl_name)
{
  CHARSET_INFO *client_cs;
  CHARSET_INFO *connection_cl;
  CHARSET_INFO *db_cl;

  bool invalid_creation_ctx= FALSE;

  if (resolve_charset(client_cs_name->str,
                      thd->variables.character_set_client,
                      &client_cs))
  {
    sql_print_warning("Trigger for table '%s'.'%s': "
                      "invalid character_set_client value (%s).",
                      (const char *) db_name,
                      (const char *) table_name,
                      (const char *) client_cs_name->str);

    invalid_creation_ctx= TRUE;
  }

  if (resolve_collation(connection_cl_name->str,
                        thd->variables.collation_connection,
                        &connection_cl))
  {
    sql_print_warning("Trigger for table '%s'.'%s': "
                      "invalid collation_connection value (%s).",
                      (const char *) db_name,
                      (const char *) table_name,
                      (const char *) connection_cl_name->str);

    invalid_creation_ctx= TRUE;
  }

  if (resolve_collation(db_cl_name->str, NULL, &db_cl))
  {
    sql_print_warning("Trigger for table '%s'.'%s': "
                      "invalid database_collation value (%s).",
                      (const char *) db_name,
                      (const char *) table_name,
                      (const char *) db_cl_name->str);

    invalid_creation_ctx= TRUE;
  }

  if (invalid_creation_ctx)
  {
    push_warning_printf(thd,
                        Sql_condition::WARN_LEVEL_WARN,
                        ER_TRG_INVALID_CREATION_CTX,
                        ER_THD(thd, ER_TRG_INVALID_CREATION_CTX),
                        (const char *) db_name,
                        (const char *) table_name);
  }

  /*
    If we failed to resolve the database collation, load the default one
    from the disk.
  */

  if (!db_cl)
    db_cl= get_default_db_collation(thd, db_name);

  return new Trigger_creation_ctx(client_cs, connection_cl, db_cl);
}

/*************************************************************************/

static const LEX_STRING triggers_file_type=
  { C_STRING_WITH_LEN("TRIGGERS") };

const char * const TRG_EXT= ".TRG";

/**
  Table of .TRG file field descriptors.
  We have here only one field now because in nearest future .TRG
  files will be merged into .FRM files (so we don't need something
  like md5 or created fields).
*/
static File_option triggers_file_parameters[]=
{
  {
    { C_STRING_WITH_LEN("triggers") },
    my_offsetof(class Table_triggers_list, definitions_list),
    FILE_OPTIONS_STRLIST
  },
  {
    { C_STRING_WITH_LEN("sql_modes") },
    my_offsetof(class Table_triggers_list, definition_modes_list),
    FILE_OPTIONS_ULLLIST
  },
  {
    { C_STRING_WITH_LEN("definers") },
    my_offsetof(class Table_triggers_list, definers_list),
    FILE_OPTIONS_STRLIST
  },
  {
    { C_STRING_WITH_LEN("client_cs_names") },
    my_offsetof(class Table_triggers_list, client_cs_names),
    FILE_OPTIONS_STRLIST
  },
  {
    { C_STRING_WITH_LEN("connection_cl_names") },
    my_offsetof(class Table_triggers_list, connection_cl_names),
    FILE_OPTIONS_STRLIST
  },
  {
    { C_STRING_WITH_LEN("db_cl_names") },
    my_offsetof(class Table_triggers_list, db_cl_names),
    FILE_OPTIONS_STRLIST
  },
  {
    { C_STRING_WITH_LEN("created") },
    my_offsetof(class Table_triggers_list, create_times),
    FILE_OPTIONS_ULLLIST
  },
  { { 0, 0 }, 0, FILE_OPTIONS_STRING }
};

File_option sql_modes_parameters=
{
  { C_STRING_WITH_LEN("sql_modes") },
  my_offsetof(class Table_triggers_list, definition_modes_list),
  FILE_OPTIONS_ULLLIST
};

/**
  This must be kept up to date whenever a new option is added to the list
  above, as it specifies the number of required parameters of the trigger in
  .trg file.
  This defines the maximum number of parameters that is read.  If there are
  more paramaters in the file they are ignored.  Less number of parameters
  is regarded as ok.
*/

static const int TRG_NUM_REQUIRED_PARAMETERS= 7;

/*
  Structure representing contents of .TRN file which are used to support
  database wide trigger namespace.
*/

struct st_trigname
{
  LEX_STRING trigger_table;
};

static const LEX_STRING trigname_file_type=
  { C_STRING_WITH_LEN("TRIGGERNAME") };

const char * const TRN_EXT= ".TRN";

static File_option trigname_file_parameters[]=
{
  {
    { C_STRING_WITH_LEN("trigger_table")},
    offsetof(struct st_trigname, trigger_table),
    FILE_OPTIONS_ESTRING
  },
  { { 0, 0 }, 0, FILE_OPTIONS_STRING }
};


class Handle_old_incorrect_sql_modes_hook: public Unknown_key_hook
{
private:
  char *path;
public:
  Handle_old_incorrect_sql_modes_hook(char *file_path)
    :path(file_path)
  {};
  virtual bool process_unknown_string(const char *&unknown_key, uchar* base,
                                      MEM_ROOT *mem_root, const char *end);
};


class Handle_old_incorrect_trigger_table_hook: public Unknown_key_hook
{
public:
  Handle_old_incorrect_trigger_table_hook(char *file_path,
                                          LEX_STRING *trigger_table_arg)
    :path(file_path), trigger_table_value(trigger_table_arg)
  {};
  virtual bool process_unknown_string(const char *&unknown_key, uchar* base,
                                      MEM_ROOT *mem_root, const char *end);
private:
  char *path;
  LEX_STRING *trigger_table_value;
};


/**
  An error handler that catches all non-OOM errors which can occur during
  parsing of trigger body. Such errors are ignored and corresponding error
  message is used to construct a more verbose error message which contains
  name of problematic trigger. This error message is later emitted when
  one tries to perform DML or some of DDL on this table.
  Also, if possible, grabs name of the trigger being parsed so it can be
  used to correctly drop problematic trigger.
*/
class Deprecated_trigger_syntax_handler : public Internal_error_handler
{
private:

  char m_message[MYSQL_ERRMSG_SIZE];
  LEX_STRING *m_trigger_name;

public:

  Deprecated_trigger_syntax_handler() : m_trigger_name(NULL) {}

  virtual bool handle_condition(THD *thd,
                                uint sql_errno,
                                const char* sqlstate,
                                Sql_condition::enum_warning_level *level,
                                const char* message,
                                Sql_condition ** cond_hdl)
  {
    if (sql_errno != EE_OUTOFMEMORY &&
        sql_errno != ER_OUT_OF_RESOURCES)
    {
      if(thd->lex->spname)
        m_trigger_name= &thd->lex->spname->m_name;
      if (m_trigger_name)
        my_snprintf(m_message, sizeof(m_message),
                    ER_THD(thd, ER_ERROR_IN_TRIGGER_BODY),
                    m_trigger_name->str, message);
      else
        my_snprintf(m_message, sizeof(m_message),
                    ER_THD(thd, ER_ERROR_IN_UNKNOWN_TRIGGER_BODY), message);
      return true;
    }
    return false;
  }

  LEX_STRING *get_trigger_name() { return m_trigger_name; }
  char *get_error_message() { return m_message; }
};


Trigger::~Trigger()
{
  sp_head::destroy(body);
}


/**
  Call a Table_triggers_list function for all triggers

  @return 0 ok
  @return # Something went wrong. Pointer to the trigger that mailfuncted
            returned
*/

Trigger* Table_triggers_list::for_all_triggers(Triggers_processor func,
                                               void *arg)
{
  for (uint i= 0; i < (uint)TRG_EVENT_MAX; i++)
  {
    for (uint j= 0; j < (uint)TRG_ACTION_MAX; j++)
    {
      for (Trigger *trigger= get_trigger(i,j) ;
           trigger ;
           trigger= trigger->next)
        if ((trigger->*func)(arg))
          return trigger;
    }
  }
  return 0;
}


/**
  Create or drop trigger for table.

  @param thd     current thread context (including trigger definition in LEX)
  @param tables  table list containing one table for which trigger is created.
  @param create  whenever we create (TRUE) or drop (FALSE) trigger

  @note
    This function is mainly responsible for opening and locking of table and
    invalidation of all its instances in table cache after trigger creation.
    Real work on trigger creation/dropping is done inside Table_triggers_list
    methods.

  @todo
    TODO: We should check if user has TRIGGER privilege for table here.
    Now we just require SUPER privilege for creating/dropping because
    we don't have proper privilege checking for triggers in place yet.

  @retval
    FALSE Success
  @retval
    TRUE  error
*/

bool mysql_create_or_drop_trigger(THD *thd, TABLE_LIST *tables, bool create)
{
  /*
    FIXME: The code below takes too many different paths depending on the
    'create' flag, so that the justification for a single function
    'mysql_create_or_drop_trigger', compared to two separate functions
    'mysql_create_trigger' and 'mysql_drop_trigger' is not apparent.
    This is a good candidate for a minor refactoring.
  */
  TABLE *table;
  bool result= TRUE;
  String stmt_query;
  bool lock_upgrade_done= FALSE;
  MDL_ticket *mdl_ticket= NULL;
  Query_tables_list backup;
  DBUG_ENTER("mysql_create_or_drop_trigger");

  /* Charset of the buffer for statement must be system one. */
  stmt_query.set_charset(system_charset_info);

  /*
    QQ: This function could be merged in mysql_alter_table() function
    But do we want this ?
  */

  /*
    Note that once we will have check for TRIGGER privilege in place we won't
    need second part of condition below, since check_access() function also
    checks that db is specified.
  */
  if (!thd->lex->spname->m_db.length || (create && !tables->db_length))
  {
    my_error(ER_NO_DB_ERROR, MYF(0));
    DBUG_RETURN(TRUE);
  }

  /*
    We don't allow creating triggers on tables in the 'mysql' schema
  */
  if (create && !my_strcasecmp(system_charset_info, "mysql", tables->db))
  {
    my_error(ER_NO_TRIGGERS_ON_SYSTEM_SCHEMA, MYF(0));
    DBUG_RETURN(TRUE);
  }

  /*
    There is no DETERMINISTIC clause for triggers, so can't check it.
    But a trigger can in theory be used to do nasty things (if it supported
    DROP for example) so we do the check for privileges. For now there is
    already a stronger test right above; but when this stronger test will
    be removed, the test below will hold. Because triggers have the same
    nature as functions regarding binlogging: their body is implicitly
    binlogged, so they share the same danger, so trust_function_creators
    applies to them too.
  */
  if (!trust_function_creators                               &&
      (WSREP_EMULATE_BINLOG(thd) || mysql_bin_log.is_open()) &&
      !(thd->security_ctx->master_access & SUPER_ACL))
  {
    my_error(ER_BINLOG_CREATE_ROUTINE_NEED_SUPER, MYF(0));
    DBUG_RETURN(TRUE);
  }

  if (!create)
  {
    bool if_exists= thd->lex->if_exists();

    /*
      Protect the query table list from the temporary and potentially
      destructive changes necessary to open the trigger's table.
    */
    thd->lex->reset_n_backup_query_tables_list(&backup);
    /*
      Restore Query_tables_list::sql_command, which was
      reset above, as the code that writes the query to the
      binary log assumes that this value corresponds to the
      statement that is being executed.
    */
    thd->lex->sql_command= backup.sql_command;

    if (opt_readonly && !(thd->security_ctx->master_access & SUPER_ACL) &&
        !thd->slave_thread)
    {
      my_error(ER_OPTION_PREVENTS_STATEMENT, MYF(0), "--read-only");
      goto end;
    }

    if (add_table_for_trigger(thd, thd->lex->spname, if_exists, & tables))
      goto end;

    if (!tables)
    {
      DBUG_ASSERT(if_exists);
      /*
        Since the trigger does not exist, there is no associated table,
        and therefore :
        - no TRIGGER privileges to check,
        - no trigger to drop,
        - no table to lock/modify,
        so the drop statement is successful.
      */
      result= FALSE;
      /* Still, we need to log the query ... */
      stmt_query.append(thd->query(), thd->query_length());
      goto end;
    }
  }

  /*
    Check that the user has TRIGGER privilege on the subject table.
  */
  {
    bool err_status;
    TABLE_LIST **save_query_tables_own_last= thd->lex->query_tables_own_last;
    thd->lex->query_tables_own_last= 0;

    err_status= check_table_access(thd, TRIGGER_ACL, tables, FALSE, 1, FALSE);

    thd->lex->query_tables_own_last= save_query_tables_own_last;

    if (err_status)
      goto end;
  }

#ifdef WITH_WSREP
  if (thd->wsrep_exec_mode == LOCAL_STATE)
    WSREP_TO_ISOLATION_BEGIN(WSREP_MYSQL_DB, NULL, tables);
#endif

  /* We should have only one table in table list. */
  DBUG_ASSERT(tables->next_global == 0);

  /* We do not allow creation of triggers on temporary tables. */
  if (create && thd->find_tmp_table_share(tables))
  {
    my_error(ER_TRG_ON_VIEW_OR_TEMP_TABLE, MYF(0), tables->alias);
    goto end;
  }

  /* We also don't allow creation of triggers on views. */
  tables->required_type= FRMTYPE_TABLE;
  /*
    Also prevent DROP TRIGGER from opening temporary table which might
    shadow the subject table on which trigger to be dropped is defined.
  */
  tables->open_type= OT_BASE_ONLY;

  /* Keep consistent with respect to other DDL statements */
  mysql_ha_rm_tables(thd, tables);

  if (thd->locked_tables_mode)
  {
    /* Under LOCK TABLES we must only accept write locked tables. */
    if (!(tables->table= find_table_for_mdl_upgrade(thd, tables->db,
                                                    tables->table_name,
                                                    NULL)))
      goto end;
  }
  else
  {
    tables->table= open_n_lock_single_table(thd, tables,
                                            TL_READ_NO_INSERT, 0);
    if (! tables->table)
      goto end;
    tables->table->use_all_columns();
  }
  table= tables->table;

  /* Later on we will need it to downgrade the lock */
  mdl_ticket= table->mdl_ticket;

  if (wait_while_table_is_used(thd, table, HA_EXTRA_FORCE_REOPEN))
    goto end;

  lock_upgrade_done= TRUE;

  if (!table->triggers)
  {
    if (!create)
    {
      my_error(ER_TRG_DOES_NOT_EXIST, MYF(0));
      goto end;
    }

    if (!(table->triggers= new (&table->mem_root) Table_triggers_list(table)))
      goto end;
  }

#ifdef WITH_WSREP
  DBUG_EXECUTE_IF("sync.mdev_20225",
                  {
                    const char act[]=
                      "now "
                      "wait_for signal.mdev_20225_continue";
                    DBUG_ASSERT(!debug_sync_set_action(thd,
                                                       STRING_WITH_LEN(act)));
                  };);
#endif /* WITH_WSREP */
  result= (create ?
           table->triggers->create_trigger(thd, tables, &stmt_query):
           table->triggers->drop_trigger(thd, tables, &stmt_query));

  if (result)
    goto end;

  close_all_tables_for_name(thd, table->s, HA_EXTRA_NOT_USED, NULL);
  /*
    Reopen the table if we were under LOCK TABLES.
    Ignore the return value for now. It's better to
    keep master/slave in consistent state.
  */
  if (thd->locked_tables_list.reopen_tables(thd, false))
    thd->clear_error();

  /*
    Invalidate SP-cache. That's needed because triggers may change list of
    pre-locking tables.
  */
  sp_cache_invalidate();

end:
  if (!result)
    result= write_bin_log(thd, TRUE, stmt_query.ptr(), stmt_query.length());

  /*
    If we are under LOCK TABLES we should restore original state of
    meta-data locks. Otherwise all locks will be released along
    with the implicit commit.
  */
  if (thd->locked_tables_mode && tables && lock_upgrade_done)
    mdl_ticket->downgrade_lock(MDL_SHARED_NO_READ_WRITE);

  /* Restore the query table list. Used only for drop trigger. */
  if (!create)
    thd->lex->restore_backup_query_tables_list(&backup);

  if (!result)
    my_ok(thd);

  DBUG_RETURN(result);

WSREP_ERROR_LABEL:
  DBUG_RETURN(true);
}


/**
  Build stmt_query to write it in the bin-log, the statement to write in
  the trigger file and the trigger definer.

  @param thd           current thread context (including trigger definition in
                       LEX)
  @param tables        table list containing one open table for which the
                       trigger is created.
  @param[out] stmt_query    after successful return, this string contains
                            well-formed statement for creation this trigger.
  @param[out] trigger_def  query to be stored in trigger file. As stmt_query,
		           but without "OR REPLACE" and no FOLLOWS/PRECEDES.
  @param[out] trg_definer         The triggger definer.
  @param[out] trg_definer_holder  Used as a buffer for definer.

  @note
    - Assumes that trigger name is fully qualified.
    - NULL-string means the following LEX_STRING instance:
    { str = 0; length = 0 }.
    - In other words, definer_user and definer_host should contain
    simultaneously NULL-strings (non-SUID/old trigger) or valid strings
    (SUID/new trigger).
*/

static void build_trig_stmt_query(THD *thd, TABLE_LIST *tables,
                                  String *stmt_query, String *trigger_def,
                                  LEX_STRING *trg_definer,
                                  char trg_definer_holder[])
{
  LEX_STRING stmt_definition;
  LEX *lex= thd->lex;
  uint prefix_trimmed, suffix_trimmed;
  size_t original_length;

  /*
    Create a query with the full trigger definition.
    The original query is not appropriate, as it can miss the DEFINER=XXX part.
  */
  stmt_query->append(STRING_WITH_LEN("CREATE "));

  trigger_def->copy(*stmt_query);

  if (lex->create_info.or_replace())
    stmt_query->append(STRING_WITH_LEN("OR REPLACE "));

  if (lex->sphead->m_chistics->suid != SP_IS_NOT_SUID)
  {
    /* SUID trigger */
    lex->definer->set_lex_string(trg_definer, trg_definer_holder);
    append_definer(thd, stmt_query, &lex->definer->user, &lex->definer->host);
    append_definer(thd, trigger_def, &lex->definer->user, &lex->definer->host);
  }
  else
  {
    *trg_definer= empty_lex_str;
  }


  /* Create statement for binary logging */
  stmt_definition.str= (char*) lex->stmt_definition_begin;
  stmt_definition.length= (lex->stmt_definition_end -
                           lex->stmt_definition_begin);
  original_length= stmt_definition.length;
  trim_whitespace(thd->charset(), &stmt_definition, &prefix_trimmed);
  suffix_trimmed= original_length - stmt_definition.length - prefix_trimmed;

  stmt_query->append(stmt_definition.str, stmt_definition.length);

  /* Create statement for storing trigger (without trigger order) */
  if (lex->trg_chistics.ordering_clause == TRG_ORDER_NONE)
    trigger_def->append(stmt_definition.str, stmt_definition.length);
  else
  {
    /* Copy data before FOLLOWS/PRECEDES trigger_name */
    trigger_def->append(stmt_definition.str,
                        (lex->trg_chistics.ordering_clause_begin -
                         lex->stmt_definition_begin) - prefix_trimmed);
    /* Copy data after FOLLOWS/PRECEDES trigger_name */
    trigger_def->append(stmt_definition.str +
                        (lex->trg_chistics.ordering_clause_end -
                         lex->stmt_definition_begin)
                        - prefix_trimmed,
                        (lex->stmt_definition_end -
                         lex->trg_chistics.ordering_clause_end) -
                        suffix_trimmed);
  }
}


/**
  Create trigger for table.

  @param thd           current thread context (including trigger definition in
                       LEX)
  @param tables        table list containing one open table for which the
                       trigger is created.
  @param[out] stmt_query    after successful return, this string contains
                            well-formed statement for creation this trigger.

  @note
    - Assumes that trigger name is fully qualified.
    - NULL-string means the following LEX_STRING instance:
    { str = 0; length = 0 }.
    - In other words, definer_user and definer_host should contain
    simultaneously NULL-strings (non-SUID/old trigger) or valid strings
    (SUID/new trigger).

  @retval
    False   success
  @retval
    True    error
*/

bool Table_triggers_list::create_trigger(THD *thd, TABLE_LIST *tables,
                                         String *stmt_query)
{
  LEX *lex= thd->lex;
  TABLE *table= tables->table;
  char file_buff[FN_REFLEN], trigname_buff[FN_REFLEN];
  LEX_STRING file, trigname_file;
  char trg_definer_holder[USER_HOST_BUFF_SIZE];
  Item_trigger_field *trg_field;
  struct st_trigname trigname;
  String trigger_definition;
  Trigger *trigger= 0;
  bool trigger_dropped= 0;
  DBUG_ENTER("create_trigger");

  if (check_for_broken_triggers())
    DBUG_RETURN(true);

  /* Trigger must be in the same schema as target table. */
  if (my_strcasecmp(table_alias_charset, table->s->db.str,
                    lex->spname->m_db.str))
  {
    my_error(ER_TRG_IN_WRONG_SCHEMA, MYF(0));
    DBUG_RETURN(true);
  }

  if (sp_process_definer(thd))
    DBUG_RETURN(true);

  /*
    Let us check if all references to fields in old/new versions of row in
    this trigger are ok.

    NOTE: We do it here more from ease of use standpoint. We still have to
    do some checks on each execution. E.g. we can catch privilege changes
    only during execution. Also in near future, when we will allow access
    to other tables from trigger we won't be able to catch changes in other
    tables...

    Since we don't plan to access to contents of the fields it does not
    matter that we choose for both OLD and NEW values the same versions
    of Field objects here.
  */
  old_field= new_field= table->field;

  for (trg_field= lex->trg_table_fields.first;
       trg_field; trg_field= trg_field->next_trg_field)
  {
    /*
      NOTE: now we do not check privileges at CREATE TRIGGER time. This will
      be changed in the future.
    */
    trg_field->setup_field(thd, table, NULL);

    if (!trg_field->fixed &&
        trg_field->fix_fields(thd, (Item **)0))
      DBUG_RETURN(true);
  }

  /* Ensure anchor trigger exists */
  if (lex->trg_chistics.ordering_clause != TRG_ORDER_NONE)
  {
    if (!(trigger= find_trigger(&lex->trg_chistics.anchor_trigger_name, 0)) ||
        trigger->event != lex->trg_chistics.event ||
        trigger->action_time != lex->trg_chistics.action_time)
    {
      my_error(ER_REFERENCED_TRG_DOES_NOT_EXIST, MYF(0),
               lex->trg_chistics.anchor_trigger_name.str);
      DBUG_RETURN(true);
    }
  }

  /*
    Here we are creating file with triggers and save all triggers in it.
    sql_create_definition_file() files handles renaming and backup of older
    versions
  */
  file.length= build_table_filename(file_buff, FN_REFLEN - 1,
                                    tables->db, tables->table_name,
                                    TRG_EXT, 0);
  file.str= file_buff;
  trigname_file.length= build_table_filename(trigname_buff, FN_REFLEN-1,
                                             tables->db,
                                             lex->spname->m_name.str,
                                             TRN_EXT, 0);
  trigname_file.str= trigname_buff;

  /* Use the filesystem to enforce trigger namespace constraints. */
  if (!access(trigname_buff, F_OK))
  {
    if (lex->create_info.or_replace())
    {
      String drop_trg_query;
      /*
        The following can fail if the trigger is for another table or
        there exists a .TRN file but there was no trigger for it in
        the .TRG file
      */
      if (unlikely(drop_trigger(thd, tables, &drop_trg_query)))
        DBUG_RETURN(true);
    }
    else if (lex->create_info.if_not_exists())
    {
      push_warning_printf(thd, Sql_condition::WARN_LEVEL_NOTE,
                          ER_TRG_ALREADY_EXISTS,
                          ER_THD(thd, ER_TRG_ALREADY_EXISTS),
                          trigname_buff);
      LEX_STRING trg_definer_tmp;
      String trigger_def;

      /*
        Log query with IF NOT EXISTS to binary log. This is in line with
        CREATE TABLE IF NOT EXISTS.
      */
      build_trig_stmt_query(thd, tables, stmt_query, &trigger_def,
                            &trg_definer_tmp, trg_definer_holder);
      DBUG_RETURN(false);
    }
    else
    {
      my_error(ER_TRG_ALREADY_EXISTS, MYF(0));
      DBUG_RETURN(true);
    }
  }

  trigname.trigger_table.str= tables->table_name;
  trigname.trigger_table.length= tables->table_name_length;

  /*
    We are not using lex->sphead here as an argument to Trigger() as we are
    going to access lex->sphead later in build_trig_stmt_query()
  */
  if (!(trigger= new (&table->mem_root) Trigger(this, 0)))
    goto err_without_cleanup;

  /* Create trigger_name.TRN file to ensure trigger name is unique */
  if (sql_create_definition_file(NULL, &trigname_file, &trigname_file_type,
                                 (uchar*)&trigname, trigname_file_parameters))
    goto err_without_cleanup;

  /* Populate the trigger object */

  trigger->sql_mode= thd->variables.sql_mode;
  /* Time with 2 decimals, like in MySQL 5.7 */
  trigger->create_time= ((ulonglong) thd->query_start())*100 + thd->query_start_sec_part()/10000;
  build_trig_stmt_query(thd, tables, stmt_query, &trigger_definition,
                        &trigger->definer, trg_definer_holder);

  trigger->definition.str=    trigger_definition.c_ptr();
  trigger->definition.length= trigger_definition.length();

  /*
    Fill character set information:
      - client character set contains charset info only;
      - connection collation contains pair {character set, collation};
      - database collation contains pair {character set, collation};
  */
  lex_string_set(&trigger->client_cs_name, thd->charset()->csname);
  lex_string_set(&trigger->connection_cl_name,
                 thd->variables.collation_connection->name);
  lex_string_set(&trigger->db_cl_name,
                 get_default_db_collation(thd, tables->db)->name);

  /* Add trigger in it's correct place */
  add_trigger(lex->trg_chistics.event,
              lex->trg_chistics.action_time,
              lex->trg_chistics.ordering_clause,
              &lex->trg_chistics.anchor_trigger_name,
              trigger);

  /* Create trigger definition file .TRG */
  if (unlikely(create_lists_needed_for_files(thd->mem_root)))
    goto err_with_cleanup;

  if (!sql_create_definition_file(NULL, &file, &triggers_file_type,
                                  (uchar*)this, triggers_file_parameters))
    DBUG_RETURN(false);

err_with_cleanup:
  /* Delete .TRN file */
  mysql_file_delete(key_file_trn, trigname_buff, MYF(MY_WME));

err_without_cleanup:
  delete trigger;                               // Safety, not critical

  if (trigger_dropped)
  {
    String drop_trg_query;
    drop_trg_query.append("DROP TRIGGER /* generated by failed CREATE TRIGGER */ ");
    drop_trg_query.append(lex->spname->m_name.str);
    /*
      We dropped an existing trigger and was not able to recreate it because
      of an internal error. Ensure it's also dropped on the slave.
    */
    write_bin_log(thd, FALSE, drop_trg_query.ptr(), drop_trg_query.length());
  }
  DBUG_RETURN(true);
}


/**
   Empty all list used to load and create .TRG file
*/

void Table_triggers_list::empty_lists()
{
  definitions_list.empty();
  definition_modes_list.empty();
  definers_list.empty();
  client_cs_names.empty();
  connection_cl_names.empty();
  db_cl_names.empty();
  create_times.empty();
}


/**
   Create list of all trigger parameters for sql_create_definition_file()
*/

struct create_lists_param
{
  MEM_ROOT *root;
};


bool Table_triggers_list::create_lists_needed_for_files(MEM_ROOT *root)
{
  create_lists_param param;

  empty_lists();
  param.root= root;

  return for_all_triggers(&Trigger::add_to_file_list, &param);
}


bool Trigger::add_to_file_list(void* param_arg)
{
  create_lists_param *param= (create_lists_param*) param_arg;
  MEM_ROOT *mem_root= param->root;

  if (base->definitions_list.push_back(&definition, mem_root) ||
      base->definition_modes_list.push_back(&sql_mode, mem_root) ||
      base->definers_list.push_back(&definer, mem_root) ||
      base->client_cs_names.push_back(&client_cs_name, mem_root) ||
      base->connection_cl_names.push_back(&connection_cl_name, mem_root) ||
      base->db_cl_names.push_back(&db_cl_name, mem_root) ||
      base->create_times.push_back(&create_time, mem_root))
    return 1;
  return 0;
}



/**
  Deletes the .TRG file for a table.

  @param path         char buffer of size FN_REFLEN to be used
                      for constructing path to .TRG file.
  @param db           table's database name
  @param table_name   table's name

  @retval
    False   success
  @retval
    True    error
*/

static bool rm_trigger_file(char *path, const char *db,
                            const char *table_name)
{
  build_table_filename(path, FN_REFLEN-1, db, table_name, TRG_EXT, 0);
  return mysql_file_delete(key_file_trg, path, MYF(MY_WME));
}


/**
  Deletes the .TRN file for a trigger.

  @param path         char buffer of size FN_REFLEN to be used
                      for constructing path to .TRN file.
  @param db           trigger's database name
  @param trigger_name trigger's name

  @retval
    False   success
  @retval
    True    error
*/

static bool rm_trigname_file(char *path, const char *db,
                             const char *trigger_name)
{
  build_table_filename(path, FN_REFLEN - 1, db, trigger_name, TRN_EXT, 0);
  return mysql_file_delete(key_file_trn, path, MYF(MY_WME));
}


/**
  Helper function that saves .TRG file for Table_triggers_list object.

  @param triggers    Table_triggers_list object for which file should be saved
  @param db          Name of database for subject table
  @param table_name  Name of subject table

  @retval
    FALSE  Success
  @retval
    TRUE   Error
*/

bool Table_triggers_list::save_trigger_file(THD *thd, const char *db,
                                            const char *table_name)
{
  char file_buff[FN_REFLEN];
  LEX_STRING file;

  if (create_lists_needed_for_files(thd->mem_root))
    return true;

  file.length= build_table_filename(file_buff, FN_REFLEN - 1, db, table_name,
                                    TRG_EXT, 0);
  file.str= file_buff;
  return sql_create_definition_file(NULL, &file, &triggers_file_type,
                                    (uchar*) this, triggers_file_parameters);
}


/**
  Find a trigger with a given name

  @param name	 		Name of trigger
  @param remove_from_list	If set, remove trigger if found
*/

Trigger *Table_triggers_list::find_trigger(const LEX_STRING *name,
                                           bool remove_from_list)
{
  for (uint i= 0; i < (uint)TRG_EVENT_MAX; i++)
  {
    for (uint j= 0; j < (uint)TRG_ACTION_MAX; j++)
    {
      Trigger **parent, *trigger;

      for (parent= &triggers[i][j];
           (trigger= *parent);
           parent= &trigger->next)
      {
        if (my_strcasecmp(table_alias_charset,
                          trigger->name.str, name->str) == 0)
        {
          if (remove_from_list)
          {
            *parent= trigger->next;
            count--;
          }
          return trigger;
        }
      }
    }
  }
  return 0;
}


/**
  Drop trigger for table.

  @param thd           current thread context
                       (including trigger definition in LEX)
  @param tables        table list containing one open table for which trigger
                       is dropped.
  @param[out] stmt_query    after successful return, this string contains
                            well-formed statement for creation this trigger.

  @todo
    Probably instead of removing .TRG file we should move
    to archive directory but this should be done as part of
    parse_file.cc functionality (because we will need it
    elsewhere).

  @retval
    False   success
  @retval
    True    error
*/

bool Table_triggers_list::drop_trigger(THD *thd, TABLE_LIST *tables,
                                       String *stmt_query)
{
  const LEX_STRING *sp_name= &thd->lex->spname->m_name; // alias
  char path[FN_REFLEN];
  Trigger *trigger;

  stmt_query->set(thd->query(), thd->query_length(), stmt_query->charset());

  /* Find and delete trigger from list */
  if (!(trigger= find_trigger(sp_name, true)))
  {
    my_message(ER_TRG_DOES_NOT_EXIST, ER_THD(thd, ER_TRG_DOES_NOT_EXIST),
               MYF(0));
    return 1;
  }

  if (!count)                                   // If no more triggers
  {
    /*
      TODO: Probably instead of removing .TRG file we should move
      to archive directory but this should be done as part of
      parse_file.cc functionality (because we will need it
      elsewhere).
    */
    if (rm_trigger_file(path, tables->db, tables->table_name))
      return 1;
  }
  else
  {
    if (save_trigger_file(thd, tables->db, tables->table_name))
      return 1;
  }

  if (rm_trigname_file(path, tables->db, sp_name->str))
    return 1;

  delete trigger;
  return 0;
}


Table_triggers_list::~Table_triggers_list()
{
  DBUG_ENTER("Table_triggers_list::~Table_triggers_list");

  for (uint i= 0; i < (uint)TRG_EVENT_MAX; i++)
  {
    for (uint j= 0; j < (uint)TRG_ACTION_MAX; j++)
    {
      Trigger *next, *trigger;
      for (trigger= get_trigger(i,j) ; trigger ; trigger= next)
      {
        next= trigger->next;
        delete trigger;
      }
    }
  }

  /* Free blobs used in insert */
  if (record0_field)
    for (Field **fld_ptr= record0_field; *fld_ptr; fld_ptr++)
      (*fld_ptr)->free();

  if (record1_field)
    for (Field **fld_ptr= record1_field; *fld_ptr; fld_ptr++)
      delete *fld_ptr;

  DBUG_VOID_RETURN;
}


/**
  Prepare array of Field objects referencing to TABLE::record[1] instead
  of record[0] (they will represent OLD.* row values in ON UPDATE trigger
  and in ON DELETE trigger which will be called during REPLACE execution).

  @param table   pointer to TABLE object for which we are creating fields.

  @retval
    False   success
  @retval
    True    error
*/

bool Table_triggers_list::prepare_record_accessors(TABLE *table)
{
  Field **fld, **trg_fld;

  if ((has_triggers(TRG_EVENT_INSERT,TRG_ACTION_BEFORE) ||
       has_triggers(TRG_EVENT_UPDATE,TRG_ACTION_BEFORE)) &&
      (table->s->stored_fields != table->s->null_fields))

  {
    int null_bytes= (table->s->fields - table->s->null_fields + 7)/8;
    if (!(extra_null_bitmap= (uchar*)alloc_root(&table->mem_root, null_bytes)))
      return 1;
    if (!(record0_field= (Field **)alloc_root(&table->mem_root,
                                              (table->s->fields + 1) *
                                              sizeof(Field*))))
      return 1;

    uchar *null_ptr= extra_null_bitmap;
    uchar null_bit= 1;
    for (fld= table->field, trg_fld= record0_field; *fld; fld++, trg_fld++)
    {
      if (!(*fld)->null_ptr && !(*fld)->vcol_info)
      {
        Field *f;
        if (!(f= *trg_fld= (*fld)->make_new_field(&table->mem_root, table,
                                                  table == (*fld)->table)))
          return 1;

        f->flags= (*fld)->flags;
        f->null_ptr= null_ptr;
        f->null_bit= null_bit;
        if (null_bit == 128)
          null_ptr++, null_bit= 1;
        else
          null_bit*= 2;
      }
      else
        *trg_fld= *fld;
    }
    *trg_fld= 0;
    DBUG_ASSERT(null_ptr <= extra_null_bitmap + null_bytes);
    bzero(extra_null_bitmap, null_bytes);
  }
  else
    record0_field= table->field;

  if (has_triggers(TRG_EVENT_UPDATE,TRG_ACTION_BEFORE) ||
      has_triggers(TRG_EVENT_UPDATE,TRG_ACTION_AFTER)  ||
      has_triggers(TRG_EVENT_DELETE,TRG_ACTION_BEFORE) ||
      has_triggers(TRG_EVENT_DELETE,TRG_ACTION_AFTER))
  {
    if (!(record1_field= (Field **)alloc_root(&table->mem_root,
                                              (table->s->fields + 1) *
                                              sizeof(Field*))))
      return 1;

    for (fld= table->field, trg_fld= record1_field; *fld; fld++, trg_fld++)
    {
      if (!(*trg_fld= (*fld)->make_new_field(&table->mem_root, table,
                                             table == (*fld)->table)))
        return 1;
      (*trg_fld)->move_field_offset((my_ptrdiff_t)(table->record[1] -
                                                   table->record[0]));
    }
    *trg_fld= 0;
  }
  return 0;
}


/**
  Check whenever .TRG file for table exist and load all triggers it contains.

  @param thd          current thread context
  @param db           table's database name
  @param table_name   table's name
  @param table        pointer to table object
  @param names_only   stop after loading trigger names

  @todo
    A lot of things to do here e.g. how about other funcs and being
    more paranoical ?

  @todo
    This could be avoided if there is no triggers for UPDATE and DELETE.

  @retval
    False   success
  @retval
    True    error
*/

bool Table_triggers_list::check_n_load(THD *thd, const char *db,
                                       const char *table_name, TABLE *table,
                                       bool names_only)
{
  char path_buff[FN_REFLEN];
  LEX_STRING path;
  File_parser *parser;
  LEX_STRING save_db;
  DBUG_ENTER("Table_triggers_list::check_n_load");

  path.length= build_table_filename(path_buff, FN_REFLEN - 1,
                                    db, table_name, TRG_EXT, 0);
  path.str= path_buff;

  // QQ: should we analyze errno somehow ?
  if (access(path_buff, F_OK))
    DBUG_RETURN(0);

  /* File exists so we got to load triggers */

  if ((parser= sql_parse_prepare(&path, &table->mem_root, 1)))
  {
    if (is_equal(&triggers_file_type, parser->type()))
    {
      Handle_old_incorrect_sql_modes_hook sql_modes_hook(path.str);
      LEX_STRING *trg_create_str;
      ulonglong *trg_sql_mode, *trg_create_time;
      Trigger *trigger;
      Table_triggers_list *trigger_list=
        new (&table->mem_root) Table_triggers_list(table);
      if (unlikely(!trigger_list))
        goto error;

      if (parser->parse((uchar*)trigger_list, &table->mem_root,
                        triggers_file_parameters,
                        TRG_NUM_REQUIRED_PARAMETERS,
                        &sql_modes_hook))
        goto error;

      List_iterator_fast<LEX_STRING> it(trigger_list->definitions_list);

      if (!trigger_list->definitions_list.is_empty() &&
          (trigger_list->client_cs_names.is_empty() ||
           trigger_list->connection_cl_names.is_empty() ||
           trigger_list->db_cl_names.is_empty()))
      {
        /* We will later use the current character sets */
        push_warning_printf(thd, Sql_condition::WARN_LEVEL_WARN,
                            ER_TRG_NO_CREATION_CTX,
                            ER_THD(thd, ER_TRG_NO_CREATION_CTX),
                            (const char*) db,
                            (const char*) table_name);
      }

      table->triggers= trigger_list;
      status_var_increment(thd->status_var.feature_trigger);

      List_iterator_fast<ulonglong> itm(trigger_list->definition_modes_list);
      List_iterator_fast<LEX_STRING> it_definer(trigger_list->definers_list);
      List_iterator_fast<LEX_STRING> it_client_cs_name(trigger_list->client_cs_names);
      List_iterator_fast<LEX_STRING> it_connection_cl_name(trigger_list->connection_cl_names);
      List_iterator_fast<LEX_STRING> it_db_cl_name(trigger_list->db_cl_names);
      List_iterator_fast<ulonglong> it_create_times(trigger_list->create_times);
      LEX *old_lex= thd->lex;
      LEX lex;
      sp_rcontext *save_spcont= thd->spcont;
      sql_mode_t save_sql_mode= thd->variables.sql_mode;

      thd->lex= &lex;

      save_db.str= thd->db;
      save_db.length= thd->db_length;
      thd->reset_db((char*) db, strlen(db));
      while ((trg_create_str= it++))
      {
        sp_head *sp;
        sql_mode_t sql_mode;
        LEX_STRING *trg_definer;
        Trigger_creation_ctx *creation_ctx;

        /*
          It is old file format then sql_mode may not be filled in.
          We use one mode (current) for all triggers, because we have not
          information about mode in old format.
        */
        sql_mode= ((trg_sql_mode= itm++) ? *trg_sql_mode :
                   (ulonglong) global_system_variables.sql_mode);

        trg_create_time= it_create_times++;     // May be NULL if old file
        trg_definer= it_definer++;              // May be NULL if old file

        thd->variables.sql_mode= sql_mode;

        Parser_state parser_state;
        if (parser_state.init(thd, trg_create_str->str, trg_create_str->length))
          goto err_with_lex_cleanup;

        if (!trigger_list->client_cs_names.is_empty())
          creation_ctx= Trigger_creation_ctx::create(thd,
                                                     db,
                                                     table_name,
                                                     it_client_cs_name++,
                                                     it_connection_cl_name++,
                                                     it_db_cl_name++);
        else
        {
          /* Old file with not stored character sets. Use current */
          creation_ctx=  new
            Trigger_creation_ctx(thd->variables.character_set_client,
                                 thd->variables.collation_connection,
                                 thd->variables.collation_database);
        }

        lex_start(thd);
        thd->spcont= NULL;

        /* The following is for catching parse errors */
        lex.trg_chistics.event= TRG_EVENT_MAX;
        lex.trg_chistics.action_time= TRG_ACTION_MAX;
        Deprecated_trigger_syntax_handler error_handler;
        thd->push_internal_handler(&error_handler);

        bool parse_error= parse_sql(thd, & parser_state, creation_ctx);
        thd->pop_internal_handler();
        DBUG_ASSERT(!parse_error || lex.sphead == 0);

        /*
          Not strictly necessary to invoke this method here, since we know
          that we've parsed CREATE TRIGGER and not an
          UPDATE/DELETE/INSERT/REPLACE/LOAD/CREATE TABLE, but we try to
          maintain the invariant that this method is called for each
          distinct statement, in case its logic is extended with other
          types of analyses in future.
        */
        lex.set_trg_event_type_for_tables();

        if (lex.sphead)
          lex.sphead->set_info(0, 0, &lex.sp_chistics, sql_mode);

        if (unlikely(!(trigger= (new (&table->mem_root)
                                 Trigger(trigger_list, lex.sphead)))))
          goto err_with_lex_cleanup;
        lex.sphead= NULL; /* Prevent double cleanup. */

        sp= trigger->body;

        trigger->sql_mode= sql_mode;
        trigger->definition= *trg_create_str;
        trigger->create_time= trg_create_time ? *trg_create_time : 0;
        trigger->name= sp ? sp->m_name : empty_lex_str;
        trigger->on_table_name.str= (char*) lex.raw_trg_on_table_name_begin;
        trigger->on_table_name.length= (lex.raw_trg_on_table_name_end -
                                        lex.raw_trg_on_table_name_begin);

        /* Copy pointers to character sets to make trigger easier to use */
        lex_string_set(&trigger->client_cs_name,
                       creation_ctx->get_client_cs()->csname);
        lex_string_set(&trigger->connection_cl_name,
                       creation_ctx->get_connection_cl()->name);
        lex_string_set(&trigger->db_cl_name,
                       creation_ctx->get_db_cl()->name);

        /* event can only be TRG_EVENT_MAX in case of fatal parse errors */
        if (lex.trg_chistics.event != TRG_EVENT_MAX)
          trigger_list->add_trigger(lex.trg_chistics.event,
                                    lex.trg_chistics.action_time,
                                    TRG_ORDER_NONE,
                                    &lex.trg_chistics.anchor_trigger_name,
                                    trigger);

        if (parse_error)
        {
          LEX_STRING *name;

          /*
            In case of errors, disable all triggers for the table, but keep
            the wrong trigger around to allow the user to fix it
          */
          if (!trigger_list->m_has_unparseable_trigger)
            trigger_list->set_parse_error_message(error_handler.get_error_message());
          /* Currently sphead is always set to NULL in case of a parse error */
          DBUG_ASSERT(lex.sphead == 0);
          lex_end(&lex);

          if ((name= error_handler.get_trigger_name()))
          {
            if (!(make_lex_string(&trigger->name, name->str,
                                  name->length, &table->mem_root)))
              goto err_with_lex_cleanup;
          }
          trigger->definer= ((!trg_definer || !trg_definer->length) ?
                             empty_lex_str : *trg_definer);
          continue;
        }

        sp->set_info(0, 0, &lex.sp_chistics, sql_mode);
        sp->set_creation_ctx(creation_ctx);

        if (!trg_definer || !trg_definer->length)
        {
          /*
            This trigger was created/imported from the previous version of
            MySQL, which does not support trigger_list definers. We should emit
            warning here.
          */

          push_warning_printf(thd, Sql_condition::WARN_LEVEL_WARN,
                              ER_TRG_NO_DEFINER,
                              ER_THD(thd, ER_TRG_NO_DEFINER),
                              (const char*) db,
                              (const char*) sp->m_name.str);

          /*
            Set definer to the '' to correct displaying in the information
            schema.
          */

          sp->set_definer((char*) "", 0);
          trigger->definer= empty_lex_str;

          /*
            trigger_list without definer information are executed under the
            authorization of the invoker.
          */

          sp->m_chistics->suid= SP_IS_NOT_SUID;
        }
        else
        {
          sp->set_definer(trg_definer->str, trg_definer->length);
          trigger->definer= *trg_definer;
        }

#ifndef DBUG_OFF
        /*
          Let us check that we correctly update trigger definitions when we
          rename tables with trigger_list.

          In special cases like "RENAME TABLE `#mysql50#somename` TO `somename`"
          or "ALTER DATABASE `#mysql50#somename` UPGRADE DATA DIRECTORY NAME"
          we might be given table or database name with "#mysql50#" prefix (and
          trigger's definiton contains un-prefixed version of the same name).
          To remove this prefix we use check_n_cut_mysql50_prefix().
        */

        char fname[SAFE_NAME_LEN + 1];
        DBUG_ASSERT((!my_strcasecmp(table_alias_charset, lex.query_tables->db, db) ||
                     (check_n_cut_mysql50_prefix(db, fname, sizeof(fname)) &&
                      !my_strcasecmp(table_alias_charset, lex.query_tables->db, fname))));
        DBUG_ASSERT((!my_strcasecmp(table_alias_charset, lex.query_tables->table_name, table_name) ||
                     (check_n_cut_mysql50_prefix(table_name, fname, sizeof(fname)) &&
                      !my_strcasecmp(table_alias_charset, lex.query_tables->table_name, fname))));
#endif
        if (names_only)
        {
          lex_end(&lex);
          continue;
        }

        /*
          Gather all Item_trigger_field objects representing access to fields
          in old/new versions of row in trigger into lists containing all such
          objects for the trigger_list with same action and timing.
        */
        trigger->trigger_fields= lex.trg_table_fields.first;
        /*
          Also let us bind these objects to Field objects in table being
          opened.

          We ignore errors here, because if even something is wrong we still
          will be willing to open table to perform some operations (e.g.
          SELECT)...
          Anyway some things can be checked only during trigger execution.
        */
        for (Item_trigger_field *trg_field= lex.trg_table_fields.first;
             trg_field;
             trg_field= trg_field->next_trg_field)
        {
          trg_field->setup_field(thd, table,
                                 &trigger->subject_table_grants);
        }

        lex_end(&lex);
      }
      thd->reset_db(save_db.str, save_db.length);
      thd->lex= old_lex;
      thd->spcont= save_spcont;
      thd->variables.sql_mode= save_sql_mode;

      if (!names_only && trigger_list->prepare_record_accessors(table))
        goto error;

      /* Ensure no one is accidently using the temporary load lists */
      trigger_list->empty_lists();
      DBUG_RETURN(0);

err_with_lex_cleanup:
      lex_end(&lex);
      thd->lex= old_lex;
      thd->spcont= save_spcont;
      thd->variables.sql_mode= save_sql_mode;
      thd->reset_db(save_db.str, save_db.length);
      /* Fall through to error */
    }
  }

error:
  if (!thd->is_error())
  {
    /*
      We don't care about this error message much because .TRG files will
      be merged into .FRM anyway.
    */
    my_error(ER_WRONG_OBJECT, MYF(0),
             table_name, TRG_EXT + 1, "TRIGGER");
  }
  DBUG_RETURN(1);
}


/**
   Add trigger in the correct position according to ordering clause
   Also update action order

   If anchor_trigger doesn't exist, add it last.
*/

void Table_triggers_list::add_trigger(trg_event_type event,
                                      trg_action_time_type action_time,
                                      trigger_order_type ordering_clause,
                                      LEX_STRING *anchor_trigger_name,
                                      Trigger *trigger)
{
  Trigger **parent= &triggers[event][action_time];
  uint position= 0;

  for ( ; *parent ; parent= &(*parent)->next, position++)
  {
    if (ordering_clause != TRG_ORDER_NONE &&
        !my_strcasecmp(table_alias_charset, anchor_trigger_name->str,
                       (*parent)->name.str))
    {
      if (ordering_clause == TRG_ORDER_FOLLOWS)
      {
        parent= &(*parent)->next;               // Add after this one
        position++;
      }
      break;
    }
  }

  /* Add trigger where parent points to */
  trigger->next= *parent;
  *parent= trigger;

  /* Update action_orders and position */
  trigger->event= event;
  trigger->action_time= action_time;
  trigger->action_order= ++position;
  while ((trigger= trigger->next))
    trigger->action_order= ++position;

  count++;
}


/**
  Obtains and returns trigger metadata.

  @param thd           current thread context
  @param trigger_stmt  returns statement of trigger
  @param definer       returns definer/creator of trigger. The caller is
                       responsible to allocate enough space for storing
                       definer information.

  @retval
    False   success
  @retval
    True    error
*/

void Trigger::get_trigger_info(LEX_STRING *trigger_stmt,
                               LEX_STRING *trigger_body, LEX_STRING *definer)
{
  DBUG_ENTER("get_trigger_info");

  *trigger_stmt= definition;
  if (!body)
  {
    /* Parse error */
    *trigger_body= definition;
    *definer= empty_lex_str;
    DBUG_VOID_RETURN;
  }
  *trigger_body= body->m_body_utf8;

  if (body->m_chistics->suid == SP_IS_NOT_SUID)
  {
    *definer= empty_lex_str;
  }
  else
  {
    definer->length= strxmov(definer->str, body->m_definer_user.str, "@",
                             body->m_definer_host.str, NullS) - definer->str;
  }
  DBUG_VOID_RETURN;
}


/**
  Find trigger's table from trigger identifier and add it to
  the statement table list.

  @param[in] thd       Thread context.
  @param[in] trg_name  Trigger name.
  @param[in] if_exists TRUE if SQL statement contains "IF EXISTS" clause.
                       That means a warning instead of error should be
                       thrown if trigger with given name does not exist.
  @param[out] table    Pointer to TABLE_LIST object for the
                       table trigger.

  @return Operation status
    @retval FALSE On success.
    @retval TRUE  Otherwise.
*/

bool add_table_for_trigger(THD *thd,
                           const sp_name *trg_name,
                           bool if_exists,
                           TABLE_LIST **table)
{
  LEX *lex= thd->lex;
  char trn_path_buff[FN_REFLEN];
  LEX_STRING trn_path= { trn_path_buff, 0 };
  LEX_STRING tbl_name= null_lex_str;

  DBUG_ENTER("add_table_for_trigger");

  build_trn_path(thd, trg_name, &trn_path);

  if (check_trn_exists(&trn_path))
  {
    if (if_exists)
    {
      push_warning_printf(thd,
                          Sql_condition::WARN_LEVEL_NOTE,
                          ER_TRG_DOES_NOT_EXIST,
                          ER_THD(thd, ER_TRG_DOES_NOT_EXIST));

      *table= NULL;

      DBUG_RETURN(FALSE);
    }

    my_error(ER_TRG_DOES_NOT_EXIST, MYF(0));
    DBUG_RETURN(TRUE);
  }

  if (load_table_name_for_trigger(thd, trg_name, &trn_path, &tbl_name))
    DBUG_RETURN(TRUE);

  *table= sp_add_to_query_tables(thd, lex, trg_name->m_db.str,
                                 tbl_name.str, TL_IGNORE,
                                 MDL_SHARED_NO_WRITE);

  DBUG_RETURN(*table ? FALSE : TRUE);
}


/**
  Drop all triggers for table.

  @param thd      current thread context
  @param db       schema for table
  @param name     name for table

  @retval
    False   success
  @retval
    True    error
*/

bool Table_triggers_list::drop_all_triggers(THD *thd, char *db, char *name)
{
  TABLE table;
  char path[FN_REFLEN];
  bool result= 0;
  DBUG_ENTER("drop_all_triggers");

  table.reset();
  init_sql_alloc(&table.mem_root, 8192, 0, MYF(0));

  if (Table_triggers_list::check_n_load(thd, db, name, &table, 1))
  {
    result= 1;
    goto end;
  }
  if (table.triggers)
  {
    for (uint i= 0; i < (uint)TRG_EVENT_MAX; i++)
    {
      for (uint j= 0; j < (uint)TRG_ACTION_MAX; j++)
      {
        Trigger *trigger;
        for (trigger= table.triggers->get_trigger(i,j) ;
             trigger ;
             trigger= trigger->next)
        {
          /*
            Trigger, which body we failed to parse during call
            Table_triggers_list::check_n_load(), might be missing name.
            Such triggers have zero-length name and are skipped here.
          */
          if (trigger->name.length &&
              rm_trigname_file(path, db, trigger->name.str))
          {
            /*
              Instead of immediately bailing out with error if we were unable
              to remove .TRN file we will try to drop other files.
            */
            result= 1;
          }
        }
      }
    }
    if (rm_trigger_file(path, db, name))
      result= 1;
    delete table.triggers;
  }
end:
  free_root(&table.mem_root, MYF(0));
  DBUG_RETURN(result);
}


/**
  Update .TRG file after renaming triggers' subject table
  (change name of table in triggers' definitions).

  @param thd                 Thread context
  @param old_db_name         Old database of subject table
  @param new_db_name         New database of subject table
  @param old_table_name      Old subject table's name
  @param new_table_name      New subject table's name

  @retval
    FALSE  Success
  @retval
    TRUE   Failure
*/

struct change_table_name_param
{
  THD *thd;
  const char *old_db_name;
  const char *new_db_name;
  LEX_STRING *new_table_name;
  Trigger *stopper;
};


bool
Table_triggers_list::change_table_name_in_triggers(THD *thd,
                                                   const char *old_db_name,
                                                   const char *new_db_name,
                                                   LEX_STRING *old_table_name,
                                                   LEX_STRING *new_table_name)
{
  struct change_table_name_param param;
  sql_mode_t save_sql_mode= thd->variables.sql_mode;
  char path_buff[FN_REFLEN];

  param.thd= thd;
  param.new_table_name= new_table_name;

  for_all_triggers(&Trigger::change_table_name, &param);

  thd->variables.sql_mode= save_sql_mode;

  if (thd->is_fatal_error)
    return TRUE; /* OOM */

  if (save_trigger_file(thd, new_db_name, new_table_name->str))
    return TRUE;

  if (rm_trigger_file(path_buff, old_db_name, old_table_name->str))
  {
    (void) rm_trigger_file(path_buff, new_db_name, new_table_name->str);
    return TRUE;
  }
  return FALSE;
}


bool Trigger::change_table_name(void* param_arg)
{
  change_table_name_param *param= (change_table_name_param*) param_arg;
  THD *thd= param->thd;
  LEX_STRING *new_table_name= param->new_table_name;

  LEX_STRING *def= &definition, new_def;
  size_t on_q_table_name_len, before_on_len;
  String buff;

  thd->variables.sql_mode= sql_mode;

  /* Construct CREATE TRIGGER statement with new table name. */
  buff.length(0);

  /* WARNING: 'on_table_name' is supposed to point inside 'def' */
  DBUG_ASSERT(on_table_name.str > def->str);
  DBUG_ASSERT(on_table_name.str < (def->str + def->length));
  before_on_len= on_table_name.str - def->str;

  buff.append(def->str, before_on_len);
  buff.append(STRING_WITH_LEN("ON "));
  append_identifier(thd, &buff, new_table_name->str, new_table_name->length);
  buff.append(STRING_WITH_LEN(" "));
  on_q_table_name_len= buff.length() - before_on_len;
  buff.append(on_table_name.str + on_table_name.length,
              def->length - (before_on_len + on_table_name.length));
  /*
    It is OK to allocate some memory on table's MEM_ROOT since this
    table instance will be thrown out at the end of rename anyway.
  */
  new_def.str= (char*) memdup_root(&base->trigger_table->mem_root, buff.ptr(),
                                   buff.length());
  new_def.length= buff.length();
  on_table_name.str= new_def.str + before_on_len;
  on_table_name.length= on_q_table_name_len;
  definition= new_def;
  return 0;
}


/**
  Iterate though Table_triggers_list::names_list list and update
  .TRN files after renaming triggers' subject table.

  @param old_db_name         Old database of subject table
  @param new_db_name         New database of subject table
  @param new_table_name      New subject table's name
  @param stopper             Pointer to Table_triggers_list::names_list at
                             which we should stop updating.

  @retval
    0      Success
  @retval
    non-0  Failure, pointer to Table_triggers_list::names_list element
    for which update failed.
*/

Trigger *
Table_triggers_list::change_table_name_in_trignames(const char *old_db_name,
                                                    const char *new_db_name,
                                                    LEX_STRING *new_table_name,
                                                    Trigger *trigger)
{
  struct change_table_name_param param;
  param.old_db_name= old_db_name;
  param.new_db_name= new_db_name;
  param.new_table_name= new_table_name;
  param.stopper= trigger;

  return for_all_triggers(&Trigger::change_on_table_name, &param);
}


bool Trigger::change_on_table_name(void* param_arg)
{
  change_table_name_param *param= (change_table_name_param*) param_arg;

  char trigname_buff[FN_REFLEN];
  struct st_trigname trigname;
  LEX_STRING trigname_file;

  if (param->stopper == this)
    return 0;                                   // Stop processing

  trigname_file.length= build_table_filename(trigname_buff, FN_REFLEN-1,
                                             param->new_db_name, name.str,
                                             TRN_EXT, 0);
  trigname_file.str= trigname_buff;

  trigname.trigger_table= *param->new_table_name;

  if (base->create_lists_needed_for_files(current_thd->mem_root))
    return true;

  if (sql_create_definition_file(NULL, &trigname_file, &trigname_file_type,
                                 (uchar*)&trigname, trigname_file_parameters))
    return true;

  /* Remove stale .TRN file in case of database upgrade */
  if (param->old_db_name)
  {
    if (rm_trigname_file(trigname_buff, param->old_db_name, name.str))
    {
      (void) rm_trigname_file(trigname_buff, param->new_db_name, name.str);
      return 1;
    }
  }
  return 0;
}


/**
  Update .TRG and .TRN files after renaming triggers' subject table.

  @param[in,out] thd Thread context
  @param[in] db Old database of subject table
  @param[in] old_alias Old alias of subject table
  @param[in] old_table Old name of subject table
  @param[in] new_db New database for subject table
  @param[in] new_table New name of subject table

  @note
    This method tries to leave trigger related files in consistent state,
    i.e. it either will complete successfully, or will fail leaving files
    in their initial state.
    Also this method assumes that subject table is not renamed to itself.
    This method needs to be called under an exclusive table metadata lock.

  @retval FALSE Success
  @retval TRUE  Error
*/

bool Table_triggers_list::change_table_name(THD *thd, const char *db,
                                            const char *old_alias,
                                            const char *old_table,
                                            const char *new_db,
                                            const char *new_table)
{
  TABLE table;
  bool result= 0;
  bool upgrading50to51= FALSE;
  Trigger *err_trigger;
  DBUG_ENTER("change_table_name");

  table.reset();
  init_sql_alloc(&table.mem_root, 8192, 0, MYF(0));

  /*
    This method interfaces the mysql server code protected by
    an exclusive metadata lock.
  */
  DBUG_ASSERT(thd->mdl_context.is_lock_owner(MDL_key::TABLE, db, old_table,
                                             MDL_EXCLUSIVE));

  DBUG_ASSERT(my_strcasecmp(table_alias_charset, db, new_db) ||
              my_strcasecmp(table_alias_charset, old_alias, new_table));

  if (Table_triggers_list::check_n_load(thd, db, old_table, &table, TRUE))
  {
    result= 1;
    goto end;
  }
  if (table.triggers)
  {
    if (table.triggers->check_for_broken_triggers())
    {
      result= 1;
      goto end;
    }
    LEX_STRING old_table_name= { (char *) old_alias, strlen(old_alias) };
    LEX_STRING new_table_name= { (char *) new_table, strlen(new_table) };
    /*
      Since triggers should be in the same schema as their subject tables
      moving table with them between two schemas raises too many questions.
      (E.g. what should happen if in new schema we already have trigger
       with same name ?).

      In case of "ALTER DATABASE `#mysql50#db1` UPGRADE DATA DIRECTORY NAME"
      we will be given table name with "#mysql50#" prefix
      To remove this prefix we use check_n_cut_mysql50_prefix().
    */
    if (my_strcasecmp(table_alias_charset, db, new_db))
    {
      char dbname[SAFE_NAME_LEN + 1];
      if (check_n_cut_mysql50_prefix(db, dbname, sizeof(dbname)) &&
          !my_strcasecmp(table_alias_charset, dbname, new_db))
      {
        upgrading50to51= TRUE;
      }
      else
      {
        my_error(ER_TRG_IN_WRONG_SCHEMA, MYF(0));
        result= 1;
        goto end;
      }
    }
    if (table.triggers->change_table_name_in_triggers(thd, db, new_db,
                                                      &old_table_name,
                                                      &new_table_name))
    {
      result= 1;
      goto end;
    }
    if ((err_trigger= table.triggers->
         change_table_name_in_trignames( upgrading50to51 ? db : NULL,
                                         new_db, &new_table_name, 0)))
    {
      /*
        If we were unable to update one of .TRN files properly we will
        revert all changes that we have done and report about error.
        We assume that we will be able to undo our changes without errors
        (we can't do much if there will be an error anyway).
      */
      (void) table.triggers->change_table_name_in_trignames(
                               upgrading50to51 ? new_db : NULL, db,
                               &old_table_name, err_trigger);
      (void) table.triggers->change_table_name_in_triggers(
                               thd, db, new_db,
                               &new_table_name, &old_table_name);
      result= 1;
      goto end;
    }
  }

end:
  delete table.triggers;
  free_root(&table.mem_root, MYF(0));
  DBUG_RETURN(result);
}


/**
  Execute trigger for given (event, time) pair.

  The operation executes trigger for the specified event (insert, update,
  delete) and time (after, before) if it is set.

  @param thd
  @param event
  @param time_type
  @param old_row_is_record1

  @return Error status.
    @retval FALSE on success.
    @retval TRUE  on error.
*/

bool Table_triggers_list::process_triggers(THD *thd,
                                           trg_event_type event,
                                           trg_action_time_type time_type,
                                           bool old_row_is_record1)
{
  bool err_status;
  Sub_statement_state statement_state;
  Trigger *trigger;
  SELECT_LEX *save_current_select;

  if (check_for_broken_triggers())
    return TRUE;

  if (!(trigger= get_trigger(event, time_type)))
    return FALSE;

  if (old_row_is_record1)
  {
    old_field= record1_field;
    new_field= record0_field;
  }
  else
  {
    DBUG_ASSERT(event == TRG_EVENT_DELETE);
    new_field= record1_field;
    old_field= record0_field;
  }
  /*
    This trigger must have been processed by the pre-locking
    algorithm.
  */
  DBUG_ASSERT(trigger_table->pos_in_table_list->trg_event_map &
              static_cast<uint>(1 << static_cast<int>(event)));

  thd->reset_sub_statement_state(&statement_state, SUB_STMT_TRIGGER);

  /*
    Reset current_select before call execute_trigger() and
    restore it after return from one. This way error is set
    in case of failure during trigger execution.
  */
  save_current_select= thd->lex->current_select;

  do {
    thd->lex->current_select= NULL;
    err_status=
      trigger->body->execute_trigger(thd,
                                     &trigger_table->s->db,
                                     &trigger_table->s->table_name,
                                     &trigger->subject_table_grants);
    status_var_increment(thd->status_var.executed_triggers);
  } while (!err_status && (trigger= trigger->next));
  thd->lex->current_select= save_current_select;

  thd->restore_sub_statement_state(&statement_state);

  return err_status;
}


/**
  Add triggers for table to the set of routines used by statement.
  Add tables used by them to statement table list. Do the same for
  routines used by triggers.

  @param thd             Thread context.
  @param prelocking_ctx  Prelocking context of the statement.
  @param table_list      Table list element for table with trigger.

  @retval FALSE  Success.
  @retval TRUE   Failure.
*/

bool
Table_triggers_list::
add_tables_and_routines_for_triggers(THD *thd,
                                     Query_tables_list *prelocking_ctx,
                                     TABLE_LIST *table_list)
{
  DBUG_ASSERT(static_cast<int>(table_list->lock_type) >=
              static_cast<int>(TL_WRITE_ALLOW_WRITE));

  for (int i= 0; i < (int)TRG_EVENT_MAX; i++)
  {
    if (table_list->trg_event_map &
        static_cast<uint8>(1 << static_cast<int>(i)))
    {
      for (int j= 0; j < (int)TRG_ACTION_MAX; j++)
      {
        Trigger *triggers= table_list->table->triggers->get_trigger(i,j);

        for ( ; triggers ; triggers= triggers->next)
        {
          sp_head *trigger= triggers->body;

          if (!triggers->body)                  // Parse error
            continue;

          MDL_key key(MDL_key::TRIGGER, trigger->m_db.str, trigger->m_name.str);

          if (sp_add_used_routine(prelocking_ctx, thd->stmt_arena,
                                  &key, table_list->belong_to_view))
          {
            trigger->add_used_tables_to_table_list(thd,
                       &prelocking_ctx->query_tables_last,
                       table_list->belong_to_view);
            sp_update_stmt_used_routines(thd, prelocking_ctx,
                                         &trigger->m_sroutines,
                                         table_list->belong_to_view);
            trigger->propagate_attributes(prelocking_ctx);
          }
        }
      }
    }
  }
  return FALSE;
}


/**
  Mark fields of subject table which we read/set in its triggers
  as such.

  This method marks fields of subject table which are read/set in its
  triggers as such (by properly updating TABLE::read_set/write_set)
  and thus informs handler that values for these fields should be
  retrieved/stored during execution of statement.

  @param thd    Current thread context
  @param event  Type of event triggers for which we are going to inspect
*/

void Table_triggers_list::mark_fields_used(trg_event_type event)
{
  int action_time;
  Item_trigger_field *trg_field;
  DBUG_ENTER("Table_triggers_list::mark_fields_used");

  for (action_time= 0; action_time < (int)TRG_ACTION_MAX; action_time++)
  {
    for (Trigger *trigger= get_trigger(event,action_time);
         trigger ;
         trigger= trigger->next)
    {
      for (trg_field= trigger->trigger_fields;
           trg_field;
           trg_field= trg_field->next_trg_field)
      {
        /* We cannot mark fields which does not present in table. */
        if (trg_field->field_idx != (uint)-1)
        {
          DBUG_PRINT("info", ("marking field: %d", trg_field->field_idx));
          bitmap_set_bit(trigger_table->read_set, trg_field->field_idx);
          if (trg_field->get_settable_routine_parameter())
            bitmap_set_bit(trigger_table->write_set, trg_field->field_idx);
          if (trigger_table->field[trg_field->field_idx]->vcol_info)
            trigger_table->mark_virtual_col(trigger_table->
                                            field[trg_field->field_idx]);
        }
      }
    }
  }
  trigger_table->file->column_bitmaps_signal();
  DBUG_VOID_RETURN;
}


/**
   Signals to the Table_triggers_list that a parse error has occurred when
   reading a trigger from file. This makes the Table_triggers_list enter an
   error state flagged by m_has_unparseable_trigger == true. The error message
   will be used whenever a statement invoking or manipulating triggers is
   issued against the Table_triggers_list's table.

   @param error_message The error message thrown by the parser.
 */
void Table_triggers_list::set_parse_error_message(char *error_message)
{
  m_has_unparseable_trigger= true;
  strnmov(m_parse_error_message, error_message,
          sizeof(m_parse_error_message)-1);
}


/**
  Trigger BUG#14090 compatibility hook.

  @param[in,out] unknown_key       reference on the line with unknown
    parameter and the parsing point
  @param[in]     base              base address for parameter writing
    (structure like TABLE)
  @param[in]     mem_root          MEM_ROOT for parameters allocation
  @param[in]     end               the end of the configuration

  @note
    NOTE: this hook process back compatibility for incorrectly written
    sql_modes parameter (see BUG#14090).

  @retval
    FALSE OK
  @retval
    TRUE  Error
*/

#define INVALID_SQL_MODES_LENGTH 13

bool
Handle_old_incorrect_sql_modes_hook::
process_unknown_string(const char *&unknown_key, uchar* base,
                       MEM_ROOT *mem_root, const char *end)
{
  DBUG_ENTER("Handle_old_incorrect_sql_modes_hook::process_unknown_string");
  DBUG_PRINT("info", ("unknown key: %60s", unknown_key));

  if (unknown_key + INVALID_SQL_MODES_LENGTH + 1 < end &&
      unknown_key[INVALID_SQL_MODES_LENGTH] == '=' &&
      !memcmp(unknown_key, STRING_WITH_LEN("sql_modes")))
  {
    THD *thd= current_thd;
    const char *ptr= unknown_key + INVALID_SQL_MODES_LENGTH + 1;

    DBUG_PRINT("info", ("sql_modes affected by BUG#14090 detected"));
    push_warning_printf(thd,
                        Sql_condition::WARN_LEVEL_NOTE,
                        ER_OLD_FILE_FORMAT,
                        ER_THD(thd, ER_OLD_FILE_FORMAT),
                        (char *)path, "TRIGGER");
    if (get_file_options_ulllist(ptr, end, unknown_key, base,
                                 &sql_modes_parameters, mem_root))
    {
      DBUG_RETURN(TRUE);
    }
    /*
      Set parsing pointer to the last symbol of string (\n)
      1) to avoid problem with \0 in the junk after sql_modes
      2) to speed up skipping this line by parser.
    */
    unknown_key= ptr-1;
  }
  DBUG_RETURN(FALSE);
}

#define INVALID_TRIGGER_TABLE_LENGTH 15

/**
  Trigger BUG#15921 compatibility hook. For details see
  Handle_old_incorrect_sql_modes_hook::process_unknown_string().
*/
bool
Handle_old_incorrect_trigger_table_hook::
process_unknown_string(const char *&unknown_key, uchar* base,
                       MEM_ROOT *mem_root, const char *end)
{
  DBUG_ENTER("Handle_old_incorrect_trigger_table_hook::process_unknown_string");
  DBUG_PRINT("info", ("unknown key: %60s", unknown_key));

  if (unknown_key + INVALID_TRIGGER_TABLE_LENGTH + 1 < end &&
      unknown_key[INVALID_TRIGGER_TABLE_LENGTH] == '=' &&
      !memcmp(unknown_key, STRING_WITH_LEN("trigger_table")))
  {
    THD *thd= current_thd;
    const char *ptr= unknown_key + INVALID_TRIGGER_TABLE_LENGTH + 1;

    DBUG_PRINT("info", ("trigger_table affected by BUG#15921 detected"));
    push_warning_printf(thd,
                        Sql_condition::WARN_LEVEL_NOTE,
                        ER_OLD_FILE_FORMAT,
                        ER_THD(thd, ER_OLD_FILE_FORMAT),
                        (char *)path, "TRIGGER");

    if (!(ptr= parse_escaped_string(ptr, end, mem_root, trigger_table_value)))
    {
      my_error(ER_FPARSER_ERROR_IN_PARAMETER, MYF(0), "trigger_table",
               unknown_key);
      DBUG_RETURN(TRUE);
    }

    /* Set parsing pointer to the last symbol of string (\n). */
    unknown_key= ptr-1;
  }
  DBUG_RETURN(FALSE);
}


/**
  Contruct path to TRN-file.

  @param thd[in]        Thread context.
  @param trg_name[in]   Trigger name.
  @param trn_path[out]  Variable to store constructed path
*/

void build_trn_path(THD *thd, const sp_name *trg_name, LEX_STRING *trn_path)
{
  /* Construct path to the TRN-file. */

  trn_path->length= build_table_filename(trn_path->str,
                                         FN_REFLEN - 1,
                                         trg_name->m_db.str,
                                         trg_name->m_name.str,
                                         TRN_EXT,
                                         0);
}


/**
  Check if TRN-file exists.

  @return
    @retval TRUE  if TRN-file does not exist.
    @retval FALSE if TRN-file exists.
*/

bool check_trn_exists(const LEX_STRING *trn_path)
{
  return access(trn_path->str, F_OK) != 0;
}


/**
  Retrieve table name for given trigger.

  @param thd[in]        Thread context.
  @param trg_name[in]   Trigger name.
  @param trn_path[in]   Path to the corresponding TRN-file.
  @param tbl_name[out]  Variable to store retrieved table name.

  @return Error status.
    @retval FALSE on success.
    @retval TRUE  if table name could not be retrieved.
*/

bool load_table_name_for_trigger(THD *thd,
                                 const sp_name *trg_name,
                                 const LEX_STRING *trn_path,
                                 LEX_STRING *tbl_name)
{
  File_parser *parser;
  struct st_trigname trn_data;

  Handle_old_incorrect_trigger_table_hook trigger_table_hook(
                                          trn_path->str,
                                          &trn_data.trigger_table);

  DBUG_ENTER("load_table_name_for_trigger");

  /* Parse the TRN-file. */

  if (!(parser= sql_parse_prepare(trn_path, thd->mem_root, TRUE)))
    DBUG_RETURN(TRUE);

  if (!is_equal(&trigname_file_type, parser->type()))
  {
    my_error(ER_WRONG_OBJECT, MYF(0),
             trg_name->m_name.str,
             TRN_EXT + 1,
             "TRIGGERNAME");

    DBUG_RETURN(TRUE);
  }

  if (parser->parse((uchar*) &trn_data, thd->mem_root,
                    trigname_file_parameters, 1,
                    &trigger_table_hook))
    DBUG_RETURN(TRUE);

  /* Copy trigger table name. */

  *tbl_name= trn_data.trigger_table;

  /* That's all. */

  DBUG_RETURN(FALSE);
}<|MERGE_RESOLUTION|>--- conflicted
+++ resolved
@@ -34,19 +34,12 @@
 #include "sql_handler.h"                        // mysql_ha_rm_tables
 #include "sp_cache.h"                     // sp_invalidate_cache
 #include <mysys_err.h>
-<<<<<<< HEAD
-
-LEX_STRING *make_lex_string(LEX_STRING *lex_str, const char* str, uint length,
-                            MEM_ROOT *mem_root)
-=======
 #ifdef WITH_WSREP
 #include "debug_sync.h"
 #endif /* WITH_WSREP */
-/*************************************************************************/
-
-template <class T>
-inline T *alloc_type(MEM_ROOT *m)
->>>>>>> 3f019d17
+
+LEX_STRING *make_lex_string(LEX_STRING *lex_str, const char* str, uint length,
+                            MEM_ROOT *mem_root)
 {
   if (!(lex_str->str= strmake_root(mem_root, str, length)))
     return 0;
