--- conflicted
+++ resolved
@@ -13,14 +13,10 @@
 # along with this program; if not, write to the Free Software
 # Foundation, Inc., 51 Franklin St, Fifth Floor, Boston, MA  02110-1301  USA
 
-<<<<<<< HEAD
 CMAKE_MINIMUM_REQUIRED(VERSION 2.6 FATAL_ERROR)
 IF(COMMAND cmake_policy)
   cmake_policy(SET CMP0005 NEW)
 ENDIF(COMMAND cmake_policy)
-=======
-CMAKE_MINIMUM_REQUIRED(VERSION 2.6.0 FATAL_ERROR)
->>>>>>> 94efc1c6
 
 PROJECT(MySql)
 
