--- conflicted
+++ resolved
@@ -341,15 +341,9 @@
   Q_ERROR,
   Q_SEND,		    Q_REAP,
   Q_DIRTY_CLOSE,	    Q_REPLACE, Q_REPLACE_COLUMN,
-<<<<<<< HEAD
-  Q_PING,		    Q_EVAL,
-  Q_EVAL_RESULT,
-=======
   Q_PING,		    Q_EVAL, 
   Q_EVALP,
-  Q_RPL_PROBE,	    Q_ENABLE_RPL_PARSE,
-  Q_DISABLE_RPL_PARSE, Q_EVAL_RESULT,
->>>>>>> 404a1565
+  Q_EVAL_RESULT,
   Q_ENABLE_QUERY_LOG, Q_DISABLE_QUERY_LOG,
   Q_ENABLE_RESULT_LOG, Q_DISABLE_RESULT_LOG,
   Q_ENABLE_CONNECT_LOG, Q_DISABLE_CONNECT_LOG,
@@ -414,13 +408,7 @@
   "replace_column",
   "ping",
   "eval",
-<<<<<<< HEAD
-=======
   "evalp",
-  "rpl_probe",
-  "enable_rpl_parse",
-  "disable_rpl_parse",
->>>>>>> 404a1565
   "eval_result",
   /* Enable/disable that the _query_ is logged to result file */
   "enable_query_log",
