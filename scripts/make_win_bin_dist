--- conflicted
+++ resolved
@@ -127,6 +127,8 @@
   usage
 fi
 
+trap 'echo "Clearning up and exiting..." ; rm -fr $DESTDIR; exit 1' ERR
+
 # ----------------------------------------------------------------------
 # Adjust target name if needed, release with debug info has another name
 # ----------------------------------------------------------------------
@@ -137,25 +139,16 @@
 fi
 
 # ----------------------------------------------------------------------
-# Copy executables, and client DLL (FIXME why?)
-# ----------------------------------------------------------------------
-
-trap 'echo "Clearning up and exiting..." ; rm -fr $DESTDIR; exit 1' ERR
+# Copy executables, and client DLL
+# ----------------------------------------------------------------------
 
 mkdir $DESTDIR
 mkdir $DESTDIR/bin
 cp client/$TARGET/*.exe                                  $DESTDIR/bin/
 cp extra/$TARGET/*.exe                                   $DESTDIR/bin/
-<<<<<<< HEAD
 cp storage/myisam/$TARGET/*.exe                          $DESTDIR/bin/
 cp server-tools/instance-manager/$TARGET/*.{exe,map}     $DESTDIR/bin/
-if [ x"$TARGET" != x"release" ]
-then
-=======
-cp myisam/$TARGET/*.exe                                  $DESTDIR/bin/
-cp server-tools/instance-manager/$TARGET/*.{exe,map}     $DESTDIR/bin/
 if [ x"$TARGET" != x"release" ] ; then
->>>>>>> a523a68c
   cp server-tools/instance-manager/$TARGET/*.pdb         $DESTDIR/bin/
 fi
 cp tests/$TARGET/*.exe                                   $DESTDIR/bin/
@@ -165,44 +158,17 @@
 # FIXME really needed?!
 mv $DESTDIR/bin/comp_err.exe             $DESTDIR/bin/comp-err.exe
 
-<<<<<<< HEAD
 cp sql/$TARGET/mysqld.exe                $DESTDIR/bin/mysqld$EXE_SUFFIX.exe
 cp sql/$TARGET/mysqld.map                $DESTDIR/bin/mysqld$EXE_SUFFIX.map
-if [ x"$TARGET" != x"release" ]
-then
+if [ x"$TARGET" != x"release" ] ; then
   cp sql/$TARGET/mysqld.pdb              $DESTDIR/bin/mysqld$EXE_SUFFIX.pdb
-=======
-if [ -f "sql/$TARGET/mysqld-nt.exe" ] ; then
-  BASENAME="mysqld-nt"     # Old style non CMake build 
-else
-  BASENAME="mysqld"        # New style CMake build
-fi
-
-# Depending on Visual Studio target, the optimized server has symbols
-cp sql/$TARGET/$BASENAME.exe   $DESTDIR/bin/$BASENAME$EXE_SUFFIX.exe
-cp sql/$TARGET/$BASENAME.map   $DESTDIR/bin/$BASENAME$EXE_SUFFIX.map
-if [ x"$TARGET" != x"release" ] ; then
-  cp sql/$TARGET/$BASENAME.pdb   $DESTDIR/bin/$BASENAME$EXE_SUFFIX.pdb
-fi
-
-if [ -f "sql/debug/mysqld-debug.exe" ] ; then
-  BASENAME="mysqld-debug"  # Old style non CMake build 
-else
-  BASENAME="mysqld"        # New style CMake build
->>>>>>> a523a68c
 fi
 
 if [ x"$PACK_DEBUG" = x"" -a -f "sql/debug/mysqld.exe" -o \
      x"$PACK_DEBUG" = x"yes" ] ; then
-<<<<<<< HEAD
   cp sql/debug/mysqld.exe                $DESTDIR/bin/mysqld-debug.exe
   cp sql/debug/mysqld.pdb                $DESTDIR/bin/mysqld-debug.pdb
   cp sql/debug/mysqld.map                $DESTDIR/bin/mysqld-debug.map
-=======
-  cp sql/debug/$BASENAME.exe   $DESTDIR/bin/mysqld-debug.exe
-  cp sql/debug/$BASENAME.pdb   $DESTDIR/bin/mysqld-debug.pdb
-  cp sql/debug/$BASENAME.map   $DESTDIR/bin/mysqld-debug.map
->>>>>>> a523a68c
 fi
 
 # ----------------------------------------------------------------------
@@ -210,11 +176,7 @@
 # ----------------------------------------------------------------------
 
 if [ -d win/data ] ; then
-<<<<<<< HEAD
-  cp -pR win/data $DESTDIR/data
-=======
   cp -pR win/data $DESTDIR/
->>>>>>> a523a68c
 fi
 
 # FIXME maybe a flag to define "release build", or do the
@@ -265,45 +227,47 @@
 fi
 
 # ----------------------------------------------------------------------
-# FIXME test stuff that is useless garbage?
-# ----------------------------------------------------------------------
-
-mkdir -p $DESTDIR/examples/libmysqltest/release
-cp libmysql/mytest.c libmysql/myTest.vcproj libmysql/$TARGET/myTest.exe \
-   $DESTDIR/examples/libmysqltest/
-cp libmysql/$TARGET/myTest.exe $DESTDIR/examples/libmysqltest/release/
-
-if [ x"$PACK_DEBUG" = x"" -a -f "libmysql/debug/myTest.exe" -o \
-     x"$PACK_DEBUG" = x"yes" ] ; then
-  mkdir -p $DESTDIR/examples/libmysqltest/debug
-  cp libmysql/debug/myTest.exe $DESTDIR/examples/libmysqltest/debug/
-fi
-
-mkdir -p $DESTDIR/examples/tests
-cp tests/*.res tests/*.tst tests/*.pl tests/*.c $DESTDIR/examples/tests/
-
-mkdir -p $DESTDIR/examples/udf_example
-cp sql/udf_example.def sql/udf_example.vcproj sql/udf_example.c $DESTDIR/examples/udf_example/
-
-# ----------------------------------------------------------------------
-# FIXME why not copy it all in "include"?!
+# Note: Make sure to sync with include/Makefile.am and WiX installer
+# XML specifications
 # ----------------------------------------------------------------------
 
 mkdir -p $DESTDIR/include
-cp include/conf*.h \
-   include/mysql*.h \
-   include/errmsg.h \
+cp include/mysql.h \
+   include/mysql_com.h \
+   include/mysql_time.h \
+   include/my_list.h \
    include/my_alloc.h \
-   include/my_getopt.h \
-   include/my_sys.h \
-   include/my_list.h \
-   include/my_pthread.h \
+   include/typelib.h \
    include/my_dbug.h \
    include/m_string.h \
+   include/my_sys.h \
+   include/my_xml.h \
+   include/mysql_embed.h \
+   include/my_pthread.h \
+   include/my_no_pthread.h \
+   include/decimal.h \
+   include/errmsg.h \
+   include/my_global.h \
+   include/my_net.h \
+   include/my_getopt.h \
+   include/sslopt-longopts.h \
+   include/my_dir.h \
+   include/sslopt-vars.h \
+   include/sslopt-case.h \
+   include/sql_common.h \
+   include/keycache.h \
    include/m_ctype.h \
-   include/my_global.h \
-   include/typelib.h $DESTDIR/include/
-cp libmysql/libmysql.def $DESTDIR/include/
+   include/my_attribute.h \
+   include/mysqld_error.h \
+   include/sql_state.h \
+   include/mysqld_ername.h \
+   include/mysql_version.h \
+   include/config-win.h \
+   libmysql/libmysql.def \
+   $DESTDIR/include/
+
+mkdir -p $DESTDIR/include/mysql
+cp include/mysql/plugin.h $DESTDIR/include/mysql/
 
 # ----------------------------------------------------------------------
 # Client libraries, and other libraries
@@ -330,62 +294,21 @@
      strings/debug/strings.lib \
      zlib/debug/zlib.lib $DESTDIR/lib/debug/
 fi
-<<<<<<< HEAD
-
-# FIXME sort this out...
-cp mysys/$TARGET/mysys.lib $DESTDIR/lib/opt/mysys_tls.lib
-=======
->>>>>>> a523a68c
 
 # ----------------------------------------------------------------------
 # Copy the test directory
 # ----------------------------------------------------------------------
 
-<<<<<<< HEAD
-mkdir -p $DESTDIR/mysql-test/include $DESTDIR/mysql-test/lib \
-         $DESTDIR/mysql-test/r $DESTDIR/mysql-test/std_data \
-         $DESTDIR/mysql-test/t $DESTDIR/mysql-test/suite
-cp mysql-test/mysql-test-run.pl $DESTDIR/mysql-test/
-cp mysql-test/README $DESTDIR/mysql-test/
-cp mysql-test/install_test_db.sh $DESTDIR/mysql-test/install_test_db
-cp mysql-test/include/*.inc $DESTDIR/mysql-test/include/
-cp mysql-test/lib/*.pl $DESTDIR/mysql-test/lib/
-cp mysql-test/r/*.require $DESTDIR/mysql-test/r/
-# Need this trick, or we get "argument list too long".
-ABS_DST=`pwd`/$DESTDIR
-(cd mysql-test/r/ && cp *.result $ABS_DST/mysql-test/r/)
-cp mysql-test/std_data/Moscow_leap  $DESTDIR/mysql-test/std_data/
-cp mysql-test/std_data/des_key_file $DESTDIR/mysql-test/std_data/
-cp mysql-test/std_data/*.000001     $DESTDIR/mysql-test/std_data/
-cp mysql-test/std_data/*.cnf        $DESTDIR/mysql-test/std_data/
-cp mysql-test/std_data/*.dat        $DESTDIR/mysql-test/std_data/
-cp mysql-test/std_data/*.frm        $DESTDIR/mysql-test/std_data/
-cp mysql-test/std_data/*.pem        $DESTDIR/mysql-test/std_data/
-cp mysql-test/std_data/*.MY*        $DESTDIR/mysql-test/std_data/
-cp mysql-test/t/*.opt $DESTDIR/mysql-test/t/
-cp mysql-test/t/*.sh $DESTDIR/mysql-test/t/
-cp mysql-test/t/*.slave-mi $DESTDIR/mysql-test/t/ || /bin/true
-cp mysql-test/t/*.sql $DESTDIR/mysql-test/t/
-cp mysql-test/t/*.def $DESTDIR/mysql-test/t/
-(cd mysql-test/t/ && cp *.test $ABS_DST/mysql-test/t/)
-=======
 mkdir $DESTDIR/mysql-test
 cp mysql-test/mysql-test-run.pl $DESTDIR/mysql-test/
 cp mysql-test/README $DESTDIR/mysql-test/
 cp -R mysql-test/{t,r,include,suite,std_data,lib} $DESTDIR/mysql-test/
->>>>>>> a523a68c
 
 # Note that this will not copy "extra" if a soft link
 if [ -d mysql-test/extra ] ; then
   mkdir $DESTDIR/mysql-test/extra
   cp -pR mysql-test/extra/* $DESTDIR/mysql-test/extra/
 fi
-
-# Copy all directories in mysql-test/suite/
-for i in `cd mysql-test/suite && ls`; do \
-    mkdir -p $DESTDIR/mysql-test/suite/$i; \
-    cp -R mysql-test/suite/$i $DESTDIR/mysql-test/suite/; \
-done
 
 # ----------------------------------------------------------------------
 # Copy what could be usable in the "scripts" directory. Currently
@@ -412,11 +335,8 @@
 done
 
 cp -pR sql/share $DESTDIR/
-<<<<<<< HEAD
-=======
 cp -pR sql-bench $DESTDIR/
 rm -f $DESTDIR/sql-bench/*.sh $DESTDIR/sql-bench/Makefile*
->>>>>>> a523a68c
 
 # The SQL initialisation code is really expected to be in "share"
 mv $DESTDIR/scripts/*.sql $DESTDIR/share/ || true
